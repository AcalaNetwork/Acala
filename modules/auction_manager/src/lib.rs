//! # Auction Manager Module
//!
//! ## Overview
//!
//! Auction the assets of the system for maintain the normal operation of the
//! business. Auction types include:
//!   - `collateral auction`: sell collateral assets for getting stable currency to
//!     eliminate the system's bad debit by auction
//!   - `surplus auction`: sell excessive surplus for getting native coin to
//!     burn by auction
//!   - `debit auction`: inflation some native token to sell for getting stable
//!     coin to eliminate excessive bad debit by auction

#![cfg_attr(not(feature = "std"), no_std)]

use codec::{Decode, Encode};
use frame_support::{
	debug, decl_error, decl_event, decl_module, decl_storage, ensure,
	traits::Get,
	weights::{constants::WEIGHT_PER_MICROS, DispatchClass},
	IterableStorageMap,
};
use frame_system::{
	self as system, ensure_none,
	offchain::{SendTransactionTypes, SubmitTransaction},
};
use orml_traits::{Auction, AuctionHandler, AuctionInfo, Change, MultiCurrency, OnNewBidResult};
use orml_utilities::with_transaction_result;
use primitives::{AuctionId, Balance, CurrencyId};
use sp_runtime::{
	offchain::{
		storage_lock::{StorageLock, Time},
		Duration,
	},
	traits::{BlakeTwo256, Hash, Saturating, Zero},
	transaction_validity::{
		InvalidTransaction, TransactionPriority, TransactionSource, TransactionValidity, ValidTransaction,
	},
	DispatchError, DispatchResult, FixedPointNumber, RandomNumberGenerator, RuntimeDebug,
};
use sp_std::{
	cmp::{Eq, PartialEq},
	prelude::*,
};
use support::{AuctionManager, CDPTreasury, CDPTreasuryExtended, DEXManager, OnEmergencyShutdown, PriceProvider, Rate};
use utilities::OffchainErr;

mod mock;
mod tests;

const OFFCHAIN_WORKER_LOCK: &[u8] = b"acala/auction-manager/lock/";
const LOCK_DURATION: u64 = 100;

/// Information of an collateral auction
#[cfg_attr(feature = "std", derive(PartialEq, Eq))]
#[derive(Encode, Decode, Clone, RuntimeDebug)]
pub struct CollateralAuctionItem<AccountId, BlockNumber> {
	/// Refund recipient for may receive refund
	refund_recipient: AccountId,
	/// Collateral type for sale
	currency_id: CurrencyId,
	/// Current collateral amount for sale
	#[codec(compact)]
	amount: Balance,
<<<<<<< HEAD
	/// Target sales amount of this auction
=======
	/// Target sales amount want to get by this auction,
	/// if zero, collateral auction will never be reverse stage,
	/// otherwise, target amount is the actual payment amount of active bidder
>>>>>>> 059d279b
	#[codec(compact)]
	target: Balance,
	/// Auction start time
	start_time: BlockNumber,
}

/// Information of an debit auction
#[cfg_attr(feature = "std", derive(PartialEq, Eq))]
#[derive(Encode, Decode, Clone, RuntimeDebug)]
pub struct DebitAuctionItem<BlockNumber> {
	/// Current amount of native currency for sale
	#[codec(compact)]
	amount: Balance,
	/// Fix amount of debit value(stable currency) which want to get by this auction
	#[codec(compact)]
	fix: Balance,
	/// Auction start time
	start_time: BlockNumber,
}

/// Information of an surplus auction
#[cfg_attr(feature = "std", derive(PartialEq, Eq))]
#[derive(Encode, Decode, Clone, RuntimeDebug)]
pub struct SurplusAuctionItem<BlockNumber> {
	/// Fixed amount of surplus(stable currency) for sale
	#[codec(compact)]
	amount: Balance,
	/// Auction start time
	start_time: BlockNumber,
}

pub trait Trait: SendTransactionTypes<Call<Self>> + system::Trait {
	type Event: From<Event<Self>> + Into<<Self as system::Trait>::Event>;

	/// The minimum increment size of each bid compared to the previous one
	type MinimumIncrementSize: Get<Rate>;

	/// The extended time for the auction to end after each successful bid
	type AuctionTimeToClose: Get<Self::BlockNumber>;

	/// When the total duration of the auction exceeds this soft cap, push the
	/// auction to end more faster
	type AuctionDurationSoftCap: Get<Self::BlockNumber>;

	/// The stable currency id
	type GetStableCurrencyId: Get<CurrencyId>;

	/// The native currency id
	type GetNativeCurrencyId: Get<CurrencyId>;

	/// The decrement of amount in debit auction when restocking
	type GetAmountAdjustment: Get<Rate>;

	/// Currency to transfer assets
	type Currency: MultiCurrency<Self::AccountId, CurrencyId = CurrencyId, Balance = Balance>;

	/// Auction to manager the auction process
	type Auction: Auction<Self::AccountId, Self::BlockNumber, AuctionId = AuctionId, Balance = Balance>;

	/// CDP treasury to escrow assets related to auction
	type CDPTreasury: CDPTreasuryExtended<Self::AccountId, Balance = Balance, CurrencyId = CurrencyId>;

	/// DEX to get exchange info
	type DEX: DEXManager<Self::AccountId, CurrencyId, Balance>;

	/// The price source of currencies
	type PriceSource: PriceProvider<CurrencyId>;

	/// A configuration for base priority of unsigned transactions.
	///
	/// This is exposed so that it can be tuned for particular runtime, when
	/// multiple modules send unsigned transactions.
	type UnsignedPriority: Get<TransactionPriority>;
}

decl_event!(
	pub enum Event<T>
	where
		<T as system::Trait>::AccountId,
		AuctionId = AuctionId,
		CurrencyId = CurrencyId,
		Balance = Balance,
	{
		/// Collateral auction created. [auction_id, collateral_type, collateral_amount, target_bid_price]
		NewCollateralAuction(AuctionId, CurrencyId, Balance, Balance),
		/// Debit auction created. [auction_id, initial_supply_amount, fix_payment_amount]
		NewDebitAuction(AuctionId, Balance, Balance),
		/// Surplus auction created. [auction_id, fix_surplus_amount]
		NewSurplusAuction(AuctionId, Balance),
		/// Active auction cancelled. [auction_id]
		CancelAuction(AuctionId),
		/// Collateral auction dealt. [auction_id, collateral_type, collateral_amount, winner, payment_amount]
		CollateralAuctionDealt(AuctionId, CurrencyId, Balance, AccountId, Balance),
		/// Surplus auction dealt. [auction_id, surplus_amount, winner, payment_amount]
		SurplusAuctionDealt(AuctionId, Balance, AccountId, Balance),
		/// Debit auction dealt. [auction_id, debit_currency_amount, winner, payment_amount]
		DebitAuctionDealt(AuctionId, Balance, AccountId, Balance),
		/// Dex take collateral auction. [auction_id, collateral_type, collateral_amount, turnover]
		DEXTakeCollateralAuction(AuctionId, CurrencyId, Balance, Balance),
	}
);

decl_error! {
	/// Error for auction manager module.
	pub enum Error for Module<T: Trait> {
		/// The auction dose not exist
<<<<<<< HEAD
		AuctionNotExists,
		/// The collateral auction is in reserved stage now
		InReservedStage,
=======
		AuctionNotExsits,
		/// The collateral auction is in reverse stage now
		InReverseStage,
>>>>>>> 059d279b
		/// Feed price is invalid
		InvalidFeedPrice,
		/// Must after system shutdown
		MustAfterShutdown,
		/// Bid price is invalid
		InvalidBidPrice,
	}
}

decl_storage! {
	trait Store for Module<T: Trait> as AuctionManager {
		/// Mapping from auction id to collateral auction info
		pub CollateralAuctions get(fn collateral_auctions): map hasher(twox_64_concat) AuctionId =>
			Option<CollateralAuctionItem<T::AccountId, T::BlockNumber>>;

		/// Mapping from auction id to debit auction info
		pub DebitAuctions get(fn debit_auctions): map hasher(twox_64_concat) AuctionId =>
			Option<DebitAuctionItem<T::BlockNumber>>;

		/// Mapping from auction id to surplus auction info
		pub SurplusAuctions get(fn surplus_auctions): map hasher(twox_64_concat) AuctionId =>
			Option<SurplusAuctionItem<T::BlockNumber>>;

		/// Record of the total collateral amount of all active collateral auctions under specific collateral type
		/// CollateralType -> TotalAmount
		pub TotalCollateralInAuction get(fn total_collateral_in_auction): map hasher(twox_64_concat) CurrencyId => Balance;

		/// Record of total target sales of all active collateral auctions
		pub TotalTargetInAuction get(fn total_target_in_auction): Balance;

		/// Record of total fix amount of all active debit auctions
		pub TotalDebitInAuction get(fn total_debit_in_auction): Balance;

		/// Record of total surplus amount of all active surplus auctions
		pub TotalSurplusInAuction get(fn total_surplus_in_auction): Balance;

		/// System shutdown flag
		pub IsShutdown get(fn is_shutdown): bool;
	}
}

decl_module! {
	pub struct Module<T: Trait> for enum Call where origin: T::Origin {
		type Error = Error<T>;
		fn deposit_event() = default;

		/// The minimum increment size of each bid compared to the previous one
		const MinimumIncrementSize: Rate = T::MinimumIncrementSize::get();

		/// The extended time for the auction to end after each successful bid
		const AuctionTimeToClose: T::BlockNumber = T::AuctionTimeToClose::get();

		/// When the total duration of the auction exceeds this soft cap,
		/// double the effect of `MinimumIncrementSize`, halve the effect of `AuctionTimeToClose`
		const AuctionDurationSoftCap: T::BlockNumber = T::AuctionDurationSoftCap::get();

		/// The stable currency id
		const GetStableCurrencyId: CurrencyId = T::GetStableCurrencyId::get();

		/// The native currency id
		const GetNativeCurrencyId: CurrencyId = T::GetNativeCurrencyId::get();

		/// The decrement of amount in debit auction when restocking
		const GetAmountAdjustment: Rate = T::GetAmountAdjustment::get();

		/// Cancel active auction after system shutdown
		///
		/// The dispatch origin of this call must be _None_.
		///
		/// - `auction_id`: auction id
		///
		/// # <weight>
		/// - Preconditions:
		/// 	- T::Currency is orml_currencies
		/// 	- T::CDPTreasury is module_cdp_treasury
		/// 	- T::Auction is orml_auction
		/// - Complexity: `O(1)`
		/// - Db reads:
		///		- surplus auction worst case: `SurplusAuctions`, `TotalSurplusInAuction`, 1 item in orml_auction, 1 item in orml_currencies
		///		- debit auction worst case: `DebitAuctions`, `TotalDebitInAuction`, 1 item in orml_auction, 1 item in orml_currencies, 1 item in cdp_treasury
		///		- collateral auction worst case: `CollateralAuctions`, `TotalCollateralInAuction`, `TotalTargetInAuction`, 1 item in orml_auction, 3 item in orml_currencies, 2 item in cdp_treasury
		/// - Db writes:
		///		- surplus auction worst case: `SurplusAuctions`, `TotalSurplusInAuction`, 1 item in orml_auction, 1 item in orml_currencies
		///		- debit auction worst case: `DebitAuctions`, `TotalDebitInAuction`, 1 item in orml_auction, 1 item in orml_currencies, 1 item in cdp_treasury
		///		- collateral auction worst case: `CollateralAuctions`, `TotalCollateralInAuction`, `TotalTargetInAuction`, 1 item in orml_auction, 3 item in orml_currencies, 2 item in cdp_treasury
		/// -------------------
		/// Base Weight:
		///		- surplus auction worst case: 33.72 µs
		///		- debit auction worst case: 27.63 µs
		///		- collateral auction worst case: 80.13 µs
		/// # </weight>
		#[weight = (80 * WEIGHT_PER_MICROS + T::DbWeight::get().reads_writes(9, 9), DispatchClass::Operational)]
		pub fn cancel(origin, id: AuctionId) {
			with_transaction_result(|| {
				ensure_none(origin)?;
				ensure!(Self::is_shutdown(), Error::<T>::MustAfterShutdown);
				<Module<T> as AuctionManager<T::AccountId>>::cancel_auction(id)?;
				<Module<T>>::deposit_event(RawEvent::CancelAuction(id));
				Ok(())
			})?;
		}

		/// Start offchain worker in order to submit unsigned tx to cancel active auction after system shutdown.
		fn offchain_worker(now: T::BlockNumber) {
			if Self::is_shutdown() && sp_io::offchain::is_validator() {
				if let Err(e) = Self::_offchain_worker() {
					debug::info!(
						target: "auction-manager offchain worker",
						"cannot run offchain worker at {:?}: {:?}",
						now,
						e,
					);
				} else {
					debug::debug!(
						target: "auction-manager offchain worker",
						"offchain worker start at block: {:?} already done!",
						now,
					);
				}
			}
		}
	}
}

impl<T: Trait> Module<T> {
	fn submit_cancel_auction_tx(auction_id: AuctionId) {
		let call = Call::<T>::cancel(auction_id);
		if SubmitTransaction::<T, Call<T>>::submit_unsigned_transaction(call.into()).is_err() {
			debug::info!(
				target: "auction-manager offchain worker",
				"submit unsigned auction cancel tx for \nAuctionId {:?} \nfailed!",
				auction_id,
			);
		}
	}

	fn _offchain_worker() -> Result<(), OffchainErr> {
		let lock_expiration = Duration::from_millis(LOCK_DURATION);
		let mut lock = StorageLock::<'_, Time>::with_deadline(&OFFCHAIN_WORKER_LOCK, lock_expiration);

		// acquire offchain worker lock.
		let mut guard = lock.try_lock().map_err(|_| OffchainErr::OffchainLock)?;

		let random_seed = sp_io::offchain::random_seed();
		let mut rng = RandomNumberGenerator::<BlakeTwo256>::new(BlakeTwo256::hash(&random_seed[..]));

		// Randomly choose to start iterations to cancel collateral/surplus/debit
		// auctions
		match rng.pick_u32(2) {
			0 => {
				for (debit_auction_id, _) in <DebitAuctions<T>>::iter() {
					Self::submit_cancel_auction_tx(debit_auction_id);
					guard.extend_lock().map_err(|_| OffchainErr::OffchainLock)?;
				}
			}
			1 => {
				for (surplus_auction_id, _) in <SurplusAuctions<T>>::iter() {
					Self::submit_cancel_auction_tx(surplus_auction_id);
					guard.extend_lock().map_err(|_| OffchainErr::OffchainLock)?;
				}
			}
			_ => {
				for (collateral_auction_id, _) in <CollateralAuctions<T>>::iter() {
					if !Self::collateral_auction_in_reverse_stage(collateral_auction_id) {
						Self::submit_cancel_auction_tx(collateral_auction_id);
					}
					guard.extend_lock().map_err(|_| OffchainErr::OffchainLock)?;
				}
			}
		}

		Ok(())
	}

	fn cancel_surplus_auction(id: AuctionId) -> DispatchResult {
		let surplus_auction = <SurplusAuctions<T>>::take(id).ok_or(Error::<T>::AuctionNotExists)?;

		// if there's bid
		if let Some(AuctionInfo {
			bid: Some((bidder, bid_price)),
			..
		}) = T::Auction::auction_info(id)
		{
			// refund native token to the bidder
			// TODO: transfer from RESERVED TREASURY instead of issuing
			T::Currency::deposit(T::GetNativeCurrencyId::get(), &bidder, bid_price)?;

			// decrease account ref of bidder
			system::Module::<T>::dec_ref(&bidder);
		}

		// decrease total surplus in auction
		TotalSurplusInAuction::mutate(|balance| *balance = balance.saturating_sub(surplus_auction.amount));

		// remove the auction info
		T::Auction::remove_auction(id);

		Ok(())
	}

	fn cancel_debit_auction(id: AuctionId) -> DispatchResult {
		let debit_auction = <DebitAuctions<T>>::take(id).ok_or(Error::<T>::AuctionNotExists)?;

		// if there's bid
		if let Some(AuctionInfo {
			bid: Some((bidder, _)), ..
		}) = T::Auction::auction_info(id)
		{
			// refund stable token to the bidder
			T::CDPTreasury::issue_debit(&bidder, debit_auction.fix, false)?;
			// decrease account ref of bidder
			system::Module::<T>::dec_ref(&bidder);
		}

		// decrease total debit in auction
		TotalDebitInAuction::mutate(|balance| *balance = balance.saturating_sub(debit_auction.fix));

		// remove the auction info
		T::Auction::remove_auction(id);

		Ok(())
	}

	fn cancel_collateral_auction(id: AuctionId) -> DispatchResult {
		// must not in reverse bid stage
		ensure!(
			!Self::collateral_auction_in_reverse_stage(id),
			Error::<T>::InReverseStage
		);
		let collateral_auction = <CollateralAuctions<T>>::take(id).ok_or(Error::<T>::AuctionNotExists)?;

		// calculate which amount of collateral to offset target in settle price
		let stable_currency_id = T::GetStableCurrencyId::get();
		let settle_price = T::PriceSource::get_relative_price(stable_currency_id, collateral_auction.currency_id)
			.ok_or(Error::<T>::InvalidFeedPrice)?;
		let confiscate_collateral_amount = if collateral_auction.target.is_zero() {
			collateral_auction.amount
		} else {
			sp_std::cmp::min(
				settle_price.saturating_mul_int(collateral_auction.target),
				collateral_auction.amount,
			)
		};
		let refund_collateral_amount = collateral_auction.amount.saturating_sub(confiscate_collateral_amount);

		// refund remain collateral to refund recipient from CDP treasury
		T::CDPTreasury::withdraw_collateral(
			&collateral_auction.refund_recipient,
			collateral_auction.currency_id,
			refund_collateral_amount,
		)?;

		// if there's bid
		if let Some(AuctionInfo {
			bid: Some((bidder, bid_price)),
			..
		}) = T::Auction::auction_info(id)
		{
			// refund stable token to the bidder
			T::CDPTreasury::issue_debit(&bidder, bid_price, false)?;

			// decrease account ref of bidder
			system::Module::<T>::dec_ref(&bidder);
		}

		// decrease account ref of refund recipient
		system::Module::<T>::dec_ref(&collateral_auction.refund_recipient);

		// decrease total collateral and target in auction
		TotalCollateralInAuction::mutate(collateral_auction.currency_id, |balance| {
			*balance = balance.saturating_sub(collateral_auction.amount)
		});
		TotalTargetInAuction::mutate(|balance| *balance = balance.saturating_sub(collateral_auction.target));

		// remove the auction info
		T::Auction::remove_auction(id);

		Ok(())
	}

	fn collateral_auction_in_reverse_stage(id: AuctionId) -> bool {
		if let (
			Some(CollateralAuctionItem { target, .. }),
			Some(AuctionInfo {
				bid: Some((_, bid_price)),
				..
			}),
		) = (Self::collateral_auctions(id), T::Auction::auction_info(id))
		{
			!target.is_zero() && bid_price >= target
		} else {
			false
		}
	}

	/// Check `new_price` is larger than minimum increment
	/// Formula: new_price - last_price >= max(last_price, target_price) *
	/// minimum_increment
	fn check_minimum_increment(
		new_price: Balance,
		last_price: Balance,
		target_price: Balance,
		minimum_increment: Rate,
	) -> bool {
		if let (Some(target), Some(result)) = (
			minimum_increment.checked_mul_int(sp_std::cmp::max(target_price, last_price)),
			new_price.checked_sub(last_price),
		) {
			result >= target
		} else {
			false
		}
	}

	fn get_minimum_increment_size(now: T::BlockNumber, start_block: T::BlockNumber) -> Rate {
		if now >= start_block + T::AuctionDurationSoftCap::get() {
			// double the minimum increment size when reach soft cap
			T::MinimumIncrementSize::get().saturating_mul(Rate::saturating_from_integer(2))
		} else {
			T::MinimumIncrementSize::get()
		}
	}

	fn get_auction_time_to_close(now: T::BlockNumber, start_block: T::BlockNumber) -> T::BlockNumber {
		if now >= start_block + T::AuctionDurationSoftCap::get() {
			// halve the extended time of bid when reach soft cap
			T::AuctionTimeToClose::get() / 2.into()
		} else {
			T::AuctionTimeToClose::get()
		}
	}

	pub fn collateral_auction_bid_handler(
		now: T::BlockNumber,
		id: AuctionId,
		new_bid: (T::AccountId, Balance),
		last_bid: Option<(T::AccountId, Balance)>,
	) -> sp_std::result::Result<T::BlockNumber, DispatchError> {
		with_transaction_result(|| -> sp_std::result::Result<T::BlockNumber, DispatchError> {
			// use `with_transaction_result` to ensure operation is atomic
			<CollateralAuctions<T>>::try_mutate_exists(
				id,
				|collateral_auction| -> sp_std::result::Result<T::BlockNumber, DispatchError> {
					let mut collateral_auction = collateral_auction.as_mut().ok_or(Error::<T>::AuctionNotExists)?;
					let (new_bidder, new_bid_price) = new_bid;
					let last_bid_price = last_bid.clone().map_or(Zero::zero(), |(_, price)| price); // get last bid price

<<<<<<< HEAD
					// ensure new bid price is great than minimum increment
=======
					// ensure new bid price is valid
>>>>>>> 059d279b
					ensure!(
						!new_bid_price.is_zero()
							&& Self::check_minimum_increment(
								new_bid_price,
								last_bid_price,
								collateral_auction.target,
								Self::get_minimum_increment_size(now, collateral_auction.start_time),
							),
						Error::<T>::InvalidBidPrice
					);

					let mut payment = if collateral_auction.target.is_zero() {
						new_bid_price
					} else {
						sp_std::cmp::min(collateral_auction.target, new_bid_price)
					};

					// increase account ref of new bidder
					system::Module::<T>::inc_ref(&new_bidder);

					// if there's bid before, return stablecoin from new bidder to last bidder
					if let Some((last_bidder, _)) = last_bid {
						let refund = if collateral_auction.target.is_zero() {
							last_bid_price
						} else {
							sp_std::cmp::min(last_bid_price, collateral_auction.target)
						};
						T::Currency::transfer(T::GetStableCurrencyId::get(), &new_bidder, &last_bidder, refund)?;
						payment -= refund;

						// decrease account ref of last bidder
						system::Module::<T>::dec_ref(&last_bidder);
					}

					// transfer remain payment from new bidder to CDP treasury
					T::CDPTreasury::deposit_surplus(&new_bidder, payment)?;

<<<<<<< HEAD
					// if bid_price > target, the auction is in reverse, refund collateral to it's
					// origin from auction CDP treasury
					if new_bid_price > collateral_auction.target {
=======
					// if collateral auction will be in reverse stage, refund collateral to it's
					// origin from auction cdp treasury
					if !collateral_auction.target.is_zero() && new_bid_price > collateral_auction.target {
>>>>>>> 059d279b
						let new_collateral_amount = Rate::checked_from_rational(
							sp_std::cmp::max(last_bid_price, collateral_auction.target),
							new_bid_price,
						)
						.and_then(|n| n.checked_mul_int(collateral_auction.amount))
						.unwrap_or(collateral_auction.amount);
						let deduct_collateral_amount = collateral_auction.amount.saturating_sub(new_collateral_amount);

						if !deduct_collateral_amount.is_zero() {
							T::CDPTreasury::withdraw_collateral(
								&(collateral_auction.refund_recipient),
								collateral_auction.currency_id,
								deduct_collateral_amount,
							)?;

							// update collateral auction when refund collateral to refund recipient success
							TotalCollateralInAuction::mutate(collateral_auction.currency_id, |balance| {
								*balance = balance.saturating_sub(deduct_collateral_amount)
							});
							collateral_auction.amount = new_collateral_amount;
							<CollateralAuctions<T>>::insert(id, collateral_auction.clone());
						}
					}

					Ok(now + Self::get_auction_time_to_close(now, collateral_auction.start_time))
				},
			)
		})
	}

	pub fn debit_auction_bid_handler(
		now: T::BlockNumber,
		id: AuctionId,
		new_bid: (T::AccountId, Balance),
		last_bid: Option<(T::AccountId, Balance)>,
	) -> sp_std::result::Result<T::BlockNumber, DispatchError> {
		with_transaction_result(|| -> sp_std::result::Result<T::BlockNumber, DispatchError> {
			// use `with_transaction_result` to ensure operation is atomic
			<DebitAuctions<T>>::try_mutate_exists(
				id,
				|debit_auction| -> sp_std::result::Result<T::BlockNumber, DispatchError> {
					let mut debit_auction = debit_auction.as_mut().ok_or(Error::<T>::AuctionNotExists)?;
					let (new_bidder, new_bid_price) = new_bid;
					let last_bid_price = last_bid.clone().map_or(Zero::zero(), |(_, price)| price); // get last bid price
					let stable_currency_id = T::GetStableCurrencyId::get();

					ensure!(
						Self::check_minimum_increment(
							new_bid_price,
							last_bid_price,
							debit_auction.fix,
							Self::get_minimum_increment_size(now, debit_auction.start_time),
						) && new_bid_price >= debit_auction.fix,
						Error::<T>::InvalidBidPrice,
					);

					if let Some((last_bidder, _)) = last_bid {
						// there's bid before, transfer the stablecoin from new bidder to last bidder
						T::Currency::transfer(stable_currency_id, &new_bidder, &last_bidder, debit_auction.fix)?;

						// decrease account ref of last bidder
						system::Module::<T>::dec_ref(&last_bidder);
					} else {
						// there's no bid before, transfer stablecoin to CDP treasury
						T::CDPTreasury::deposit_surplus(&new_bidder, debit_auction.fix)?;
					}

					// increase account ref of bidder
					system::Module::<T>::inc_ref(&new_bidder);

					// if bid price is more than fix, calculate new amount of issue native token
					if new_bid_price > debit_auction.fix {
						debit_auction.amount = Rate::checked_from_rational(
							sp_std::cmp::max(last_bid_price, debit_auction.fix),
							new_bid_price,
						)
						.and_then(|n| n.checked_mul_int(debit_auction.amount))
						.unwrap_or(debit_auction.amount);
						<DebitAuctions<T>>::insert(id, debit_auction.clone());
					}

					Ok(now + Self::get_auction_time_to_close(now, debit_auction.start_time))
				},
			)
		})
	}

	pub fn surplus_auction_bid_handler(
		now: T::BlockNumber,
		id: AuctionId,
		new_bid: (T::AccountId, Balance),
		last_bid: Option<(T::AccountId, Balance)>,
	) -> sp_std::result::Result<T::BlockNumber, DispatchError> {
		with_transaction_result(|| -> sp_std::result::Result<T::BlockNumber, DispatchError> {
			// use `with_transaction_result` to ensure operation is atomic
			let surplus_auction = Self::surplus_auctions(id).ok_or(Error::<T>::AuctionNotExists)?;
			let (new_bidder, new_bid_price) = new_bid;
			let last_bid_price = last_bid.clone().map_or(Zero::zero(), |(_, price)| price); // get last bid price
			let native_currency_id = T::GetNativeCurrencyId::get();

			ensure!(
				Self::check_minimum_increment(
					new_bid_price,
					last_bid_price,
					Zero::zero(),
					Self::get_minimum_increment_size(now, surplus_auction.start_time),
				) && !new_bid_price.is_zero(),
				Error::<T>::InvalidBidPrice,
			);

			let mut burn_native_currency_amount = new_bid_price;

			// if there's bid before, transfer the stablecoin from auction manager module to
			// last bidder
			if let Some((last_bidder, _)) = last_bid {
				burn_native_currency_amount = burn_native_currency_amount.saturating_sub(last_bid_price);
				T::Currency::transfer(native_currency_id, &new_bidder, &last_bidder, last_bid_price)?;

				// decrease account ref of last bidder
				system::Module::<T>::dec_ref(&last_bidder);
			}

			// burn remain native token from new bidder
			T::Currency::withdraw(native_currency_id, &new_bidder, burn_native_currency_amount)?;

			// increase account ref of bidder
			system::Module::<T>::inc_ref(&new_bidder);

			Ok(now + Self::get_auction_time_to_close(now, surplus_auction.start_time))
		})
	}

	fn collateral_auction_end_handler(auction_id: AuctionId, winner: Option<(T::AccountId, Balance)>) {
		if let (Some(collateral_auction), Some((bidder, bid_price))) = (Self::collateral_auctions(auction_id), winner) {
			let stable_currency_id = T::GetStableCurrencyId::get();
			let mut should_deal = true;

			// if bid_price doesn't reach target and trading with DEX will get better result
			if (bid_price < collateral_auction.target || collateral_auction.target.is_zero())
				&& bid_price
					< T::DEX::get_target_amount(
						collateral_auction.currency_id,
						stable_currency_id,
						collateral_auction.amount,
					) {
				// try trade with DEX
				if let Ok(amount) = T::CDPTreasury::swap_collateral_to_stable(
					collateral_auction.currency_id,
					collateral_auction.amount,
					Zero::zero(),
				) {
					// swap successfully, will not deal
					should_deal = false;

					// refund stable currency to the last bidder, ignore result to continue
					let _ = T::CDPTreasury::issue_debit(&bidder, bid_price, false);

<<<<<<< HEAD
					if amount > collateral_auction.target {
						// refund extra stable currency to recipient, ignore result to continue
=======
					if !collateral_auction.target.is_zero() && amount > collateral_auction.target {
						// refund extra stable coin to recipient, ignore result to continue
>>>>>>> 059d279b
						let _ = T::CDPTreasury::issue_debit(
							&collateral_auction.refund_recipient,
							amount - collateral_auction.target,
							false,
						);
					}

					<Module<T>>::deposit_event(RawEvent::DEXTakeCollateralAuction(
						auction_id,
						collateral_auction.currency_id,
						collateral_auction.amount,
						amount,
					));
				}
			}

			if should_deal {
				// transfer collateral to winner from CDP treasury, ignore result to continue
				let _ = T::CDPTreasury::withdraw_collateral(
					&bidder,
					collateral_auction.currency_id,
					collateral_auction.amount,
				);

<<<<<<< HEAD
				<Module<T>>::deposit_event(RawEvent::CollateralAuctionDealt(
=======
				let payment_amount = if collateral_auction.target.is_zero() {
					bid_price
				} else {
					sp_std::cmp::min(collateral_auction.target, bid_price)
				};
				<Module<T>>::deposit_event(RawEvent::CollateralAuctionDealed(
>>>>>>> 059d279b
					auction_id,
					collateral_auction.currency_id,
					collateral_auction.amount,
					bidder.clone(),
					payment_amount,
				));
			}

			// decrease account ref of bidder and refund recipient
			system::Module::<T>::dec_ref(&bidder);
			system::Module::<T>::dec_ref(&collateral_auction.refund_recipient);

			// update auction records
			TotalCollateralInAuction::mutate(collateral_auction.currency_id, |balance| {
				*balance = balance.saturating_sub(collateral_auction.amount)
			});
			TotalTargetInAuction::mutate(|balance| *balance = balance.saturating_sub(collateral_auction.target));
			<CollateralAuctions<T>>::remove(auction_id);
		}
	}

	fn debit_auction_end_handler(auction_id: AuctionId, winner: Option<(T::AccountId, Balance)>) {
		if let Some(debit_auction) = Self::debit_auctions(auction_id) {
			if let Some((bidder, _)) = winner {
				// issue native token to winner, ignore the result to continue
				// TODO: transfer from RESERVED TREASURY instead of issuing
				let _ = T::Currency::deposit(T::GetNativeCurrencyId::get(), &bidder, debit_auction.amount);

				// decrease account ref of winner
				system::Module::<T>::dec_ref(&bidder);

				// decrease debit in auction and delete auction
				TotalDebitInAuction::mutate(|balance| *balance = balance.saturating_sub(debit_auction.fix));
				<DebitAuctions<T>>::remove(auction_id);

				<Module<T>>::deposit_event(RawEvent::DebitAuctionDealt(
					auction_id,
					debit_auction.amount,
					bidder,
					debit_auction.fix,
				));
			} else {
				// there's no bidder until auction closed, adjust the native token amount
				let start_block = <system::Module<T>>::block_number();
				let end_block = start_block + T::AuctionTimeToClose::get();
				let new_debit_auction_id: AuctionId = T::Auction::new_auction(start_block, Some(end_block))
					.expect("AuctionId is sufficient large so this can never fail");
				let new_amount = T::GetAmountAdjustment::get().saturating_mul_acc_int(debit_auction.amount);
				let new_debit_auction = DebitAuctionItem {
					amount: new_amount,
					fix: debit_auction.fix,
					start_time: start_block,
				};
				<DebitAuctions<T>>::insert(new_debit_auction_id, new_debit_auction.clone());
				<DebitAuctions<T>>::remove(auction_id);

				<Module<T>>::deposit_event(RawEvent::CancelAuction(auction_id));
				<Module<T>>::deposit_event(RawEvent::NewDebitAuction(
					new_debit_auction_id,
					new_debit_auction.amount,
					new_debit_auction.fix,
				));
			}
		}
	}

	fn surplus_auction_end_handler(auction_id: AuctionId, winner: Option<(T::AccountId, Balance)>) {
		if let (Some(surplus_auction), Some((bidder, bidder_price))) = (Self::surplus_auctions(auction_id), winner) {
			// deposit unbacked stable token to winner by CDP treasury, ignore Err
			let _ = T::CDPTreasury::issue_debit(&bidder, surplus_auction.amount, false);

			// decrease account ref of winner
			system::Module::<T>::dec_ref(&bidder);

			// decrease surplus in auction
			TotalSurplusInAuction::mutate(|balance| *balance = balance.saturating_sub(surplus_auction.amount));
			<SurplusAuctions<T>>::remove(auction_id);

			<Module<T>>::deposit_event(RawEvent::SurplusAuctionDealt(
				auction_id,
				surplus_auction.amount,
				bidder,
				bidder_price,
			));
		}
	}
}

impl<T: Trait> AuctionHandler<T::AccountId, Balance, T::BlockNumber, AuctionId> for Module<T> {
	fn on_new_bid(
		now: T::BlockNumber,
		id: AuctionId,
		new_bid: (T::AccountId, Balance),
		last_bid: Option<(T::AccountId, Balance)>,
	) -> OnNewBidResult<T::BlockNumber> {
		match if <CollateralAuctions<T>>::contains_key(id) {
			Self::collateral_auction_bid_handler(now, id, new_bid, last_bid)
		} else if <DebitAuctions<T>>::contains_key(id) {
			Self::debit_auction_bid_handler(now, id, new_bid, last_bid)
		} else if <SurplusAuctions<T>>::contains_key(id) {
			Self::surplus_auction_bid_handler(now, id, new_bid, last_bid)
		} else {
			Err(Error::<T>::AuctionNotExists.into())
		} {
			Ok(new_auction_end_time) => OnNewBidResult {
				accept_bid: true,
				auction_end_change: Change::NewValue(Some(new_auction_end_time)),
			},
			Err(_) => OnNewBidResult {
				accept_bid: false,
				auction_end_change: Change::NoChange,
			},
		}
	}

	fn on_auction_ended(id: AuctionId, winner: Option<(T::AccountId, Balance)>) {
		if <CollateralAuctions<T>>::contains_key(id) {
			Self::collateral_auction_end_handler(id, winner)
		} else if <DebitAuctions<T>>::contains_key(id) {
			Self::debit_auction_end_handler(id, winner)
		} else if <SurplusAuctions<T>>::contains_key(id) {
			Self::surplus_auction_end_handler(id, winner)
		}
	}
}

impl<T: Trait> AuctionManager<T::AccountId> for Module<T> {
	type CurrencyId = CurrencyId;
	type Balance = Balance;
	type AuctionId = AuctionId;

	fn new_collateral_auction(
		who: &T::AccountId,
		currency_id: Self::CurrencyId,
		amount: Self::Balance,
		target: Self::Balance,
	) {
		if Self::total_collateral_in_auction(currency_id)
			.checked_add(amount)
			.is_some() && Self::total_target_in_auction().checked_add(target).is_some()
		{
			TotalCollateralInAuction::mutate(currency_id, |balance| *balance += amount);
			TotalTargetInAuction::mutate(|balance| *balance += target);

			let block_number = <system::Module<T>>::block_number();
			let auction_id: AuctionId = T::Auction::new_auction(block_number, None)
				.expect("AuctionId is sufficient large so this can never fail"); // do not set end time for collateral auction
			let collateral_auction = CollateralAuctionItem {
				refund_recipient: who.clone(),
				currency_id,
				amount,
				target,
				start_time: block_number,
			};

			// decrease account ref of refund recipient
			system::Module::<T>::inc_ref(&who);

			<CollateralAuctions<T>>::insert(auction_id, collateral_auction);
			<Module<T>>::deposit_event(RawEvent::NewCollateralAuction(auction_id, currency_id, amount, target));
		}
	}

	fn new_debit_auction(initial_amount: Self::Balance, fix_debit: Self::Balance) {
		if Self::total_debit_in_auction().checked_add(fix_debit).is_some() {
			TotalDebitInAuction::mutate(|balance| *balance += fix_debit);
			let start_block = <system::Module<T>>::block_number();
			let end_block = start_block + T::AuctionTimeToClose::get();
			// set close time for initial debit auction
			let auction_id: AuctionId = T::Auction::new_auction(start_block, Some(end_block))
				.expect("AuctionId is sufficient large so this can never fail"); // set end time for debit auction!
			let debit_auction = DebitAuctionItem {
				amount: initial_amount,
				fix: fix_debit,
				start_time: start_block,
			};
			<DebitAuctions<T>>::insert(auction_id, debit_auction);
			<Module<T>>::deposit_event(RawEvent::NewDebitAuction(auction_id, initial_amount, fix_debit));
		}
	}

	fn new_surplus_auction(amount: Self::Balance) {
		if Self::total_surplus_in_auction().checked_add(amount).is_some() {
			TotalSurplusInAuction::mutate(|balance| *balance += amount);
			let auction_id: AuctionId = T::Auction::new_auction(<system::Module<T>>::block_number(), None)
				.expect("AuctionId is sufficient large so this can never fail"); // do not set end time for surplus auction
			let surplus_auction = SurplusAuctionItem {
				amount,
				start_time: <system::Module<T>>::block_number(),
			};
			<SurplusAuctions<T>>::insert(auction_id, surplus_auction);
			<Module<T>>::deposit_event(RawEvent::NewSurplusAuction(auction_id, amount));
		}
	}

	fn get_total_debit_in_auction() -> Self::Balance {
		Self::total_debit_in_auction()
	}

	fn get_total_target_in_auction() -> Self::Balance {
		Self::total_target_in_auction()
	}

	fn get_total_collateral_in_auction(id: Self::CurrencyId) -> Self::Balance {
		Self::total_collateral_in_auction(id)
	}

	fn get_total_surplus_in_auction() -> Self::Balance {
		Self::total_surplus_in_auction()
	}

	fn cancel_auction(id: Self::AuctionId) -> DispatchResult {
		if <CollateralAuctions<T>>::contains_key(id) {
			Self::cancel_collateral_auction(id)
		} else if <DebitAuctions<T>>::contains_key(id) {
			Self::cancel_debit_auction(id)
		} else if <SurplusAuctions<T>>::contains_key(id) {
			Self::cancel_surplus_auction(id)
		} else {
			Err(Error::<T>::AuctionNotExists.into())
		}
	}
}

impl<T: Trait> OnEmergencyShutdown for Module<T> {
	fn on_emergency_shutdown() {
		IsShutdown::put(true);
	}
}

#[allow(deprecated)]
impl<T: Trait> frame_support::unsigned::ValidateUnsigned for Module<T> {
	type Call = Call<T>;

	fn validate_unsigned(_source: TransactionSource, call: &Self::Call) -> TransactionValidity {
		if let Call::cancel(auction_id) = call {
			if !Self::is_shutdown() {
				return InvalidTransaction::Stale.into();
			}

			if <CollateralAuctions<T>>::contains_key(auction_id) {
				if !Self::collateral_auction_in_reverse_stage(*auction_id) {
					return InvalidTransaction::Stale.into();
				}
			} else if !<SurplusAuctions<T>>::contains_key(auction_id) && !<DebitAuctions<T>>::contains_key(auction_id) {
				return InvalidTransaction::Stale.into();
			}

			ValidTransaction::with_tag_prefix("AuctionManagerOffchainWorker")
				.priority(T::UnsignedPriority::get())
				.and_provides(auction_id)
				.longevity(64_u64)
				.propagate(true)
				.build()
		} else {
			InvalidTransaction::Call.into()
		}
	}
}<|MERGE_RESOLUTION|>--- conflicted
+++ resolved
@@ -62,13 +62,9 @@
 	/// Current collateral amount for sale
 	#[codec(compact)]
 	amount: Balance,
-<<<<<<< HEAD
 	/// Target sales amount of this auction
-=======
-	/// Target sales amount want to get by this auction,
 	/// if zero, collateral auction will never be reverse stage,
 	/// otherwise, target amount is the actual payment amount of active bidder
->>>>>>> 059d279b
 	#[codec(compact)]
 	target: Balance,
 	/// Auction start time
@@ -175,15 +171,9 @@
 	/// Error for auction manager module.
 	pub enum Error for Module<T: Trait> {
 		/// The auction dose not exist
-<<<<<<< HEAD
 		AuctionNotExists,
-		/// The collateral auction is in reserved stage now
-		InReservedStage,
-=======
-		AuctionNotExsits,
 		/// The collateral auction is in reverse stage now
 		InReverseStage,
->>>>>>> 059d279b
 		/// Feed price is invalid
 		InvalidFeedPrice,
 		/// Must after system shutdown
@@ -531,11 +521,7 @@
 					let (new_bidder, new_bid_price) = new_bid;
 					let last_bid_price = last_bid.clone().map_or(Zero::zero(), |(_, price)| price); // get last bid price
 
-<<<<<<< HEAD
-					// ensure new bid price is great than minimum increment
-=======
 					// ensure new bid price is valid
->>>>>>> 059d279b
 					ensure!(
 						!new_bid_price.is_zero()
 							&& Self::check_minimum_increment(
@@ -573,15 +559,9 @@
 					// transfer remain payment from new bidder to CDP treasury
 					T::CDPTreasury::deposit_surplus(&new_bidder, payment)?;
 
-<<<<<<< HEAD
-					// if bid_price > target, the auction is in reverse, refund collateral to it's
-					// origin from auction CDP treasury
-					if new_bid_price > collateral_auction.target {
-=======
 					// if collateral auction will be in reverse stage, refund collateral to it's
 					// origin from auction cdp treasury
 					if !collateral_auction.target.is_zero() && new_bid_price > collateral_auction.target {
->>>>>>> 059d279b
 						let new_collateral_amount = Rate::checked_from_rational(
 							sp_std::cmp::max(last_bid_price, collateral_auction.target),
 							new_bid_price,
@@ -739,13 +719,8 @@
 					// refund stable currency to the last bidder, ignore result to continue
 					let _ = T::CDPTreasury::issue_debit(&bidder, bid_price, false);
 
-<<<<<<< HEAD
-					if amount > collateral_auction.target {
+					if !collateral_auction.target.is_zero() && amount > collateral_auction.target {
 						// refund extra stable currency to recipient, ignore result to continue
-=======
-					if !collateral_auction.target.is_zero() && amount > collateral_auction.target {
-						// refund extra stable coin to recipient, ignore result to continue
->>>>>>> 059d279b
 						let _ = T::CDPTreasury::issue_debit(
 							&collateral_auction.refund_recipient,
 							amount - collateral_auction.target,
@@ -770,16 +745,12 @@
 					collateral_auction.amount,
 				);
 
-<<<<<<< HEAD
-				<Module<T>>::deposit_event(RawEvent::CollateralAuctionDealt(
-=======
 				let payment_amount = if collateral_auction.target.is_zero() {
 					bid_price
 				} else {
 					sp_std::cmp::min(collateral_auction.target, bid_price)
 				};
-				<Module<T>>::deposit_event(RawEvent::CollateralAuctionDealed(
->>>>>>> 059d279b
+				<Module<T>>::deposit_event(RawEvent::CollateralAuctionDealt(
 					auction_id,
 					collateral_auction.currency_id,
 					collateral_auction.amount,
