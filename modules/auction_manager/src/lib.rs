--- conflicted
+++ resolved
@@ -351,12 +351,7 @@
 
 	fn submit_cancel_auction_tx(auction_id: AuctionId) {
 		let call = Call::<T>::cancel(auction_id);
-<<<<<<< HEAD
-		// REVIEW: Somewhat surprising you are not interested in the error when logging.
-		if SubmitTransaction::<T, Call<T>>::submit_unsigned_transaction(call.into()).is_err() {
-=======
 		if let Err(err) = SubmitTransaction::<T, Call<T>>::submit_unsigned_transaction(call.into()) {
->>>>>>> 995cbadb
 			debug::info!(
 				target: "auction-manager offchain worker",
 				"submit unsigned auction cancel tx for \nAuctionId {:?} \nfailed: {:?}",
@@ -514,27 +509,6 @@
 		Ok(())
 	}
 
-<<<<<<< HEAD
-	fn collateral_auction_in_reverse_stage(id: AuctionId) -> bool {
-		// REVIEW: Tuple destructuring does not short-circuit so this might do more
-		//         database calls than strictly necessary.
-		//         Consider splitting into 2 if-let expressions.
-		if let (
-			Some(CollateralAuctionItem { target, .. }),
-			Some(AuctionInfo {
-				bid: Some((_, bid_price)),
-				..
-			}),
-		) = (Self::collateral_auctions(id), T::Auction::auction_info(id))
-		{
-			!target.is_zero() && bid_price >= target
-		} else {
-			false
-		}
-	}
-
-=======
->>>>>>> 995cbadb
 	/// Return `true` if price increment rate is greater than or equal to
 	/// minimum.
 	///
@@ -614,39 +588,11 @@
 						Error::<T>::InvalidBidPrice
 					);
 
-<<<<<<< HEAD
-					let mut payment = if collateral_auction.target.is_zero() {
-						new_bid_price
-					} else {
-						// REVIEW: It seems that this could invalidate the `check_minimum_increment`
-						//         if `new_bid_price` is higher than the target.
-						//         --> Add a check that `payment` is not equal to `last_bid_price`?
-						sp_std::cmp::min(collateral_auction.target, new_bid_price)
-					};
-
-					// increase account ref of new bidder
-					// REVIEW: Consider adding methods to auction items for adding, exchanging and
-					//         removing bidders that make sure that the ref-counts stay in sync.
-					//         that way the ref-counts would not be scattered all over the module.
-					system::Module::<T>::inc_ref(&new_bidder);
-
-					// if there's bid before, return stablecoin from new bidder to last bidder
-					if let Some((last_bidder, _)) = last_bid {
-						// REVIEW: Consider extracting this logic out into a function to make sure
-						//         that it is executed the same between `new_bid_price` and
-						//         `last_bid_price`. E.g. `auction.determine_transfer(price)`
-						let refund = if collateral_auction.target.is_zero() {
-							last_bid_price
-						} else {
-							sp_std::cmp::min(last_bid_price, collateral_auction.target)
-						};
-=======
 					let mut payment = collateral_auction.payment_amount(new_bid_price);
 
 					// if there's bid before, return stablecoin from new bidder to last bidder
 					if let Some((last_bidder, _)) = last_bid {
 						let refund = collateral_auction.payment_amount(last_bid_price);
->>>>>>> 995cbadb
 						T::Currency::transfer(T::GetStableCurrencyId::get(), &new_bidder, &last_bidder, refund)?;
 						// REVIEW: The expect message is not quite accurate, it should be
 						//         "new bid payment greater or equal to last bid payment".
@@ -757,10 +703,6 @@
 		new_bid: (T::AccountId, Balance),
 		last_bid: Option<(T::AccountId, Balance)>,
 	) -> sp_std::result::Result<T::BlockNumber, DispatchError> {
-<<<<<<< HEAD
-		// REVIEW: Move price check out to avoid DB accesses in error case.
-=======
->>>>>>> 995cbadb
 		let (new_bidder, new_bid_price) = new_bid;
 		ensure!(!new_bid_price.is_zero(), Error::<T>::InvalidBidPrice);
 
@@ -824,43 +766,20 @@
 						collateral_auction.amount,
 						Zero::zero(),
 					) {
-<<<<<<< HEAD
-				// try trade with DEX
-				if let Ok(amount) = T::CDPTreasury::swap_collateral_to_stable(
-					collateral_auction.currency_id,
-					collateral_auction.amount,
-					Zero::zero(),
-				) {
-					// swap successfully, will not deal
-					should_deal = false;
-
-					// refund stable currency to the last bidder, ignore result to continue
-					// REVIEW: I am surprised you don't at least log the error here.
-					//         I would suggest adding comments why this is benign and not a problem.
-					let _ = T::CDPTreasury::issue_debit(&bidder, bid_price, false);
-
-					// REVIEW: Is it intentional that there is a DEX swap but no debit issue when
-					//         the auction target is zero/not set?
-					if !collateral_auction.target.is_zero() && amount > collateral_auction.target {
-						// refund extra stable currency to recipient, ignore result to continue
-						// REVIEW: I am surprised you don't at least log the error here.
-						//         I would suggest adding comments why this is benign and not a problem.
-						let _ = T::CDPTreasury::issue_debit(
-							&collateral_auction.refund_recipient,
-							amount
-								.checked_sub(collateral_auction.target)
-								.expect("ensured amount > target; qed"),
-							false,
-						);
-=======
 						// swap successfully, will not deal
 						should_deal = false;
 
 						// refund stable currency to the last bidder, ignore result to continue
+						// REVIEW: I am surprised you don't at least log the error here.
+						//         I would suggest adding comments why this is benign and
+						//         not a problem.
 						let _ = T::CDPTreasury::issue_debit(&bidder, bid_price, false);
 
 						if collateral_auction.in_reverse_stage(amount) {
 							// refund extra stable currency to recipient, ignore result to continue
+							// REVIEW: I am surprised you don't at least log the error here.
+							//         I would suggest adding comments why this is benign and
+							//         not a problem.
 							let _ = T::CDPTreasury::issue_debit(
 								&collateral_auction.refund_recipient,
 								amount
@@ -876,7 +795,6 @@
 							collateral_auction.amount,
 							amount,
 						));
->>>>>>> 995cbadb
 					}
 				}
 
@@ -901,38 +819,6 @@
 				<Module<T>>::deposit_event(RawEvent::CancelAuction(auction_id));
 			}
 
-<<<<<<< HEAD
-			if should_deal {
-				// transfer collateral to winner from CDP treasury, ignore result to continue
-				// REVIEW: I am surprised you don't at least log the error here.
-				//         I would suggest adding comments why this is benign and not a problem.
-				let _ = T::CDPTreasury::withdraw_collateral(
-					&bidder,
-					collateral_auction.currency_id,
-					collateral_auction.amount,
-				);
-
-				// REVIEW: Consider making this a method on `CollateralAuctionItem`.
-				let payment_amount = if collateral_auction.target.is_zero() {
-					bid_price
-				} else {
-					sp_std::cmp::min(collateral_auction.target, bid_price)
-				};
-				<Module<T>>::deposit_event(RawEvent::CollateralAuctionDealt(
-					auction_id,
-					collateral_auction.currency_id,
-					collateral_auction.amount,
-					bidder.clone(),
-					payment_amount,
-				));
-			}
-
-			// decrease account ref of bidder and refund recipient
-			system::Module::<T>::dec_ref(&bidder);
-			system::Module::<T>::dec_ref(&collateral_auction.refund_recipient);
-
-=======
->>>>>>> 995cbadb
 			// update auction records
 			system::Module::<T>::dec_ref(&collateral_auction.refund_recipient);
 			TotalCollateralInAuction::mutate(collateral_auction.currency_id, |balance| {
@@ -946,17 +832,6 @@
 	fn debit_auction_end_handler(auction_id: AuctionId, winner: Option<(T::AccountId, Balance)>) {
 		if let Some(debit_auction) = Self::debit_auctions(auction_id) {
 			if let Some((bidder, _)) = winner {
-<<<<<<< HEAD
-				// issue native token to winner, ignore the result to continue
-				// TODO: transfer from RESERVED TREASURY instead of issuing
-				// REVIEW: Based on the implementation in ORML returning `TotalIssuanceOverflow`
-				//         I am unsure it makes sense to continue here. I would tend to continue
-				//         for cleanup and then deposit a different event that includes the
-				//         error like `DebitAuctionFailed(id, amount, bidder, fix, error)`.
-				let _ = T::Currency::deposit(T::GetNativeCurrencyId::get(), &bidder, debit_auction.amount);
-
-=======
->>>>>>> 995cbadb
 				// decrease account ref of winner
 				system::Module::<T>::dec_ref(&bidder);
 
@@ -971,27 +846,6 @@
 					debit_auction.fix,
 				));
 			} else {
-<<<<<<< HEAD
-				// there's no bidder until auction closed, adjust the native token amount
-				let start_block = <system::Module<T>>::block_number();
-				let end_block = start_block + T::AuctionTimeToClose::get();
-				// REVIEW: Just FYI this `expect` (as well as other similar ones) makes your
-				//         chain vulnerable in case someone finds a way to spam auctions. Of
-				//         course then you will have other problems so it seems fine to resolve
-				//         the trade-off this way.
-				let new_debit_auction_id: AuctionId = T::Auction::new_auction(start_block, Some(end_block))
-					.expect("AuctionId is sufficient large so this can never fail");
-				let new_amount = T::GetAmountAdjustment::get().saturating_mul_acc_int(debit_auction.amount);
-				let new_debit_auction = DebitAuctionItem {
-					amount: new_amount,
-					fix: debit_auction.fix,
-					start_time: start_block,
-				};
-				<DebitAuctions<T>>::insert(new_debit_auction_id, new_debit_auction.clone());
-				<DebitAuctions<T>>::remove(auction_id);
-
-=======
->>>>>>> 995cbadb
 				<Module<T>>::deposit_event(RawEvent::CancelAuction(auction_id));
 			}
 
@@ -1171,34 +1025,13 @@
 	}
 }
 
-<<<<<<< HEAD
-impl<T: Trait> OnEmergencyShutdown for Module<T> {
-	// REVIEW: Seems a bit redundant to me to add an `IsShutdown` flag in every
-	//         module. You could instead inject the emergency_shutdown pallet as a
-	//         source ofinformation on whether the system is shut down.
-	fn on_emergency_shutdown() {
-		IsShutdown::put(true);
-	}
-}
-
-// REVIEW: This annotation should be fine to remove.
-#[allow(deprecated)]
-=======
->>>>>>> 995cbadb
 impl<T: Trait> frame_support::unsigned::ValidateUnsigned for Module<T> {
 	type Call = Call<T>;
 
 	fn validate_unsigned(_source: TransactionSource, call: &Self::Call) -> TransactionValidity {
 		if let Call::cancel(auction_id) = call {
-<<<<<<< HEAD
-			if !Self::is_shutdown() {
-				// REVIEW: Maybe `InvalidTransaction::Call` would be more accurate here,
-				//         semantics wise.
-				return InvalidTransaction::Stale.into();
-=======
 			if !T::EmergencyShutdown::is_shutdown() {
 				return InvalidTransaction::Call.into();
->>>>>>> 995cbadb
 			}
 
 			if let Some(collateral_auction) = Self::collateral_auctions(auction_id) {
