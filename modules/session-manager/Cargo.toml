[package]
name = "module-session-manager"
version = "2.2.1"
authors = ["Acala Developers"]
edition = "2021"

[dependencies]
log = { version = "0.4.14", default-features = false }
serde = { version = "1.0.124", optional = true }
codec = { package = "parity-scale-codec", version = "2.3.1", default-features = false }
scale-info = { version = "1.0", default-features = false, features = ["derive"] }
<<<<<<< HEAD
sp-runtime = { git = "https://github.com/paritytech/substrate", branch = "master", default-features = false }
sp-std= { git = "https://github.com/paritytech/substrate", branch = "master", default-features = false }
sp-staking = { git = "https://github.com/paritytech/substrate", branch = "master", default-features = false }
frame-support = { git = "https://github.com/paritytech/substrate", branch = "master", default-features = false }
frame-system = { git = "https://github.com/paritytech/substrate", branch = "master", default-features = false }
pallet-session = { git = "https://github.com/paritytech/substrate", branch = "master", default-features = false }

[dev-dependencies]
sp-io = { git = "https://github.com/paritytech/substrate", branch = "master" }
=======
sp-runtime = { git = "https://github.com/paritytech/substrate", branch = "polkadot-v0.9.15", default-features = false }
sp-std= { git = "https://github.com/paritytech/substrate", branch = "polkadot-v0.9.15", default-features = false }
sp-staking = { git = "https://github.com/paritytech/substrate", branch = "polkadot-v0.9.15", default-features = false }
frame-support = { git = "https://github.com/paritytech/substrate", branch = "polkadot-v0.9.15", default-features = false }
frame-system = { git = "https://github.com/paritytech/substrate", branch = "polkadot-v0.9.15", default-features = false }
pallet-session = { git = "https://github.com/paritytech/substrate", branch = "polkadot-v0.9.15", default-features = false }

[dev-dependencies]
sp-io = { git = "https://github.com/paritytech/substrate", branch = "polkadot-v0.9.15" }
>>>>>>> 35078ea2

[features]
default = ["std"]
std = [
	"serde",
	"codec/std",
	"log/std",
	"scale-info/std",
	"sp-staking/std",
	"sp-std/std",
	"sp-runtime/std",
	"frame-support/std",
	"frame-system/std",
	"pallet-session/std",
]
try-runtime = ["frame-support/try-runtime"]<|MERGE_RESOLUTION|>--- conflicted
+++ resolved
@@ -9,7 +9,6 @@
 serde = { version = "1.0.124", optional = true }
 codec = { package = "parity-scale-codec", version = "2.3.1", default-features = false }
 scale-info = { version = "1.0", default-features = false, features = ["derive"] }
-<<<<<<< HEAD
 sp-runtime = { git = "https://github.com/paritytech/substrate", branch = "master", default-features = false }
 sp-std= { git = "https://github.com/paritytech/substrate", branch = "master", default-features = false }
 sp-staking = { git = "https://github.com/paritytech/substrate", branch = "master", default-features = false }
@@ -19,17 +18,6 @@
 
 [dev-dependencies]
 sp-io = { git = "https://github.com/paritytech/substrate", branch = "master" }
-=======
-sp-runtime = { git = "https://github.com/paritytech/substrate", branch = "polkadot-v0.9.15", default-features = false }
-sp-std= { git = "https://github.com/paritytech/substrate", branch = "polkadot-v0.9.15", default-features = false }
-sp-staking = { git = "https://github.com/paritytech/substrate", branch = "polkadot-v0.9.15", default-features = false }
-frame-support = { git = "https://github.com/paritytech/substrate", branch = "polkadot-v0.9.15", default-features = false }
-frame-system = { git = "https://github.com/paritytech/substrate", branch = "polkadot-v0.9.15", default-features = false }
-pallet-session = { git = "https://github.com/paritytech/substrate", branch = "polkadot-v0.9.15", default-features = false }
-
-[dev-dependencies]
-sp-io = { git = "https://github.com/paritytech/substrate", branch = "polkadot-v0.9.15" }
->>>>>>> 35078ea2
 
 [features]
 default = ["std"]
