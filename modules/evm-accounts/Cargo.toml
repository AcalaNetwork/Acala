--- conflicted
+++ resolved
@@ -34,12 +34,8 @@
 	"frame-support/std",
 	"frame-system/std",
 	"primitives/std",
-<<<<<<< HEAD
-	"pallet-evm/std",
 	"orml-traits/std",
-=======
 	"module-evm/std",
->>>>>>> 406727a9
 	"orml-utilities/std",
 	"module-support/std",
 ]