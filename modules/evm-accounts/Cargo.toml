[package]
name = "module-evm-accounts"
version = "0.7.3"
authors = ["Acala Developers"]
edition = "2018"

[dependencies]
<<<<<<< HEAD
codec = { package = "parity-scale-codec", version = "2.0.0", default-features = false }
=======
serde = { version = "1.0.101", optional = true }
codec = { package = "parity-scale-codec", version = "1.3.0", default-features = false }
>>>>>>> fb02895d
libsecp256k1 = { version = "0.3.4", default-features = false, features = ["hmac"] }

frame-support = { git = "https://github.com/paritytech/substrate", branch = "rococo-v1", default-features = false }
frame-system = { git = "https://github.com/paritytech/substrate", branch = "rococo-v1", default-features = false }
sp-core = { git = "https://github.com/paritytech/substrate", branch = "rococo-v1", default-features = false }
sp-io = { git = "https://github.com/paritytech/substrate", branch = "rococo-v1", default-features = false }
sp-runtime = { git = "https://github.com/paritytech/substrate", branch = "rococo-v1", default-features = false }
sp-std = { git = "https://github.com/paritytech/substrate", branch = "rococo-v1", default-features = false }

orml-traits = { path = "../../orml/traits", default-features = false }

primitives = { package = "acala-primitives", path = "../../primitives", default-features = false }
module-support = { path = "../support", default-features = false }

[dev-dependencies]
pallet-balances = { git = "https://github.com/paritytech/substrate", branch = "rococo-v1" }
orml-currencies = { path = "../../orml/currencies" }
orml-tokens = { path = "../../orml/tokens" }

[features]
default = ["std"]
std = [
	"serde",
	"codec/std",
	"libsecp256k1/std",
	"sp-core/std",
	"sp-runtime/std",
	"sp-io/std",
	"sp-std/std",
	"frame-support/std",
	"frame-system/std",
	"primitives/std",
	"orml-traits/std",
	"module-support/std",
]<|MERGE_RESOLUTION|>--- conflicted
+++ resolved
@@ -5,12 +5,8 @@
 edition = "2018"
 
 [dependencies]
-<<<<<<< HEAD
+serde = { version = "1.0.101", optional = true }
 codec = { package = "parity-scale-codec", version = "2.0.0", default-features = false }
-=======
-serde = { version = "1.0.101", optional = true }
-codec = { package = "parity-scale-codec", version = "1.3.0", default-features = false }
->>>>>>> fb02895d
 libsecp256k1 = { version = "0.3.4", default-features = false, features = ["hmac"] }
 
 frame-support = { git = "https://github.com/paritytech/substrate", branch = "rococo-v1", default-features = false }
