--- conflicted
+++ resolved
@@ -10,21 +10,12 @@
 libsecp256k1 = { version = "0.6", default-features = false, features = ["hmac", "static-context"], optional = true }
 scale-info = { version = "1.0", default-features = false, features = ["derive"] }
 
-<<<<<<< HEAD
 frame-support = { git = "https://github.com/paritytech/substrate", branch = "master", default-features = false }
 frame-system = { git = "https://github.com/paritytech/substrate", branch = "master", default-features = false }
 sp-core = { git = "https://github.com/paritytech/substrate", branch = "master", default-features = false }
 sp-io = { git = "https://github.com/paritytech/substrate", branch = "master", default-features = false }
 sp-runtime = { git = "https://github.com/paritytech/substrate", branch = "master", default-features = false }
 sp-std = { git = "https://github.com/paritytech/substrate", branch = "master", default-features = false }
-=======
-frame-support = { git = "https://github.com/paritytech/substrate", branch = "polkadot-v0.9.15", default-features = false }
-frame-system = { git = "https://github.com/paritytech/substrate", branch = "polkadot-v0.9.15", default-features = false }
-sp-core = { git = "https://github.com/paritytech/substrate", branch = "polkadot-v0.9.15", default-features = false }
-sp-io = { git = "https://github.com/paritytech/substrate", branch = "polkadot-v0.9.15", default-features = false }
-sp-runtime = { git = "https://github.com/paritytech/substrate", branch = "polkadot-v0.9.15", default-features = false }
-sp-std = { git = "https://github.com/paritytech/substrate", branch = "polkadot-v0.9.15", default-features = false }
->>>>>>> 35078ea2
 
 orml-traits = { path = "../../orml/traits", default-features = false }
 
@@ -33,11 +24,7 @@
 module-evm-utiltity-macro = { path = "../evm-utiltity/macro" }
 
 [dev-dependencies]
-<<<<<<< HEAD
 pallet-balances = { git = "https://github.com/paritytech/substrate", branch = "master" }
-=======
-pallet-balances = { git = "https://github.com/paritytech/substrate", branch = "polkadot-v0.9.15" }
->>>>>>> 35078ea2
 orml-currencies = { path = "../../orml/currencies" }
 orml-tokens = { path = "../../orml/tokens" }
 
