//! # Evm Accounts Module
//!
//! ## Overview
//!
//! Evm Accounts module provide a two way mapping between Substrate accounts and
//! EVM accounts so user only have deal with one account / private key.

#![cfg_attr(not(feature = "std"), no_std)]
#![allow(clippy::unused_unit)]

mod default_weight;
mod mock;
mod tests;

<<<<<<< HEAD
pub trait WeightInfo {
	fn claim_account() -> Weight;
	fn claim_default_account() -> Weight;
}
=======
pub use module::*;

#[frame_support::pallet]
pub mod module {
	use codec::Encode;
	use frame_support::{
		ensure,
		pallet_prelude::*,
		traits::{Currency, Happened, IsType, OnKilledAccount, ReservableCurrency, StoredMap},
		transactional,
		weights::Weight,
	};
	use frame_system::{ensure_signed, pallet_prelude::*};
	use orml_traits::account::MergeAccount;
	use primitives::{
		evm::{AddressMapping, EvmAddress},
		AccountIndex,
	};
	use sp_core::{crypto::AccountId32, ecdsa};
	use sp_io::{
		crypto::secp256k1_ecdsa_recover,
		hashing::{blake2_256, keccak_256},
	};
	use sp_runtime::{
		traits::{LookupError, StaticLookup},
		MultiAddress,
	};
	use sp_std::{marker::PhantomData, vec::Vec};

	pub trait WeightInfo {
		fn claim_account() -> Weight;
	}
>>>>>>> 6c5f35ce

	pub type EcdsaSignature = ecdsa::Signature;

	#[pallet::config]
	pub trait Config: frame_system::Config {
		type Event: From<Event<Self>> + IsType<<Self as frame_system::Config>::Event>;

		/// The Currency for managing Evm account assets.
		type Currency: Currency<Self::AccountId> + ReservableCurrency<Self::AccountId>;

		/// Mapping from address to account id.
		type AddressMapping: AddressMapping<Self::AccountId>;

		/// Merge free balance from source to dest.
		type MergeAccount: MergeAccount<Self::AccountId>;

		/// Handler to kill account in system.
		type KillAccount: Happened<Self::AccountId>;

		/// Weight information for the extrinsics in this module.
		type WeightInfo: WeightInfo;
	}

	#[pallet::event]
	#[pallet::generate_deposit(fn deposit_event)]
	pub enum Event<T: Config> {
		/// Mapping between Substrate accounts and EVM accounts
		/// claim account. \[account_id, evm_address\]
		ClaimAccount(T::AccountId, EvmAddress),
	}

	/// Error for evm accounts module.
	#[pallet::error]
	pub enum Error<T> {
		/// AccountId has mapped
		AccountIdHasMapped,
		/// Eth address has mapped
		EthAddressHasMapped,
		/// Bad signature
		BadSignature,
		/// Invalid signature
		InvalidSignature,
		/// Account ref count is not zero
		NonZeroRefCount,
		/// Account still has active reserved
		StillHasActiveReserved,
	}

	#[pallet::storage]
	#[pallet::getter(fn accounts)]
	pub type Accounts<T: Config> = StorageMap<_, Twox64Concat, EvmAddress, T::AccountId>;

	#[pallet::storage]
	#[pallet::getter(fn evm_addresses)]
	pub type EvmAddresses<T: Config> = StorageMap<_, Twox64Concat, T::AccountId, EvmAddress>;

	#[pallet::pallet]
	pub struct Pallet<T>(PhantomData<T>);

	#[pallet::hooks]
	impl<T: Config> Hooks<T::BlockNumber> for Pallet<T> {}

	#[pallet::call]
	impl<T: Config> Pallet<T> {
		/// Claim account mapping between Substrate accounts and EVM accounts.
		/// Ensure eth_address has not been mapped.
		#[pallet::weight(T::WeightInfo::claim_account())]
		#[transactional]
		pub fn claim_account(
			origin: OriginFor<T>,
			eth_address: EvmAddress,
			eth_signature: EcdsaSignature,
		) -> DispatchResultWithPostInfo {
			let who = ensure_signed(origin)?;

			// ensure account_id and eth_address has not been mapped
			ensure!(!EvmAddresses::<T>::contains_key(&who), Error::<T>::AccountIdHasMapped);
			ensure!(
				!Accounts::<T>::contains_key(eth_address),
				Error::<T>::EthAddressHasMapped
			);

			// recover evm address from signature
			let address = Self::eth_recover(&eth_signature, &who.using_encoded(to_ascii_hex), &[][..])
				.ok_or(Error::<T>::BadSignature)?;
			ensure!(eth_address == address, Error::<T>::InvalidSignature);

			// check if the evm padded address already exists
			let account_id = T::AddressMapping::get_account_id(&eth_address);
			if frame_system::Module::<T>::is_explicit(&account_id) {
				// merge balance from `evm padded address` to `origin`
				T::MergeAccount::merge_account(&account_id, &who)?;
				// finally kill the account
				T::KillAccount::happened(&account_id);
			}

			Accounts::<T>::insert(eth_address, &who);
			EvmAddresses::<T>::insert(&who, eth_address);

			Self::deposit_event(Event::ClaimAccount(who, eth_address));

			Ok(().into())
		}

<<<<<<< HEAD
		#[weight = T::WeightInfo::claim_default_account()]
		pub fn claim_default_account(origin) {
=======
		// TODO: weights & benchmarking
		#[pallet::weight(0)]
		pub fn claim_default_account(origin: OriginFor<T>) -> DispatchResultWithPostInfo {
>>>>>>> 6c5f35ce
			let who = ensure_signed(origin)?;

			// ensure account_id has not been mapped
			ensure!(!EvmAddresses::<T>::contains_key(&who), Error::<T>::AccountIdHasMapped);

			let eth_address = T::AddressMapping::get_or_create_evm_address(&who);

			Self::deposit_event(Event::ClaimAccount(who, eth_address));

			Ok(().into())
		}
	}

	impl<T: Config> Pallet<T> {
		// Constructs the message that Ethereum RPC's `personal_sign` and `eth_sign`
		// would sign.
		pub fn ethereum_signable_message(what: &[u8], extra: &[u8]) -> Vec<u8> {
			let prefix = b"acala evm:";
			let mut l = prefix.len() + what.len() + extra.len();
			let mut rev = Vec::new();
			while l > 0 {
				rev.push(b'0' + (l % 10) as u8);
				l /= 10;
			}
			let mut v = b"\x19Ethereum Signed Message:\n".to_vec();
			v.extend(rev.into_iter().rev());
			v.extend_from_slice(&prefix[..]);
			v.extend_from_slice(what);
			v.extend_from_slice(extra);
			v
		}

		// Attempts to recover the Ethereum address from a message signature signed by
		// using the Ethereum RPC's `personal_sign` and `eth_sign`.
		pub fn eth_recover(s: &EcdsaSignature, what: &[u8], extra: &[u8]) -> Option<EvmAddress> {
			let msg = keccak_256(&Self::ethereum_signable_message(what, extra));
			let mut res = EvmAddress::default();
			res.0
				.copy_from_slice(&keccak_256(&secp256k1_ecdsa_recover(&s.0, &msg).ok()?[..])[12..]);
			Some(res)
		}

		pub fn eth_public(secret: &secp256k1::SecretKey) -> secp256k1::PublicKey {
			secp256k1::PublicKey::from_secret_key(secret)
		}

		pub fn eth_address(secret: &secp256k1::SecretKey) -> EvmAddress {
			EvmAddress::from_slice(&keccak_256(&Self::eth_public(secret).serialize()[1..65])[12..])
		}

		pub fn eth_sign(secret: &secp256k1::SecretKey, what: &[u8], extra: &[u8]) -> EcdsaSignature {
			let msg = keccak_256(&Self::ethereum_signable_message(&to_ascii_hex(what)[..], extra));
			let (sig, recovery_id) = secp256k1::sign(&secp256k1::Message::parse(&msg), secret);
			let mut r = [0u8; 65];
			r[0..64].copy_from_slice(&sig.serialize()[..]);
			r[64] = recovery_id.serialize();
			EcdsaSignature::from_slice(&r)
		}
	}

	fn account_to_default_evm_address(account_id: &impl Encode) -> EvmAddress {
		let payload = (b"evm:", account_id);
		EvmAddress::from_slice(&payload.using_encoded(blake2_256)[0..20])
	}

	pub struct EvmAddressMapping<T>(sp_std::marker::PhantomData<T>);

	impl<T: Config> AddressMapping<T::AccountId> for EvmAddressMapping<T>
	where
		T::AccountId: IsType<AccountId32>,
	{
		fn get_account_id(address: &EvmAddress) -> T::AccountId {
			if let Some(acc) = Accounts::<T>::get(address) {
				acc
			} else {
				let mut data: [u8; 32] = [0u8; 32];
				data[0..4].copy_from_slice(b"evm:");
				data[4..24].copy_from_slice(&address[..]);
				AccountId32::from(data).into()
			}
		}

		fn get_evm_address(account_id: &T::AccountId) -> Option<EvmAddress> {
			EvmAddresses::<T>::get(account_id).or_else(|| {
				let data: &[u8] = account_id.into_ref().as_ref();
				if data.starts_with(b"evm:") {
					Some(EvmAddress::from_slice(&data[4..24]))
				} else {
					None
				}
			})
		}

		fn get_or_create_evm_address(account_id: &T::AccountId) -> EvmAddress {
			Self::get_evm_address(account_id).unwrap_or_else(|| {
				let addr = account_to_default_evm_address(account_id);

				// create reverse mapping
				Accounts::<T>::insert(&addr, &account_id);
				EvmAddresses::<T>::insert(&account_id, &addr);

				addr
			})
		}

		fn get_default_evm_address(account_id: &T::AccountId) -> EvmAddress {
			account_to_default_evm_address(account_id)
		}

		fn is_linked(account_id: &T::AccountId, evm: &EvmAddress) -> bool {
			Self::get_evm_address(account_id).as_ref() == Some(evm)
				|| &account_to_default_evm_address(account_id.into_ref()) == evm
		}
	}

	pub struct CallKillAccount<T>(PhantomData<T>);
	impl<T: Config> OnKilledAccount<T::AccountId> for CallKillAccount<T> {
		fn on_killed_account(who: &T::AccountId) {
			// remove the reserve mapping that could be created by
			// `get_or_create_evm_address`
			Accounts::<T>::remove(account_to_default_evm_address(who.into_ref()));

			// remove mapping created by `claim_account`
			if let Some(evm_addr) = Pallet::<T>::evm_addresses(who) {
				Accounts::<T>::remove(evm_addr);
				EvmAddresses::<T>::remove(who);
			}
		}
	}

	impl<T: Config> StaticLookup for Pallet<T> {
		type Source = MultiAddress<T::AccountId, AccountIndex>;
		type Target = T::AccountId;

		fn lookup(a: Self::Source) -> Result<Self::Target, LookupError> {
			match a {
				MultiAddress::Address20(i) => Ok(T::AddressMapping::get_account_id(&EvmAddress::from_slice(&i))),
				_ => Err(LookupError),
			}
		}

		fn unlookup(a: Self::Target) -> Self::Source {
			MultiAddress::Id(a)
		}
	}

	/// Converts the given binary data into ASCII-encoded hex. It will be twice
	/// the length.
	pub fn to_ascii_hex(data: &[u8]) -> Vec<u8> {
		let mut r = Vec::with_capacity(data.len() * 2);
		let mut push_nibble = |n| r.push(if n < 10 { b'0' + n } else { b'a' - 10 + n });
		for &b in data.iter() {
			push_nibble(b / 16);
			push_nibble(b % 16);
		}
		r
	}
}<|MERGE_RESOLUTION|>--- conflicted
+++ resolved
@@ -12,12 +12,6 @@
 mod mock;
 mod tests;
 
-<<<<<<< HEAD
-pub trait WeightInfo {
-	fn claim_account() -> Weight;
-	fn claim_default_account() -> Weight;
-}
-=======
 pub use module::*;
 
 #[frame_support::pallet]
@@ -50,7 +44,6 @@
 	pub trait WeightInfo {
 		fn claim_account() -> Weight;
 	}
->>>>>>> 6c5f35ce
 
 	pub type EcdsaSignature = ecdsa::Signature;
 
@@ -155,14 +148,9 @@
 			Ok(().into())
 		}
 
-<<<<<<< HEAD
-		#[weight = T::WeightInfo::claim_default_account()]
-		pub fn claim_default_account(origin) {
-=======
 		// TODO: weights & benchmarking
 		#[pallet::weight(0)]
 		pub fn claim_default_account(origin: OriginFor<T>) -> DispatchResultWithPostInfo {
->>>>>>> 6c5f35ce
 			let who = ensure_signed(origin)?;
 
 			// ensure account_id has not been mapped
