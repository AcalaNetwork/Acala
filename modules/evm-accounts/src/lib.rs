//! # Evm Accounts Module
//!
//! ## Overview
//!
//! Evm Accounts module provide a two way mapping between Substrate accounts and
//! EVM accounts so user only have deal with one account / private key.

#![cfg_attr(not(feature = "std"), no_std)]
#![allow(clippy::unused_unit)]

use codec::Encode;
use frame_support::{
	ensure,
	pallet_prelude::*,
	traits::{Currency, Happened, IsType, OnKilledAccount, ReservableCurrency, StoredMap},
	transactional,
	weights::Weight,
};
use frame_system::{ensure_signed, pallet_prelude::*};
use orml_traits::account::MergeAccount;
use primitives::{
	evm::{AddressMapping, EvmAddress},
	AccountIndex,
};
use sp_core::{crypto::AccountId32, ecdsa};
use sp_io::{
	crypto::secp256k1_ecdsa_recover,
	hashing::{blake2_256, keccak_256},
};
use sp_runtime::{
	traits::{LookupError, StaticLookup},
	MultiAddress,
};
use sp_std::{marker::PhantomData, vec::Vec};

mod default_weight;
mod mock;
mod tests;

pub use module::*;

pub trait WeightInfo {
	fn claim_account() -> Weight;
	fn claim_default_account() -> Weight;
}

pub type EcdsaSignature = ecdsa::Signature;

#[frame_support::pallet]
pub mod module {
<<<<<<< HEAD
	use codec::Encode;
	use frame_support::{
		pallet_prelude::*,
		traits::{Currency, IsType, OnKilledAccount, ReservableCurrency},
		transactional,
	};
	use frame_system::pallet_prelude::*;
	use orml_traits::account::MergeAccount;
	use primitives::{
		evm::{AddressMapping, EvmAddress},
		AccountIndex,
	};
	use sp_core::{crypto::AccountId32, ecdsa};
	use sp_io::{
		crypto::secp256k1_ecdsa_recover,
		hashing::{blake2_256, keccak_256},
	};
	use sp_runtime::{
		traits::{LookupError, StaticLookup},
		MultiAddress,
	};
	use sp_std::{marker::PhantomData, vec::Vec};

	pub trait WeightInfo {
		fn claim_account() -> Weight;
		fn claim_default_account() -> Weight;
	}

	pub type EcdsaSignature = ecdsa::Signature;
=======
	use super::*;
>>>>>>> 56be4f1d

	#[pallet::config]
	pub trait Config: frame_system::Config {
		type Event: From<Event<Self>> + IsType<<Self as frame_system::Config>::Event>;

		/// The Currency for managing Evm account assets.
		type Currency: Currency<Self::AccountId> + ReservableCurrency<Self::AccountId>;

		/// Mapping from address to account id.
		type AddressMapping: AddressMapping<Self::AccountId>;

		/// Merge free balance from source to dest.
		type MergeAccount: MergeAccount<Self::AccountId>;

		/// Weight information for the extrinsics in this module.
		type WeightInfo: WeightInfo;
	}

	#[pallet::event]
	#[pallet::generate_deposit(fn deposit_event)]
	pub enum Event<T: Config> {
		/// Mapping between Substrate accounts and EVM accounts
		/// claim account. \[account_id, evm_address\]
		ClaimAccount(T::AccountId, EvmAddress),
	}

	/// Error for evm accounts module.
	#[pallet::error]
	pub enum Error<T> {
		/// AccountId has mapped
		AccountIdHasMapped,
		/// Eth address has mapped
		EthAddressHasMapped,
		/// Bad signature
		BadSignature,
		/// Invalid signature
		InvalidSignature,
		/// Account ref count is not zero
		NonZeroRefCount,
		/// Account still has active reserved
		StillHasActiveReserved,
	}

	#[pallet::storage]
	#[pallet::getter(fn accounts)]
	pub type Accounts<T: Config> = StorageMap<_, Twox64Concat, EvmAddress, T::AccountId>;

	#[pallet::storage]
	#[pallet::getter(fn evm_addresses)]
	pub type EvmAddresses<T: Config> = StorageMap<_, Twox64Concat, T::AccountId, EvmAddress>;

	#[pallet::pallet]
	pub struct Pallet<T>(PhantomData<T>);

	#[pallet::hooks]
	impl<T: Config> Hooks<T::BlockNumber> for Pallet<T> {}

	#[pallet::call]
	impl<T: Config> Pallet<T> {
		/// Claim account mapping between Substrate accounts and EVM accounts.
		/// Ensure eth_address has not been mapped.
		#[pallet::weight(T::WeightInfo::claim_account())]
		#[transactional]
		pub fn claim_account(
			origin: OriginFor<T>,
			eth_address: EvmAddress,
			eth_signature: EcdsaSignature,
		) -> DispatchResultWithPostInfo {
			let who = ensure_signed(origin)?;

			// ensure account_id and eth_address has not been mapped
			ensure!(!EvmAddresses::<T>::contains_key(&who), Error::<T>::AccountIdHasMapped);
			ensure!(
				!Accounts::<T>::contains_key(eth_address),
				Error::<T>::EthAddressHasMapped
			);

			// recover evm address from signature
			let address = Self::eth_recover(&eth_signature, &who.using_encoded(to_ascii_hex), &[][..])
				.ok_or(Error::<T>::BadSignature)?;
			ensure!(eth_address == address, Error::<T>::InvalidSignature);

			// check if the evm padded address already exists
			let account_id = T::AddressMapping::get_account_id(&eth_address);
			if frame_system::Module::<T>::account_exists(&account_id) {
				// merge balance from `evm padded address` to `origin`
				T::MergeAccount::merge_account(&account_id, &who)?;
			}

			Accounts::<T>::insert(eth_address, &who);
			EvmAddresses::<T>::insert(&who, eth_address);

			Self::deposit_event(Event::ClaimAccount(who, eth_address));

			Ok(().into())
		}

		#[pallet::weight(T::WeightInfo::claim_default_account())]
		pub fn claim_default_account(origin: OriginFor<T>) -> DispatchResultWithPostInfo {
			let who = ensure_signed(origin)?;

			// ensure account_id has not been mapped
			ensure!(!EvmAddresses::<T>::contains_key(&who), Error::<T>::AccountIdHasMapped);

			let eth_address = T::AddressMapping::get_or_create_evm_address(&who);

			Self::deposit_event(Event::ClaimAccount(who, eth_address));

			Ok(().into())
		}
	}
}

impl<T: Config> Pallet<T> {
	// Constructs the message that Ethereum RPC's `personal_sign` and `eth_sign`
	// would sign.
	pub fn ethereum_signable_message(what: &[u8], extra: &[u8]) -> Vec<u8> {
		let prefix = b"acala evm:";
		let mut l = prefix.len() + what.len() + extra.len();
		let mut rev = Vec::new();
		while l > 0 {
			rev.push(b'0' + (l % 10) as u8);
			l /= 10;
		}
		let mut v = b"\x19Ethereum Signed Message:\n".to_vec();
		v.extend(rev.into_iter().rev());
		v.extend_from_slice(&prefix[..]);
		v.extend_from_slice(what);
		v.extend_from_slice(extra);
		v
	}

	// Attempts to recover the Ethereum address from a message signature signed by
	// using the Ethereum RPC's `personal_sign` and `eth_sign`.
	pub fn eth_recover(s: &EcdsaSignature, what: &[u8], extra: &[u8]) -> Option<EvmAddress> {
		let msg = keccak_256(&Self::ethereum_signable_message(what, extra));
		let mut res = EvmAddress::default();
		res.0
			.copy_from_slice(&keccak_256(&secp256k1_ecdsa_recover(&s.0, &msg).ok()?[..])[12..]);
		Some(res)
	}

	pub fn eth_public(secret: &secp256k1::SecretKey) -> secp256k1::PublicKey {
		secp256k1::PublicKey::from_secret_key(secret)
	}

	pub fn eth_address(secret: &secp256k1::SecretKey) -> EvmAddress {
		EvmAddress::from_slice(&keccak_256(&Self::eth_public(secret).serialize()[1..65])[12..])
	}

	pub fn eth_sign(secret: &secp256k1::SecretKey, what: &[u8], extra: &[u8]) -> EcdsaSignature {
		let msg = keccak_256(&Self::ethereum_signable_message(&to_ascii_hex(what)[..], extra));
		let (sig, recovery_id) = secp256k1::sign(&secp256k1::Message::parse(&msg), secret);
		let mut r = [0u8; 65];
		r[0..64].copy_from_slice(&sig.serialize()[..]);
		r[64] = recovery_id.serialize();
		EcdsaSignature::from_slice(&r)
	}
}

fn account_to_default_evm_address(account_id: &impl Encode) -> EvmAddress {
	let payload = (b"evm:", account_id);
	EvmAddress::from_slice(&payload.using_encoded(blake2_256)[0..20])
}

pub struct EvmAddressMapping<T>(sp_std::marker::PhantomData<T>);

impl<T: Config> AddressMapping<T::AccountId> for EvmAddressMapping<T>
where
	T::AccountId: IsType<AccountId32>,
{
	fn get_account_id(address: &EvmAddress) -> T::AccountId {
		if let Some(acc) = Accounts::<T>::get(address) {
			acc
		} else {
			let mut data: [u8; 32] = [0u8; 32];
			data[0..4].copy_from_slice(b"evm:");
			data[4..24].copy_from_slice(&address[..]);
			AccountId32::from(data).into()
		}
	}

	fn get_evm_address(account_id: &T::AccountId) -> Option<EvmAddress> {
		EvmAddresses::<T>::get(account_id).or_else(|| {
			let data: &[u8] = account_id.into_ref().as_ref();
			if data.starts_with(b"evm:") {
				Some(EvmAddress::from_slice(&data[4..24]))
			} else {
				None
			}
		})
	}

	fn get_or_create_evm_address(account_id: &T::AccountId) -> EvmAddress {
		Self::get_evm_address(account_id).unwrap_or_else(|| {
			let addr = account_to_default_evm_address(account_id);

			// create reverse mapping
			Accounts::<T>::insert(&addr, &account_id);
			EvmAddresses::<T>::insert(&account_id, &addr);

			addr
		})
	}

	fn get_default_evm_address(account_id: &T::AccountId) -> EvmAddress {
		account_to_default_evm_address(account_id)
	}

	fn is_linked(account_id: &T::AccountId, evm: &EvmAddress) -> bool {
		Self::get_evm_address(account_id).as_ref() == Some(evm)
			|| &account_to_default_evm_address(account_id.into_ref()) == evm
	}
}

pub struct CallKillAccount<T>(PhantomData<T>);
impl<T: Config> OnKilledAccount<T::AccountId> for CallKillAccount<T> {
	fn on_killed_account(who: &T::AccountId) {
		// remove the reserve mapping that could be created by
		// `get_or_create_evm_address`
		Accounts::<T>::remove(account_to_default_evm_address(who.into_ref()));

		// remove mapping created by `claim_account`
		if let Some(evm_addr) = Pallet::<T>::evm_addresses(who) {
			Accounts::<T>::remove(evm_addr);
			EvmAddresses::<T>::remove(who);
		}
	}
}

impl<T: Config> StaticLookup for Pallet<T> {
	type Source = MultiAddress<T::AccountId, AccountIndex>;
	type Target = T::AccountId;

	fn lookup(a: Self::Source) -> Result<Self::Target, LookupError> {
		match a {
			MultiAddress::Address20(i) => Ok(T::AddressMapping::get_account_id(&EvmAddress::from_slice(&i))),
			_ => Err(LookupError),
		}
	}

	fn unlookup(a: Self::Target) -> Self::Source {
		MultiAddress::Id(a)
	}
}

/// Converts the given binary data into ASCII-encoded hex. It will be twice
/// the length.
pub fn to_ascii_hex(data: &[u8]) -> Vec<u8> {
	let mut r = Vec::with_capacity(data.len() * 2);
	let mut push_nibble = |n| r.push(if n < 10 { b'0' + n } else { b'a' - 10 + n });
	for &b in data.iter() {
		push_nibble(b / 16);
		push_nibble(b % 16);
	}
	r
}<|MERGE_RESOLUTION|>--- conflicted
+++ resolved
@@ -12,7 +12,7 @@
 use frame_support::{
 	ensure,
 	pallet_prelude::*,
-	traits::{Currency, Happened, IsType, OnKilledAccount, ReservableCurrency, StoredMap},
+	traits::{Currency, IsType, OnKilledAccount, ReservableCurrency},
 	transactional,
 	weights::Weight,
 };
@@ -48,39 +48,7 @@
 
 #[frame_support::pallet]
 pub mod module {
-<<<<<<< HEAD
-	use codec::Encode;
-	use frame_support::{
-		pallet_prelude::*,
-		traits::{Currency, IsType, OnKilledAccount, ReservableCurrency},
-		transactional,
-	};
-	use frame_system::pallet_prelude::*;
-	use orml_traits::account::MergeAccount;
-	use primitives::{
-		evm::{AddressMapping, EvmAddress},
-		AccountIndex,
-	};
-	use sp_core::{crypto::AccountId32, ecdsa};
-	use sp_io::{
-		crypto::secp256k1_ecdsa_recover,
-		hashing::{blake2_256, keccak_256},
-	};
-	use sp_runtime::{
-		traits::{LookupError, StaticLookup},
-		MultiAddress,
-	};
-	use sp_std::{marker::PhantomData, vec::Vec};
-
-	pub trait WeightInfo {
-		fn claim_account() -> Weight;
-		fn claim_default_account() -> Weight;
-	}
-
-	pub type EcdsaSignature = ecdsa::Signature;
-=======
 	use super::*;
->>>>>>> 56be4f1d
 
 	#[pallet::config]
 	pub trait Config: frame_system::Config {
