//! # Evm Accounts Module
//!
//! ## Overview
//!
//! Evm Accounts module provide a two way mapping between Substrate accounts and
//! EVM accounts so user only have deal with one account / private key.

#![cfg_attr(not(feature = "std"), no_std)]
#![allow(clippy::unused_unit)]

use codec::Encode;
use frame_support::{
	ensure,
	pallet_prelude::*,
<<<<<<< HEAD
	traits::{Currency, HandleLifetime, IsType, OnKilledAccount, ReservableCurrency},
=======
	traits::{Currency, IsType, OnKilledAccount, ReservableCurrency},
>>>>>>> 98db5f09
	transactional,
};
use frame_system::{ensure_signed, pallet_prelude::*};
use orml_traits::account::MergeAccount;
use primitives::{
	evm::{AddressMapping, EvmAddress},
	AccountIndex,
};
use sp_core::{crypto::AccountId32, ecdsa};
use sp_io::{
	crypto::secp256k1_ecdsa_recover,
	hashing::{blake2_256, keccak_256},
};
use sp_runtime::{
	traits::{LookupError, StaticLookup},
	MultiAddress,
};
use sp_std::{marker::PhantomData, vec::Vec};

mod mock;
mod tests;
pub mod weights;

pub use module::*;
pub use weights::WeightInfo;

pub type EcdsaSignature = ecdsa::Signature;

#[frame_support::pallet]
pub mod module {
	use super::*;

	#[pallet::config]
	pub trait Config: frame_system::Config {
		type Event: From<Event<Self>> + IsType<<Self as frame_system::Config>::Event>;

		/// The Currency for managing Evm account assets.
		type Currency: Currency<Self::AccountId> + ReservableCurrency<Self::AccountId>;

		/// Mapping from address to account id.
		type AddressMapping: AddressMapping<Self::AccountId>;

		/// Merge free balance from source to dest.
		type MergeAccount: MergeAccount<Self::AccountId>;

<<<<<<< HEAD
		/// Handler to kill account in system.
		type KillAccount: HandleLifetime<Self::AccountId>;

=======
>>>>>>> 98db5f09
		/// Weight information for the extrinsics in this module.
		type WeightInfo: WeightInfo;
	}

	#[pallet::event]
	#[pallet::generate_deposit(fn deposit_event)]
	pub enum Event<T: Config> {
		/// Mapping between Substrate accounts and EVM accounts
		/// claim account. \[account_id, evm_address\]
		ClaimAccount(T::AccountId, EvmAddress),
	}

	/// Error for evm accounts module.
	#[pallet::error]
	pub enum Error<T> {
		/// AccountId has mapped
		AccountIdHasMapped,
		/// Eth address has mapped
		EthAddressHasMapped,
		/// Bad signature
		BadSignature,
		/// Invalid signature
		InvalidSignature,
		/// Account ref count is not zero
		NonZeroRefCount,
		/// Account still has active reserved
		StillHasActiveReserved,
	}

	#[pallet::storage]
	#[pallet::getter(fn accounts)]
	pub type Accounts<T: Config> = StorageMap<_, Twox64Concat, EvmAddress, T::AccountId>;

	#[pallet::storage]
	#[pallet::getter(fn evm_addresses)]
	pub type EvmAddresses<T: Config> = StorageMap<_, Twox64Concat, T::AccountId, EvmAddress>;

	#[pallet::pallet]
	pub struct Pallet<T>(PhantomData<T>);

	#[pallet::hooks]
	impl<T: Config> Hooks<T::BlockNumber> for Pallet<T> {}

	#[pallet::call]
	impl<T: Config> Pallet<T> {
		/// Claim account mapping between Substrate accounts and EVM accounts.
		/// Ensure eth_address has not been mapped.
		#[pallet::weight(T::WeightInfo::claim_account())]
		#[transactional]
		pub fn claim_account(
			origin: OriginFor<T>,
			eth_address: EvmAddress,
			eth_signature: EcdsaSignature,
		) -> DispatchResultWithPostInfo {
			let who = ensure_signed(origin)?;

			// ensure account_id and eth_address has not been mapped
			ensure!(!EvmAddresses::<T>::contains_key(&who), Error::<T>::AccountIdHasMapped);
			ensure!(
				!Accounts::<T>::contains_key(eth_address),
				Error::<T>::EthAddressHasMapped
			);

			// recover evm address from signature
			let address = Self::eth_recover(&eth_signature, &who.using_encoded(to_ascii_hex), &[][..])
				.ok_or(Error::<T>::BadSignature)?;
			ensure!(eth_address == address, Error::<T>::InvalidSignature);

			// check if the evm padded address already exists
			let account_id = T::AddressMapping::get_account_id(&eth_address);
<<<<<<< HEAD
			if frame_system::Account::<T>::contains_key(&account_id) {
				// merge balance from `evm padded address` to `origin`
				T::MergeAccount::merge_account(&account_id, &who)?;
				// finally kill the account
				T::KillAccount::killed(&account_id);
=======
			if frame_system::Module::<T>::account_exists(&account_id) {
				// merge balance from `evm padded address` to `origin`
				T::MergeAccount::merge_account(&account_id, &who)?;
>>>>>>> 98db5f09
			}

			Accounts::<T>::insert(eth_address, &who);
			EvmAddresses::<T>::insert(&who, eth_address);

			Self::deposit_event(Event::ClaimAccount(who, eth_address));

			Ok(().into())
		}

		#[pallet::weight(T::WeightInfo::claim_default_account())]
		pub fn claim_default_account(origin: OriginFor<T>) -> DispatchResultWithPostInfo {
			let who = ensure_signed(origin)?;

			// ensure account_id has not been mapped
			ensure!(!EvmAddresses::<T>::contains_key(&who), Error::<T>::AccountIdHasMapped);

			let eth_address = T::AddressMapping::get_or_create_evm_address(&who);

			Self::deposit_event(Event::ClaimAccount(who, eth_address));

			Ok(().into())
		}
	}
}

impl<T: Config> Pallet<T> {
	// Constructs the message that Ethereum RPC's `personal_sign` and `eth_sign`
	// would sign.
	pub fn ethereum_signable_message(what: &[u8], extra: &[u8]) -> Vec<u8> {
		let prefix = b"acala evm:";
		let mut l = prefix.len() + what.len() + extra.len();
		let mut rev = Vec::new();
		while l > 0 {
			rev.push(b'0' + (l % 10) as u8);
			l /= 10;
		}
		let mut v = b"\x19Ethereum Signed Message:\n".to_vec();
		v.extend(rev.into_iter().rev());
		v.extend_from_slice(&prefix[..]);
		v.extend_from_slice(what);
		v.extend_from_slice(extra);
		v
	}

	// Attempts to recover the Ethereum address from a message signature signed by
	// using the Ethereum RPC's `personal_sign` and `eth_sign`.
	pub fn eth_recover(s: &EcdsaSignature, what: &[u8], extra: &[u8]) -> Option<EvmAddress> {
		let msg = keccak_256(&Self::ethereum_signable_message(what, extra));
		let mut res = EvmAddress::default();
		res.0
			.copy_from_slice(&keccak_256(&secp256k1_ecdsa_recover(&s.0, &msg).ok()?[..])[12..]);
		Some(res)
	}

	pub fn eth_public(secret: &secp256k1::SecretKey) -> secp256k1::PublicKey {
		secp256k1::PublicKey::from_secret_key(secret)
	}

	pub fn eth_address(secret: &secp256k1::SecretKey) -> EvmAddress {
		EvmAddress::from_slice(&keccak_256(&Self::eth_public(secret).serialize()[1..65])[12..])
	}

	pub fn eth_sign(secret: &secp256k1::SecretKey, what: &[u8], extra: &[u8]) -> EcdsaSignature {
		let msg = keccak_256(&Self::ethereum_signable_message(&to_ascii_hex(what)[..], extra));
		let (sig, recovery_id) = secp256k1::sign(&secp256k1::Message::parse(&msg), secret);
		let mut r = [0u8; 65];
		r[0..64].copy_from_slice(&sig.serialize()[..]);
		r[64] = recovery_id.serialize();
		EcdsaSignature::from_slice(&r)
	}
}

fn account_to_default_evm_address(account_id: &impl Encode) -> EvmAddress {
	let payload = (b"evm:", account_id);
	EvmAddress::from_slice(&payload.using_encoded(blake2_256)[0..20])
}

pub struct EvmAddressMapping<T>(sp_std::marker::PhantomData<T>);

impl<T: Config> AddressMapping<T::AccountId> for EvmAddressMapping<T>
where
	T::AccountId: IsType<AccountId32>,
{
	fn get_account_id(address: &EvmAddress) -> T::AccountId {
		if let Some(acc) = Accounts::<T>::get(address) {
			acc
		} else {
			let mut data: [u8; 32] = [0u8; 32];
			data[0..4].copy_from_slice(b"evm:");
			data[4..24].copy_from_slice(&address[..]);
			AccountId32::from(data).into()
		}
	}

	fn get_evm_address(account_id: &T::AccountId) -> Option<EvmAddress> {
		EvmAddresses::<T>::get(account_id).or_else(|| {
			let data: &[u8] = account_id.into_ref().as_ref();
			if data.starts_with(b"evm:") {
				Some(EvmAddress::from_slice(&data[4..24]))
			} else {
				None
			}
		})
	}

	fn get_or_create_evm_address(account_id: &T::AccountId) -> EvmAddress {
		Self::get_evm_address(account_id).unwrap_or_else(|| {
			let addr = account_to_default_evm_address(account_id);

			// create reverse mapping
			Accounts::<T>::insert(&addr, &account_id);
			EvmAddresses::<T>::insert(&account_id, &addr);

			addr
		})
	}

	fn get_default_evm_address(account_id: &T::AccountId) -> EvmAddress {
		account_to_default_evm_address(account_id)
	}

	fn is_linked(account_id: &T::AccountId, evm: &EvmAddress) -> bool {
		Self::get_evm_address(account_id).as_ref() == Some(evm)
			|| &account_to_default_evm_address(account_id.into_ref()) == evm
	}
}

pub struct CallKillAccount<T>(PhantomData<T>);
impl<T: Config> OnKilledAccount<T::AccountId> for CallKillAccount<T> {
	fn on_killed_account(who: &T::AccountId) {
		// remove the reserve mapping that could be created by
		// `get_or_create_evm_address`
		Accounts::<T>::remove(account_to_default_evm_address(who.into_ref()));

		// remove mapping created by `claim_account`
		if let Some(evm_addr) = Pallet::<T>::evm_addresses(who) {
			Accounts::<T>::remove(evm_addr);
			EvmAddresses::<T>::remove(who);
		}
	}
}

impl<T: Config> StaticLookup for Pallet<T> {
	type Source = MultiAddress<T::AccountId, AccountIndex>;
	type Target = T::AccountId;

	fn lookup(a: Self::Source) -> Result<Self::Target, LookupError> {
		match a {
			MultiAddress::Address20(i) => Ok(T::AddressMapping::get_account_id(&EvmAddress::from_slice(&i))),
			_ => Err(LookupError),
		}
	}

	fn unlookup(a: Self::Target) -> Self::Source {
		MultiAddress::Id(a)
	}
}

/// Converts the given binary data into ASCII-encoded hex. It will be twice
/// the length.
pub fn to_ascii_hex(data: &[u8]) -> Vec<u8> {
	let mut r = Vec::with_capacity(data.len() * 2);
	let mut push_nibble = |n| r.push(if n < 10 { b'0' + n } else { b'a' - 10 + n });
	for &b in data.iter() {
		push_nibble(b / 16);
		push_nibble(b % 16);
	}
	r
}<|MERGE_RESOLUTION|>--- conflicted
+++ resolved
@@ -12,11 +12,7 @@
 use frame_support::{
 	ensure,
 	pallet_prelude::*,
-<<<<<<< HEAD
-	traits::{Currency, HandleLifetime, IsType, OnKilledAccount, ReservableCurrency},
-=======
 	traits::{Currency, IsType, OnKilledAccount, ReservableCurrency},
->>>>>>> 98db5f09
 	transactional,
 };
 use frame_system::{ensure_signed, pallet_prelude::*};
@@ -62,12 +58,6 @@
 		/// Merge free balance from source to dest.
 		type MergeAccount: MergeAccount<Self::AccountId>;
 
-<<<<<<< HEAD
-		/// Handler to kill account in system.
-		type KillAccount: HandleLifetime<Self::AccountId>;
-
-=======
->>>>>>> 98db5f09
 		/// Weight information for the extrinsics in this module.
 		type WeightInfo: WeightInfo;
 	}
@@ -138,17 +128,9 @@
 
 			// check if the evm padded address already exists
 			let account_id = T::AddressMapping::get_account_id(&eth_address);
-<<<<<<< HEAD
-			if frame_system::Account::<T>::contains_key(&account_id) {
-				// merge balance from `evm padded address` to `origin`
-				T::MergeAccount::merge_account(&account_id, &who)?;
-				// finally kill the account
-				T::KillAccount::killed(&account_id);
-=======
 			if frame_system::Module::<T>::account_exists(&account_id) {
 				// merge balance from `evm padded address` to `origin`
 				T::MergeAccount::merge_account(&account_id, &who)?;
->>>>>>> 98db5f09
 			}
 
 			Accounts::<T>::insert(eth_address, &who);
