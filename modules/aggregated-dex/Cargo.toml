[package]
name = "module-aggregated-dex"
version = "2.6.4"
authors = ["Acala Developers"]
edition = "2021"

[dependencies]
serde = { version = "1.0.136", optional = true }
codec = { package = "parity-scale-codec", version = "3.0.0", default-features = false, features = ["max-encoded-len"] }
scale-info = { version = "2.1", default-features = false, features = ["derive"] }
sp-core = { git = "https://github.com/paritytech/substrate", branch = "polkadot-v0.9.22", default-features = false }
sp-runtime = { git = "https://github.com/paritytech/substrate", branch = "polkadot-v0.9.22", default-features = false }
frame-support = { git = "https://github.com/paritytech/substrate", branch = "polkadot-v0.9.22", default-features = false }
frame-system = { git = "https://github.com/paritytech/substrate", branch = "polkadot-v0.9.22", default-features = false }
sp-std = { git = "https://github.com/paritytech/substrate", branch = "polkadot-v0.9.22", default-features = false }
orml-traits = { path = "../../orml/traits", default-features = false }
support = { package = "module-support", path = "../support", default-features = false }
primitives = { package = "acala-primitives", path = "../../primitives", default-features = false }
nutsfinance-stable-asset = { path = "../../ecosystem-modules/stable-asset/lib/stable-asset", version = "0.1.0", default-features = false }
module-dex = { package = "module-dex", path = "../dex", default-features = false }
orml-tokens = { path = "../../orml/tokens", default-features = false }

[dev-dependencies]
<<<<<<< HEAD
sp-core = { git = "https://github.com/paritytech/substrate", branch = "polkadot-v0.9.19" }
sp-io = { git = "https://github.com/paritytech/substrate", branch = "polkadot-v0.9.19" }
pallet-balances = { git = "https://github.com/paritytech/substrate", branch = "polkadot-v0.9.19" }
=======
orml-tokens = { path = "../../orml/tokens" }
sp-core = { git = "https://github.com/paritytech/substrate", branch = "polkadot-v0.9.22" }
sp-io = { git = "https://github.com/paritytech/substrate", branch = "polkadot-v0.9.22" }
pallet-balances = { git = "https://github.com/paritytech/substrate", branch = "polkadot-v0.9.22" }
>>>>>>> 5fcabdb1

[features]
default = ["std"]
std = [
	"serde",
	"codec/std",
	"scale-info/std",
	"sp-runtime/std",
	"frame-support/std",
	"frame-system/std",
	"sp-std/std",
	"orml-traits/std",
	"orml-tokens/std",
	"support/std",
	"primitives/std",
	"nutsfinance-stable-asset/std",
	"module-dex/std",
]
try-runtime = ["frame-support/try-runtime"]<|MERGE_RESOLUTION|>--- conflicted
+++ resolved
@@ -21,16 +21,9 @@
 orml-tokens = { path = "../../orml/tokens", default-features = false }
 
 [dev-dependencies]
-<<<<<<< HEAD
-sp-core = { git = "https://github.com/paritytech/substrate", branch = "polkadot-v0.9.19" }
-sp-io = { git = "https://github.com/paritytech/substrate", branch = "polkadot-v0.9.19" }
-pallet-balances = { git = "https://github.com/paritytech/substrate", branch = "polkadot-v0.9.19" }
-=======
-orml-tokens = { path = "../../orml/tokens" }
 sp-core = { git = "https://github.com/paritytech/substrate", branch = "polkadot-v0.9.22" }
 sp-io = { git = "https://github.com/paritytech/substrate", branch = "polkadot-v0.9.22" }
 pallet-balances = { git = "https://github.com/paritytech/substrate", branch = "polkadot-v0.9.22" }
->>>>>>> 5fcabdb1
 
 [features]
 default = ["std"]
