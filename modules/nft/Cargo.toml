[package]
name = "module-nft"
version = "1.0.0"
authors = ["Acala Developers"]
edition = "2018"

[dependencies]
serde = { version = "1.0.124", optional = true }
codec = { package = "parity-scale-codec", version = "2.0.0", default-features = false }
enumflags2 = { version = "0.6.3" }

<<<<<<< HEAD
=======
max-encoded-len = { git = "https://github.com/paritytech/substrate", branch = "polkadot-v0.9.4", default-features = false }
>>>>>>> 1d2283e5
frame-benchmarking = { git = "https://github.com/paritytech/substrate", branch = "polkadot-v0.9.4", default-features = false, optional = true}
frame-support = { git = "https://github.com/paritytech/substrate", branch = "polkadot-v0.9.4", default-features = false }
frame-system = { git = "https://github.com/paritytech/substrate", branch = "polkadot-v0.9.4", default-features = false }
pallet-proxy = { git = "https://github.com/paritytech/substrate", branch = "polkadot-v0.9.4", default-features = false }
primitives = { package = "acala-primitives", path = "../../primitives", default-features = false }
sp-runtime = { git = "https://github.com/paritytech/substrate", branch = "polkadot-v0.9.4", default-features = false }
sp-std = { git = "https://github.com/paritytech/substrate", branch = "polkadot-v0.9.4", default-features = false }

orml-nft = { path = "../../orml/nft", default-features = false }
orml-traits = { path = "../../orml/traits", default-features = false }

[dev-dependencies]
sp-core = { git = "https://github.com/paritytech/substrate", branch = "polkadot-v0.9.4" }
sp-io = { git = "https://github.com/paritytech/substrate", branch = "polkadot-v0.9.4" }
pallet-balances = { git = "https://github.com/paritytech/substrate", branch = "polkadot-v0.9.4" }
pallet-utility = { git = "https://github.com/paritytech/substrate", branch = "polkadot-v0.9.4" }

orml-tokens = { path = "../../orml/tokens" }
module-currencies = { path = "../../modules/currencies" }
support = { package = "module-support", path = "../../modules/support" }

[features]
default = ["std"]
std = [
	"serde",
	"codec/std",
	"enumflags2/serde",
	"sp-std/std",
	"sp-runtime/std",
	"frame-support/std",
	"frame-system/std",
	"pallet-proxy/std",
	"primitives/std",
	"orml-traits/std",
	"orml-nft/std",
	"enumflags2/serde",
]
runtime-benchmarks = [
	"frame-benchmarking",
	"frame-support/runtime-benchmarks",
	"frame-system/runtime-benchmarks",
]
try-runtime = ["frame-support/try-runtime"]<|MERGE_RESOLUTION|>--- conflicted
+++ resolved
@@ -9,10 +9,7 @@
 codec = { package = "parity-scale-codec", version = "2.0.0", default-features = false }
 enumflags2 = { version = "0.6.3" }
 
-<<<<<<< HEAD
-=======
 max-encoded-len = { git = "https://github.com/paritytech/substrate", branch = "polkadot-v0.9.4", default-features = false }
->>>>>>> 1d2283e5
 frame-benchmarking = { git = "https://github.com/paritytech/substrate", branch = "polkadot-v0.9.4", default-features = false, optional = true}
 frame-support = { git = "https://github.com/paritytech/substrate", branch = "polkadot-v0.9.4", default-features = false }
 frame-system = { git = "https://github.com/paritytech/substrate", branch = "polkadot-v0.9.4", default-features = false }
