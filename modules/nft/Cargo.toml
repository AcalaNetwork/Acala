[package]
name = "module-nft"
version = "0.7.1"
authors = ["Acala Developers"]
edition = "2018"

[dependencies]
serde = { version = "1.0.101", optional = true }
codec = { package = "parity-scale-codec", version = "1.3.0", default-features = false }
enumflags2 = { version = "0.6.3" }
sp-std = { git = "https://github.com/paritytech/substrate", branch = "rococo-v1", default-features = false }
sp-runtime = { git = "https://github.com/paritytech/substrate", branch = "rococo-v1", default-features = false }
frame-support = { git = "https://github.com/paritytech/substrate", branch = "rococo-v1", default-features = false }
frame-system = { git = "https://github.com/paritytech/substrate", branch = "rococo-v1", default-features = false }
pallet-proxy = { git = "https://github.com/paritytech/substrate", branch = "rococo-v1", default-features = false }
primitives = { package = "acala-primitives", path = "../../primitives", default-features = false }
orml-traits = { path = "../../orml/traits", default-features = false }
orml-nft = { path = "../../orml/nft", default-features = false }
pallet-timestamp = { version = "2.0.0", default-features = false }

[dev-dependencies]
<<<<<<< HEAD
sp-core = { git = "https://github.com/paritytech/substrate", branch = "rococo-v1", default-features = false }
sp-io = { git = "https://github.com/paritytech/substrate", branch = "rococo-v1", default-features = false }
pallet-balances = { git = "https://github.com/paritytech/substrate", branch = "rococo-v1" }
pallet-utility = { git = "https://github.com/paritytech/substrate", branch = "rococo-v1", default-features = false }
=======
sp-core = { version = "2.0.0", default-features = false }
sp-io = { version = "2.0.0" }
pallet-balances = { version = "2.0.0" }
pallet-utility = { version = "2.0.0", default-features = false }
>>>>>>> 45c362a4
module-currencies = { path = "../../modules/currencies", default-features = false }
orml-tokens = { path = "../../orml/tokens", default-features = false }
support = { package = "module-support", path = "../../modules/support" }

[features]
default = ["std"]
std = [
	"serde",
	"codec/std",
	"enumflags2/serde",
	"sp-std/std",
	"sp-runtime/std",
	"frame-support/std",
	"frame-system/std",
	"pallet-proxy/std",
	"primitives/std",
	"orml-traits/std",
	"orml-nft/std",
	"pallet-timestamp/std",
	"enumflags2/serde"
]<|MERGE_RESOLUTION|>--- conflicted
+++ resolved
@@ -19,17 +19,10 @@
 pallet-timestamp = { version = "2.0.0", default-features = false }
 
 [dev-dependencies]
-<<<<<<< HEAD
 sp-core = { git = "https://github.com/paritytech/substrate", branch = "rococo-v1", default-features = false }
-sp-io = { git = "https://github.com/paritytech/substrate", branch = "rococo-v1", default-features = false }
+sp-io = { git = "https://github.com/paritytech/substrate", branch = "rococo-v1" }
 pallet-balances = { git = "https://github.com/paritytech/substrate", branch = "rococo-v1" }
 pallet-utility = { git = "https://github.com/paritytech/substrate", branch = "rococo-v1", default-features = false }
-=======
-sp-core = { version = "2.0.0", default-features = false }
-sp-io = { version = "2.0.0" }
-pallet-balances = { version = "2.0.0" }
-pallet-utility = { version = "2.0.0", default-features = false }
->>>>>>> 45c362a4
 module-currencies = { path = "../../modules/currencies", default-features = false }
 orml-tokens = { path = "../../orml/tokens", default-features = false }
 support = { package = "module-support", path = "../../modules/support" }
