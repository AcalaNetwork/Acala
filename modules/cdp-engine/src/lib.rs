// This file is part of Acala.

// Copyright (C) 2020-2022 Acala Foundation.
// SPDX-License-Identifier: GPL-3.0-or-later WITH Classpath-exception-2.0

// This program is free software: you can redistribute it and/or modify
// it under the terms of the GNU General Public License as published by
// the Free Software Foundation, either version 3 of the License, or
// (at your option) any later version.

// This program is distributed in the hope that it will be useful,
// but WITHOUT ANY WARRANTY; without even the implied warranty of
// MERCHANTABILITY or FITNESS FOR A PARTICULAR PURPOSE. See the
// GNU General Public License for more details.

// You should have received a copy of the GNU General Public License
// along with this program. If not, see <https://www.gnu.org/licenses/>.

//! # CDP Engine Module
//!
//! ## Overview
//!
//! The core module of Honzon protocol. CDP engine is responsible for handle
//! internal processes about CDPs, including liquidation, settlement and risk
//! management.

#![cfg_attr(not(feature = "std"), no_std)]
#![allow(clippy::unused_unit)]
#![allow(clippy::upper_case_acronyms)]

use codec::MaxEncodedLen;
use frame_support::{log, pallet_prelude::*, traits::UnixTime, transactional};
use frame_system::{
	offchain::{SendTransactionTypes, SubmitTransaction},
	pallet_prelude::*,
};
use loans::Position;
use orml_traits::{Change, GetByKey, MultiCurrency};
use orml_utilities::OffchainErr;
use primitives::{Amount, Balance, CurrencyId};
use rand_chacha::{
	rand_core::{RngCore, SeedableRng},
	ChaChaRng,
};
use scale_info::TypeInfo;
use sp_runtime::{
	offchain::{
		storage::StorageValueRef,
		storage_lock::{StorageLock, Time},
		Duration,
	},
	traits::{Bounded, One, Saturating, StaticLookup, UniqueSaturatedInto, Zero},
	transaction_validity::{
		InvalidTransaction, TransactionPriority, TransactionSource, TransactionValidity, ValidTransaction,
	},
	DispatchError, DispatchResult, FixedPointNumber, RuntimeDebug,
};
use sp_std::prelude::*;
use support::{
	CDPTreasury, CDPTreasuryExtended, DEXManager, EmergencyShutdown, ExchangeRate, Price, PriceProvider, Rate, Ratio,
	RiskManager, SwapLimit,
};

mod mock;
mod tests;
pub mod weights;

pub use module::*;
pub use weights::WeightInfo;

pub const OFFCHAIN_WORKER_DATA: &[u8] = b"acala/cdp-engine/data/";
pub const OFFCHAIN_WORKER_LOCK: &[u8] = b"acala/cdp-engine/lock/";
pub const OFFCHAIN_WORKER_MAX_ITERATIONS: &[u8] = b"acala/cdp-engine/max-iterations/";
pub const LOCK_DURATION: u64 = 100;
pub const DEFAULT_MAX_ITERATIONS: u32 = 1000;

pub type LoansOf<T> = loans::Pallet<T>;

/// Risk management params
#[derive(Encode, Decode, Clone, RuntimeDebug, PartialEq, Eq, Default, TypeInfo, MaxEncodedLen)]
pub struct RiskManagementParams {
	/// Maximum total debit value generated from it, when reach the hard
	/// cap, CDP's owner cannot issue more stablecoin under the collateral
	/// type.
	pub maximum_total_debit_value: Balance,

	/// Extra interest rate per sec, `None` value means not set
	pub interest_rate_per_sec: Option<Rate>,

	/// Liquidation ratio, when the collateral ratio of
	/// CDP under this collateral type is below the liquidation ratio, this
	/// CDP is unsafe and can be liquidated. `None` value means not set
	pub liquidation_ratio: Option<Ratio>,

	/// Liquidation penalty rate, when liquidation occurs,
	/// CDP will be deducted an additional penalty base on the product of
	/// penalty rate and debit value. `None` value means not set
	pub liquidation_penalty: Option<Rate>,

	/// Required collateral ratio, if it's set, cannot adjust the position
	/// of CDP so that the current collateral ratio is lower than the
	/// required collateral ratio. `None` value means not set
	pub required_collateral_ratio: Option<Ratio>,
}

// typedef to help polkadot.js disambiguate Change with different generic
// parameters
type ChangeOptionRate = Change<Option<Rate>>;
type ChangeOptionRatio = Change<Option<Ratio>>;
type ChangeBalance = Change<Balance>;

/// Status of CDP
#[derive(Encode, Decode, Clone, RuntimeDebug, PartialEq, Eq, TypeInfo)]
pub enum CDPStatus {
	Safe,
	Unsafe,
	ChecksFailed(DispatchError),
}

#[frame_support::pallet]
pub mod module {
	use super::*;

	#[pallet::config]
	pub trait Config: frame_system::Config + loans::Config + SendTransactionTypes<Call<Self>> {
		type Event: From<Event<Self>> + IsType<<Self as frame_system::Config>::Event>;

		/// The origin which may update risk management parameters. Root can
		/// always do this.
		type UpdateOrigin: EnsureOrigin<Self::Origin>;

		/// The default liquidation ratio for all collateral types of CDP
		#[pallet::constant]
		type DefaultLiquidationRatio: Get<Ratio>;

		/// The default debit exchange rate for all collateral types
		#[pallet::constant]
		type DefaultDebitExchangeRate: Get<ExchangeRate>;

		/// The default liquidation penalty rate when liquidate unsafe CDP
		#[pallet::constant]
		type DefaultLiquidationPenalty: Get<Rate>;

		/// The minimum debit value to avoid debit dust
		#[pallet::constant]
		type MinimumDebitValue: Get<Balance>;

		/// Gets the minimum collateral value for the given currency.
		type MinimumCollateralAmount: GetByKey<CurrencyId, Balance>;

		/// Stablecoin currency id
		#[pallet::constant]
		type GetStableCurrencyId: Get<CurrencyId>;

		/// When swap with DEX, the acceptable max slippage for the price from oracle.
		#[pallet::constant]
		type MaxSwapSlippageCompareToOracle: Get<Ratio>;

		/// The CDP treasury to maintain bad debts and surplus generated by CDPs
		type CDPTreasury: CDPTreasuryExtended<Self::AccountId, Balance = Balance, CurrencyId = CurrencyId>;

		/// The price source of all types of currencies related to CDP
		type PriceSource: PriceProvider<CurrencyId>;

		/// A configuration for base priority of unsigned transactions.
		///
		/// This is exposed so that it can be tuned for particular runtime, when
		/// multiple modules send unsigned transactions.
		#[pallet::constant]
		type UnsignedPriority: Get<TransactionPriority>;

		/// Emergency shutdown.
		type EmergencyShutdown: EmergencyShutdown;

		/// Time used for computing era duration.
		///
		/// It is guaranteed to start being called from the first `on_finalize`.
		/// Thus value at genesis is not used.
		type UnixTime: UnixTime;

		/// Currency for transfer assets
		type Currency: MultiCurrency<Self::AccountId, CurrencyId = CurrencyId, Balance = Balance>;

		/// The alternative swap path joint list, which can be concated to
		/// alternative swap path when cdp treasury swap collateral to stable.
		#[pallet::constant]
		type AlternativeSwapPathJointList: Get<Vec<Vec<CurrencyId>>>;

		/// Dex
		type DEX: DEXManager<Self::AccountId, CurrencyId, Balance>;

		/// Weight information for the extrinsics in this module.
		type WeightInfo: WeightInfo;
	}

	#[pallet::error]
	pub enum Error<T> {
		/// The total debit value of specific collateral type already exceed the
		/// hard cap
		ExceedDebitValueHardCap,
		/// The collateral ratio below the required collateral ratio
		BelowRequiredCollateralRatio,
		/// The collateral ratio below the liquidation ratio
		BelowLiquidationRatio,
		/// The CDP must be unsafe status
		MustBeUnsafe,
		/// The CDP must be safe status
		MustBeSafe,
		/// Invalid collateral type
		InvalidCollateralType,
		/// Remain debit value in CDP below the dust amount
		RemainDebitValueTooSmall,
		/// Remain collateral value in CDP below the dust amount.
		/// Withdraw all collateral or leave more than the minimum.
		CollateralAmountBelowMinimum,
		/// Feed price is invalid
		InvalidFeedPrice,
		/// No debit value in CDP so that it cannot be settled
		NoDebitValue,
		/// System has already been shutdown
		AlreadyShutdown,
		/// Must after system shutdown
		MustAfterShutdown,
		/// Collateral in CDP is not enough
		CollateralNotEnough,
		/// debit value decrement is not enough
		NotEnoughDebitDecrement,
		/// convert debit value to debit balance failed
		ConvertDebitBalanceFailed,
	}

	#[pallet::event]
	#[pallet::generate_deposit(pub(crate) fn deposit_event)]
	pub enum Event<T: Config> {
		/// Liquidate the unsafe CDP.
		LiquidateUnsafeCDP {
			collateral_type: CurrencyId,
			owner: T::AccountId,
			collateral_amount: Balance,
			bad_debt_value: Balance,
			target_amount: Balance,
		},
		/// Settle the CDP has debit.
		SettleCDPInDebit {
			collateral_type: CurrencyId,
			owner: T::AccountId,
		},
		/// Directly close CDP has debit by handle debit with DEX.
		CloseCDPInDebitByDEX {
			collateral_type: CurrencyId,
			owner: T::AccountId,
			sold_collateral_amount: Balance,
			refund_collateral_amount: Balance,
			debit_value: Balance,
		},
		/// The interest rate per sec for specific collateral type updated.
		InterestRatePerSecUpdated {
			collateral_type: CurrencyId,
			new_interest_rate_per_sec: Option<Rate>,
		},
		/// The liquidation fee for specific collateral type updated.
		LiquidationRatioUpdated {
			collateral_type: CurrencyId,
			new_liquidation_ratio: Option<Ratio>,
		},
		/// The liquidation penalty rate for specific collateral type updated.
		LiquidationPenaltyUpdated {
			collateral_type: CurrencyId,
			new_liquidation_penalty: Option<Rate>,
		},
		/// The required collateral penalty rate for specific collateral type updated.
		RequiredCollateralRatioUpdated {
			collateral_type: CurrencyId,
			new_required_collateral_ratio: Option<Ratio>,
		},
		/// The hard cap of total debit value for specific collateral type updated.
		MaximumTotalDebitValueUpdated {
			collateral_type: CurrencyId,
			new_total_debit_value: Balance,
		},
	}

	/// Mapping from collateral type to its exchange rate of debit units and
	/// debit value
	///
	/// DebitExchangeRate: CurrencyId => Option<ExchangeRate>
	#[pallet::storage]
	#[pallet::getter(fn debit_exchange_rate)]
	pub type DebitExchangeRate<T: Config> = StorageMap<_, Twox64Concat, CurrencyId, ExchangeRate, OptionQuery>;

	/// Mapping from valid collateral type to its risk management params
	///
	/// CollateralParams: CurrencyId => Option<RiskManagementParams>
	#[pallet::storage]
	#[pallet::getter(fn collateral_params)]
	pub type CollateralParams<T: Config> = StorageMap<_, Twox64Concat, CurrencyId, RiskManagementParams, OptionQuery>;

	/// Timestamp in seconds of the last interest accumulation
	///
	/// LastAccumulationSecs: u64
	#[pallet::storage]
	#[pallet::getter(fn last_accumulation_secs)]
	pub type LastAccumulationSecs<T: Config> = StorageValue<_, u64, ValueQuery>;

	#[pallet::genesis_config]
	#[cfg_attr(feature = "std", derive(Default))]
	pub struct GenesisConfig {
		#[allow(clippy::type_complexity)]
		pub collaterals_params: Vec<(
			CurrencyId,
			Option<Rate>,
			Option<Ratio>,
			Option<Rate>,
			Option<Ratio>,
			Balance,
		)>,
	}

	#[pallet::genesis_build]
	impl<T: Config> GenesisBuild<T> for GenesisConfig {
		fn build(&self) {
			self.collaterals_params.iter().for_each(
				|(
					currency_id,
					interest_rate_per_sec,
					liquidation_ratio,
					liquidation_penalty,
					required_collateral_ratio,
					maximum_total_debit_value,
				)| {
					CollateralParams::<T>::insert(
						currency_id,
						RiskManagementParams {
							maximum_total_debit_value: *maximum_total_debit_value,
							interest_rate_per_sec: *interest_rate_per_sec,
							liquidation_ratio: *liquidation_ratio,
							liquidation_penalty: *liquidation_penalty,
							required_collateral_ratio: *required_collateral_ratio,
						},
					);
				},
			);
		}
	}

	#[pallet::pallet]
	pub struct Pallet<T>(_);

	#[pallet::hooks]
	impl<T: Config> Hooks<T::BlockNumber> for Pallet<T> {
		/// Issue interest in stable currency for all types of collateral has
		/// debit when block end, and update their debit exchange rate
		fn on_initialize(now: T::BlockNumber) -> Weight {
			// only after the block #1, `T::UnixTime::now()` will not report error.
			// https://github.com/paritytech/substrate/blob/4ff92f10058cfe1b379362673dd369e33a919e66/frame/timestamp/src/lib.rs#L276
			// so accumulate interest at the beginning of the block #2
			let now_as_secs: u64 = if now > One::one() {
				T::UnixTime::now().as_secs()
			} else {
				Default::default()
			};
			<T as Config>::WeightInfo::on_initialize(Self::accumulate_interest(
				now_as_secs,
				Self::last_accumulation_secs(),
			))
		}

		/// Runs after every block. Start offchain worker to check CDP and
		/// submit unsigned tx to trigger liquidation or settlement.
		fn offchain_worker(now: T::BlockNumber) {
			if let Err(e) = Self::_offchain_worker() {
				log::info!(
					target: "cdp-engine offchain worker",
					"cannot run offchain worker at {:?}: {:?}",
					now,
					e,
				);
			} else {
				log::debug!(
					target: "cdp-engine offchain worker",
					"offchain worker start at block: {:?} already done!",
					now,
				);
			}
		}
	}

	#[pallet::call]
	impl<T: Config> Pallet<T> {
		/// Liquidate unsafe CDP
		///
		/// The dispatch origin of this call must be _None_.
		///
		/// - `currency_id`: CDP's collateral type.
		/// - `who`: CDP's owner.
		#[pallet::weight(<T as Config>::WeightInfo::liquidate_by_auction(<T as Config>::CDPTreasury::max_auction()))]
		#[transactional]
		pub fn liquidate(
			origin: OriginFor<T>,
			currency_id: CurrencyId,
			who: <T::Lookup as StaticLookup>::Source,
		) -> DispatchResultWithPostInfo {
			ensure_none(origin)?;
			let who = T::Lookup::lookup(who)?;
			ensure!(!T::EmergencyShutdown::is_shutdown(), Error::<T>::AlreadyShutdown);
			let consumed_weight: Weight = Self::liquidate_unsafe_cdp(who, currency_id)?;
			Ok(Some(consumed_weight).into())
		}

		/// Settle CDP has debit after system shutdown
		///
		/// The dispatch origin of this call must be _None_.
		///
		/// - `currency_id`: CDP's collateral type.
		/// - `who`: CDP's owner.
		#[pallet::weight(<T as Config>::WeightInfo::settle())]
		#[transactional]
		pub fn settle(
			origin: OriginFor<T>,
			currency_id: CurrencyId,
			who: <T::Lookup as StaticLookup>::Source,
		) -> DispatchResult {
			ensure_none(origin)?;
			let who = T::Lookup::lookup(who)?;
			ensure!(T::EmergencyShutdown::is_shutdown(), Error::<T>::MustAfterShutdown);
			Self::settle_cdp_has_debit(who, currency_id)?;
			Ok(())
		}

		/// Update parameters related to risk management of CDP under specific
		/// collateral type
		///
		/// The dispatch origin of this call must be `UpdateOrigin`.
		///
		/// - `currency_id`: collateral type.
		/// - `interest_rate_per_sec`: Interest rate per sec, `None` means do not update,
		/// - `liquidation_ratio`: liquidation ratio, `None` means do not update, `Some(None)` means
		///   update it to `None`.
		/// - `liquidation_penalty`: liquidation penalty, `None` means do not update, `Some(None)`
		///   means update it to `None`.
		/// - `required_collateral_ratio`: required collateral ratio, `None` means do not update,
		///   `Some(None)` means update it to `None`.
		/// - `maximum_total_debit_value`: maximum total debit value.
		#[pallet::weight((<T as Config>::WeightInfo::set_collateral_params(), DispatchClass::Operational))]
		#[transactional]
		pub fn set_collateral_params(
			origin: OriginFor<T>,
			currency_id: CurrencyId,
			interest_rate_per_sec: ChangeOptionRate,
			liquidation_ratio: ChangeOptionRatio,
			liquidation_penalty: ChangeOptionRate,
			required_collateral_ratio: ChangeOptionRatio,
			maximum_total_debit_value: ChangeBalance,
		) -> DispatchResult {
			T::UpdateOrigin::ensure_origin(origin)?;

			let mut collateral_params = Self::collateral_params(currency_id).unwrap_or_default();
			if let Change::NewValue(update) = interest_rate_per_sec {
				collateral_params.interest_rate_per_sec = update;
				Self::deposit_event(Event::InterestRatePerSecUpdated {
					collateral_type: currency_id,
					new_interest_rate_per_sec: update,
				});
			}
			if let Change::NewValue(update) = liquidation_ratio {
				collateral_params.liquidation_ratio = update;
				Self::deposit_event(Event::LiquidationRatioUpdated {
					collateral_type: currency_id,
					new_liquidation_ratio: update,
				});
			}
			if let Change::NewValue(update) = liquidation_penalty {
				collateral_params.liquidation_penalty = update;
				Self::deposit_event(Event::LiquidationPenaltyUpdated {
					collateral_type: currency_id,
					new_liquidation_penalty: update,
				});
			}
			if let Change::NewValue(update) = required_collateral_ratio {
				collateral_params.required_collateral_ratio = update;
				Self::deposit_event(Event::RequiredCollateralRatioUpdated {
					collateral_type: currency_id,
					new_required_collateral_ratio: update,
				});
			}
			if let Change::NewValue(val) = maximum_total_debit_value {
				collateral_params.maximum_total_debit_value = val;
				Self::deposit_event(Event::MaximumTotalDebitValueUpdated {
					collateral_type: currency_id,
					new_total_debit_value: val,
				});
			}
			CollateralParams::<T>::insert(currency_id, collateral_params);
			Ok(())
		}
	}

	#[pallet::validate_unsigned]
	impl<T: Config> ValidateUnsigned for Pallet<T> {
		type Call = Call<T>;

		fn validate_unsigned(_source: TransactionSource, call: &Self::Call) -> TransactionValidity {
			match call {
				Call::liquidate { currency_id, who } => {
					let account = T::Lookup::lookup(who.clone())?;
					let Position { collateral, debit } = <LoansOf<T>>::positions(currency_id, &account);
					if !matches!(
						Self::check_cdp_status(*currency_id, collateral, debit),
						CDPStatus::Unsafe
					) || T::EmergencyShutdown::is_shutdown()
					{
						return InvalidTransaction::Stale.into();
					}

					ValidTransaction::with_tag_prefix("CDPEngineOffchainWorker")
						.priority(T::UnsignedPriority::get())
						.and_provides((<frame_system::Pallet<T>>::block_number(), currency_id, who))
						.longevity(64_u64)
						.propagate(true)
						.build()
				}
				Call::settle { currency_id, who } => {
					let account = T::Lookup::lookup(who.clone())?;
					let Position { debit, .. } = <LoansOf<T>>::positions(currency_id, account);
					if debit.is_zero() || !T::EmergencyShutdown::is_shutdown() {
						return InvalidTransaction::Stale.into();
					}

					ValidTransaction::with_tag_prefix("CDPEngineOffchainWorker")
						.priority(T::UnsignedPriority::get())
						.and_provides((currency_id, who))
						.longevity(64_u64)
						.propagate(true)
						.build()
				}
				_ => InvalidTransaction::Call.into(),
			}
		}
	}
}

impl<T: Config> Pallet<T> {
	fn accumulate_interest(now_secs: u64, last_accumulation_secs: u64) -> u32 {
		let mut count: u32 = 0;

		if !T::EmergencyShutdown::is_shutdown() && !now_secs.is_zero() {
			let interval_secs = now_secs.saturating_sub(last_accumulation_secs);

			for currency_id in Self::get_collateral_currency_ids() {
				if let Ok(interest_rate) = Self::get_interest_rate_per_sec(currency_id) {
					let rate_to_accumulate = Self::compound_interest_rate(interest_rate, interval_secs);
					let total_debits = <LoansOf<T>>::total_positions(currency_id).debit;

					if !rate_to_accumulate.is_zero() && !total_debits.is_zero() {
						let debit_exchange_rate = Self::get_debit_exchange_rate(currency_id);
						let debit_exchange_rate_increment = debit_exchange_rate.saturating_mul(rate_to_accumulate);
						let issued_stable_coin_balance = debit_exchange_rate_increment.saturating_mul_int(total_debits);

						// issue stablecoin to surplus pool
						let res = <T as Config>::CDPTreasury::on_system_surplus(issued_stable_coin_balance);
						match res {
							Ok(_) => {
								// update exchange rate when issue success
								let new_debit_exchange_rate =
									debit_exchange_rate.saturating_add(debit_exchange_rate_increment);
								DebitExchangeRate::<T>::insert(currency_id, new_debit_exchange_rate);
							}
							Err(e) => {
								log::warn!(
									target: "cdp-engine",
									"on_system_surplus: failed to on system surplus {:?}: {:?}. \
									This is unexpected but should be safe",
									issued_stable_coin_balance, e
								);
							}
						}
					}
					count += 1;
				}
			}
		}

		// update last accumulation timestamp
		LastAccumulationSecs::<T>::put(now_secs);
		count
	}

	fn submit_unsigned_liquidation_tx(currency_id: CurrencyId, who: T::AccountId) {
		let who = T::Lookup::unlookup(who);
		let call = Call::<T>::liquidate {
			currency_id,
			who: who.clone(),
		};
		if SubmitTransaction::<T, Call<T>>::submit_unsigned_transaction(call.into()).is_err() {
			log::info!(
				target: "cdp-engine offchain worker",
				"submit unsigned liquidation tx for \nCDP - AccountId {:?} CurrencyId {:?} \nfailed!",
				who, currency_id,
			);
		}
	}

	fn submit_unsigned_settlement_tx(currency_id: CurrencyId, who: T::AccountId) {
		let who = T::Lookup::unlookup(who);
		let call = Call::<T>::settle {
			currency_id,
			who: who.clone(),
		};
		if SubmitTransaction::<T, Call<T>>::submit_unsigned_transaction(call.into()).is_err() {
			log::info!(
				target: "cdp-engine offchain worker",
				"submit unsigned settlement tx for \nCDP - AccountId {:?} CurrencyId {:?} \nfailed!",
				who, currency_id,
			);
		}
	}

	fn _offchain_worker() -> Result<(), OffchainErr> {
		let collateral_currency_ids = Self::get_collateral_currency_ids();
		if collateral_currency_ids.len().is_zero() {
			return Ok(());
		}

		// check if we are a potential validator
		if !sp_io::offchain::is_validator() {
			return Err(OffchainErr::NotValidator);
		}

		// acquire offchain worker lock
		let lock_expiration = Duration::from_millis(LOCK_DURATION);
		let mut lock = StorageLock::<'_, Time>::with_deadline(OFFCHAIN_WORKER_LOCK, lock_expiration);
		let mut guard = lock.try_lock().map_err(|_| OffchainErr::OffchainLock)?;
		let to_be_continue = StorageValueRef::persistent(OFFCHAIN_WORKER_DATA);

		// get to_be_continue record
		let (collateral_position, start_key) =
			if let Ok(Some((last_collateral_position, maybe_last_iterator_previous_key))) =
				to_be_continue.get::<(u32, Option<Vec<u8>>)>()
			{
				(last_collateral_position, maybe_last_iterator_previous_key)
			} else {
				let mut rng = ChaChaRng::from_seed(sp_io::offchain::random_seed());
				(pick_u32(&mut rng, collateral_currency_ids.len() as u32), None)
			};

		// get the max iterations config
		let max_iterations = StorageValueRef::persistent(OFFCHAIN_WORKER_MAX_ITERATIONS)
			.get::<u32>()
			.unwrap_or(Some(DEFAULT_MAX_ITERATIONS))
			.unwrap_or(DEFAULT_MAX_ITERATIONS);

		let currency_id = collateral_currency_ids[collateral_position as usize];
		let is_shutdown = T::EmergencyShutdown::is_shutdown();

		// If start key is Some(value) continue iterating from that point in storage otherwise start
		// iterating from the beginning of <loans::Positions<T>>
		let mut map_iterator = match start_key.clone() {
			Some(key) => <loans::Positions<T>>::iter_prefix_from(currency_id, key),
			None => <loans::Positions<T>>::iter_prefix(currency_id),
		};

		let mut finished = true;
		let mut iteration_count = 0;
		let iteration_start_time = sp_io::offchain::timestamp();

		#[allow(clippy::while_let_on_iterator)]
		while let Some((who, Position { collateral, debit })) = map_iterator.next() {
			if !is_shutdown
				&& matches!(
					Self::check_cdp_status(currency_id, collateral, debit),
					CDPStatus::Unsafe
				) {
				// liquidate unsafe CDPs before emergency shutdown occurs
				Self::submit_unsigned_liquidation_tx(currency_id, who);
			} else if is_shutdown && !debit.is_zero() {
				// settle CDPs with debit after emergency shutdown occurs.
				Self::submit_unsigned_settlement_tx(currency_id, who);
			}

			iteration_count += 1;
			if iteration_count == max_iterations {
				finished = false;
				break;
			}
			// extend offchain worker lock
			guard.extend_lock().map_err(|_| OffchainErr::OffchainLock)?;
		}
		let iteration_end_time = sp_io::offchain::timestamp();
		log::debug!(
			target: "cdp-engine offchain worker",
			"iteration info:\n max iterations is {:?}\n currency id: {:?}, start key: {:?}, iterate count: {:?}\n iteration start at: {:?}, end at: {:?}, execution time: {:?}\n",
			max_iterations,
			currency_id,
			start_key,
			iteration_count,
			iteration_start_time,
			iteration_end_time,
			iteration_end_time.diff(&iteration_start_time)
		);

		// if iteration for map storage finished, clear to be continue record
		// otherwise, update to be continue record
		if finished {
			let next_collateral_position =
				if collateral_position < collateral_currency_ids.len().saturating_sub(1) as u32 {
					collateral_position + 1
				} else {
					0
				};
			to_be_continue.set(&(next_collateral_position, Option::<Vec<u8>>::None));
		} else {
			to_be_continue.set(&(collateral_position, Some(map_iterator.last_raw_key())));
		}

		// Consume the guard but **do not** unlock the underlying lock.
		guard.forget();

		Ok(())
	}

	pub fn check_cdp_status(currency_id: CurrencyId, collateral_amount: Balance, debit_amount: Balance) -> CDPStatus {
		let stable_currency_id = T::GetStableCurrencyId::get();
		if let Some(feed_price) = T::PriceSource::get_relative_price(currency_id, stable_currency_id) {
			let collateral_ratio =
				Self::calculate_collateral_ratio(currency_id, collateral_amount, debit_amount, feed_price);
			match Self::get_liquidation_ratio(currency_id) {
				Ok(liquidation_ratio) => {
					if collateral_ratio < liquidation_ratio {
						CDPStatus::Unsafe
					} else {
						CDPStatus::Safe
					}
				}
				Err(e) => CDPStatus::ChecksFailed(e),
			}
		} else {
			CDPStatus::ChecksFailed(Error::<T>::InvalidFeedPrice.into())
		}
	}

	pub fn maximum_total_debit_value(currency_id: CurrencyId) -> Result<Balance, DispatchError> {
		let params = Self::collateral_params(currency_id).ok_or(Error::<T>::InvalidCollateralType)?;
		Ok(params.maximum_total_debit_value)
	}

	pub fn required_collateral_ratio(currency_id: CurrencyId) -> Result<Option<Ratio>, DispatchError> {
		let params = Self::collateral_params(currency_id).ok_or(Error::<T>::InvalidCollateralType)?;
		Ok(params.required_collateral_ratio)
	}

	pub fn get_interest_rate_per_sec(currency_id: CurrencyId) -> Result<Rate, DispatchError> {
		let params = Self::collateral_params(currency_id).ok_or(Error::<T>::InvalidCollateralType)?;
		params
			.interest_rate_per_sec
			.ok_or_else(|| Error::<T>::InvalidCollateralType.into())
	}

	pub fn compound_interest_rate(rate_per_sec: Rate, secs: u64) -> Rate {
		rate_per_sec
			.saturating_add(Rate::one())
			.saturating_pow(secs.unique_saturated_into())
			.saturating_sub(Rate::one())
	}

	pub fn get_liquidation_ratio(currency_id: CurrencyId) -> Result<Ratio, DispatchError> {
		let params = Self::collateral_params(currency_id).ok_or(Error::<T>::InvalidCollateralType)?;
		Ok(params.liquidation_ratio.unwrap_or_else(T::DefaultLiquidationRatio::get))
	}

	pub fn get_liquidation_penalty(currency_id: CurrencyId) -> Result<Rate, DispatchError> {
		let params = Self::collateral_params(currency_id).ok_or(Error::<T>::InvalidCollateralType)?;
		Ok(params
			.liquidation_penalty
			.unwrap_or_else(T::DefaultLiquidationPenalty::get))
	}

	pub fn get_debit_exchange_rate(currency_id: CurrencyId) -> ExchangeRate {
		Self::debit_exchange_rate(currency_id).unwrap_or_else(T::DefaultDebitExchangeRate::get)
	}

	pub fn convert_to_debit_value(currency_id: CurrencyId, debit_balance: Balance) -> Balance {
		Self::get_debit_exchange_rate(currency_id).saturating_mul_int(debit_balance)
	}

	pub fn try_convert_to_debit_balance(currency_id: CurrencyId, debit_value: Balance) -> Option<Balance> {
		Self::get_debit_exchange_rate(currency_id)
			.reciprocal()
			.map(|n| n.saturating_mul_int(debit_value))
	}

	pub fn calculate_collateral_ratio(
		currency_id: CurrencyId,
		collateral_balance: Balance,
		debit_balance: Balance,
		price: Price,
	) -> Ratio {
		let locked_collateral_value = price.saturating_mul_int(collateral_balance);
		let debit_value = Self::get_debit_value(currency_id, debit_balance);

		Ratio::checked_from_rational(locked_collateral_value, debit_value).unwrap_or_else(Ratio::max_value)
	}

	pub fn adjust_position(
		who: &T::AccountId,
		currency_id: CurrencyId,
		collateral_adjustment: Amount,
		debit_adjustment: Amount,
	) -> DispatchResult {
		ensure!(
			CollateralParams::<T>::contains_key(&currency_id),
			Error::<T>::InvalidCollateralType,
		);
		<LoansOf<T>>::adjust_position(who, currency_id, collateral_adjustment, debit_adjustment)?;
		Ok(())
	}

<<<<<<< HEAD
	/// If reverse is false, swap stable coin to given `token`.
	/// If reverse is true, swap given `token` to stable coin.
	fn swap_stable_and_lp_token(
		token: CurrencyId,
		amount: Balance,
		reverse: bool,
	) -> sp_std::result::Result<Balance, DispatchError> {
		let stable_currency_id = T::GetStableCurrencyId::get();
		let loans_module_account = <LoansOf<T>>::account_id();

		// do nothing if given token is stable coin
		if token == stable_currency_id {
			return Ok(amount);
		}

		let (supply, target) = if reverse {
			(token, stable_currency_id)
		} else {
			(stable_currency_id, token)
		};

		T::DEX::swap_with_best_price(
			&loans_module_account,
			supply,
			target,
			SwapLimit::ExactSupply(amount, Zero::zero()),
			T::AlternativeSwapPathJointList::get(),
		)
		.map(|e| e.1)
=======
	pub fn adjust_position_by_debit_value(
		who: &T::AccountId,
		currency_id: CurrencyId,
		collateral_adjustment: Amount,
		debit_value_adjustment: Amount,
	) -> DispatchResult {
		let debit_value_adjustment_abs = <LoansOf<T>>::balance_try_from_amount_abs(debit_value_adjustment)?;
		let debit_adjustment_abs = Self::try_convert_to_debit_balance(currency_id, debit_value_adjustment_abs)
			.ok_or(Error::<T>::ConvertDebitBalanceFailed)?;

		if debit_value_adjustment.is_negative() {
			let Position { collateral: _, debit } = <LoansOf<T>>::positions(currency_id, who);
			let actual_adjustment_abs = debit.min(debit_adjustment_abs);
			let debit_adjustment = <LoansOf<T>>::amount_try_from_balance(actual_adjustment_abs)?;

			Self::adjust_position(
				who,
				currency_id,
				collateral_adjustment,
				debit_adjustment.saturating_neg(),
			)?;
		} else {
			let debit_adjustment = <LoansOf<T>>::amount_try_from_balance(debit_adjustment_abs)?;
			Self::adjust_position(who, currency_id, collateral_adjustment, debit_adjustment)?;
		}

		Ok(())
>>>>>>> 353a0b0b
	}

	/// Generate new debit in advance, buy collateral and deposit it into CDP,
	/// and the collateral ratio will be reduced but CDP must still be at valid risk.
	/// For single token collateral, try to swap collateral by DEX. For lp token collateral,
	/// try to swap lp components by DEX first, then add liquidity to obtain lp token,
	/// CDP owner may receive some remainer assets.
	#[transactional]
	pub fn expand_position_collateral(
		who: &T::AccountId,
		currency_id: CurrencyId,
		increase_debit_value: Balance,
		min_increase_collateral: Balance,
	) -> DispatchResult {
		ensure!(
			CollateralParams::<T>::contains_key(&currency_id),
			Error::<T>::InvalidCollateralType,
		);
		let loans_module_account = <LoansOf<T>>::account_id();

		// issue stable coin in advance
		<T as Config>::CDPTreasury::issue_debit(&loans_module_account, increase_debit_value, true)?;

		// get the actual increased collateral amount
		let increase_collateral = match currency_id {
			CurrencyId::DexShare(dex_share_0, dex_share_1) => {
				let token_0: CurrencyId = dex_share_0.into();
				let token_1: CurrencyId = dex_share_1.into();

				// NOTE: distribute half of the new issued stable coin to each components of lp token,
				// need better distribution methods to avoid unused component tokens.
				let stable_for_token_0 = increase_debit_value / 2;
				let stable_for_token_1 = increase_debit_value.saturating_sub(stable_for_token_0);

				// swap stable coin to lp component tokens.
				let available_0 = Self::swap_stable_and_lp_token(token_0, stable_for_token_0, false)?;
				let available_1 = Self::swap_stable_and_lp_token(token_1, stable_for_token_1, false)?;
				let (consumption_0, consumption_1, actual_increase_lp) = T::DEX::add_liquidity(
					&loans_module_account,
					token_0,
					token_1,
					available_0,
					available_1,
					min_increase_collateral,
					false,
				)?;

				// refund unused lp component tokens
				if let Some(remainer) = available_0.checked_sub(consumption_0) {
					<T as Config>::Currency::transfer(token_0, &loans_module_account, who, remainer)?;
				}
				if let Some(remainer) = available_1.checked_sub(consumption_1) {
					<T as Config>::Currency::transfer(token_1, &loans_module_account, who, remainer)?;
				}

				actual_increase_lp
			}
			_ => {
				// swap stable coin to collateral
				T::DEX::swap_with_best_price(
					&loans_module_account,
					T::GetStableCurrencyId::get(),
					currency_id,
					SwapLimit::ExactSupply(increase_debit_value, min_increase_collateral),
					T::AlternativeSwapPathJointList::get(),
				)
				.map(|e| e.1)?
			}
		};

		// update CDP state
		let collateral_adjustment = <LoansOf<T>>::amount_try_from_balance(increase_collateral)?;
		let increase_debit_balance = Self::try_convert_to_debit_balance(currency_id, increase_debit_value)
			.ok_or(Error::<T>::ConvertDebitBalanceFailed)?;
		let debit_adjustment = <LoansOf<T>>::amount_try_from_balance(increase_debit_balance)?;
		<LoansOf<T>>::update_loan(who, currency_id, collateral_adjustment, debit_adjustment)?;

		let Position { collateral, debit } = <LoansOf<T>>::positions(currency_id, &who);
		// check the CDP if is still at valid risk
		Self::check_position_valid(currency_id, collateral, debit, false)?;
		// debit cap check due to new issued stable coin
		Self::check_debit_cap(currency_id, <LoansOf<T>>::total_positions(currency_id).debit)?;
		Ok(())
	}

	/// Sell the collateral locked in CDP to get stable coin to repay the debit,
	/// and the collateral ratio will be increased. For single token collateral,
	/// try to swap stable coin by DEX. For lp token collateral, try to remove liquidity
	/// for lp token first, then swap the non-stable coin to get stable coin. If all
	/// debit are repaid, the extra stable coin will be transferred back to the CDP
	/// owner directly.
	#[transactional]
	pub fn shrink_position_debit(
		who: &T::AccountId,
		currency_id: CurrencyId,
		decrease_collateral: Balance,
		min_decrease_debit_value: Balance,
	) -> DispatchResult {
		ensure!(
			CollateralParams::<T>::contains_key(&currency_id),
			Error::<T>::InvalidCollateralType,
		);

		let loans_module_account = <LoansOf<T>>::account_id();
		let stable_currency_id = T::GetStableCurrencyId::get();
		let Position { collateral, debit } = <LoansOf<T>>::positions(currency_id, &who);

		// ensure collateral of CDP is enough
		ensure!(decrease_collateral <= collateral, Error::<T>::CollateralNotEnough);

		let actual_stable_amount = match currency_id {
			CurrencyId::DexShare(dex_share_0, dex_share_1) => {
				let token_0: CurrencyId = dex_share_0.into();
				let token_1: CurrencyId = dex_share_1.into();

				// remove liquidity to get component tokens of lp token
				let (available_0, available_1) = T::DEX::remove_liquidity(
					&loans_module_account,
					token_0,
					token_1,
					decrease_collateral,
					Zero::zero(),
					Zero::zero(),
					false,
				)?;

				let stable_0 = Self::swap_stable_and_lp_token(token_0, available_0, true)?;
				let stable_1 = Self::swap_stable_and_lp_token(token_1, available_1, true)?;
				let total_stable = stable_0.saturating_add(stable_1);

				// check whether the amount of stable token obtained by selling lptokens is enough as expected
				ensure!(
					total_stable >= min_decrease_debit_value,
					Error::<T>::NotEnoughDebitDecrement
				);

				total_stable
			}
			_ => {
				// swap collateral to stable coin
				T::DEX::swap_with_best_price(
					&loans_module_account,
					currency_id,
					stable_currency_id,
					SwapLimit::ExactSupply(decrease_collateral, min_decrease_debit_value),
					T::AlternativeSwapPathJointList::get(),
				)
				.map(|e| e.1)?
			}
		};

		// update CDP state
		let collateral_adjustment = <LoansOf<T>>::amount_try_from_balance(decrease_collateral)?.saturating_neg();
		let previous_debit_value = Self::get_debit_value(currency_id, debit);
		let (decrease_debit_value, decrease_debit_balance) = if actual_stable_amount >= previous_debit_value {
			// refund extra stable coin to the CDP owner
			<T as Config>::Currency::transfer(
				stable_currency_id,
				&loans_module_account,
				who,
				actual_stable_amount.saturating_sub(previous_debit_value),
			)?;

			(previous_debit_value, debit)
		} else {
			(
				actual_stable_amount,
				Self::try_convert_to_debit_balance(currency_id, actual_stable_amount)
					.ok_or(Error::<T>::ConvertDebitBalanceFailed)?,
			)
		};

		let debit_adjustment = <LoansOf<T>>::amount_try_from_balance(decrease_debit_balance)?.saturating_neg();
		<LoansOf<T>>::update_loan(who, currency_id, collateral_adjustment, debit_adjustment)?;

		// repay the debit of CDP
		<T as Config>::CDPTreasury::burn_debit(&loans_module_account, decrease_debit_value)?;

		// check the CDP if is still at valid risk.
		Self::check_position_valid(
			currency_id,
			collateral.saturating_sub(decrease_collateral),
			debit.saturating_sub(decrease_debit_balance),
			false,
		)?;
		Ok(())
	}

	// settle cdp has debit when emergency shutdown
	pub fn settle_cdp_has_debit(who: T::AccountId, currency_id: CurrencyId) -> DispatchResult {
		let Position { collateral, debit } = <LoansOf<T>>::positions(currency_id, &who);
		ensure!(!debit.is_zero(), Error::<T>::NoDebitValue);

		// confiscate collateral in cdp to cdp treasury
		// and decrease CDP's debit to zero
		let settle_price: Price = T::PriceSource::get_relative_price(T::GetStableCurrencyId::get(), currency_id)
			.ok_or(Error::<T>::InvalidFeedPrice)?;
		let bad_debt_value = Self::get_debit_value(currency_id, debit);
		let confiscate_collateral_amount =
			sp_std::cmp::min(settle_price.saturating_mul_int(bad_debt_value), collateral);

		// confiscate collateral and all debit
		<LoansOf<T>>::confiscate_collateral_and_debit(&who, currency_id, confiscate_collateral_amount, debit)?;

		Self::deposit_event(Event::SettleCDPInDebit {
			collateral_type: currency_id,
			owner: who,
		});
		Ok(())
	}

	// close cdp has debit by swap collateral to exact debit
	#[transactional]
	pub fn close_cdp_has_debit_by_dex(
		who: T::AccountId,
		currency_id: CurrencyId,
		max_collateral_amount: Balance,
	) -> DispatchResult {
		let Position { collateral, debit } = <LoansOf<T>>::positions(currency_id, &who);
		ensure!(!debit.is_zero(), Error::<T>::NoDebitValue);
		ensure!(
			matches!(Self::check_cdp_status(currency_id, collateral, debit), CDPStatus::Safe),
			Error::<T>::MustBeSafe
		);

		// confiscate all collateral and debit of unsafe cdp to cdp treasury
		<LoansOf<T>>::confiscate_collateral_and_debit(&who, currency_id, collateral, debit)?;

		// swap exact stable with DEX in limit of price impact
		let debit_value = Self::get_debit_value(currency_id, debit);
		let collateral_supply = collateral.min(max_collateral_amount);

		let (actual_supply_collateral, _) = <T as Config>::CDPTreasury::swap_collateral_to_stable(
			currency_id,
			SwapLimit::ExactTarget(collateral_supply, debit_value),
			false,
		)?;

		// refund remain collateral to CDP owner
		let refund_collateral_amount = collateral
			.checked_sub(actual_supply_collateral)
			.expect("swap success means collateral >= actual_supply_collateral; qed");
		<T as Config>::CDPTreasury::withdraw_collateral(&who, currency_id, refund_collateral_amount)?;

		Self::deposit_event(Event::CloseCDPInDebitByDEX {
			collateral_type: currency_id,
			owner: who,
			sold_collateral_amount: actual_supply_collateral,
			refund_collateral_amount,
			debit_value,
		});
		Ok(())
	}

	// liquidate unsafe cdp
	pub fn liquidate_unsafe_cdp(who: T::AccountId, currency_id: CurrencyId) -> Result<Weight, DispatchError> {
		let Position { collateral, debit } = <LoansOf<T>>::positions(currency_id, &who);

		// ensure the cdp is unsafe
		ensure!(
			matches!(
				Self::check_cdp_status(currency_id, collateral, debit),
				CDPStatus::Unsafe
			),
			Error::<T>::MustBeUnsafe
		);

		// confiscate all collateral and debit of unsafe cdp to cdp treasury
		<LoansOf<T>>::confiscate_collateral_and_debit(&who, currency_id, collateral, debit)?;

		let bad_debt_value = Self::get_debit_value(currency_id, debit);
		let liquidation_penalty = Self::get_liquidation_penalty(currency_id)?;
		let target_stable_amount = liquidation_penalty.saturating_mul_acc_int(bad_debt_value);

		match currency_id {
			CurrencyId::DexShare(dex_share_0, dex_share_1) => {
				let token_0: CurrencyId = dex_share_0.into();
				let token_1: CurrencyId = dex_share_1.into();

				// remove liquidity first
				let (amount_0, amount_1) =
					<T as Config>::CDPTreasury::remove_liquidity_for_lp_collateral(currency_id, collateral)?;

				// if these's stable
				let stable_currency_id = T::GetStableCurrencyId::get();
				if token_0 == stable_currency_id || token_1 == stable_currency_id {
					let (existing_stable, need_handle_currency, handle_amount) = if token_0 == stable_currency_id {
						(amount_0, token_1, amount_1)
					} else {
						(amount_1, token_0, amount_0)
					};

					// these's stable refund
					if existing_stable > target_stable_amount {
						<T as Config>::CDPTreasury::withdraw_collateral(
							&who,
							stable_currency_id,
							existing_stable
								.checked_sub(target_stable_amount)
								.expect("ensured existing stable amount greater than target; qed"),
						)?;
					}

					let remain_target = target_stable_amount.saturating_sub(existing_stable);
					Self::handle_liquidated_collateral(&who, need_handle_currency, handle_amount, remain_target)?;
				} else {
					// token_0 and token_1 each take half target_stable
					let target_0 = target_stable_amount / 2;
					let target_1 = target_stable_amount.saturating_sub(target_0);
					Self::handle_liquidated_collateral(&who, token_0, amount_0, target_0)?;
					Self::handle_liquidated_collateral(&who, token_1, amount_1, target_1)?;
				}
			}
			_ => {
				Self::handle_liquidated_collateral(&who, currency_id, collateral, target_stable_amount)?;
			}
		}

		Self::deposit_event(Event::LiquidateUnsafeCDP {
			collateral_type: currency_id,
			owner: who,
			collateral_amount: collateral,
			bad_debt_value,
			target_amount: target_stable_amount,
		});
		Ok(T::WeightInfo::liquidate_by_dex())
	}

	pub fn handle_liquidated_collateral(
		who: &T::AccountId,
		currency_id: CurrencyId,
		amount: Balance,
		target_stable_amount: Balance,
	) -> DispatchResult {
		if target_stable_amount.is_zero() {
			// refund collateral to CDP owner
			if !amount.is_zero() {
				<T as Config>::CDPTreasury::withdraw_collateral(who, currency_id, amount)?;
			}
			return Ok(());
		}

		// calculate the supply limit by slippage limit for the price of oracle,
		let max_supply_limit = Ratio::one()
			.saturating_sub(T::MaxSwapSlippageCompareToOracle::get())
			.reciprocal()
			.unwrap_or_else(Ratio::max_value)
			.saturating_mul_int(
				T::PriceSource::get_relative_price(T::GetStableCurrencyId::get(), currency_id)
					.expect("the oracle price should be avalible because liquidation are triggered by it.")
					.saturating_mul_int(target_stable_amount),
			);
		let collateral_supply = amount.min(max_supply_limit);

		// try swap collateral to stable to settle debit swap succeed.
		if let Ok((actual_supply_collateral, actual_target_amount)) =
			<T as Config>::CDPTreasury::swap_collateral_to_stable(
				currency_id,
				SwapLimit::ExactTarget(collateral_supply, target_stable_amount),
				false,
			) {
			let refund_collateral_amount = amount
				.checked_sub(actual_supply_collateral)
				.expect("swap success means collateral >= actual_supply_collateral; qed");

			// refund remain collateral to CDP owner
			if !refund_collateral_amount.is_zero() {
				<T as Config>::CDPTreasury::withdraw_collateral(who, currency_id, refund_collateral_amount)?;
			}

			// Note: for StableAsset, the swap of cdp treasury is always on `ExactSupply`
			// regardless of this swap_limit params. There will be excess stablecoins that
			// need to be returned to the `who` from cdp treasury account.
			if actual_target_amount > target_stable_amount {
				<T as Config>::CDPTreasury::withdraw_surplus(
					who,
					actual_target_amount.saturating_sub(target_stable_amount),
				)?;
			}
		} else {
			// if cannot liquidate by swap, create collateral auctions by cdp treasury
			<T as Config>::CDPTreasury::create_collateral_auctions(
				currency_id,
				amount,
				target_stable_amount,
				who.clone(),
				true,
			)?;
		}

		Ok(())
	}
	pub fn get_collateral_currency_ids() -> Vec<CurrencyId> {
		CollateralParams::<T>::iter_keys().collect()
	}
}

impl<T: Config> RiskManager<T::AccountId, CurrencyId, Balance, Balance> for Pallet<T> {
	fn get_debit_value(currency_id: CurrencyId, debit_balance: Balance) -> Balance {
		Self::convert_to_debit_value(currency_id, debit_balance)
	}

	fn check_position_valid(
		currency_id: CurrencyId,
		collateral_balance: Balance,
		debit_balance: Balance,
		check_required_ratio: bool,
	) -> DispatchResult {
		if !debit_balance.is_zero() {
			let debit_value = Self::get_debit_value(currency_id, debit_balance);
			let feed_price = <T as Config>::PriceSource::get_relative_price(currency_id, T::GetStableCurrencyId::get())
				.ok_or(Error::<T>::InvalidFeedPrice)?;
			let collateral_ratio =
				Self::calculate_collateral_ratio(currency_id, collateral_balance, debit_balance, feed_price);

			// check the required collateral ratio
			if check_required_ratio {
				if let Some(required_collateral_ratio) = Self::required_collateral_ratio(currency_id)? {
					ensure!(
						collateral_ratio >= required_collateral_ratio,
						Error::<T>::BelowRequiredCollateralRatio
					);
				}
			}

			// check the liquidation ratio
			let liquidation_ratio = Self::get_liquidation_ratio(currency_id)?;
			ensure!(collateral_ratio >= liquidation_ratio, Error::<T>::BelowLiquidationRatio);

			// check the minimum_debit_value
			ensure!(
				debit_value >= T::MinimumDebitValue::get(),
				Error::<T>::RemainDebitValueTooSmall,
			);
		} else if !collateral_balance.is_zero() {
			// If there are any collateral remaining, then it must be above the minimum
			ensure!(
				collateral_balance >= T::MinimumCollateralAmount::get(&currency_id),
				Error::<T>::CollateralAmountBelowMinimum,
			);
		}

		Ok(())
	}

	fn check_debit_cap(currency_id: CurrencyId, total_debit_balance: Balance) -> DispatchResult {
		let hard_cap = Self::maximum_total_debit_value(currency_id)?;
		let total_debit_value = Self::get_debit_value(currency_id, total_debit_balance);

		ensure!(total_debit_value <= hard_cap, Error::<T>::ExceedDebitValueHardCap);

		Ok(())
	}
}

pub struct CollateralCurrencyIds<T>(PhantomData<T>);
// Returns a list of currently supported/configured collateral currency
impl<T: Config> Get<Vec<CurrencyId>> for CollateralCurrencyIds<T> {
	fn get() -> Vec<CurrencyId> {
		Pallet::<T>::get_collateral_currency_ids()
	}
}

/// Pick a new PRN, in the range [0, `max`) (exclusive).
fn pick_u32<R: RngCore>(rng: &mut R, max: u32) -> u32 {
	rng.next_u32() % max
}<|MERGE_RESOLUTION|>--- conflicted
+++ resolved
@@ -814,7 +814,35 @@
 		Ok(())
 	}
 
-<<<<<<< HEAD
+	pub fn adjust_position_by_debit_value(
+		who: &T::AccountId,
+		currency_id: CurrencyId,
+		collateral_adjustment: Amount,
+		debit_value_adjustment: Amount,
+	) -> DispatchResult {
+		let debit_value_adjustment_abs = <LoansOf<T>>::balance_try_from_amount_abs(debit_value_adjustment)?;
+		let debit_adjustment_abs = Self::try_convert_to_debit_balance(currency_id, debit_value_adjustment_abs)
+			.ok_or(Error::<T>::ConvertDebitBalanceFailed)?;
+
+		if debit_value_adjustment.is_negative() {
+			let Position { collateral: _, debit } = <LoansOf<T>>::positions(currency_id, who);
+			let actual_adjustment_abs = debit.min(debit_adjustment_abs);
+			let debit_adjustment = <LoansOf<T>>::amount_try_from_balance(actual_adjustment_abs)?;
+
+			Self::adjust_position(
+				who,
+				currency_id,
+				collateral_adjustment,
+				debit_adjustment.saturating_neg(),
+			)?;
+		} else {
+			let debit_adjustment = <LoansOf<T>>::amount_try_from_balance(debit_adjustment_abs)?;
+			Self::adjust_position(who, currency_id, collateral_adjustment, debit_adjustment)?;
+		}
+
+		Ok(())
+	}
+
 	/// If reverse is false, swap stable coin to given `token`.
 	/// If reverse is true, swap given `token` to stable coin.
 	fn swap_stable_and_lp_token(
@@ -844,35 +872,6 @@
 			T::AlternativeSwapPathJointList::get(),
 		)
 		.map(|e| e.1)
-=======
-	pub fn adjust_position_by_debit_value(
-		who: &T::AccountId,
-		currency_id: CurrencyId,
-		collateral_adjustment: Amount,
-		debit_value_adjustment: Amount,
-	) -> DispatchResult {
-		let debit_value_adjustment_abs = <LoansOf<T>>::balance_try_from_amount_abs(debit_value_adjustment)?;
-		let debit_adjustment_abs = Self::try_convert_to_debit_balance(currency_id, debit_value_adjustment_abs)
-			.ok_or(Error::<T>::ConvertDebitBalanceFailed)?;
-
-		if debit_value_adjustment.is_negative() {
-			let Position { collateral: _, debit } = <LoansOf<T>>::positions(currency_id, who);
-			let actual_adjustment_abs = debit.min(debit_adjustment_abs);
-			let debit_adjustment = <LoansOf<T>>::amount_try_from_balance(actual_adjustment_abs)?;
-
-			Self::adjust_position(
-				who,
-				currency_id,
-				collateral_adjustment,
-				debit_adjustment.saturating_neg(),
-			)?;
-		} else {
-			let debit_adjustment = <LoansOf<T>>::amount_try_from_balance(debit_adjustment_abs)?;
-			Self::adjust_position(who, currency_id, collateral_adjustment, debit_adjustment)?;
-		}
-
-		Ok(())
->>>>>>> 353a0b0b
 	}
 
 	/// Generate new debit in advance, buy collateral and deposit it into CDP,
