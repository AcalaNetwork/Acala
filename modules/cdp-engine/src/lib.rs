// This file is part of Acala.

// Copyright (C) 2020-2022 Acala Foundation.
// SPDX-License-Identifier: GPL-3.0-or-later WITH Classpath-exception-2.0

// This program is free software: you can redistribute it and/or modify
// it under the terms of the GNU General Public License as published by
// the Free Software Foundation, either version 3 of the License, or
// (at your option) any later version.

// This program is distributed in the hope that it will be useful,
// but WITHOUT ANY WARRANTY; without even the implied warranty of
// MERCHANTABILITY or FITNESS FOR A PARTICULAR PURPOSE. See the
// GNU General Public License for more details.

// You should have received a copy of the GNU General Public License
// along with this program. If not, see <https://www.gnu.org/licenses/>.

//! # CDP Engine Module
//!
//! ## Overview
//!
//! The core module of Honzon protocol. CDP engine is responsible for handle
//! internal processes about CDPs, including liquidation, settlement and risk
//! management.

#![cfg_attr(not(feature = "std"), no_std)]
#![allow(clippy::unused_unit)]
#![allow(clippy::upper_case_acronyms)]

use codec::MaxEncodedLen;
use frame_support::{log, pallet_prelude::*, traits::UnixTime, transactional, BoundedVec, PalletId};
use frame_system::{
	offchain::{SendTransactionTypes, SubmitTransaction},
	pallet_prelude::*,
};
use orml_traits::{Change, GetByKey, MultiCurrency};
use orml_utilities::OffchainErr;
<<<<<<< HEAD
use primitives::{Amount, Balance, CurrencyId, IncomeSource, Position};
=======
use primitives::{evm::EvmAddress, Amount, Balance, CurrencyId, Position};
>>>>>>> 30455223
use rand_chacha::{
	rand_core::{RngCore, SeedableRng},
	ChaChaRng,
};
use scale_info::TypeInfo;
use sp_runtime::{
	offchain::{
		storage::StorageValueRef,
		storage_lock::{StorageLock, Time},
		Duration,
	},
	traits::{
		AccountIdConversion, BlockNumberProvider, Bounded, One, Saturating, StaticLookup, UniqueSaturatedInto, Zero,
	},
	transaction_validity::{
		InvalidTransaction, TransactionPriority, TransactionSource, TransactionValidity, ValidTransaction,
	},
	ArithmeticError, DispatchError, DispatchResult, FixedPointNumber, RuntimeDebug,
};
use sp_std::{marker::PhantomData, prelude::*};
use support::{
<<<<<<< HEAD
	CDPTreasury, CDPTreasuryExtended, DEXManager, EmergencyShutdown, ExchangeRate, OnFeeDeposit, Price, PriceProvider,
	Rate, Ratio, RiskManager, Swap, SwapLimit,
=======
	AddressMapping, CDPTreasury, CDPTreasuryExtended, DEXManager, EmergencyShutdown, ExchangeRate, InvokeContext,
	LiquidateCollateral, LiquidationEvmBridge as LiquidationEvmBridgeT, Price, PriceProvider, Rate, Ratio, RiskManager,
	Swap, SwapLimit,
>>>>>>> 30455223
};

mod mock;
mod tests;
pub mod weights;

pub use module::*;
pub use weights::WeightInfo;

pub const OFFCHAIN_WORKER_DATA: &[u8] = b"acala/cdp-engine/data/";
pub const OFFCHAIN_WORKER_LOCK: &[u8] = b"acala/cdp-engine/lock/";
pub const OFFCHAIN_WORKER_MAX_ITERATIONS: &[u8] = b"acala/cdp-engine/max-iterations/";
pub const LOCK_DURATION: u64 = 100;
pub const DEFAULT_MAX_ITERATIONS: u32 = 1000;

pub type LoansOf<T> = loans::Pallet<T>;
pub type CurrencyOf<T> = <T as Config>::Currency;

/// Risk management params
#[derive(Encode, Decode, Clone, RuntimeDebug, PartialEq, Eq, Default, TypeInfo, MaxEncodedLen)]
pub struct RiskManagementParams {
	/// Maximum total debit value generated from it, when reach the hard
	/// cap, CDP's owner cannot issue more stablecoin under the collateral
	/// type.
	pub maximum_total_debit_value: Balance,

	/// Extra interest rate per sec, `None` value means not set
	pub interest_rate_per_sec: Option<Rate>,

	/// Liquidation ratio, when the collateral ratio of
	/// CDP under this collateral type is below the liquidation ratio, this
	/// CDP is unsafe and can be liquidated. `None` value means not set
	pub liquidation_ratio: Option<Ratio>,

	/// Liquidation penalty rate, when liquidation occurs,
	/// CDP will be deducted an additional penalty base on the product of
	/// penalty rate and debit value. `None` value means not set
	pub liquidation_penalty: Option<Rate>,

	/// Required collateral ratio, if it's set, cannot adjust the position
	/// of CDP so that the current collateral ratio is lower than the
	/// required collateral ratio. `None` value means not set
	pub required_collateral_ratio: Option<Ratio>,
}

// typedef to help polkadot.js disambiguate Change with different generic
// parameters
type ChangeOptionRate = Change<Option<Rate>>;
type ChangeOptionRatio = Change<Option<Ratio>>;
type ChangeBalance = Change<Balance>;

/// Status of CDP
#[derive(Encode, Decode, Clone, RuntimeDebug, PartialEq, Eq, TypeInfo)]
pub enum CDPStatus {
	Safe,
	Unsafe,
	ChecksFailed(DispatchError),
}

#[frame_support::pallet]
pub mod module {
	use super::*;

	#[pallet::config]
	pub trait Config: frame_system::Config + loans::Config + SendTransactionTypes<Call<Self>> {
		type Event: From<Event<Self>> + IsType<<Self as frame_system::Config>::Event>;

		/// The origin which may update risk management parameters. Root can
		/// always do this.
		type UpdateOrigin: EnsureOrigin<Self::Origin>;

		/// The default liquidation ratio for all collateral types of CDP
		#[pallet::constant]
		type DefaultLiquidationRatio: Get<Ratio>;

		/// The default debit exchange rate for all collateral types
		#[pallet::constant]
		type DefaultDebitExchangeRate: Get<ExchangeRate>;

		/// The default liquidation penalty rate when liquidate unsafe CDP
		#[pallet::constant]
		type DefaultLiquidationPenalty: Get<Rate>;

		/// The minimum debit value to avoid debit dust
		#[pallet::constant]
		type MinimumDebitValue: Get<Balance>;

		/// Gets the minimum collateral value for the given currency.
		type MinimumCollateralAmount: GetByKey<CurrencyId, Balance>;

		/// Stablecoin currency id
		#[pallet::constant]
		type GetStableCurrencyId: Get<CurrencyId>;

		/// When swap with DEX, the acceptable max slippage for the price from oracle.
		#[pallet::constant]
		type MaxSwapSlippageCompareToOracle: Get<Ratio>;

		/// The CDP treasury to maintain bad debts and surplus generated by CDPs
		type CDPTreasury: CDPTreasuryExtended<Self::AccountId, Balance = Balance, CurrencyId = CurrencyId>;

		/// The price source of all types of currencies related to CDP
		type PriceSource: PriceProvider<CurrencyId>;

		/// A configuration for base priority of unsigned transactions.
		///
		/// This is exposed so that it can be tuned for particular runtime, when
		/// multiple modules send unsigned transactions.
		#[pallet::constant]
		type UnsignedPriority: Get<TransactionPriority>;

		/// Emergency shutdown.
		type EmergencyShutdown: EmergencyShutdown;

		/// Time used for computing era duration.
		///
		/// It is guaranteed to start being called from the first `on_finalize`.
		/// Thus value at genesis is not used.
		type UnixTime: UnixTime;

		/// Currency for transfer assets
		type Currency: MultiCurrency<Self::AccountId, CurrencyId = CurrencyId, Balance = Balance>;

		/// Dex
		type DEX: DEXManager<Self::AccountId, Balance, CurrencyId>;

		/// Swap
		type Swap: Swap<Self::AccountId, Balance, CurrencyId>;

<<<<<<< HEAD
		/// Where the fees are go to.
		type OnFeeDeposit: OnFeeDeposit<Self::AccountId, CurrencyId, Balance>;
=======
		/// When settle collateral with smart contracts, he acceptable max slippage for the price
		/// from oracle.
		#[pallet::constant]
		type MaxLiquidationContractSlippage: Get<Ratio>;

		#[pallet::constant]
		type MaxLiquidationContracts: Get<u32>;

		type LiquidationEvmBridge: LiquidationEvmBridgeT;

		#[pallet::constant]
		type PalletId: Get<PalletId>;

		type EvmAddressMapping: AddressMapping<Self::AccountId>;
>>>>>>> 30455223

		/// Weight information for the extrinsics in this module.
		type WeightInfo: WeightInfo;
	}

	#[pallet::error]
	pub enum Error<T> {
		/// The total debit value of specific collateral type already exceed the
		/// hard cap
		ExceedDebitValueHardCap,
		/// The collateral ratio below the required collateral ratio
		BelowRequiredCollateralRatio,
		/// The collateral ratio below the liquidation ratio
		BelowLiquidationRatio,
		/// The CDP must be unsafe status
		MustBeUnsafe,
		/// The CDP must be safe status
		MustBeSafe,
		/// Invalid collateral type
		InvalidCollateralType,
		/// Remain debit value in CDP below the dust amount
		RemainDebitValueTooSmall,
		/// Remain collateral value in CDP below the dust amount.
		/// Withdraw all collateral or leave more than the minimum.
		CollateralAmountBelowMinimum,
		/// Feed price is invalid
		InvalidFeedPrice,
		/// No debit value in CDP so that it cannot be settled
		NoDebitValue,
		/// System has already been shutdown
		AlreadyShutdown,
		/// Must after system shutdown
		MustAfterShutdown,
		/// Collateral in CDP is not enough
		CollateralNotEnough,
		/// debit value decrement is not enough
		NotEnoughDebitDecrement,
		/// convert debit value to debit balance failed
		ConvertDebitBalanceFailed,
		/// Collateral liquidation failed.
		LiquidationFailed,
		/// Exceeds `T::MaxLiquidationContracts`.
		TooManyLiquidationContracts,
		/// Collateral ERC20 contract not found.
		CollateralContractNotFound,
	}

	#[pallet::event]
	#[pallet::generate_deposit(pub(crate) fn deposit_event)]
	pub enum Event<T: Config> {
		/// Liquidate the unsafe CDP.
		LiquidateUnsafeCDP {
			collateral_type: CurrencyId,
			owner: T::AccountId,
			collateral_amount: Balance,
			bad_debt_value: Balance,
			target_amount: Balance,
		},
		/// Settle the CDP has debit.
		SettleCDPInDebit {
			collateral_type: CurrencyId,
			owner: T::AccountId,
		},
		/// Directly close CDP has debit by handle debit with DEX.
		CloseCDPInDebitByDEX {
			collateral_type: CurrencyId,
			owner: T::AccountId,
			sold_collateral_amount: Balance,
			refund_collateral_amount: Balance,
			debit_value: Balance,
		},
		/// The interest rate per sec for specific collateral type updated.
		InterestRatePerSecUpdated {
			collateral_type: CurrencyId,
			new_interest_rate_per_sec: Option<Rate>,
		},
		/// The liquidation fee for specific collateral type updated.
		LiquidationRatioUpdated {
			collateral_type: CurrencyId,
			new_liquidation_ratio: Option<Ratio>,
		},
		/// The liquidation penalty rate for specific collateral type updated.
		LiquidationPenaltyUpdated {
			collateral_type: CurrencyId,
			new_liquidation_penalty: Option<Rate>,
		},
		/// The required collateral penalty rate for specific collateral type updated.
		RequiredCollateralRatioUpdated {
			collateral_type: CurrencyId,
			new_required_collateral_ratio: Option<Ratio>,
		},
		/// The hard cap of total debit value for specific collateral type updated.
		MaximumTotalDebitValueUpdated {
			collateral_type: CurrencyId,
			new_total_debit_value: Balance,
		},
		/// A new liquidation contract is registered.
		LiquidationContractRegistered { address: EvmAddress },
		/// A new liquidation contract is deregistered.
		LiquidationContractDeregistered { address: EvmAddress },
	}

	/// Mapping from collateral type to its exchange rate of debit units and
	/// debit value
	///
	/// DebitExchangeRate: CurrencyId => Option<ExchangeRate>
	#[pallet::storage]
	#[pallet::getter(fn debit_exchange_rate)]
	pub type DebitExchangeRate<T: Config> = StorageMap<_, Twox64Concat, CurrencyId, ExchangeRate, OptionQuery>;

	/// Mapping from valid collateral type to its risk management params
	///
	/// CollateralParams: CurrencyId => Option<RiskManagementParams>
	#[pallet::storage]
	#[pallet::getter(fn collateral_params)]
	pub type CollateralParams<T: Config> = StorageMap<_, Twox64Concat, CurrencyId, RiskManagementParams, OptionQuery>;

	/// Timestamp in seconds of the last interest accumulation
	///
	/// LastAccumulationSecs: u64
	#[pallet::storage]
	#[pallet::getter(fn last_accumulation_secs)]
	pub type LastAccumulationSecs<T: Config> = StorageValue<_, u64, ValueQuery>;

	#[pallet::storage]
	#[pallet::getter(fn liquidation_contracts)]
	pub type LiquidationContracts<T: Config> =
		StorageValue<_, BoundedVec<EvmAddress, T::MaxLiquidationContracts>, ValueQuery>;

	#[pallet::genesis_config]
	#[cfg_attr(feature = "std", derive(Default))]
	pub struct GenesisConfig {
		#[allow(clippy::type_complexity)]
		pub collaterals_params: Vec<(
			CurrencyId,
			Option<Rate>,
			Option<Ratio>,
			Option<Rate>,
			Option<Ratio>,
			Balance,
		)>,
	}

	#[pallet::genesis_build]
	impl<T: Config> GenesisBuild<T> for GenesisConfig {
		fn build(&self) {
			self.collaterals_params.iter().for_each(
				|(
					currency_id,
					interest_rate_per_sec,
					liquidation_ratio,
					liquidation_penalty,
					required_collateral_ratio,
					maximum_total_debit_value,
				)| {
					CollateralParams::<T>::insert(
						currency_id,
						RiskManagementParams {
							maximum_total_debit_value: *maximum_total_debit_value,
							interest_rate_per_sec: *interest_rate_per_sec,
							liquidation_ratio: *liquidation_ratio,
							liquidation_penalty: *liquidation_penalty,
							required_collateral_ratio: *required_collateral_ratio,
						},
					);
				},
			);
		}
	}

	#[pallet::pallet]
	pub struct Pallet<T>(_);

	#[pallet::hooks]
	impl<T: Config> Hooks<T::BlockNumber> for Pallet<T> {
		/// Issue interest in stable currency for all types of collateral has
		/// debit when block end, and update their debit exchange rate
		fn on_initialize(now: T::BlockNumber) -> Weight {
			// only after the block #1, `T::UnixTime::now()` will not report error.
			// https://github.com/paritytech/substrate/blob/4ff92f10058cfe1b379362673dd369e33a919e66/frame/timestamp/src/lib.rs#L276
			// so accumulate interest at the beginning of the block #2
			let now_as_secs: u64 = if now > One::one() {
				T::UnixTime::now().as_secs()
			} else {
				Default::default()
			};
			<T as Config>::WeightInfo::on_initialize(Self::accumulate_interest(
				now_as_secs,
				Self::last_accumulation_secs(),
			))
		}

		/// Runs after every block. Start offchain worker to check CDP and
		/// submit unsigned tx to trigger liquidation or settlement.
		fn offchain_worker(now: T::BlockNumber) {
			if let Err(e) = Self::_offchain_worker() {
				log::info!(
					target: "cdp-engine offchain worker",
					"cannot run offchain worker at {:?}: {:?}",
					now,
					e,
				);
			} else {
				log::debug!(
					target: "cdp-engine offchain worker",
					"offchain worker start at block: {:?} already done!",
					now,
				);
			}
		}
	}

	#[pallet::call]
	impl<T: Config> Pallet<T> {
		/// Liquidate unsafe CDP
		///
		/// The dispatch origin of this call must be _None_.
		///
		/// - `currency_id`: CDP's collateral type.
		/// - `who`: CDP's owner.
		#[pallet::weight(<T as Config>::WeightInfo::liquidate_by_auction(<T as Config>::CDPTreasury::max_auction()))]
		#[transactional]
		pub fn liquidate(
			origin: OriginFor<T>,
			currency_id: CurrencyId,
			who: <T::Lookup as StaticLookup>::Source,
		) -> DispatchResultWithPostInfo {
			ensure_none(origin)?;
			let who = T::Lookup::lookup(who)?;
			ensure!(!T::EmergencyShutdown::is_shutdown(), Error::<T>::AlreadyShutdown);
			let consumed_weight: Weight = Self::liquidate_unsafe_cdp(who, currency_id)?;
			Ok(Some(consumed_weight).into())
		}

		/// Settle CDP has debit after system shutdown
		///
		/// The dispatch origin of this call must be _None_.
		///
		/// - `currency_id`: CDP's collateral type.
		/// - `who`: CDP's owner.
		#[pallet::weight(<T as Config>::WeightInfo::settle())]
		#[transactional]
		pub fn settle(
			origin: OriginFor<T>,
			currency_id: CurrencyId,
			who: <T::Lookup as StaticLookup>::Source,
		) -> DispatchResult {
			ensure_none(origin)?;
			let who = T::Lookup::lookup(who)?;
			ensure!(T::EmergencyShutdown::is_shutdown(), Error::<T>::MustAfterShutdown);
			Self::settle_cdp_has_debit(who, currency_id)?;
			Ok(())
		}

		/// Update parameters related to risk management of CDP under specific
		/// collateral type
		///
		/// The dispatch origin of this call must be `UpdateOrigin`.
		///
		/// - `currency_id`: collateral type.
		/// - `interest_rate_per_sec`: Interest rate per sec, `None` means do not update,
		/// - `liquidation_ratio`: liquidation ratio, `None` means do not update, `Some(None)` means
		///   update it to `None`.
		/// - `liquidation_penalty`: liquidation penalty, `None` means do not update, `Some(None)`
		///   means update it to `None`.
		/// - `required_collateral_ratio`: required collateral ratio, `None` means do not update,
		///   `Some(None)` means update it to `None`.
		/// - `maximum_total_debit_value`: maximum total debit value.
		#[pallet::weight((<T as Config>::WeightInfo::set_collateral_params(), DispatchClass::Operational))]
		#[transactional]
		pub fn set_collateral_params(
			origin: OriginFor<T>,
			currency_id: CurrencyId,
			interest_rate_per_sec: ChangeOptionRate,
			liquidation_ratio: ChangeOptionRatio,
			liquidation_penalty: ChangeOptionRate,
			required_collateral_ratio: ChangeOptionRatio,
			maximum_total_debit_value: ChangeBalance,
		) -> DispatchResult {
			T::UpdateOrigin::ensure_origin(origin)?;

			let mut collateral_params = Self::collateral_params(currency_id).unwrap_or_default();
			if let Change::NewValue(update) = interest_rate_per_sec {
				collateral_params.interest_rate_per_sec = update;
				Self::deposit_event(Event::InterestRatePerSecUpdated {
					collateral_type: currency_id,
					new_interest_rate_per_sec: update,
				});
			}
			if let Change::NewValue(update) = liquidation_ratio {
				collateral_params.liquidation_ratio = update;
				Self::deposit_event(Event::LiquidationRatioUpdated {
					collateral_type: currency_id,
					new_liquidation_ratio: update,
				});
			}
			if let Change::NewValue(update) = liquidation_penalty {
				collateral_params.liquidation_penalty = update;
				Self::deposit_event(Event::LiquidationPenaltyUpdated {
					collateral_type: currency_id,
					new_liquidation_penalty: update,
				});
			}
			if let Change::NewValue(update) = required_collateral_ratio {
				collateral_params.required_collateral_ratio = update;
				Self::deposit_event(Event::RequiredCollateralRatioUpdated {
					collateral_type: currency_id,
					new_required_collateral_ratio: update,
				});
			}
			if let Change::NewValue(val) = maximum_total_debit_value {
				collateral_params.maximum_total_debit_value = val;
				Self::deposit_event(Event::MaximumTotalDebitValueUpdated {
					collateral_type: currency_id,
					new_total_debit_value: val,
				});
			}
			CollateralParams::<T>::insert(currency_id, collateral_params);
			Ok(())
		}

		#[pallet::weight(<T as Config>::WeightInfo::register_liquidation_contract())]
		#[transactional]
		pub fn register_liquidation_contract(origin: OriginFor<T>, address: EvmAddress) -> DispatchResult {
			T::UpdateOrigin::ensure_origin(origin)?;
			LiquidationContracts::<T>::try_append(address).map_err(|()| Error::<T>::TooManyLiquidationContracts)?;
			Self::deposit_event(Event::LiquidationContractRegistered { address });
			Ok(())
		}

		#[pallet::weight(<T as Config>::WeightInfo::deregister_liquidation_contract())]
		#[transactional]
		pub fn deregister_liquidation_contract(origin: OriginFor<T>, address: EvmAddress) -> DispatchResult {
			T::UpdateOrigin::ensure_origin(origin)?;
			LiquidationContracts::<T>::mutate(|contracts| {
				contracts.retain(|c| c != &address);
			});
			Self::deposit_event(Event::LiquidationContractDeregistered { address });
			Ok(())
		}
	}

	#[pallet::validate_unsigned]
	impl<T: Config> ValidateUnsigned for Pallet<T> {
		type Call = Call<T>;

		fn validate_unsigned(_source: TransactionSource, call: &Self::Call) -> TransactionValidity {
			match call {
				Call::liquidate { currency_id, who } => {
					let account = T::Lookup::lookup(who.clone())?;
					let Position { collateral, debit } = <LoansOf<T>>::positions(currency_id, &account);
					if !matches!(
						Self::check_cdp_status(*currency_id, collateral, debit),
						CDPStatus::Unsafe
					) || T::EmergencyShutdown::is_shutdown()
					{
						return InvalidTransaction::Stale.into();
					}

					ValidTransaction::with_tag_prefix("CDPEngineOffchainWorker")
						.priority(T::UnsignedPriority::get())
						.and_provides((<frame_system::Pallet<T>>::block_number(), currency_id, who))
						.longevity(64_u64)
						.propagate(true)
						.build()
				}
				Call::settle { currency_id, who } => {
					let account = T::Lookup::lookup(who.clone())?;
					let Position { debit, .. } = <LoansOf<T>>::positions(currency_id, account);
					if debit.is_zero() || !T::EmergencyShutdown::is_shutdown() {
						return InvalidTransaction::Stale.into();
					}

					ValidTransaction::with_tag_prefix("CDPEngineOffchainWorker")
						.priority(T::UnsignedPriority::get())
						.and_provides((currency_id, who))
						.longevity(64_u64)
						.propagate(true)
						.build()
				}
				_ => InvalidTransaction::Call.into(),
			}
		}
	}
}

impl<T: Config> Pallet<T> {
	fn accumulate_interest(now_secs: u64, last_accumulation_secs: u64) -> u32 {
		let mut count: u32 = 0;

		if !T::EmergencyShutdown::is_shutdown() && !now_secs.is_zero() {
			let interval_secs = now_secs.saturating_sub(last_accumulation_secs);

			for currency_id in Self::get_collateral_currency_ids() {
				if let Ok(interest_rate) = Self::get_interest_rate_per_sec(currency_id) {
					let rate_to_accumulate = Self::compound_interest_rate(interest_rate, interval_secs);
					let total_debits = <LoansOf<T>>::total_positions(currency_id).debit;

					if !rate_to_accumulate.is_zero() && !total_debits.is_zero() {
						let debit_exchange_rate = Self::get_debit_exchange_rate(currency_id);
						let debit_exchange_rate_increment = debit_exchange_rate.saturating_mul(rate_to_accumulate);
						let issued_stable_coin_balance = debit_exchange_rate_increment.saturating_mul_int(total_debits);

						// Staking rewards goes to T::OnFeeDeposit
						let res = T::OnFeeDeposit::on_fee_deposit(
							IncomeSource::HonzonStabilityFee,
							T::GetStableCurrencyId::get(),
							issued_stable_coin_balance,
						);
						match res {
							Ok(_) => {
								// update exchange rate when issue success
								let new_debit_exchange_rate =
									debit_exchange_rate.saturating_add(debit_exchange_rate_increment);
								DebitExchangeRate::<T>::insert(currency_id, new_debit_exchange_rate);
							}
							Err(e) => {
								log::warn!(
									target: "cdp-engine",
									"on_system_surplus: failed to on system surplus {:?}: {:?}. \
									This is unexpected but should be safe",
									issued_stable_coin_balance, e
								);
							}
						}
					}
					count += 1;
				}
			}
		}

		// update last accumulation timestamp
		LastAccumulationSecs::<T>::put(now_secs);
		count
	}

	fn submit_unsigned_liquidation_tx(currency_id: CurrencyId, who: T::AccountId) {
		let who = T::Lookup::unlookup(who);
		let call = Call::<T>::liquidate {
			currency_id,
			who: who.clone(),
		};
		if SubmitTransaction::<T, Call<T>>::submit_unsigned_transaction(call.into()).is_err() {
			log::info!(
				target: "cdp-engine offchain worker",
				"submit unsigned liquidation tx for \nCDP - AccountId {:?} CurrencyId {:?} \nfailed!",
				who, currency_id,
			);
		}
	}

	fn submit_unsigned_settlement_tx(currency_id: CurrencyId, who: T::AccountId) {
		let who = T::Lookup::unlookup(who);
		let call = Call::<T>::settle {
			currency_id,
			who: who.clone(),
		};
		if SubmitTransaction::<T, Call<T>>::submit_unsigned_transaction(call.into()).is_err() {
			log::info!(
				target: "cdp-engine offchain worker",
				"submit unsigned settlement tx for \nCDP - AccountId {:?} CurrencyId {:?} \nfailed!",
				who, currency_id,
			);
		}
	}

	fn _offchain_worker() -> Result<(), OffchainErr> {
		let collateral_currency_ids = Self::get_collateral_currency_ids();
		if collateral_currency_ids.len().is_zero() {
			return Ok(());
		}

		// check if we are a potential validator
		if !sp_io::offchain::is_validator() {
			return Err(OffchainErr::NotValidator);
		}

		// acquire offchain worker lock
		let lock_expiration = Duration::from_millis(LOCK_DURATION);
		let mut lock = StorageLock::<'_, Time>::with_deadline(OFFCHAIN_WORKER_LOCK, lock_expiration);
		let mut guard = lock.try_lock().map_err(|_| OffchainErr::OffchainLock)?;
		let to_be_continue = StorageValueRef::persistent(OFFCHAIN_WORKER_DATA);

		// get to_be_continue record
		let (collateral_position, start_key) =
			if let Ok(Some((last_collateral_position, maybe_last_iterator_previous_key))) =
				to_be_continue.get::<(u32, Option<Vec<u8>>)>()
			{
				(last_collateral_position, maybe_last_iterator_previous_key)
			} else {
				let mut rng = ChaChaRng::from_seed(sp_io::offchain::random_seed());
				(pick_u32(&mut rng, collateral_currency_ids.len() as u32), None)
			};

		// get the max iterations config
		let max_iterations = StorageValueRef::persistent(OFFCHAIN_WORKER_MAX_ITERATIONS)
			.get::<u32>()
			.unwrap_or(Some(DEFAULT_MAX_ITERATIONS))
			.unwrap_or(DEFAULT_MAX_ITERATIONS);

		let currency_id = match collateral_currency_ids.get(collateral_position as usize) {
			Some(currency_id) => *currency_id,
			None => {
				log::debug!(
					target: "cdp-engine offchain worker",
					"collateral_currency was removed, need to reset the offchain worker: collateral_position is {:?}, collateral_currency_ids: {:?}",
					collateral_position,
					collateral_currency_ids
				);
				to_be_continue.set(&(0, Option::<Vec<u8>>::None));
				return Ok(());
			}
		};

		let is_shutdown = T::EmergencyShutdown::is_shutdown();

		// If start key is Some(value) continue iterating from that point in storage otherwise start
		// iterating from the beginning of <loans::Positions<T>>
		let mut map_iterator = match start_key.clone() {
			Some(key) => <loans::Positions<T>>::iter_prefix_from(currency_id, key),
			None => <loans::Positions<T>>::iter_prefix(currency_id),
		};

		let mut finished = true;
		let mut iteration_count = 0;
		let iteration_start_time = sp_io::offchain::timestamp();

		#[allow(clippy::while_let_on_iterator)]
		while let Some((who, Position { collateral, debit })) = map_iterator.next() {
			if !is_shutdown
				&& matches!(
					Self::check_cdp_status(currency_id, collateral, debit),
					CDPStatus::Unsafe
				) {
				// liquidate unsafe CDPs before emergency shutdown occurs
				Self::submit_unsigned_liquidation_tx(currency_id, who);
			} else if is_shutdown && !debit.is_zero() {
				// settle CDPs with debit after emergency shutdown occurs.
				Self::submit_unsigned_settlement_tx(currency_id, who);
			}

			iteration_count += 1;
			if iteration_count == max_iterations {
				finished = false;
				break;
			}
			// extend offchain worker lock
			guard.extend_lock().map_err(|_| OffchainErr::OffchainLock)?;
		}
		let iteration_end_time = sp_io::offchain::timestamp();
		log::debug!(
			target: "cdp-engine offchain worker",
			"iteration info:\n max iterations is {:?}\n currency id: {:?}, start key: {:?}, iterate count: {:?}\n iteration start at: {:?}, end at: {:?}, execution time: {:?}\n",
			max_iterations,
			currency_id,
			start_key,
			iteration_count,
			iteration_start_time,
			iteration_end_time,
			iteration_end_time.diff(&iteration_start_time)
		);

		// if iteration for map storage finished, clear to be continue record
		// otherwise, update to be continue record
		if finished {
			let next_collateral_position =
				if collateral_position < collateral_currency_ids.len().saturating_sub(1) as u32 {
					collateral_position + 1
				} else {
					0
				};
			to_be_continue.set(&(next_collateral_position, Option::<Vec<u8>>::None));
		} else {
			to_be_continue.set(&(collateral_position, Some(map_iterator.last_raw_key())));
		}

		// Consume the guard but **do not** unlock the underlying lock.
		guard.forget();

		Ok(())
	}

	pub fn check_cdp_status(currency_id: CurrencyId, collateral_amount: Balance, debit_amount: Balance) -> CDPStatus {
		let stable_currency_id = T::GetStableCurrencyId::get();
		if let Some(feed_price) = T::PriceSource::get_relative_price(currency_id, stable_currency_id) {
			let collateral_ratio =
				Self::calculate_collateral_ratio(currency_id, collateral_amount, debit_amount, feed_price);
			match Self::get_liquidation_ratio(currency_id) {
				Ok(liquidation_ratio) => {
					if collateral_ratio < liquidation_ratio {
						CDPStatus::Unsafe
					} else {
						CDPStatus::Safe
					}
				}
				Err(e) => CDPStatus::ChecksFailed(e),
			}
		} else {
			CDPStatus::ChecksFailed(Error::<T>::InvalidFeedPrice.into())
		}
	}

	pub fn maximum_total_debit_value(currency_id: CurrencyId) -> Result<Balance, DispatchError> {
		let params = Self::collateral_params(currency_id).ok_or(Error::<T>::InvalidCollateralType)?;
		Ok(params.maximum_total_debit_value)
	}

	pub fn required_collateral_ratio(currency_id: CurrencyId) -> Result<Option<Ratio>, DispatchError> {
		let params = Self::collateral_params(currency_id).ok_or(Error::<T>::InvalidCollateralType)?;
		Ok(params.required_collateral_ratio)
	}

	pub fn get_interest_rate_per_sec(currency_id: CurrencyId) -> Result<Rate, DispatchError> {
		let params = Self::collateral_params(currency_id).ok_or(Error::<T>::InvalidCollateralType)?;
		params
			.interest_rate_per_sec
			.ok_or_else(|| Error::<T>::InvalidCollateralType.into())
	}

	pub fn compound_interest_rate(rate_per_sec: Rate, secs: u64) -> Rate {
		rate_per_sec
			.saturating_add(Rate::one())
			.saturating_pow(secs.unique_saturated_into())
			.saturating_sub(Rate::one())
	}

	pub fn get_liquidation_ratio(currency_id: CurrencyId) -> Result<Ratio, DispatchError> {
		let params = Self::collateral_params(currency_id).ok_or(Error::<T>::InvalidCollateralType)?;
		Ok(params.liquidation_ratio.unwrap_or_else(T::DefaultLiquidationRatio::get))
	}

	pub fn get_liquidation_penalty(currency_id: CurrencyId) -> Result<Rate, DispatchError> {
		let params = Self::collateral_params(currency_id).ok_or(Error::<T>::InvalidCollateralType)?;
		Ok(params
			.liquidation_penalty
			.unwrap_or_else(T::DefaultLiquidationPenalty::get))
	}

	pub fn get_debit_exchange_rate(currency_id: CurrencyId) -> ExchangeRate {
		Self::debit_exchange_rate(currency_id).unwrap_or_else(T::DefaultDebitExchangeRate::get)
	}

	pub fn convert_to_debit_value(currency_id: CurrencyId, debit_balance: Balance) -> Balance {
		Self::get_debit_exchange_rate(currency_id).saturating_mul_int(debit_balance)
	}

	pub fn try_convert_to_debit_balance(currency_id: CurrencyId, debit_value: Balance) -> Option<Balance> {
		Self::get_debit_exchange_rate(currency_id)
			.reciprocal()
			.map(|n| n.saturating_mul_int(debit_value))
	}

	pub fn calculate_collateral_ratio(
		currency_id: CurrencyId,
		collateral_balance: Balance,
		debit_balance: Balance,
		price: Price,
	) -> Ratio {
		let locked_collateral_value = price.saturating_mul_int(collateral_balance);
		let debit_value = Self::get_debit_value(currency_id, debit_balance);

		Ratio::checked_from_rational(locked_collateral_value, debit_value).unwrap_or_else(Ratio::max_value)
	}

	pub fn adjust_position(
		who: &T::AccountId,
		currency_id: CurrencyId,
		collateral_adjustment: Amount,
		debit_adjustment: Amount,
	) -> DispatchResult {
		ensure!(
			CollateralParams::<T>::contains_key(&currency_id),
			Error::<T>::InvalidCollateralType,
		);
		<LoansOf<T>>::adjust_position(who, currency_id, collateral_adjustment, debit_adjustment)?;
		Ok(())
	}

	pub fn adjust_position_by_debit_value(
		who: &T::AccountId,
		currency_id: CurrencyId,
		collateral_adjustment: Amount,
		debit_value_adjustment: Amount,
	) -> DispatchResult {
		let debit_value_adjustment_abs = <LoansOf<T>>::balance_try_from_amount_abs(debit_value_adjustment)?;
		let debit_adjustment_abs = Self::try_convert_to_debit_balance(currency_id, debit_value_adjustment_abs)
			.ok_or(Error::<T>::ConvertDebitBalanceFailed)?;

		if debit_value_adjustment.is_negative() {
			let Position { collateral: _, debit } = <LoansOf<T>>::positions(currency_id, who);
			let actual_adjustment_abs = debit.min(debit_adjustment_abs);
			let debit_adjustment = <LoansOf<T>>::amount_try_from_balance(actual_adjustment_abs)?;

			Self::adjust_position(
				who,
				currency_id,
				collateral_adjustment,
				debit_adjustment.saturating_neg(),
			)?;
		} else {
			let debit_adjustment = <LoansOf<T>>::amount_try_from_balance(debit_adjustment_abs)?;
			Self::adjust_position(who, currency_id, collateral_adjustment, debit_adjustment)?;
		}

		Ok(())
	}

	/// If reverse is false, swap stable coin to given `token`.
	/// If reverse is true, swap given `token` to stable coin.
	fn swap_stable_and_lp_token(
		token: CurrencyId,
		amount: Balance,
		reverse: bool,
	) -> sp_std::result::Result<Balance, DispatchError> {
		let stable_currency_id = T::GetStableCurrencyId::get();
		let loans_module_account = <LoansOf<T>>::account_id();

		// do nothing if given token is stable coin
		if token == stable_currency_id {
			return Ok(amount);
		}

		let (supply, target) = if reverse {
			(token, stable_currency_id)
		} else {
			(stable_currency_id, token)
		};

		T::Swap::swap(
			&loans_module_account,
			supply,
			target,
			SwapLimit::ExactSupply(amount, Zero::zero()),
		)
		.map(|e| e.1)
	}

	/// Generate new debit in advance, buy collateral and deposit it into CDP,
	/// and the collateral ratio will be reduced but CDP must still be at valid risk.
	/// For single token collateral, try to swap collateral by DEX. For lp token collateral,
	/// try to swap lp components by DEX first, then add liquidity to obtain lp token,
	/// CDP owner may receive some remainer assets.
	#[transactional]
	pub fn expand_position_collateral(
		who: &T::AccountId,
		currency_id: CurrencyId,
		increase_debit_value: Balance,
		min_increase_collateral: Balance,
	) -> DispatchResult {
		ensure!(
			CollateralParams::<T>::contains_key(&currency_id),
			Error::<T>::InvalidCollateralType,
		);
		let loans_module_account = <LoansOf<T>>::account_id();

		// issue stable coin in advance
		<T as Config>::CDPTreasury::issue_debit(&loans_module_account, increase_debit_value, true)?;

		// get the actual increased collateral amount
		let increase_collateral = match currency_id {
			CurrencyId::DexShare(dex_share_0, dex_share_1) => {
				let token_0: CurrencyId = dex_share_0.into();
				let token_1: CurrencyId = dex_share_1.into();

				// NOTE: distribute half of the new issued stable coin to each components of lp token,
				// need better distribution methods to avoid unused component tokens.
				let stable_for_token_0 = increase_debit_value / 2;
				let stable_for_token_1 = increase_debit_value.saturating_sub(stable_for_token_0);

				// swap stable coin to lp component tokens.
				let available_0 = Self::swap_stable_and_lp_token(token_0, stable_for_token_0, false)?;
				let available_1 = Self::swap_stable_and_lp_token(token_1, stable_for_token_1, false)?;
				let (consumption_0, consumption_1, actual_increase_lp) = T::DEX::add_liquidity(
					&loans_module_account,
					token_0,
					token_1,
					available_0,
					available_1,
					min_increase_collateral,
					false,
				)?;

				// refund unused lp component tokens
				if let Some(remainer) = available_0.checked_sub(consumption_0) {
					<T as Config>::Currency::transfer(token_0, &loans_module_account, who, remainer)?;
				}
				if let Some(remainer) = available_1.checked_sub(consumption_1) {
					<T as Config>::Currency::transfer(token_1, &loans_module_account, who, remainer)?;
				}

				actual_increase_lp
			}
			_ => {
				// swap stable coin to collateral
				let limit = SwapLimit::ExactSupply(increase_debit_value, min_increase_collateral);
				let (_, actual_increase_collateral) =
					T::Swap::swap(&loans_module_account, T::GetStableCurrencyId::get(), currency_id, limit)?;

				actual_increase_collateral
			}
		};

		// update CDP state
		let collateral_adjustment = <LoansOf<T>>::amount_try_from_balance(increase_collateral)?;
		let increase_debit_balance = Self::try_convert_to_debit_balance(currency_id, increase_debit_value)
			.ok_or(Error::<T>::ConvertDebitBalanceFailed)?;
		let debit_adjustment = <LoansOf<T>>::amount_try_from_balance(increase_debit_balance)?;
		<LoansOf<T>>::update_loan(who, currency_id, collateral_adjustment, debit_adjustment)?;

		let Position { collateral, debit } = <LoansOf<T>>::positions(currency_id, &who);
		// check the CDP if is still at valid risk
		Self::check_position_valid(currency_id, collateral, debit, false)?;
		// debit cap check due to new issued stable coin
		Self::check_debit_cap(currency_id, <LoansOf<T>>::total_positions(currency_id).debit)?;
		Ok(())
	}

	/// Sell the collateral locked in CDP to get stable coin to repay the debit,
	/// and the collateral ratio will be increased. For single token collateral,
	/// try to swap stable coin by DEX. For lp token collateral, try to remove liquidity
	/// for lp token first, then swap the non-stable coin to get stable coin. If all
	/// debit are repaid, the extra stable coin will be transferred back to the CDP
	/// owner directly.
	#[transactional]
	pub fn shrink_position_debit(
		who: &T::AccountId,
		currency_id: CurrencyId,
		decrease_collateral: Balance,
		min_decrease_debit_value: Balance,
	) -> DispatchResult {
		ensure!(
			CollateralParams::<T>::contains_key(&currency_id),
			Error::<T>::InvalidCollateralType,
		);

		let loans_module_account = <LoansOf<T>>::account_id();
		let stable_currency_id = T::GetStableCurrencyId::get();
		let Position { collateral, debit } = <LoansOf<T>>::positions(currency_id, &who);

		// ensure collateral of CDP is enough
		ensure!(decrease_collateral <= collateral, Error::<T>::CollateralNotEnough);

		let actual_stable_amount = match currency_id {
			CurrencyId::DexShare(dex_share_0, dex_share_1) => {
				let token_0: CurrencyId = dex_share_0.into();
				let token_1: CurrencyId = dex_share_1.into();

				// remove liquidity to get component tokens of lp token
				let (available_0, available_1) = T::DEX::remove_liquidity(
					&loans_module_account,
					token_0,
					token_1,
					decrease_collateral,
					Zero::zero(),
					Zero::zero(),
					false,
				)?;

				let stable_0 = Self::swap_stable_and_lp_token(token_0, available_0, true)?;
				let stable_1 = Self::swap_stable_and_lp_token(token_1, available_1, true)?;
				let total_stable = stable_0.saturating_add(stable_1);

				// check whether the amount of stable token obtained by selling lptokens is enough as expected
				ensure!(
					total_stable >= min_decrease_debit_value,
					Error::<T>::NotEnoughDebitDecrement
				);

				total_stable
			}
			_ => {
				// swap collateral to stable coin
				let limit = SwapLimit::ExactSupply(decrease_collateral, min_decrease_debit_value);
				let (_, actual_stable) = T::Swap::swap(&loans_module_account, currency_id, stable_currency_id, limit)?;

				actual_stable
			}
		};

		// update CDP state
		let collateral_adjustment = <LoansOf<T>>::amount_try_from_balance(decrease_collateral)?.saturating_neg();
		let previous_debit_value = Self::get_debit_value(currency_id, debit);
		let (decrease_debit_value, decrease_debit_balance) = if actual_stable_amount >= previous_debit_value {
			// refund extra stable coin to the CDP owner
			<T as Config>::Currency::transfer(
				stable_currency_id,
				&loans_module_account,
				who,
				actual_stable_amount.saturating_sub(previous_debit_value),
			)?;

			(previous_debit_value, debit)
		} else {
			(
				actual_stable_amount,
				Self::try_convert_to_debit_balance(currency_id, actual_stable_amount)
					.ok_or(Error::<T>::ConvertDebitBalanceFailed)?,
			)
		};

		let debit_adjustment = <LoansOf<T>>::amount_try_from_balance(decrease_debit_balance)?.saturating_neg();
		<LoansOf<T>>::update_loan(who, currency_id, collateral_adjustment, debit_adjustment)?;

		// repay the debit of CDP
		<T as Config>::CDPTreasury::burn_debit(&loans_module_account, decrease_debit_value)?;

		// check the CDP if is still at valid risk.
		Self::check_position_valid(
			currency_id,
			collateral.saturating_sub(decrease_collateral),
			debit.saturating_sub(decrease_debit_balance),
			false,
		)?;
		Ok(())
	}

	// settle cdp has debit when emergency shutdown
	pub fn settle_cdp_has_debit(who: T::AccountId, currency_id: CurrencyId) -> DispatchResult {
		let Position { collateral, debit } = <LoansOf<T>>::positions(currency_id, &who);
		ensure!(!debit.is_zero(), Error::<T>::NoDebitValue);

		// confiscate collateral in cdp to cdp treasury
		// and decrease CDP's debit to zero
		let settle_price: Price = T::PriceSource::get_relative_price(T::GetStableCurrencyId::get(), currency_id)
			.ok_or(Error::<T>::InvalidFeedPrice)?;
		let bad_debt_value = Self::get_debit_value(currency_id, debit);
		let confiscate_collateral_amount =
			sp_std::cmp::min(settle_price.saturating_mul_int(bad_debt_value), collateral);

		// confiscate collateral and all debit
		<LoansOf<T>>::confiscate_collateral_and_debit(&who, currency_id, confiscate_collateral_amount, debit)?;

		Self::deposit_event(Event::SettleCDPInDebit {
			collateral_type: currency_id,
			owner: who,
		});
		Ok(())
	}

	// close cdp has debit by swap collateral to exact debit
	#[transactional]
	pub fn close_cdp_has_debit_by_dex(
		who: T::AccountId,
		currency_id: CurrencyId,
		max_collateral_amount: Balance,
	) -> DispatchResult {
		let Position { collateral, debit } = <LoansOf<T>>::positions(currency_id, &who);
		ensure!(!debit.is_zero(), Error::<T>::NoDebitValue);
		ensure!(
			matches!(Self::check_cdp_status(currency_id, collateral, debit), CDPStatus::Safe),
			Error::<T>::MustBeSafe
		);

		// confiscate all collateral and debit of unsafe cdp to cdp treasury
		<LoansOf<T>>::confiscate_collateral_and_debit(&who, currency_id, collateral, debit)?;

		// swap exact stable with DEX in limit of price impact
		let debit_value = Self::get_debit_value(currency_id, debit);
		let collateral_supply = collateral.min(max_collateral_amount);

		let (actual_supply_collateral, _) = <T as Config>::CDPTreasury::swap_collateral_to_stable(
			currency_id,
			SwapLimit::ExactTarget(collateral_supply, debit_value),
			false,
		)?;

		// refund remain collateral to CDP owner
		let refund_collateral_amount = collateral
			.checked_sub(actual_supply_collateral)
			.expect("swap success means collateral >= actual_supply_collateral; qed");
		<T as Config>::CDPTreasury::withdraw_collateral(&who, currency_id, refund_collateral_amount)?;

		Self::deposit_event(Event::CloseCDPInDebitByDEX {
			collateral_type: currency_id,
			owner: who,
			sold_collateral_amount: actual_supply_collateral,
			refund_collateral_amount,
			debit_value,
		});
		Ok(())
	}

	// liquidate unsafe cdp
	pub fn liquidate_unsafe_cdp(who: T::AccountId, currency_id: CurrencyId) -> Result<Weight, DispatchError> {
		let Position { collateral, debit } = <LoansOf<T>>::positions(currency_id, &who);

		// ensure the cdp is unsafe
		ensure!(
			matches!(
				Self::check_cdp_status(currency_id, collateral, debit),
				CDPStatus::Unsafe
			),
			Error::<T>::MustBeUnsafe
		);

		// confiscate all collateral and debit of unsafe cdp to cdp treasury
		<LoansOf<T>>::confiscate_collateral_and_debit(&who, currency_id, collateral, debit)?;

		let bad_debt_value = Self::get_debit_value(currency_id, debit);
		let liquidation_penalty = Self::get_liquidation_penalty(currency_id)?;
		let target_stable_amount = liquidation_penalty.saturating_mul_acc_int(bad_debt_value);

		let debt_penalty = liquidation_penalty.saturating_mul_int(bad_debt_value);
		let stable_currency_id = T::GetStableCurrencyId::get();

		// Deposit penalty to OnFeeDeposit and add the debt to the treasury.
		T::OnFeeDeposit::on_fee_deposit(IncomeSource::HonzonLiquidationFee, stable_currency_id, debt_penalty)?;
		<T as Config>::CDPTreasury::on_system_debit(debt_penalty)?;

		match currency_id {
			CurrencyId::DexShare(dex_share_0, dex_share_1) => {
				let token_0: CurrencyId = dex_share_0.into();
				let token_1: CurrencyId = dex_share_1.into();

				// remove liquidity first
				let (amount_0, amount_1) =
					<T as Config>::CDPTreasury::remove_liquidity_for_lp_collateral(currency_id, collateral)?;

				// if these's stable
				if token_0 == stable_currency_id || token_1 == stable_currency_id {
					let (existing_stable, need_handle_currency, handle_amount) = if token_0 == stable_currency_id {
						(amount_0, token_1, amount_1)
					} else {
						(amount_1, token_0, amount_0)
					};

					// these's stable refund
					if existing_stable > target_stable_amount {
						<T as Config>::CDPTreasury::withdraw_collateral(
							&who,
							stable_currency_id,
							existing_stable
								.checked_sub(target_stable_amount)
								.expect("ensured existing stable amount greater than target; qed"),
						)?;
					}

					let remain_target = target_stable_amount.saturating_sub(existing_stable);
					Self::handle_liquidated_collateral(&who, need_handle_currency, handle_amount, remain_target)?;
				} else {
					// token_0 and token_1 each take half target_stable
					let target_0 = target_stable_amount / 2;
					let target_1 = target_stable_amount.saturating_sub(target_0);
					Self::handle_liquidated_collateral(&who, token_0, amount_0, target_0)?;
					Self::handle_liquidated_collateral(&who, token_1, amount_1, target_1)?;
				}
			}
			_ => {
				Self::handle_liquidated_collateral(&who, currency_id, collateral, target_stable_amount)?;
			}
		}

		Self::deposit_event(Event::LiquidateUnsafeCDP {
			collateral_type: currency_id,
			owner: who,
			collateral_amount: collateral,
			bad_debt_value,
			target_amount: target_stable_amount,
		});
		Ok(T::WeightInfo::liquidate_by_dex())
	}

	pub fn handle_liquidated_collateral(
		who: &T::AccountId,
		currency_id: CurrencyId,
		amount: Balance,
		target_stable_amount: Balance,
	) -> DispatchResult {
		if target_stable_amount.is_zero() {
			// refund collateral to CDP owner
			if !amount.is_zero() {
				<T as Config>::CDPTreasury::withdraw_collateral(who, currency_id, amount)?;
			}
			return Ok(());
		}
		LiquidateByPriority::<T>::liquidate(who, currency_id, amount, target_stable_amount)
	}

	pub fn get_collateral_currency_ids() -> Vec<CurrencyId> {
		CollateralParams::<T>::iter_keys().collect()
	}

	fn account_id() -> T::AccountId {
		<T as Config>::PalletId::get().into_account()
	}

	/// Pallet EVM address, derived from pallet id.
	fn evm_address() -> EvmAddress {
		T::EvmAddressMapping::get_or_create_evm_address(&Self::account_id())
	}
}

type LiquidateByPriority<T> = (LiquidateViaDex<T>, LiquidateViaContracts<T>, LiquidateViaAuction<T>);

pub struct LiquidateViaDex<T>(PhantomData<T>);
impl<T: Config> LiquidateCollateral<T::AccountId> for LiquidateViaDex<T> {
	fn liquidate(
		who: &T::AccountId,
		currency_id: CurrencyId,
		amount: Balance,
		target_stable_amount: Balance,
	) -> DispatchResult {
		// calculate the supply limit by slippage limit for the price of oracle,
		let max_supply_limit = Ratio::one()
			.saturating_sub(T::MaxSwapSlippageCompareToOracle::get())
			.reciprocal()
			.unwrap_or_else(Ratio::max_value)
			.saturating_mul_int(
				T::PriceSource::get_relative_price(T::GetStableCurrencyId::get(), currency_id)
					.expect("the oracle price should be available because liquidation are triggered by it.")
					.saturating_mul_int(target_stable_amount),
			);
		let collateral_supply = amount.min(max_supply_limit);

		let (actual_supply_collateral, actual_target_amount) = <T as Config>::CDPTreasury::swap_collateral_to_stable(
			currency_id,
			SwapLimit::ExactTarget(collateral_supply, target_stable_amount),
			false,
		)?;

		let refund_collateral_amount = amount
			.checked_sub(actual_supply_collateral)
			.expect("swap success means collateral >= actual_supply_collateral; qed");
		// refund remain collateral to CDP owner
		if !refund_collateral_amount.is_zero() {
			<T as Config>::CDPTreasury::withdraw_collateral(who, currency_id, refund_collateral_amount)?;
		}

		// Note: for StableAsset, the swap of cdp treasury is always on `ExactSupply`
		// regardless of this swap_limit params. There will be excess stablecoins that
		// need to be returned to the `who` from cdp treasury account.
		if actual_target_amount > target_stable_amount {
			<T as Config>::CDPTreasury::withdraw_surplus(
				who,
				actual_target_amount.saturating_sub(target_stable_amount),
			)?;
		}

		Ok(())
	}
}

pub struct LiquidateViaContracts<T>(PhantomData<T>);
impl<T: Config> LiquidateCollateral<T::AccountId> for LiquidateViaContracts<T> {
	fn liquidate(
		who: &T::AccountId,
		currency_id: CurrencyId,
		amount: Balance,
		target_stable_amount: Balance,
	) -> DispatchResult {
		let liquidation_contracts = Pallet::<T>::liquidation_contracts();
		let liquidation_contracts_len = liquidation_contracts.len();
		if liquidation_contracts_len.is_zero() {
			return Err(Error::<T>::LiquidationFailed.into());
		}

		let max_supply_limit = Ratio::one()
			.saturating_sub(T::MaxLiquidationContractSlippage::get())
			.reciprocal()
			.unwrap_or_else(Ratio::max_value)
			.saturating_mul_int(
				T::PriceSource::get_relative_price(T::GetStableCurrencyId::get(), currency_id)
					.expect("the oracle price should be available because liquidation are triggered by it.")
					.saturating_mul_int(target_stable_amount),
			);
		let collateral_supply = amount.min(max_supply_limit);

		let collateral = currency_id
			.erc20_address()
			.ok_or(Error::<T>::CollateralContractNotFound)?;
		let repay_dest = Pallet::<T>::evm_address();
		let repay_dest_account_id = Pallet::<T>::account_id();

		let stable_coin = T::GetStableCurrencyId::get();

		let contracts_by_priority = {
			let now: u32 = frame_system::Pallet::<T>::current_block_number()
				.try_into()
				.map_err(|_| ArithmeticError::Overflow)?;
			// can't fail as ensured `liquidation_contracts_len` non-zero
			let start_at = (now as usize) % liquidation_contracts_len;
			let mut all: Vec<EvmAddress> = liquidation_contracts.into();
			let mut right = all.split_off(start_at);
			right.append(&mut all);
			right
		};

		// try liquidation on each contract
		for contract in contracts_by_priority.into_iter() {
			let repay_dest_balance = CurrencyOf::<T>::free_balance(stable_coin, &repay_dest_account_id);
			if T::LiquidationEvmBridge::liquidate(
				InvokeContext {
					contract,
					sender: Pallet::<T>::evm_address(),
					origin: contract,
				},
				collateral,
				repay_dest,
				collateral_supply,
				target_stable_amount,
			)
			.is_ok()
			{
				let repayment = CurrencyOf::<T>::free_balance(stable_coin, &repay_dest_account_id)
					.saturating_sub(repay_dest_balance);
				let contract_account_id = T::EvmAddressMapping::get_account_id(&contract);
				if repayment >= target_stable_amount {
					// sufficient repayment, transfer collateral to contract and notify
					if let Err(e) = <T as Config>::CDPTreasury::withdraw_collateral(
						&contract_account_id,
						currency_id,
						collateral_supply,
					) {
						log::error!(
							target: "cdp-engine",
							"LiquidateViaContracts: transfer collateral to contract failed. \
							Collateral: {:?}, amount: {:?} contract: {:?}, error: {:?}. \
							This is unexpected, need extra action.",
							currency_id, collateral_supply, contract, e,
						);
					}
					// notify liquidation success
					T::LiquidationEvmBridge::on_collateral_transfer(
						InvokeContext {
							contract,
							sender: Pallet::<T>::evm_address(),
							origin: contract,
						},
						collateral,
						target_stable_amount,
					);
					// refund rest collateral to CDP owner
					let refund_collateral_amount = amount
						.checked_sub(collateral_supply)
						.expect("Ensured collateral supply <= amount; qed");
					if !refund_collateral_amount.is_zero() {
						<T as Config>::CDPTreasury::withdraw_collateral(who, currency_id, refund_collateral_amount)?;
					}
					return Ok(());
				} else if repayment > 0 {
					// insufficient repayment, refund
					CurrencyOf::<T>::transfer(stable_coin, &repay_dest_account_id, &contract_account_id, repayment)?;
					// notify liquidation failed
					T::LiquidationEvmBridge::on_repayment_refund(
						InvokeContext {
							contract,
							sender: Pallet::<T>::evm_address(),
							origin: contract,
						},
						collateral,
						repayment,
					);
				}
			}
		}

		Err(Error::<T>::LiquidationFailed.into())
	}
}

pub struct LiquidateViaAuction<T>(PhantomData<T>);
impl<T: Config> LiquidateCollateral<T::AccountId> for LiquidateViaAuction<T> {
	fn liquidate(
		who: &T::AccountId,
		currency_id: CurrencyId,
		amount: Balance,
		target_stable_amount: Balance,
	) -> DispatchResult {
		<T as Config>::CDPTreasury::create_collateral_auctions(
			currency_id,
			amount,
			target_stable_amount,
			who.clone(),
			true,
		)
		.map(|_| ())
	}
}

impl<T: Config> RiskManager<T::AccountId, CurrencyId, Balance, Balance> for Pallet<T> {
	fn get_debit_value(currency_id: CurrencyId, debit_balance: Balance) -> Balance {
		Self::convert_to_debit_value(currency_id, debit_balance)
	}

	fn check_position_valid(
		currency_id: CurrencyId,
		collateral_balance: Balance,
		debit_balance: Balance,
		check_required_ratio: bool,
	) -> DispatchResult {
		if !debit_balance.is_zero() {
			let debit_value = Self::get_debit_value(currency_id, debit_balance);
			let feed_price = <T as Config>::PriceSource::get_relative_price(currency_id, T::GetStableCurrencyId::get())
				.ok_or(Error::<T>::InvalidFeedPrice)?;
			let collateral_ratio =
				Self::calculate_collateral_ratio(currency_id, collateral_balance, debit_balance, feed_price);

			// check the required collateral ratio
			if check_required_ratio {
				if let Some(required_collateral_ratio) = Self::required_collateral_ratio(currency_id)? {
					ensure!(
						collateral_ratio >= required_collateral_ratio,
						Error::<T>::BelowRequiredCollateralRatio
					);
				}
			}

			// check the liquidation ratio
			let liquidation_ratio = Self::get_liquidation_ratio(currency_id)?;
			ensure!(collateral_ratio >= liquidation_ratio, Error::<T>::BelowLiquidationRatio);

			// check the minimum_debit_value
			ensure!(
				debit_value >= T::MinimumDebitValue::get(),
				Error::<T>::RemainDebitValueTooSmall,
			);
		} else if !collateral_balance.is_zero() {
			// If there are any collateral remaining, then it must be above the minimum
			ensure!(
				collateral_balance >= T::MinimumCollateralAmount::get(&currency_id),
				Error::<T>::CollateralAmountBelowMinimum,
			);
		}

		Ok(())
	}

	fn check_debit_cap(currency_id: CurrencyId, total_debit_balance: Balance) -> DispatchResult {
		let hard_cap = Self::maximum_total_debit_value(currency_id)?;
		let total_debit_value = Self::get_debit_value(currency_id, total_debit_balance);

		ensure!(total_debit_value <= hard_cap, Error::<T>::ExceedDebitValueHardCap);

		Ok(())
	}
}

pub struct CollateralCurrencyIds<T>(PhantomData<T>);
// Returns a list of currently supported/configured collateral currency
impl<T: Config> Get<Vec<CurrencyId>> for CollateralCurrencyIds<T> {
	fn get() -> Vec<CurrencyId> {
		Pallet::<T>::get_collateral_currency_ids()
	}
}

/// Pick a new PRN, in the range [0, `max`) (exclusive).
fn pick_u32<R: RngCore>(rng: &mut R, max: u32) -> u32 {
	rng.next_u32() % max
}<|MERGE_RESOLUTION|>--- conflicted
+++ resolved
@@ -36,11 +36,7 @@
 };
 use orml_traits::{Change, GetByKey, MultiCurrency};
 use orml_utilities::OffchainErr;
-<<<<<<< HEAD
-use primitives::{Amount, Balance, CurrencyId, IncomeSource, Position};
-=======
-use primitives::{evm::EvmAddress, Amount, Balance, CurrencyId, Position};
->>>>>>> 30455223
+use primitives::{evm::EvmAddress, Amount, Balance, CurrencyId, IncomeSource, Position};
 use rand_chacha::{
 	rand_core::{RngCore, SeedableRng},
 	ChaChaRng,
@@ -62,14 +58,9 @@
 };
 use sp_std::{marker::PhantomData, prelude::*};
 use support::{
-<<<<<<< HEAD
-	CDPTreasury, CDPTreasuryExtended, DEXManager, EmergencyShutdown, ExchangeRate, OnFeeDeposit, Price, PriceProvider,
-	Rate, Ratio, RiskManager, Swap, SwapLimit,
-=======
 	AddressMapping, CDPTreasury, CDPTreasuryExtended, DEXManager, EmergencyShutdown, ExchangeRate, InvokeContext,
-	LiquidateCollateral, LiquidationEvmBridge as LiquidationEvmBridgeT, Price, PriceProvider, Rate, Ratio, RiskManager,
-	Swap, SwapLimit,
->>>>>>> 30455223
+	LiquidateCollateral, LiquidationEvmBridge as LiquidationEvmBridgeT, OnFeeDeposit, Price, PriceProvider, Rate,
+	Ratio, RiskManager, Swap, SwapLimit,
 };
 
 mod mock;
@@ -199,10 +190,9 @@
 		/// Swap
 		type Swap: Swap<Self::AccountId, Balance, CurrencyId>;
 
-<<<<<<< HEAD
 		/// Where the fees are go to.
 		type OnFeeDeposit: OnFeeDeposit<Self::AccountId, CurrencyId, Balance>;
-=======
+
 		/// When settle collateral with smart contracts, he acceptable max slippage for the price
 		/// from oracle.
 		#[pallet::constant]
@@ -217,7 +207,6 @@
 		type PalletId: Get<PalletId>;
 
 		type EvmAddressMapping: AddressMapping<Self::AccountId>;
->>>>>>> 30455223
 
 		/// Weight information for the extrinsics in this module.
 		type WeightInfo: WeightInfo;
@@ -1301,7 +1290,7 @@
 	}
 
 	fn account_id() -> T::AccountId {
-		<T as Config>::PalletId::get().into_account()
+		<T as Config>::PalletId::get().into_account_truncating()
 	}
 
 	/// Pallet EVM address, derived from pallet id.
