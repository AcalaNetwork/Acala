--- conflicted
+++ resolved
@@ -36,11 +36,7 @@
 };
 use orml_traits::{Change, GetByKey, MultiCurrency};
 use orml_utilities::OffchainErr;
-<<<<<<< HEAD
 use primitives::{evm::EvmAddress, Amount, Balance, CurrencyId, IncomeSource, Position};
-=======
-use primitives::{evm::EvmAddress, Amount, Balance, CurrencyId, Position};
->>>>>>> c9e18206
 use rand_chacha::{
 	rand_core::{RngCore, SeedableRng},
 	ChaChaRng,
@@ -63,12 +59,8 @@
 use sp_std::{marker::PhantomData, prelude::*};
 use support::{
 	AddressMapping, CDPTreasury, CDPTreasuryExtended, DEXManager, EmergencyShutdown, ExchangeRate, InvokeContext,
-<<<<<<< HEAD
-	LiquidateCollateral, LiquidationEvmBridge as LiquidationEvmBridgeT, OnFeeDeposit, OnLiquidationSuccess, Price,
-	PriceProvider, Rate, Ratio, RiskManager, Swap, SwapLimit,
-=======
-	LiquidateCollateral, LiquidationEvmBridge, Price, PriceProvider, Rate, Ratio, RiskManager, Swap, SwapLimit,
->>>>>>> c9e18206
+	LiquidateCollateral, LiquidationEvmBridge, OnFeeDeposit, OnLiquidationSuccess, Price, PriceProvider, Rate, Ratio,
+	RiskManager, Swap, SwapLimit,
 };
 
 mod mock;
@@ -198,17 +190,14 @@
 		/// Swap
 		type Swap: Swap<Self::AccountId, Balance, CurrencyId>;
 
-<<<<<<< HEAD
 		/// Where the fees are go to.
 		type OnFeeDeposit: OnFeeDeposit<Self::AccountId, CurrencyId, Balance>;
 
 		/// When settle collateral with smart contracts, he acceptable max slippage for the price
-=======
 		/// The origin for liquidation contracts registering and deregistering.
 		type LiquidationContractsUpdateOrigin: EnsureOrigin<Self::Origin>;
 
 		/// When settle collateral with smart contracts, the acceptable max slippage for the price
->>>>>>> c9e18206
 		/// from oracle.
 		#[pallet::constant]
 		type MaxLiquidationContractSlippage: Get<Ratio>;
@@ -216,23 +205,16 @@
 		#[pallet::constant]
 		type MaxLiquidationContracts: Get<u32>;
 
-<<<<<<< HEAD
-		type LiquidationEvmBridge: LiquidationEvmBridgeT;
-=======
 		type LiquidationEvmBridge: LiquidationEvmBridge;
->>>>>>> c9e18206
 
 		#[pallet::constant]
 		type PalletId: Get<PalletId>;
 
 		type EvmAddressMapping: AddressMapping<Self::AccountId>;
 
-<<<<<<< HEAD
 		// Handler for post-processing after a successful liquidation.
 		type OnLiquidationSuccess: OnLiquidationSuccess<Self::AccountId>;
 
-=======
->>>>>>> c9e18206
 		/// Weight information for the extrinsics in this module.
 		type WeightInfo: WeightInfo;
 	}
@@ -332,7 +314,6 @@
 		LiquidationContractRegistered { address: EvmAddress },
 		/// A new liquidation contract is deregistered.
 		LiquidationContractDeregistered { address: EvmAddress },
-<<<<<<< HEAD
 		// Liquidation has completed and fees paid out to the appropriate targets.
 		LiquidationCompleted {
 			collateral_type: CurrencyId,
@@ -343,8 +324,6 @@
 			actual_stable_penalty: Balance,
 			actual_stable_returned: Balance,
 		},
-=======
->>>>>>> c9e18206
 	}
 
 	/// Mapping from collateral type to its exchange rate of debit units and
@@ -569,11 +548,7 @@
 		#[pallet::weight(<T as Config>::WeightInfo::register_liquidation_contract())]
 		#[transactional]
 		pub fn register_liquidation_contract(origin: OriginFor<T>, address: EvmAddress) -> DispatchResult {
-<<<<<<< HEAD
-			T::UpdateOrigin::ensure_origin(origin)?;
-=======
 			T::LiquidationContractsUpdateOrigin::ensure_origin(origin)?;
->>>>>>> c9e18206
 			LiquidationContracts::<T>::try_append(address).map_err(|()| Error::<T>::TooManyLiquidationContracts)?;
 			Self::deposit_event(Event::LiquidationContractRegistered { address });
 			Ok(())
@@ -582,11 +557,7 @@
 		#[pallet::weight(<T as Config>::WeightInfo::deregister_liquidation_contract())]
 		#[transactional]
 		pub fn deregister_liquidation_contract(origin: OriginFor<T>, address: EvmAddress) -> DispatchResult {
-<<<<<<< HEAD
-			T::UpdateOrigin::ensure_origin(origin)?;
-=======
 			T::LiquidationContractsUpdateOrigin::ensure_origin(origin)?;
->>>>>>> c9e18206
 			LiquidationContracts::<T>::mutate(|contracts| {
 				contracts.retain(|c| c != &address);
 			});
@@ -1431,14 +1402,7 @@
 				debug_assert!(false);
 			}
 		}
-		LiquidateByPriority::<T>::liquidate(who, currency_id, amount, target_stable_amount)
-	}
-
-	pub fn get_collateral_currency_ids() -> Vec<CurrencyId> {
-		CollateralParams::<T>::iter_keys().collect()
-	}
-
-<<<<<<< HEAD
+
 		// Prioritize calculating the Base amount.
 		let stable_minus_base = actual_stable_amount.saturating_sub(stable_base_amount);
 		let actual_base_amount = actual_stable_amount.saturating_sub(stable_minus_base);
@@ -1488,15 +1452,6 @@
 			actual_stable_penalty: actual_penalty_amount,
 			actual_stable_returned: stable_refund_amount,
 		});
-=======
-	fn account_id() -> T::AccountId {
-		<T as Config>::PalletId::get().into_account_truncating()
-	}
-
-	/// Pallet EVM address, derived from pallet id.
-	fn evm_address() -> EvmAddress {
-		T::EvmAddressMapping::get_or_create_evm_address(&Self::account_id())
->>>>>>> c9e18206
 	}
 }
 
@@ -1508,15 +1463,10 @@
 		who: &T::AccountId,
 		currency_id: CurrencyId,
 		amount: Balance,
-<<<<<<< HEAD
 		target_base_amount: Balance,
 		target_penalty_amount: Balance,
 	) -> DispatchResult {
 		let target_total_amount = target_base_amount.saturating_add(target_penalty_amount);
-=======
-		target_stable_amount: Balance,
-	) -> DispatchResult {
->>>>>>> c9e18206
 		// calculate the supply limit by slippage limit for the price of oracle,
 		let max_supply_limit = Ratio::one()
 			.saturating_sub(T::MaxSwapSlippageCompareToOracle::get())
@@ -1525,17 +1475,12 @@
 			.saturating_mul_int(
 				T::PriceSource::get_relative_price(T::GetStableCurrencyId::get(), currency_id)
 					.expect("the oracle price should be available because liquidation are triggered by it.")
-<<<<<<< HEAD
 					.saturating_mul_int(target_total_amount),
-=======
-					.saturating_mul_int(target_stable_amount),
->>>>>>> c9e18206
 			);
 		let collateral_supply = amount.min(max_supply_limit);
 
 		let (actual_supply_collateral, actual_target_amount) = <T as Config>::CDPTreasury::swap_collateral_to_stable(
 			currency_id,
-<<<<<<< HEAD
 			SwapLimit::ExactTarget(collateral_supply, target_total_amount),
 			false,
 		)?;
@@ -1648,21 +1593,20 @@
 							collateral,
 							target_total_amount,
 						);
-
-						// Transfer payment to the Treasury to payback confiscated debts
-						<T as Config>::CDPTreasury::deposit_surplus(&repay_dest_account_id, target_total_amount)?;
-
-						// Liquidation succeeded. Refund any excess collateral and return.
-						T::OnLiquidationSuccess::on_liquidate_success(
-							who,
-							currency_id,
-							amount,
-							collateral_supply,
-							target_base_amount,
-							target_penalty_amount,
-							repayment,
-						);
 					}
+					// Transfer payment to the Treasury to payback confiscated debts
+					<T as Config>::CDPTreasury::deposit_surplus(&repay_dest_account_id, target_total_amount)?;
+
+					// Liquidation succeeded. Refund any excess collateral and return.
+					T::OnLiquidationSuccess::on_liquidate_success(
+						who,
+						currency_id,
+						amount,
+						collateral_supply,
+						target_base_amount,
+						target_penalty_amount,
+						repayment,
+					);
 					return Ok(());
 				} else if repayment > 0 {
 					// Insufficient repayment, disregard the attempt and refund the payment.
@@ -1679,188 +1623,26 @@
 					);
 				}
 			}
-=======
-			SwapLimit::ExactTarget(collateral_supply, target_stable_amount),
-			false,
-		)?;
-
-		let refund_collateral_amount = amount
-			.checked_sub(actual_supply_collateral)
-			.expect("swap success means collateral >= actual_supply_collateral; qed");
-		// refund remain collateral to CDP owner
-		if !refund_collateral_amount.is_zero() {
-			<T as Config>::CDPTreasury::withdraw_collateral(who, currency_id, refund_collateral_amount)?;
-		}
-
-		// Note: for StableAsset, the swap of cdp treasury is always on `ExactSupply`
-		// regardless of this swap_limit params. There will be excess stablecoins that
-		// need to be returned to the `who` from cdp treasury account.
-		if actual_target_amount > target_stable_amount {
-			<T as Config>::CDPTreasury::withdraw_surplus(
-				who,
-				actual_target_amount.saturating_sub(target_stable_amount),
-			)?;
->>>>>>> c9e18206
 		}
 
 		Err(Error::<T>::LiquidationFailed.into())
 	}
 }
 
-<<<<<<< HEAD
-=======
-pub struct LiquidateViaContracts<T>(PhantomData<T>);
-impl<T: Config> LiquidateCollateral<T::AccountId> for LiquidateViaContracts<T> {
-	fn liquidate(
-		who: &T::AccountId,
-		currency_id: CurrencyId,
-		amount: Balance,
-		target_stable_amount: Balance,
-	) -> DispatchResult {
-		let liquidation_contracts = Pallet::<T>::liquidation_contracts();
-		let liquidation_contracts_len = liquidation_contracts.len();
-		if liquidation_contracts_len.is_zero() {
-			return Err(Error::<T>::LiquidationFailed.into());
-		}
-
-		let max_supply_limit = Ratio::one()
-			.saturating_sub(T::MaxLiquidationContractSlippage::get())
-			.reciprocal()
-			.unwrap_or_else(Ratio::max_value)
-			.saturating_mul_int(
-				T::PriceSource::get_relative_price(T::GetStableCurrencyId::get(), currency_id)
-					.expect("the oracle price should be available because liquidation are triggered by it.")
-					.saturating_mul_int(target_stable_amount),
-			);
-		let collateral_supply = amount.min(max_supply_limit);
-
-		let collateral = currency_id
-			.erc20_address()
-			.ok_or(Error::<T>::CollateralContractNotFound)?;
-		let repay_dest = Pallet::<T>::evm_address();
-		let repay_dest_account_id = Pallet::<T>::account_id();
-
-		let stable_coin = T::GetStableCurrencyId::get();
-
-		let contracts_by_priority = {
-			let now: usize = frame_system::Pallet::<T>::current_block_number()
-				.try_into()
-				.map_err(|_| ArithmeticError::Overflow)?;
-			// can't fail as ensured `liquidation_contracts_len` non-zero
-			let start_at = now % liquidation_contracts_len;
-			let mut all: Vec<EvmAddress> = liquidation_contracts.into();
-			let mut right = all.split_off(start_at);
-			right.append(&mut all);
-			right
-		};
-
-		// try liquidation on each contract
-		for contract in contracts_by_priority.into_iter() {
-			let repay_dest_balance = CurrencyOf::<T>::free_balance(stable_coin, &repay_dest_account_id);
-			if T::LiquidationEvmBridge::liquidate(
-				InvokeContext {
-					contract,
-					sender: repay_dest,
-					origin: contract,
-				},
-				collateral,
-				repay_dest,
-				collateral_supply,
-				target_stable_amount,
-			)
-			.is_ok()
-			{
-				let repayment = CurrencyOf::<T>::free_balance(stable_coin, &repay_dest_account_id)
-					.saturating_sub(repay_dest_balance);
-				let contract_account_id = T::EvmAddressMapping::get_account_id(&contract);
-				if repayment >= target_stable_amount {
-					// sufficient repayment, transfer collateral to contract and notify
-					if let Err(e) = <T as Config>::CDPTreasury::withdraw_collateral(
-						&contract_account_id,
-						currency_id,
-						collateral_supply,
-					) {
-						log::error!(
-							target: "cdp-engine",
-							"LiquidateViaContracts: transfer collateral to contract failed. \
-							Collateral: {:?}, amount: {:?} contract: {:?}, error: {:?}. \
-							This is unexpected, need extra action.",
-							currency_id, collateral_supply, contract, e,
-						);
-					} else {
-						// notify liquidation success
-						T::LiquidationEvmBridge::on_collateral_transfer(
-							InvokeContext {
-								contract,
-								sender: repay_dest,
-								origin: contract,
-							},
-							collateral,
-							target_stable_amount,
-						);
-					}
-					// refund rest collateral to CDP owner
-					let refund_collateral_amount = amount
-						.checked_sub(collateral_supply)
-						.expect("Ensured collateral supply <= amount; qed");
-					if !refund_collateral_amount.is_zero() {
-						if let Err(e) =
-							<T as Config>::CDPTreasury::withdraw_collateral(who, currency_id, refund_collateral_amount)
-						{
-							log::error!(
-								target: "cdp-engine",
-								"LiquidateViaContracts: refund rest collateral to CDP owner failed. \
-								Collateral: {:?}, amount: {:?} error: {:?}. \
-								This is unexpected, need extra action.",
-								currency_id, refund_collateral_amount, e,
-							);
-						}
-					}
-					return Ok(());
-				} else if repayment > 0 {
-					// insufficient repayment, refund
-					CurrencyOf::<T>::transfer(stable_coin, &repay_dest_account_id, &contract_account_id, repayment)?;
-					// notify liquidation failed
-					T::LiquidationEvmBridge::on_repayment_refund(
-						InvokeContext {
-							contract,
-							sender: Pallet::<T>::evm_address(),
-							origin: contract,
-						},
-						collateral,
-						repayment,
-					);
-				}
-			}
-		}
-
-		Err(Error::<T>::LiquidationFailed.into())
-	}
-}
-
->>>>>>> c9e18206
 pub struct LiquidateViaAuction<T>(PhantomData<T>);
 impl<T: Config> LiquidateCollateral<T::AccountId> for LiquidateViaAuction<T> {
 	fn liquidate(
 		who: &T::AccountId,
 		currency_id: CurrencyId,
 		amount: Balance,
-<<<<<<< HEAD
 		target_base_amount: Balance,
 		target_penalty_amount: Balance,
-=======
-		target_stable_amount: Balance,
->>>>>>> c9e18206
 	) -> DispatchResult {
 		<T as Config>::CDPTreasury::create_collateral_auctions(
 			currency_id,
 			amount,
-<<<<<<< HEAD
 			target_base_amount,
 			target_penalty_amount,
-=======
-			target_stable_amount,
->>>>>>> c9e18206
 			who.clone(),
 			true,
 		)
