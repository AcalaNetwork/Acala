// This file is part of Acala.

// Copyright (C) 2020-2022 Acala Foundation.
// SPDX-License-Identifier: GPL-3.0-or-later WITH Classpath-exception-2.0

// This program is free software: you can redistribute it and/or modify
// it under the terms of the GNU General Public License as published by
// the Free Software Foundation, either version 3 of the License, or
// (at your option) any later version.

// This program is distributed in the hope that it will be useful,
// but WITHOUT ANY WARRANTY; without even the implied warranty of
// MERCHANTABILITY or FITNESS FOR A PARTICULAR PURPOSE. See the
// GNU General Public License for more details.

// You should have received a copy of the GNU General Public License
// along with this program. If not, see <https://www.gnu.org/licenses/>.

//! # CDP Engine Module
//!
//! ## Overview
//!
//! The core module of Honzon protocol. CDP engine is responsible for handle
//! internal processes about CDPs, including liquidation, settlement and risk
//! management.

#![cfg_attr(not(feature = "std"), no_std)]
#![allow(clippy::unused_unit)]
#![allow(clippy::upper_case_acronyms)]

use codec::MaxEncodedLen;
use frame_support::{log, pallet_prelude::*, traits::UnixTime, transactional, BoundedVec, PalletId};
use frame_system::{
	offchain::{SendTransactionTypes, SubmitTransaction},
	pallet_prelude::*,
};
use orml_traits::{Change, GetByKey, MultiCurrency};
use orml_utilities::OffchainErr;
<<<<<<< HEAD
use primitives::{evm::EvmAddress, Amount, Balance, CurrencyId, IncomeSource, Position};
=======
use primitives::{evm::EvmAddress, Amount, Balance, CurrencyId, Position};
>>>>>>> abc987c8
use rand_chacha::{
	rand_core::{RngCore, SeedableRng},
	ChaChaRng,
};
use scale_info::TypeInfo;
use sp_runtime::{
	offchain::{
		storage::StorageValueRef,
		storage_lock::{StorageLock, Time},
		Duration,
	},
	traits::{
		AccountIdConversion, BlockNumberProvider, Bounded, One, Saturating, StaticLookup, UniqueSaturatedInto, Zero,
	},
	transaction_validity::{
		InvalidTransaction, TransactionPriority, TransactionSource, TransactionValidity, ValidTransaction,
	},
	ArithmeticError, DispatchError, DispatchResult, FixedPointNumber, RuntimeDebug,
};
use sp_std::{marker::PhantomData, prelude::*};
use support::{
	AddressMapping, CDPTreasury, CDPTreasuryExtended, DEXManager, EmergencyShutdown, ExchangeRate, InvokeContext,
<<<<<<< HEAD
	LiquidateCollateral, LiquidationEvmBridge as LiquidationEvmBridgeT, OnFeeDeposit, OnLiquidationSuccess, Price,
	PriceProvider, Rate, Ratio, RiskManager, Swap, SwapLimit,
=======
	LiquidateCollateral, LiquidationEvmBridge as LiquidationEvmBridgeT, Price, PriceProvider, Rate, Ratio, RiskManager,
	Swap, SwapLimit,
>>>>>>> abc987c8
};

mod mock;
mod tests;
pub mod weights;

pub use module::*;
pub use weights::WeightInfo;

pub const OFFCHAIN_WORKER_DATA: &[u8] = b"acala/cdp-engine/data/";
pub const OFFCHAIN_WORKER_LOCK: &[u8] = b"acala/cdp-engine/lock/";
pub const OFFCHAIN_WORKER_MAX_ITERATIONS: &[u8] = b"acala/cdp-engine/max-iterations/";
pub const LOCK_DURATION: u64 = 100;
pub const DEFAULT_MAX_ITERATIONS: u32 = 1000;

pub type LoansOf<T> = loans::Pallet<T>;
pub type CurrencyOf<T> = <T as Config>::Currency;

/// Risk management params
#[derive(Encode, Decode, Clone, RuntimeDebug, PartialEq, Eq, Default, TypeInfo, MaxEncodedLen)]
pub struct RiskManagementParams {
	/// Maximum total debit value generated from it, when reach the hard
	/// cap, CDP's owner cannot issue more stablecoin under the collateral
	/// type.
	pub maximum_total_debit_value: Balance,

	/// Extra interest rate per sec, `None` value means not set
	pub interest_rate_per_sec: Option<Rate>,

	/// Liquidation ratio, when the collateral ratio of
	/// CDP under this collateral type is below the liquidation ratio, this
	/// CDP is unsafe and can be liquidated. `None` value means not set
	pub liquidation_ratio: Option<Ratio>,

	/// Liquidation penalty rate, when liquidation occurs,
	/// CDP will be deducted an additional penalty base on the product of
	/// penalty rate and debit value. `None` value means not set
	pub liquidation_penalty: Option<Rate>,

	/// Required collateral ratio, if it's set, cannot adjust the position
	/// of CDP so that the current collateral ratio is lower than the
	/// required collateral ratio. `None` value means not set
	pub required_collateral_ratio: Option<Ratio>,
}

// typedef to help polkadot.js disambiguate Change with different generic
// parameters
type ChangeOptionRate = Change<Option<Rate>>;
type ChangeOptionRatio = Change<Option<Ratio>>;
type ChangeBalance = Change<Balance>;

/// Status of CDP
#[derive(Encode, Decode, Clone, RuntimeDebug, PartialEq, Eq, TypeInfo)]
pub enum CDPStatus {
	Safe,
	Unsafe,
	ChecksFailed(DispatchError),
}

#[frame_support::pallet]
pub mod module {
	use super::*;

	#[pallet::config]
	pub trait Config: frame_system::Config + loans::Config + SendTransactionTypes<Call<Self>> {
		type Event: From<Event<Self>> + IsType<<Self as frame_system::Config>::Event>;

		/// The origin which may update risk management parameters. Root can
		/// always do this.
		type UpdateOrigin: EnsureOrigin<Self::Origin>;

		/// The default liquidation ratio for all collateral types of CDP
		#[pallet::constant]
		type DefaultLiquidationRatio: Get<Ratio>;

		/// The default debit exchange rate for all collateral types
		#[pallet::constant]
		type DefaultDebitExchangeRate: Get<ExchangeRate>;

		/// The default liquidation penalty rate when liquidate unsafe CDP
		#[pallet::constant]
		type DefaultLiquidationPenalty: Get<Rate>;

		/// The minimum debit value to avoid debit dust
		#[pallet::constant]
		type MinimumDebitValue: Get<Balance>;

		/// Gets the minimum collateral value for the given currency.
		type MinimumCollateralAmount: GetByKey<CurrencyId, Balance>;

		/// Stablecoin currency id
		#[pallet::constant]
		type GetStableCurrencyId: Get<CurrencyId>;

		/// When swap with DEX, the acceptable max slippage for the price from oracle.
		#[pallet::constant]
		type MaxSwapSlippageCompareToOracle: Get<Ratio>;

		/// The CDP treasury to maintain bad debts and surplus generated by CDPs
		type CDPTreasury: CDPTreasuryExtended<Self::AccountId, Balance = Balance, CurrencyId = CurrencyId>;

		/// The price source of all types of currencies related to CDP
		type PriceSource: PriceProvider<CurrencyId>;

		/// A configuration for base priority of unsigned transactions.
		///
		/// This is exposed so that it can be tuned for particular runtime, when
		/// multiple modules send unsigned transactions.
		#[pallet::constant]
		type UnsignedPriority: Get<TransactionPriority>;

		/// Emergency shutdown.
		type EmergencyShutdown: EmergencyShutdown;

		/// Time used for computing era duration.
		///
		/// It is guaranteed to start being called from the first `on_finalize`.
		/// Thus value at genesis is not used.
		type UnixTime: UnixTime;

		/// Currency for transfer assets
		type Currency: MultiCurrency<Self::AccountId, CurrencyId = CurrencyId, Balance = Balance>;

		/// Dex
		type DEX: DEXManager<Self::AccountId, Balance, CurrencyId>;

		/// Swap
		type Swap: Swap<Self::AccountId, Balance, CurrencyId>;

<<<<<<< HEAD
		/// Where the fees are go to.
		type OnFeeDeposit: OnFeeDeposit<Self::AccountId, CurrencyId, Balance>;

=======
>>>>>>> abc987c8
		/// When settle collateral with smart contracts, he acceptable max slippage for the price
		/// from oracle.
		#[pallet::constant]
		type MaxLiquidationContractSlippage: Get<Ratio>;

		#[pallet::constant]
		type MaxLiquidationContracts: Get<u32>;

		type LiquidationEvmBridge: LiquidationEvmBridgeT;

		#[pallet::constant]
		type PalletId: Get<PalletId>;

		type EvmAddressMapping: AddressMapping<Self::AccountId>;

<<<<<<< HEAD
		// Handler for post-processing after a successful liquidation.
		type OnLiquidationSuccess: OnLiquidationSuccess<Self::AccountId>;

=======
>>>>>>> abc987c8
		/// Weight information for the extrinsics in this module.
		type WeightInfo: WeightInfo;
	}

	#[pallet::error]
	pub enum Error<T> {
		/// The total debit value of specific collateral type already exceed the
		/// hard cap
		ExceedDebitValueHardCap,
		/// The collateral ratio below the required collateral ratio
		BelowRequiredCollateralRatio,
		/// The collateral ratio below the liquidation ratio
		BelowLiquidationRatio,
		/// The CDP must be unsafe status
		MustBeUnsafe,
		/// The CDP must be safe status
		MustBeSafe,
		/// Invalid collateral type
		InvalidCollateralType,
		/// Remain debit value in CDP below the dust amount
		RemainDebitValueTooSmall,
		/// Remain collateral value in CDP below the dust amount.
		/// Withdraw all collateral or leave more than the minimum.
		CollateralAmountBelowMinimum,
		/// Feed price is invalid
		InvalidFeedPrice,
		/// No debit value in CDP so that it cannot be settled
		NoDebitValue,
		/// System has already been shutdown
		AlreadyShutdown,
		/// Must after system shutdown
		MustAfterShutdown,
		/// Collateral in CDP is not enough
		CollateralNotEnough,
		/// debit value decrement is not enough
		NotEnoughDebitDecrement,
		/// convert debit value to debit balance failed
		ConvertDebitBalanceFailed,
		/// Collateral liquidation failed.
		LiquidationFailed,
		/// Exceeds `T::MaxLiquidationContracts`.
		TooManyLiquidationContracts,
		/// Collateral ERC20 contract not found.
		CollateralContractNotFound,
	}

	#[pallet::event]
	#[pallet::generate_deposit(pub(crate) fn deposit_event)]
	pub enum Event<T: Config> {
		/// Liquidate the unsafe CDP.
		LiquidateUnsafeCDP {
			collateral_type: CurrencyId,
			owner: T::AccountId,
			collateral_amount: Balance,
			bad_debt_value: Balance,
			target_amount: Balance,
		},
		/// Settle the CDP has debit.
		SettleCDPInDebit {
			collateral_type: CurrencyId,
			owner: T::AccountId,
		},
		/// Directly close CDP has debit by handle debit with DEX.
		CloseCDPInDebitByDEX {
			collateral_type: CurrencyId,
			owner: T::AccountId,
			sold_collateral_amount: Balance,
			refund_collateral_amount: Balance,
			debit_value: Balance,
		},
		/// The interest rate per sec for specific collateral type updated.
		InterestRatePerSecUpdated {
			collateral_type: CurrencyId,
			new_interest_rate_per_sec: Option<Rate>,
		},
		/// The liquidation fee for specific collateral type updated.
		LiquidationRatioUpdated {
			collateral_type: CurrencyId,
			new_liquidation_ratio: Option<Ratio>,
		},
		/// The liquidation penalty rate for specific collateral type updated.
		LiquidationPenaltyUpdated {
			collateral_type: CurrencyId,
			new_liquidation_penalty: Option<Rate>,
		},
		/// The required collateral penalty rate for specific collateral type updated.
		RequiredCollateralRatioUpdated {
			collateral_type: CurrencyId,
			new_required_collateral_ratio: Option<Ratio>,
		},
		/// The hard cap of total debit value for specific collateral type updated.
		MaximumTotalDebitValueUpdated {
			collateral_type: CurrencyId,
			new_total_debit_value: Balance,
		},
		/// A new liquidation contract is registered.
		LiquidationContractRegistered { address: EvmAddress },
		/// A new liquidation contract is deregistered.
		LiquidationContractDeregistered { address: EvmAddress },
<<<<<<< HEAD
		// Liquidation has completed and fees paid out to the appropriate targets.
		LiquidationCompleted {
			collateral_type: CurrencyId,
			owner: T::AccountId,
			target_collateral: Balance,
			actual_collateral_consumed: Balance,
			actual_stable_base: Balance,
			actual_stable_penalty: Balance,
			actual_stable_returned: Balance,
		},
=======
>>>>>>> abc987c8
	}

	/// Mapping from collateral type to its exchange rate of debit units and
	/// debit value
	///
	/// DebitExchangeRate: CurrencyId => Option<ExchangeRate>
	#[pallet::storage]
	#[pallet::getter(fn debit_exchange_rate)]
	pub type DebitExchangeRate<T: Config> = StorageMap<_, Twox64Concat, CurrencyId, ExchangeRate, OptionQuery>;

	/// Mapping from valid collateral type to its risk management params
	///
	/// CollateralParams: CurrencyId => Option<RiskManagementParams>
	#[pallet::storage]
	#[pallet::getter(fn collateral_params)]
	pub type CollateralParams<T: Config> = StorageMap<_, Twox64Concat, CurrencyId, RiskManagementParams, OptionQuery>;

	/// Timestamp in seconds of the last interest accumulation
	///
	/// LastAccumulationSecs: u64
	#[pallet::storage]
	#[pallet::getter(fn last_accumulation_secs)]
	pub type LastAccumulationSecs<T: Config> = StorageValue<_, u64, ValueQuery>;

	#[pallet::storage]
	#[pallet::getter(fn liquidation_contracts)]
	pub type LiquidationContracts<T: Config> =
		StorageValue<_, BoundedVec<EvmAddress, T::MaxLiquidationContracts>, ValueQuery>;

	#[pallet::genesis_config]
	#[cfg_attr(feature = "std", derive(Default))]
	pub struct GenesisConfig {
		#[allow(clippy::type_complexity)]
		pub collaterals_params: Vec<(
			CurrencyId,
			Option<Rate>,
			Option<Ratio>,
			Option<Rate>,
			Option<Ratio>,
			Balance,
		)>,
	}

	#[pallet::genesis_build]
	impl<T: Config> GenesisBuild<T> for GenesisConfig {
		fn build(&self) {
			self.collaterals_params.iter().for_each(
				|(
					currency_id,
					interest_rate_per_sec,
					liquidation_ratio,
					liquidation_penalty,
					required_collateral_ratio,
					maximum_total_debit_value,
				)| {
					CollateralParams::<T>::insert(
						currency_id,
						RiskManagementParams {
							maximum_total_debit_value: *maximum_total_debit_value,
							interest_rate_per_sec: *interest_rate_per_sec,
							liquidation_ratio: *liquidation_ratio,
							liquidation_penalty: *liquidation_penalty,
							required_collateral_ratio: *required_collateral_ratio,
						},
					);
				},
			);
		}
	}

	#[pallet::pallet]
	pub struct Pallet<T>(_);

	#[pallet::hooks]
	impl<T: Config> Hooks<T::BlockNumber> for Pallet<T> {
		/// Issue interest in stable currency for all types of collateral has
		/// debit when block end, and update their debit exchange rate
		fn on_initialize(now: T::BlockNumber) -> Weight {
			// only after the block #1, `T::UnixTime::now()` will not report error.
			// https://github.com/paritytech/substrate/blob/4ff92f10058cfe1b379362673dd369e33a919e66/frame/timestamp/src/lib.rs#L276
			// so accumulate interest at the beginning of the block #2
			let now_as_secs: u64 = if now > One::one() {
				T::UnixTime::now().as_secs()
			} else {
				Default::default()
			};
			<T as Config>::WeightInfo::on_initialize(Self::accumulate_interest(
				now_as_secs,
				Self::last_accumulation_secs(),
			))
		}

		/// Runs after every block. Start offchain worker to check CDP and
		/// submit unsigned tx to trigger liquidation or settlement.
		fn offchain_worker(now: T::BlockNumber) {
			if let Err(e) = Self::_offchain_worker() {
				log::info!(
					target: "cdp-engine offchain worker",
					"cannot run offchain worker at {:?}: {:?}",
					now,
					e,
				);
			} else {
				log::debug!(
					target: "cdp-engine offchain worker",
					"offchain worker start at block: {:?} already done!",
					now,
				);
			}
		}
	}

	#[pallet::call]
	impl<T: Config> Pallet<T> {
		/// Liquidate unsafe CDP
		///
		/// The dispatch origin of this call must be _None_.
		///
		/// - `currency_id`: CDP's collateral type.
		/// - `who`: CDP's owner.
		#[pallet::weight(<T as Config>::WeightInfo::liquidate_by_auction(<T as Config>::CDPTreasury::max_auction()))]
		#[transactional]
		pub fn liquidate(
			origin: OriginFor<T>,
			currency_id: CurrencyId,
			who: <T::Lookup as StaticLookup>::Source,
		) -> DispatchResultWithPostInfo {
			ensure_none(origin)?;
			let who = T::Lookup::lookup(who)?;
			ensure!(!T::EmergencyShutdown::is_shutdown(), Error::<T>::AlreadyShutdown);
			let consumed_weight: Weight = Self::liquidate_unsafe_cdp(who, currency_id)?;
			Ok(Some(consumed_weight).into())
		}

		/// Settle CDP has debit after system shutdown
		///
		/// The dispatch origin of this call must be _None_.
		///
		/// - `currency_id`: CDP's collateral type.
		/// - `who`: CDP's owner.
		#[pallet::weight(<T as Config>::WeightInfo::settle())]
		#[transactional]
		pub fn settle(
			origin: OriginFor<T>,
			currency_id: CurrencyId,
			who: <T::Lookup as StaticLookup>::Source,
		) -> DispatchResult {
			ensure_none(origin)?;
			let who = T::Lookup::lookup(who)?;
			ensure!(T::EmergencyShutdown::is_shutdown(), Error::<T>::MustAfterShutdown);
			Self::settle_cdp_has_debit(who, currency_id)?;
			Ok(())
		}

		/// Update parameters related to risk management of CDP under specific
		/// collateral type
		///
		/// The dispatch origin of this call must be `UpdateOrigin`.
		///
		/// - `currency_id`: collateral type.
		/// - `interest_rate_per_sec`: Interest rate per sec, `None` means do not update,
		/// - `liquidation_ratio`: liquidation ratio, `None` means do not update, `Some(None)` means
		///   update it to `None`.
		/// - `liquidation_penalty`: liquidation penalty, `None` means do not update, `Some(None)`
		///   means update it to `None`.
		/// - `required_collateral_ratio`: required collateral ratio, `None` means do not update,
		///   `Some(None)` means update it to `None`.
		/// - `maximum_total_debit_value`: maximum total debit value.
		#[pallet::weight((<T as Config>::WeightInfo::set_collateral_params(), DispatchClass::Operational))]
		#[transactional]
		pub fn set_collateral_params(
			origin: OriginFor<T>,
			currency_id: CurrencyId,
			interest_rate_per_sec: ChangeOptionRate,
			liquidation_ratio: ChangeOptionRatio,
			liquidation_penalty: ChangeOptionRate,
			required_collateral_ratio: ChangeOptionRatio,
			maximum_total_debit_value: ChangeBalance,
		) -> DispatchResult {
			T::UpdateOrigin::ensure_origin(origin)?;

			let mut collateral_params = Self::collateral_params(currency_id).unwrap_or_default();
			if let Change::NewValue(update) = interest_rate_per_sec {
				collateral_params.interest_rate_per_sec = update;
				Self::deposit_event(Event::InterestRatePerSecUpdated {
					collateral_type: currency_id,
					new_interest_rate_per_sec: update,
				});
			}
			if let Change::NewValue(update) = liquidation_ratio {
				collateral_params.liquidation_ratio = update;
				Self::deposit_event(Event::LiquidationRatioUpdated {
					collateral_type: currency_id,
					new_liquidation_ratio: update,
				});
			}
			if let Change::NewValue(update) = liquidation_penalty {
				collateral_params.liquidation_penalty = update;
				Self::deposit_event(Event::LiquidationPenaltyUpdated {
					collateral_type: currency_id,
					new_liquidation_penalty: update,
				});
			}
			if let Change::NewValue(update) = required_collateral_ratio {
				collateral_params.required_collateral_ratio = update;
				Self::deposit_event(Event::RequiredCollateralRatioUpdated {
					collateral_type: currency_id,
					new_required_collateral_ratio: update,
				});
			}
			if let Change::NewValue(val) = maximum_total_debit_value {
				collateral_params.maximum_total_debit_value = val;
				Self::deposit_event(Event::MaximumTotalDebitValueUpdated {
					collateral_type: currency_id,
					new_total_debit_value: val,
				});
			}
			CollateralParams::<T>::insert(currency_id, collateral_params);
			Ok(())
		}

		#[pallet::weight(<T as Config>::WeightInfo::register_liquidation_contract())]
		#[transactional]
		pub fn register_liquidation_contract(origin: OriginFor<T>, address: EvmAddress) -> DispatchResult {
			T::UpdateOrigin::ensure_origin(origin)?;
			LiquidationContracts::<T>::try_append(address).map_err(|()| Error::<T>::TooManyLiquidationContracts)?;
			Self::deposit_event(Event::LiquidationContractRegistered { address });
			Ok(())
		}

		#[pallet::weight(<T as Config>::WeightInfo::deregister_liquidation_contract())]
		#[transactional]
		pub fn deregister_liquidation_contract(origin: OriginFor<T>, address: EvmAddress) -> DispatchResult {
			T::UpdateOrigin::ensure_origin(origin)?;
			LiquidationContracts::<T>::mutate(|contracts| {
				contracts.retain(|c| c != &address);
			});
			Self::deposit_event(Event::LiquidationContractDeregistered { address });
			Ok(())
		}
	}

	#[pallet::validate_unsigned]
	impl<T: Config> ValidateUnsigned for Pallet<T> {
		type Call = Call<T>;

		fn validate_unsigned(_source: TransactionSource, call: &Self::Call) -> TransactionValidity {
			match call {
				Call::liquidate { currency_id, who } => {
					let account = T::Lookup::lookup(who.clone())?;
					let Position { collateral, debit } = <LoansOf<T>>::positions(currency_id, &account);
					if !matches!(
						Self::check_cdp_status(*currency_id, collateral, debit),
						CDPStatus::Unsafe
					) || T::EmergencyShutdown::is_shutdown()
					{
						return InvalidTransaction::Stale.into();
					}

					ValidTransaction::with_tag_prefix("CDPEngineOffchainWorker")
						.priority(T::UnsignedPriority::get())
						.and_provides((<frame_system::Pallet<T>>::block_number(), currency_id, who))
						.longevity(64_u64)
						.propagate(true)
						.build()
				}
				Call::settle { currency_id, who } => {
					let account = T::Lookup::lookup(who.clone())?;
					let Position { debit, .. } = <LoansOf<T>>::positions(currency_id, account);
					if debit.is_zero() || !T::EmergencyShutdown::is_shutdown() {
						return InvalidTransaction::Stale.into();
					}

					ValidTransaction::with_tag_prefix("CDPEngineOffchainWorker")
						.priority(T::UnsignedPriority::get())
						.and_provides((currency_id, who))
						.longevity(64_u64)
						.propagate(true)
						.build()
				}
				_ => InvalidTransaction::Call.into(),
			}
		}
	}
}

impl<T: Config> Pallet<T> {
	fn accumulate_interest(now_secs: u64, last_accumulation_secs: u64) -> u32 {
		let mut count: u32 = 0;

		if !T::EmergencyShutdown::is_shutdown() && !now_secs.is_zero() {
			let interval_secs = now_secs.saturating_sub(last_accumulation_secs);

			for currency_id in Self::get_collateral_currency_ids() {
				if let Ok(interest_rate) = Self::get_interest_rate_per_sec(currency_id) {
					let rate_to_accumulate = Self::compound_interest_rate(interest_rate, interval_secs);
					let total_debits = <LoansOf<T>>::total_positions(currency_id).debit;

					if !rate_to_accumulate.is_zero() && !total_debits.is_zero() {
						let debit_exchange_rate = Self::get_debit_exchange_rate(currency_id);
						let debit_exchange_rate_increment = debit_exchange_rate.saturating_mul(rate_to_accumulate);
						let issued_stable_coin_balance = debit_exchange_rate_increment.saturating_mul_int(total_debits);

						// Staking rewards goes to T::OnFeeDeposit
						let res = T::OnFeeDeposit::on_fee_deposit(
							IncomeSource::HonzonStabilityFee,
							T::GetStableCurrencyId::get(),
							issued_stable_coin_balance,
						);
						match res {
							Ok(_) => {
								// update exchange rate when issue success
								let new_debit_exchange_rate =
									debit_exchange_rate.saturating_add(debit_exchange_rate_increment);
								DebitExchangeRate::<T>::insert(currency_id, new_debit_exchange_rate);
							}
							Err(e) => {
								log::warn!(
									target: "cdp-engine",
									"on_system_surplus: failed to on system surplus {:?}: {:?}. \
									This is unexpected but should be safe",
									issued_stable_coin_balance, e
								);
							}
						}
					}
					count += 1;
				}
			}
		}

		// update last accumulation timestamp
		LastAccumulationSecs::<T>::put(now_secs);
		count
	}

	fn submit_unsigned_liquidation_tx(currency_id: CurrencyId, who: T::AccountId) {
		let who = T::Lookup::unlookup(who);
		let call = Call::<T>::liquidate {
			currency_id,
			who: who.clone(),
		};
		if SubmitTransaction::<T, Call<T>>::submit_unsigned_transaction(call.into()).is_err() {
			log::info!(
				target: "cdp-engine offchain worker",
				"submit unsigned liquidation tx for \nCDP - AccountId {:?} CurrencyId {:?} \nfailed!",
				who, currency_id,
			);
		}
	}

	fn submit_unsigned_settlement_tx(currency_id: CurrencyId, who: T::AccountId) {
		let who = T::Lookup::unlookup(who);
		let call = Call::<T>::settle {
			currency_id,
			who: who.clone(),
		};
		if SubmitTransaction::<T, Call<T>>::submit_unsigned_transaction(call.into()).is_err() {
			log::info!(
				target: "cdp-engine offchain worker",
				"submit unsigned settlement tx for \nCDP - AccountId {:?} CurrencyId {:?} \nfailed!",
				who, currency_id,
			);
		}
	}

	fn _offchain_worker() -> Result<(), OffchainErr> {
		let collateral_currency_ids = Self::get_collateral_currency_ids();
		if collateral_currency_ids.len().is_zero() {
			return Ok(());
		}

		// check if we are a potential validator
		if !sp_io::offchain::is_validator() {
			return Err(OffchainErr::NotValidator);
		}

		// acquire offchain worker lock
		let lock_expiration = Duration::from_millis(LOCK_DURATION);
		let mut lock = StorageLock::<'_, Time>::with_deadline(OFFCHAIN_WORKER_LOCK, lock_expiration);
		let mut guard = lock.try_lock().map_err(|_| OffchainErr::OffchainLock)?;
		let to_be_continue = StorageValueRef::persistent(OFFCHAIN_WORKER_DATA);

		// get to_be_continue record
		let (collateral_position, start_key) =
			if let Ok(Some((last_collateral_position, maybe_last_iterator_previous_key))) =
				to_be_continue.get::<(u32, Option<Vec<u8>>)>()
			{
				(last_collateral_position, maybe_last_iterator_previous_key)
			} else {
				let mut rng = ChaChaRng::from_seed(sp_io::offchain::random_seed());
				(pick_u32(&mut rng, collateral_currency_ids.len() as u32), None)
			};

		// get the max iterations config
		let max_iterations = StorageValueRef::persistent(OFFCHAIN_WORKER_MAX_ITERATIONS)
			.get::<u32>()
			.unwrap_or(Some(DEFAULT_MAX_ITERATIONS))
			.unwrap_or(DEFAULT_MAX_ITERATIONS);

		let currency_id = match collateral_currency_ids.get(collateral_position as usize) {
			Some(currency_id) => *currency_id,
			None => {
				log::debug!(
					target: "cdp-engine offchain worker",
					"collateral_currency was removed, need to reset the offchain worker: collateral_position is {:?}, collateral_currency_ids: {:?}",
					collateral_position,
					collateral_currency_ids
				);
				to_be_continue.set(&(0, Option::<Vec<u8>>::None));
				return Ok(());
			}
		};

		let is_shutdown = T::EmergencyShutdown::is_shutdown();

		// If start key is Some(value) continue iterating from that point in storage otherwise start
		// iterating from the beginning of <loans::Positions<T>>
		let mut map_iterator = match start_key.clone() {
			Some(key) => <loans::Positions<T>>::iter_prefix_from(currency_id, key),
			None => <loans::Positions<T>>::iter_prefix(currency_id),
		};

		let mut finished = true;
		let mut iteration_count = 0;
		let iteration_start_time = sp_io::offchain::timestamp();

		#[allow(clippy::while_let_on_iterator)]
		while let Some((who, Position { collateral, debit })) = map_iterator.next() {
			if !is_shutdown
				&& matches!(
					Self::check_cdp_status(currency_id, collateral, debit),
					CDPStatus::Unsafe
				) {
				// liquidate unsafe CDPs before emergency shutdown occurs
				Self::submit_unsigned_liquidation_tx(currency_id, who);
			} else if is_shutdown && !debit.is_zero() {
				// settle CDPs with debit after emergency shutdown occurs.
				Self::submit_unsigned_settlement_tx(currency_id, who);
			}

			iteration_count += 1;
			if iteration_count == max_iterations {
				finished = false;
				break;
			}
			// extend offchain worker lock
			guard.extend_lock().map_err(|_| OffchainErr::OffchainLock)?;
		}
		let iteration_end_time = sp_io::offchain::timestamp();
		log::debug!(
			target: "cdp-engine offchain worker",
			"iteration info:\n max iterations is {:?}\n currency id: {:?}, start key: {:?}, iterate count: {:?}\n iteration start at: {:?}, end at: {:?}, execution time: {:?}\n",
			max_iterations,
			currency_id,
			start_key,
			iteration_count,
			iteration_start_time,
			iteration_end_time,
			iteration_end_time.diff(&iteration_start_time)
		);

		// if iteration for map storage finished, clear to be continue record
		// otherwise, update to be continue record
		if finished {
			let next_collateral_position =
				if collateral_position < collateral_currency_ids.len().saturating_sub(1) as u32 {
					collateral_position + 1
				} else {
					0
				};
			to_be_continue.set(&(next_collateral_position, Option::<Vec<u8>>::None));
		} else {
			to_be_continue.set(&(collateral_position, Some(map_iterator.last_raw_key())));
		}

		// Consume the guard but **do not** unlock the underlying lock.
		guard.forget();

		Ok(())
	}

	pub fn check_cdp_status(currency_id: CurrencyId, collateral_amount: Balance, debit_amount: Balance) -> CDPStatus {
		let stable_currency_id = T::GetStableCurrencyId::get();
		if let Some(feed_price) = T::PriceSource::get_relative_price(currency_id, stable_currency_id) {
			let collateral_ratio =
				Self::calculate_collateral_ratio(currency_id, collateral_amount, debit_amount, feed_price);
			match Self::get_liquidation_ratio(currency_id) {
				Ok(liquidation_ratio) => {
					if collateral_ratio < liquidation_ratio {
						CDPStatus::Unsafe
					} else {
						CDPStatus::Safe
					}
				}
				Err(e) => CDPStatus::ChecksFailed(e),
			}
		} else {
			CDPStatus::ChecksFailed(Error::<T>::InvalidFeedPrice.into())
		}
	}

	pub fn maximum_total_debit_value(currency_id: CurrencyId) -> Result<Balance, DispatchError> {
		let params = Self::collateral_params(currency_id).ok_or(Error::<T>::InvalidCollateralType)?;
		Ok(params.maximum_total_debit_value)
	}

	pub fn required_collateral_ratio(currency_id: CurrencyId) -> Result<Option<Ratio>, DispatchError> {
		let params = Self::collateral_params(currency_id).ok_or(Error::<T>::InvalidCollateralType)?;
		Ok(params.required_collateral_ratio)
	}

	pub fn get_interest_rate_per_sec(currency_id: CurrencyId) -> Result<Rate, DispatchError> {
		let params = Self::collateral_params(currency_id).ok_or(Error::<T>::InvalidCollateralType)?;
		params
			.interest_rate_per_sec
			.ok_or_else(|| Error::<T>::InvalidCollateralType.into())
	}

	pub fn compound_interest_rate(rate_per_sec: Rate, secs: u64) -> Rate {
		rate_per_sec
			.saturating_add(Rate::one())
			.saturating_pow(secs.unique_saturated_into())
			.saturating_sub(Rate::one())
	}

	pub fn get_liquidation_ratio(currency_id: CurrencyId) -> Result<Ratio, DispatchError> {
		let params = Self::collateral_params(currency_id).ok_or(Error::<T>::InvalidCollateralType)?;
		Ok(params.liquidation_ratio.unwrap_or_else(T::DefaultLiquidationRatio::get))
	}

	pub fn get_liquidation_penalty(currency_id: CurrencyId) -> Result<Rate, DispatchError> {
		let params = Self::collateral_params(currency_id).ok_or(Error::<T>::InvalidCollateralType)?;
		Ok(params
			.liquidation_penalty
			.unwrap_or_else(T::DefaultLiquidationPenalty::get))
	}

	pub fn get_debit_exchange_rate(currency_id: CurrencyId) -> ExchangeRate {
		Self::debit_exchange_rate(currency_id).unwrap_or_else(T::DefaultDebitExchangeRate::get)
	}

	pub fn convert_to_debit_value(currency_id: CurrencyId, debit_balance: Balance) -> Balance {
		Self::get_debit_exchange_rate(currency_id).saturating_mul_int(debit_balance)
	}

	pub fn try_convert_to_debit_balance(currency_id: CurrencyId, debit_value: Balance) -> Option<Balance> {
		Self::get_debit_exchange_rate(currency_id)
			.reciprocal()
			.map(|n| n.saturating_mul_int(debit_value))
	}

	pub fn calculate_collateral_ratio(
		currency_id: CurrencyId,
		collateral_balance: Balance,
		debit_balance: Balance,
		price: Price,
	) -> Ratio {
		let locked_collateral_value = price.saturating_mul_int(collateral_balance);
		let debit_value = Self::get_debit_value(currency_id, debit_balance);

		Ratio::checked_from_rational(locked_collateral_value, debit_value).unwrap_or_else(Ratio::max_value)
	}

	pub fn adjust_position(
		who: &T::AccountId,
		currency_id: CurrencyId,
		collateral_adjustment: Amount,
		debit_adjustment: Amount,
	) -> DispatchResult {
		ensure!(
			CollateralParams::<T>::contains_key(&currency_id),
			Error::<T>::InvalidCollateralType,
		);
		<LoansOf<T>>::adjust_position(who, currency_id, collateral_adjustment, debit_adjustment)?;
		Ok(())
	}

	pub fn adjust_position_by_debit_value(
		who: &T::AccountId,
		currency_id: CurrencyId,
		collateral_adjustment: Amount,
		debit_value_adjustment: Amount,
	) -> DispatchResult {
		let debit_value_adjustment_abs = <LoansOf<T>>::balance_try_from_amount_abs(debit_value_adjustment)?;
		let debit_adjustment_abs = Self::try_convert_to_debit_balance(currency_id, debit_value_adjustment_abs)
			.ok_or(Error::<T>::ConvertDebitBalanceFailed)?;

		if debit_value_adjustment.is_negative() {
			let Position { collateral: _, debit } = <LoansOf<T>>::positions(currency_id, who);
			let actual_adjustment_abs = debit.min(debit_adjustment_abs);
			let debit_adjustment = <LoansOf<T>>::amount_try_from_balance(actual_adjustment_abs)?;

			Self::adjust_position(
				who,
				currency_id,
				collateral_adjustment,
				debit_adjustment.saturating_neg(),
			)?;
		} else {
			let debit_adjustment = <LoansOf<T>>::amount_try_from_balance(debit_adjustment_abs)?;
			Self::adjust_position(who, currency_id, collateral_adjustment, debit_adjustment)?;
		}

		Ok(())
	}

	/// If reverse is false, swap stable coin to given `token`.
	/// If reverse is true, swap given `token` to stable coin.
	fn swap_stable_and_lp_token(
		token: CurrencyId,
		amount: Balance,
		reverse: bool,
	) -> sp_std::result::Result<Balance, DispatchError> {
		let stable_currency_id = T::GetStableCurrencyId::get();
		let loans_module_account = <LoansOf<T>>::account_id();

		// do nothing if given token is stable coin
		if token == stable_currency_id {
			return Ok(amount);
		}

		let (supply, target) = if reverse {
			(token, stable_currency_id)
		} else {
			(stable_currency_id, token)
		};

		T::Swap::swap(
			&loans_module_account,
			supply,
			target,
			SwapLimit::ExactSupply(amount, Zero::zero()),
		)
		.map(|e| e.1)
	}

	/// Generate new debit in advance, buy collateral and deposit it into CDP,
	/// and the collateral ratio will be reduced but CDP must still be at valid risk.
	/// For single token collateral, try to swap collateral by DEX. For lp token collateral,
	/// try to swap lp components by DEX first, then add liquidity to obtain lp token,
	/// CDP owner may receive some remainer assets.
	#[transactional]
	pub fn expand_position_collateral(
		who: &T::AccountId,
		currency_id: CurrencyId,
		increase_debit_value: Balance,
		min_increase_collateral: Balance,
	) -> DispatchResult {
		ensure!(
			CollateralParams::<T>::contains_key(&currency_id),
			Error::<T>::InvalidCollateralType,
		);
		let loans_module_account = <LoansOf<T>>::account_id();

		// issue stable coin in advance
		<T as Config>::CDPTreasury::issue_debit(&loans_module_account, increase_debit_value, true)?;

		// get the actual increased collateral amount
		let increase_collateral = match currency_id {
			CurrencyId::DexShare(dex_share_0, dex_share_1) => {
				let token_0: CurrencyId = dex_share_0.into();
				let token_1: CurrencyId = dex_share_1.into();

				// NOTE: distribute half of the new issued stable coin to each components of lp token,
				// need better distribution methods to avoid unused component tokens.
				let stable_for_token_0 = increase_debit_value / 2;
				let stable_for_token_1 = increase_debit_value.saturating_sub(stable_for_token_0);

				// swap stable coin to lp component tokens.
				let available_0 = Self::swap_stable_and_lp_token(token_0, stable_for_token_0, false)?;
				let available_1 = Self::swap_stable_and_lp_token(token_1, stable_for_token_1, false)?;
				let (consumption_0, consumption_1, actual_increase_lp) = T::DEX::add_liquidity(
					&loans_module_account,
					token_0,
					token_1,
					available_0,
					available_1,
					min_increase_collateral,
					false,
				)?;

				// refund unused lp component tokens
				if let Some(remainer) = available_0.checked_sub(consumption_0) {
					<T as Config>::Currency::transfer(token_0, &loans_module_account, who, remainer)?;
				}
				if let Some(remainer) = available_1.checked_sub(consumption_1) {
					<T as Config>::Currency::transfer(token_1, &loans_module_account, who, remainer)?;
				}

				actual_increase_lp
			}
			_ => {
				// swap stable coin to collateral
				let limit = SwapLimit::ExactSupply(increase_debit_value, min_increase_collateral);
				let (_, actual_increase_collateral) =
					T::Swap::swap(&loans_module_account, T::GetStableCurrencyId::get(), currency_id, limit)?;

				actual_increase_collateral
			}
		};

		// update CDP state
		let collateral_adjustment = <LoansOf<T>>::amount_try_from_balance(increase_collateral)?;
		let increase_debit_balance = Self::try_convert_to_debit_balance(currency_id, increase_debit_value)
			.ok_or(Error::<T>::ConvertDebitBalanceFailed)?;
		let debit_adjustment = <LoansOf<T>>::amount_try_from_balance(increase_debit_balance)?;
		<LoansOf<T>>::update_loan(who, currency_id, collateral_adjustment, debit_adjustment)?;

		let Position { collateral, debit } = <LoansOf<T>>::positions(currency_id, &who);
		// check the CDP if is still at valid risk
		Self::check_position_valid(currency_id, collateral, debit, false)?;
		// debit cap check due to new issued stable coin
		Self::check_debit_cap(currency_id, <LoansOf<T>>::total_positions(currency_id).debit)?;
		Ok(())
	}

	/// Sell the collateral locked in CDP to get stable coin to repay the debit,
	/// and the collateral ratio will be increased. For single token collateral,
	/// try to swap stable coin by DEX. For lp token collateral, try to remove liquidity
	/// for lp token first, then swap the non-stable coin to get stable coin. If all
	/// debit are repaid, the extra stable coin will be transferred back to the CDP
	/// owner directly.
	#[transactional]
	pub fn shrink_position_debit(
		who: &T::AccountId,
		currency_id: CurrencyId,
		decrease_collateral: Balance,
		min_decrease_debit_value: Balance,
	) -> DispatchResult {
		ensure!(
			CollateralParams::<T>::contains_key(&currency_id),
			Error::<T>::InvalidCollateralType,
		);

		let loans_module_account = <LoansOf<T>>::account_id();
		let stable_currency_id = T::GetStableCurrencyId::get();
		let Position { collateral, debit } = <LoansOf<T>>::positions(currency_id, &who);

		// ensure collateral of CDP is enough
		ensure!(decrease_collateral <= collateral, Error::<T>::CollateralNotEnough);

		let actual_stable_amount = match currency_id {
			CurrencyId::DexShare(dex_share_0, dex_share_1) => {
				let token_0: CurrencyId = dex_share_0.into();
				let token_1: CurrencyId = dex_share_1.into();

				// remove liquidity to get component tokens of lp token
				let (available_0, available_1) = T::DEX::remove_liquidity(
					&loans_module_account,
					token_0,
					token_1,
					decrease_collateral,
					Zero::zero(),
					Zero::zero(),
					false,
				)?;

				let stable_0 = Self::swap_stable_and_lp_token(token_0, available_0, true)?;
				let stable_1 = Self::swap_stable_and_lp_token(token_1, available_1, true)?;
				let total_stable = stable_0.saturating_add(stable_1);

				// check whether the amount of stable token obtained by selling lptokens is enough as expected
				ensure!(
					total_stable >= min_decrease_debit_value,
					Error::<T>::NotEnoughDebitDecrement
				);

				total_stable
			}
			_ => {
				// swap collateral to stable coin
				let limit = SwapLimit::ExactSupply(decrease_collateral, min_decrease_debit_value);
				let (_, actual_stable) = T::Swap::swap(&loans_module_account, currency_id, stable_currency_id, limit)?;

				actual_stable
			}
		};

		// update CDP state
		let collateral_adjustment = <LoansOf<T>>::amount_try_from_balance(decrease_collateral)?.saturating_neg();
		let previous_debit_value = Self::get_debit_value(currency_id, debit);
		let (decrease_debit_value, decrease_debit_balance) = if actual_stable_amount >= previous_debit_value {
			// refund extra stable coin to the CDP owner
			<T as Config>::Currency::transfer(
				stable_currency_id,
				&loans_module_account,
				who,
				actual_stable_amount.saturating_sub(previous_debit_value),
			)?;

			(previous_debit_value, debit)
		} else {
			(
				actual_stable_amount,
				Self::try_convert_to_debit_balance(currency_id, actual_stable_amount)
					.ok_or(Error::<T>::ConvertDebitBalanceFailed)?,
			)
		};

		let debit_adjustment = <LoansOf<T>>::amount_try_from_balance(decrease_debit_balance)?.saturating_neg();
		<LoansOf<T>>::update_loan(who, currency_id, collateral_adjustment, debit_adjustment)?;

		// repay the debit of CDP
		<T as Config>::CDPTreasury::burn_debit(&loans_module_account, decrease_debit_value)?;

		// check the CDP if is still at valid risk.
		Self::check_position_valid(
			currency_id,
			collateral.saturating_sub(decrease_collateral),
			debit.saturating_sub(decrease_debit_balance),
			false,
		)?;
		Ok(())
	}

	// settle cdp has debit when emergency shutdown
	pub fn settle_cdp_has_debit(who: T::AccountId, currency_id: CurrencyId) -> DispatchResult {
		let Position { collateral, debit } = <LoansOf<T>>::positions(currency_id, &who);
		ensure!(!debit.is_zero(), Error::<T>::NoDebitValue);

		// confiscate collateral in cdp to cdp treasury
		// and decrease CDP's debit to zero
		let settle_price: Price = T::PriceSource::get_relative_price(T::GetStableCurrencyId::get(), currency_id)
			.ok_or(Error::<T>::InvalidFeedPrice)?;
		let bad_debt_value = Self::get_debit_value(currency_id, debit);
		let confiscate_collateral_amount =
			sp_std::cmp::min(settle_price.saturating_mul_int(bad_debt_value), collateral);

		// confiscate collateral and all debit
		<LoansOf<T>>::confiscate_collateral_and_debit(&who, currency_id, confiscate_collateral_amount, debit)?;

		Self::deposit_event(Event::SettleCDPInDebit {
			collateral_type: currency_id,
			owner: who,
		});
		Ok(())
	}

	// close cdp has debit by swap collateral to exact debit
	#[transactional]
	pub fn close_cdp_has_debit_by_dex(
		who: T::AccountId,
		currency_id: CurrencyId,
		max_collateral_amount: Balance,
	) -> DispatchResult {
		let Position { collateral, debit } = <LoansOf<T>>::positions(currency_id, &who);
		ensure!(!debit.is_zero(), Error::<T>::NoDebitValue);
		ensure!(
			matches!(Self::check_cdp_status(currency_id, collateral, debit), CDPStatus::Safe),
			Error::<T>::MustBeSafe
		);

		// confiscate all collateral and debit of unsafe cdp to cdp treasury
		<LoansOf<T>>::confiscate_collateral_and_debit(&who, currency_id, collateral, debit)?;

		// swap exact stable with DEX in limit of price impact
		let debit_value = Self::get_debit_value(currency_id, debit);
		let collateral_supply = collateral.min(max_collateral_amount);

		let (actual_supply_collateral, _) = <T as Config>::CDPTreasury::swap_collateral_to_stable(
			currency_id,
			SwapLimit::ExactTarget(collateral_supply, debit_value),
			false,
		)?;

		// refund remain collateral to CDP owner
		let refund_collateral_amount = collateral
			.checked_sub(actual_supply_collateral)
			.expect("swap success means collateral >= actual_supply_collateral; qed");
		<T as Config>::CDPTreasury::withdraw_collateral(&who, currency_id, refund_collateral_amount)?;

		Self::deposit_event(Event::CloseCDPInDebitByDEX {
			collateral_type: currency_id,
			owner: who,
			sold_collateral_amount: actual_supply_collateral,
			refund_collateral_amount,
			debit_value,
		});
		Ok(())
	}

	// liquidate unsafe cdp
	pub fn liquidate_unsafe_cdp(who: T::AccountId, currency_id: CurrencyId) -> Result<Weight, DispatchError> {
		let Position { collateral, debit } = <LoansOf<T>>::positions(currency_id, &who);

		// ensure the cdp is unsafe
		ensure!(
			matches!(
				Self::check_cdp_status(currency_id, collateral, debit),
				CDPStatus::Unsafe
			),
			Error::<T>::MustBeUnsafe
		);

		// confiscate all collateral and debit of unsafe cdp to cdp treasury
		<LoansOf<T>>::confiscate_collateral_and_debit(&who, currency_id, collateral, debit)?;

		// Base amount of bad debt in stable currency
		let stable_base_amount = Self::get_debit_value(currency_id, debit);
		// Liquidation's penalty rate
		let liquidation_penalty = Self::get_liquidation_penalty(currency_id)?;
		// Amount of penalty in Stable Currency
		let stable_penalty_amount = liquidation_penalty.saturating_mul_int(stable_base_amount);
		// Total liquidation target = base + penalty
		let total_liquidation_target = stable_base_amount.saturating_add(stable_penalty_amount);

		match currency_id {
			// If collateral is DexPool, withdraw the liquidities to liquidate.
			CurrencyId::DexShare(dex_share_0, dex_share_1) => {
				let stable_currency_id = T::GetStableCurrencyId::get();

				let token_0: CurrencyId = dex_share_0.into();
				let token_1: CurrencyId = dex_share_1.into();

				// Withdraw all collateral's liquidity
				let (amount_0, amount_1) =
					<T as Config>::CDPTreasury::remove_liquidity_for_lp_collateral(currency_id, collateral)?;

				// if these's stable
				if token_0 == stable_currency_id || token_1 == stable_currency_id {
					let (existing_stable, need_handle_currency, handle_amount) = if token_0 == stable_currency_id {
						(amount_0, token_1, amount_1)
					} else {
						(amount_1, token_0, amount_0)
					};

					if existing_stable >= total_liquidation_target {
						// Enough stable currencies are withdrawn from liquidity pool.
						// Conclude the liquidation process and return any excess stable and all collaterals.
						T::OnLiquidationSuccess::on_liquidate_success(
							&who,
							need_handle_currency,
							handle_amount,
							0,
							stable_base_amount,
							stable_penalty_amount,
							existing_stable,
						);
					} else {
						// Liquidate remaining debits via withdrawn collaterals.
						// Base amount takes priority to be paid back.
						let remain_target = total_liquidation_target.saturating_sub(existing_stable);
						let penalty_remain =
							remain_target.saturating_sub(remain_target.saturating_sub(stable_penalty_amount));
						let base_remain = remain_target.saturating_sub(penalty_remain);

						// Process partial penalty paid with withdrawn liquidity.
						let penalty_paid = stable_penalty_amount.saturating_sub(penalty_remain);
						if !penalty_paid.is_zero() {
							T::OnLiquidationSuccess::on_liquidate_success(
								&who,
								need_handle_currency,
								0,
								0,
								0,
								penalty_paid,
								penalty_paid,
							);
						}

						// Liquidate collateral to pay back remaining debt.
						Self::handle_liquidated_collateral(
							&who,
							need_handle_currency,
							handle_amount,
							base_remain,
							penalty_remain,
						)?;
					}
				} else {
					// token_0 and token_1 each take half of the debt.
					let target_0_base = stable_base_amount / 2;
					let target_1_base = stable_base_amount.saturating_sub(target_0_base);
					let target_0_penalty = stable_penalty_amount / 2;
					let target_1_penalty = stable_base_amount.saturating_sub(target_0_penalty);

					Self::handle_liquidated_collateral(&who, token_0, amount_0, target_0_base, target_0_penalty)?;
					Self::handle_liquidated_collateral(&who, token_1, amount_1, target_1_base, target_1_penalty)?;
				}
			}
			// All other currencies, liquidate per usual.
			_ => {
				Self::handle_liquidated_collateral(
					&who,
					currency_id,
					collateral,
					stable_base_amount,
					stable_penalty_amount,
				)?;
			}
		}

		Self::deposit_event(Event::LiquidateUnsafeCDP {
			collateral_type: currency_id,
			owner: who,
			collateral_amount: collateral,
			bad_debt_value: stable_base_amount,
			target_amount: total_liquidation_target,
		});
		Ok(T::WeightInfo::liquidate_by_dex())
	}

	pub fn handle_liquidated_collateral(
		who: &T::AccountId,
		currency_id: CurrencyId,
		amount: Balance,
		stable_base_amount: Balance,
		stable_penalty_amount: Balance,
	) -> DispatchResult {
		// All debts are paid for. Return all remaining collateral back to the user.
		if stable_base_amount.is_zero() && stable_penalty_amount.is_zero() {
			T::OnLiquidationSuccess::on_liquidate_success(
				who,
				currency_id,
				0,
				amount,
				stable_base_amount,
				stable_penalty_amount,
				0,
			);
			Ok(())
		} else {
			LiquidateByPriority::<T>::liquidate(who, currency_id, amount, stable_base_amount, stable_penalty_amount)
		}
	}

	pub fn get_collateral_currency_ids() -> Vec<CurrencyId> {
		CollateralParams::<T>::iter_keys().collect()
	}

	fn account_id() -> T::AccountId {
		<T as Config>::PalletId::get().into_account_truncating()
	}

	/// Pallet EVM address, derived from pallet id.
	fn evm_address() -> EvmAddress {
		T::EvmAddressMapping::get_or_create_evm_address(&Self::account_id())
	}
}

pub struct OnLiquidationSuccessHandler<T>(PhantomData<T>);

impl<T: Config> OnLiquidationSuccess<T::AccountId> for OnLiquidationSuccessHandler<T> {
	/// IMPORTANT: This function should be called on successful liquidation. Assumes the following:
	/// * The collaterals and debits are already confiscated into the treasury.
	/// * Stable coin has also already been paid out to the treasury as the liquidation process.
	///
	/// The following will be done:
	/// * Return any remaining collateral to the user, if the liquidation did not consume all
	///   collaterals.
	/// * If `actual_stable_amount` is > `stable_base_amount`, try to send up to
	///   `stable_penalty_amount` to OnFeeDeposit
	/// * If `actual_stable_amount` is > `stable_base_amount` + `stable_penalty_amount`, return the
	///   remaining to the user.
	fn on_liquidate_success(
		who: &T::AccountId,
		currency_id: CurrencyId,
		collateral_amount: Balance,
		actual_collateral_consumed: Balance,
		stable_base_amount: Balance,
		stable_penalty_amount: Balance,
		actual_stable_amount: Balance,
	) {
		// refund remain collateral to the owner
		let refund_collateral_amount = collateral_amount.saturating_sub(actual_collateral_consumed);
		if !refund_collateral_amount.is_zero() {
			let res = <T as Config>::CDPTreasury::withdraw_collateral(who, currency_id, refund_collateral_amount);
			if res.is_err() {
				log::warn!(
					target: "cdp-engine",
					"on_liquidation_success: Failed to withdraw collateral to refund the user. \
					currency: {:?}, amount: {} ",
					currency_id, refund_collateral_amount,
				);
				debug_assert!(false);
			}
		}

		// Prioritize calculating the Base amount.
		let stable_minus_base = actual_stable_amount.saturating_sub(stable_base_amount);
		let actual_base_amount = actual_stable_amount.saturating_sub(stable_minus_base);
		let actual_penalty_amount =
			stable_minus_base.saturating_sub(stable_minus_base.saturating_sub(stable_penalty_amount));
		let stable_refund_amount = stable_minus_base.saturating_sub(actual_penalty_amount);

		// Withdraw the penalty amount as debit and Send them to OnFeeDeposit.
		if !actual_penalty_amount.is_zero() {
			let res = <T as Config>::CDPTreasury::on_system_debit(actual_penalty_amount);
			if res.is_err() {
				log::warn!(
					target: "cdp-engine",
					"on_liquidation_success: Failed to add debt for OnFeeDeposit payment. \
					amount: {} ",
					actual_penalty_amount,
				);
				debug_assert!(false);
			}
			let _ = T::OnFeeDeposit::on_fee_deposit(
				IncomeSource::HonzonLiquidationFee,
				T::GetStableCurrencyId::get(),
				actual_penalty_amount,
			);
		}

		// If there are still any stable coin remain, return them to the user.
		if !stable_refund_amount.is_zero() {
			let res = <T as Config>::CDPTreasury::withdraw_surplus(who, stable_refund_amount);
			if res.is_err() {
				log::warn!(
					target: "cdp-engine",
					"on_liquidation_success: Failed to withdraw stable currency to refund the user. \
					user: {:?}, amount: {} ",
					who, stable_refund_amount,
				);
				debug_assert!(false);
			}
		}
		LiquidateByPriority::<T>::liquidate(who, currency_id, amount, target_stable_amount)
	}

	pub fn get_collateral_currency_ids() -> Vec<CurrencyId> {
		CollateralParams::<T>::iter_keys().collect()
	}

	fn account_id() -> T::AccountId {
		<T as Config>::PalletId::get().into_account_truncating()
	}

	/// Pallet EVM address, derived from pallet id.
	fn evm_address() -> EvmAddress {
		T::EvmAddressMapping::get_or_create_evm_address(&Self::account_id())
	}
}

type LiquidateByPriority<T> = (LiquidateViaDex<T>, LiquidateViaContracts<T>, LiquidateViaAuction<T>);

<<<<<<< HEAD
		Pallet::<T>::deposit_event(Event::LiquidationCompleted {
			collateral_type: currency_id,
			owner: who.clone(),
			target_collateral: collateral_amount,
			actual_collateral_consumed,
			actual_stable_base: actual_base_amount,
			actual_stable_penalty: actual_penalty_amount,
			actual_stable_returned: stable_refund_amount,
		});
	}
}

type LiquidateByPriority<T> = (LiquidateViaDex<T>, LiquidateViaContracts<T>, LiquidateViaAuction<T>);

=======
>>>>>>> abc987c8
pub struct LiquidateViaDex<T>(PhantomData<T>);
impl<T: Config> LiquidateCollateral<T::AccountId> for LiquidateViaDex<T> {
	fn liquidate(
		who: &T::AccountId,
		currency_id: CurrencyId,
		amount: Balance,
<<<<<<< HEAD
		target_base_amount: Balance,
		target_penalty_amount: Balance,
	) -> DispatchResult {
		let target_total_amount = target_base_amount.saturating_add(target_penalty_amount);
=======
		target_stable_amount: Balance,
	) -> DispatchResult {
>>>>>>> abc987c8
		// calculate the supply limit by slippage limit for the price of oracle,
		let max_supply_limit = Ratio::one()
			.saturating_sub(T::MaxSwapSlippageCompareToOracle::get())
			.reciprocal()
			.unwrap_or_else(Ratio::max_value)
			.saturating_mul_int(
				T::PriceSource::get_relative_price(T::GetStableCurrencyId::get(), currency_id)
					.expect("the oracle price should be available because liquidation are triggered by it.")
<<<<<<< HEAD
					.saturating_mul_int(target_total_amount),
=======
					.saturating_mul_int(target_stable_amount),
>>>>>>> abc987c8
			);
		let collateral_supply = amount.min(max_supply_limit);

		let (actual_supply_collateral, actual_target_amount) = <T as Config>::CDPTreasury::swap_collateral_to_stable(
			currency_id,
<<<<<<< HEAD
			SwapLimit::ExactTarget(collateral_supply, target_total_amount),
			false,
		)?;

		// Conclude the liquidation process and refund any excess collateral and stable.
		T::OnLiquidationSuccess::on_liquidate_success(
			who,
			currency_id,
			amount,
			actual_supply_collateral,
			target_base_amount,
			target_penalty_amount,
			actual_target_amount,
		);
		Ok(())
	}
}

pub struct LiquidateViaContracts<T>(PhantomData<T>);
impl<T: Config> LiquidateCollateral<T::AccountId> for LiquidateViaContracts<T> {
	fn liquidate(
		who: &T::AccountId,
		currency_id: CurrencyId,
		amount: Balance,
		target_base_amount: Balance,
		target_penalty_amount: Balance,
	) -> DispatchResult {
		let target_total_amount = target_base_amount.saturating_add(target_penalty_amount);

		let liquidation_contracts = Pallet::<T>::liquidation_contracts();
		let liquidation_contracts_len = liquidation_contracts.len();
		if liquidation_contracts_len.is_zero() {
			return Err(Error::<T>::LiquidationFailed.into());
		}

		let max_supply_limit = Ratio::one()
			.saturating_sub(T::MaxLiquidationContractSlippage::get())
			.reciprocal()
			.unwrap_or_else(Ratio::max_value)
			.saturating_mul_int(
				T::PriceSource::get_relative_price(T::GetStableCurrencyId::get(), currency_id)
					.expect("the oracle price should be available because liquidation are triggered by it.")
					.saturating_mul_int(target_total_amount),
			);
		let collateral_supply = amount.min(max_supply_limit);

		let collateral = currency_id
			.erc20_address()
			.ok_or(Error::<T>::CollateralContractNotFound)?;

		// Treasury account holds the confiscated debts and receives the repayments.
		let repay_dest = Pallet::<T>::evm_address();
		let repay_dest_account_id = Pallet::<T>::account_id();

		let stable_coin = T::GetStableCurrencyId::get();

		let contracts_by_priority = {
			let now: u32 = frame_system::Pallet::<T>::current_block_number()
				.try_into()
				.map_err(|_| ArithmeticError::Overflow)?;
			// can't fail as ensured `liquidation_contracts_len` non-zero
			let start_at = (now as usize) % liquidation_contracts_len;
			let mut all: Vec<EvmAddress> = liquidation_contracts.into();
			let mut right = all.split_off(start_at);
			right.append(&mut all);
			right
		};

		// try liquidation on each contract
		for contract in contracts_by_priority.into_iter() {
			let repay_dest_balance = CurrencyOf::<T>::free_balance(stable_coin, &repay_dest_account_id);
			if T::LiquidationEvmBridge::liquidate(
				InvokeContext {
					contract,
					sender: repay_dest,
					origin: contract,
				},
				collateral,
				repay_dest,
				collateral_supply,
				target_total_amount,
			)
			.is_ok()
			{
				let repayment = CurrencyOf::<T>::free_balance(stable_coin, &repay_dest_account_id)
					.saturating_sub(repay_dest_balance);
				let contract_account_id = T::EvmAddressMapping::get_account_id(&contract);
				if repayment >= target_total_amount {
					// sufficient repayment, transfer collateral to contract and notify
					if let Err(e) = <T as Config>::CDPTreasury::withdraw_collateral(
						&contract_account_id,
						currency_id,
						collateral_supply,
					) {
						log::error!(
							target: "cdp-engine",
							"LiquidateViaContracts: transfer collateral to contract failed. \
							Collateral: {:?}, amount: {:?} contract: {:?}, error: {:?}. \
							This is unexpected, need extra action.",
							currency_id, collateral_supply, contract, e,
						);
					}
					// notify liquidation success
					T::LiquidationEvmBridge::on_collateral_transfer(
						InvokeContext {
							contract,
							sender: repay_dest,
							origin: contract,
						},
						collateral,
						target_total_amount,
					);

					// Transfer payment to the Treasury to payback confiscated debts
					<T as Config>::CDPTreasury::deposit_surplus(&repay_dest_account_id, target_total_amount)?;

					// Liquidation succeeded. Refund any excess collateral and return.
					T::OnLiquidationSuccess::on_liquidate_success(
						who,
						currency_id,
						amount,
						collateral_supply,
						target_base_amount,
						target_penalty_amount,
						repayment,
					);
					return Ok(());
				} else if repayment > 0 {
					// Insufficient repayment, disregard the attempt and refund the payment.
					CurrencyOf::<T>::transfer(stable_coin, &repay_dest_account_id, &contract_account_id, repayment)?;
					// notify liquidation failed
					T::LiquidationEvmBridge::on_repayment_refund(
						InvokeContext {
							contract,
							sender: repay_dest,
							origin: contract,
						},
						collateral,
						repayment,
					);
				}
			}
=======
			SwapLimit::ExactTarget(collateral_supply, target_stable_amount),
			false,
		)?;

		let refund_collateral_amount = amount
			.checked_sub(actual_supply_collateral)
			.expect("swap success means collateral >= actual_supply_collateral; qed");
		// refund remain collateral to CDP owner
		if !refund_collateral_amount.is_zero() {
			<T as Config>::CDPTreasury::withdraw_collateral(who, currency_id, refund_collateral_amount)?;
		}

		// Note: for StableAsset, the swap of cdp treasury is always on `ExactSupply`
		// regardless of this swap_limit params. There will be excess stablecoins that
		// need to be returned to the `who` from cdp treasury account.
		if actual_target_amount > target_stable_amount {
			<T as Config>::CDPTreasury::withdraw_surplus(
				who,
				actual_target_amount.saturating_sub(target_stable_amount),
			)?;
>>>>>>> abc987c8
		}

		Err(Error::<T>::LiquidationFailed.into())
	}
}

<<<<<<< HEAD
=======
pub struct LiquidateViaContracts<T>(PhantomData<T>);
impl<T: Config> LiquidateCollateral<T::AccountId> for LiquidateViaContracts<T> {
	fn liquidate(
		who: &T::AccountId,
		currency_id: CurrencyId,
		amount: Balance,
		target_stable_amount: Balance,
	) -> DispatchResult {
		let liquidation_contracts = Pallet::<T>::liquidation_contracts();
		let liquidation_contracts_len = liquidation_contracts.len();
		if liquidation_contracts_len.is_zero() {
			return Err(Error::<T>::LiquidationFailed.into());
		}

		let max_supply_limit = Ratio::one()
			.saturating_sub(T::MaxLiquidationContractSlippage::get())
			.reciprocal()
			.unwrap_or_else(Ratio::max_value)
			.saturating_mul_int(
				T::PriceSource::get_relative_price(T::GetStableCurrencyId::get(), currency_id)
					.expect("the oracle price should be available because liquidation are triggered by it.")
					.saturating_mul_int(target_stable_amount),
			);
		let collateral_supply = amount.min(max_supply_limit);

		let collateral = currency_id
			.erc20_address()
			.ok_or(Error::<T>::CollateralContractNotFound)?;
		let repay_dest = Pallet::<T>::evm_address();
		let repay_dest_account_id = Pallet::<T>::account_id();

		let stable_coin = T::GetStableCurrencyId::get();

		let contracts_by_priority = {
			let now: usize = frame_system::Pallet::<T>::current_block_number()
				.try_into()
				.map_err(|_| ArithmeticError::Overflow)?;
			// can't fail as ensured `liquidation_contracts_len` non-zero
			let start_at = now % liquidation_contracts_len;
			let mut all: Vec<EvmAddress> = liquidation_contracts.into();
			let mut right = all.split_off(start_at);
			right.append(&mut all);
			right
		};

		// try liquidation on each contract
		for contract in contracts_by_priority.into_iter() {
			let repay_dest_balance = CurrencyOf::<T>::free_balance(stable_coin, &repay_dest_account_id);
			if T::LiquidationEvmBridge::liquidate(
				InvokeContext {
					contract,
					sender: repay_dest,
					origin: contract,
				},
				collateral,
				repay_dest,
				collateral_supply,
				target_stable_amount,
			)
			.is_ok()
			{
				let repayment = CurrencyOf::<T>::free_balance(stable_coin, &repay_dest_account_id)
					.saturating_sub(repay_dest_balance);
				let contract_account_id = T::EvmAddressMapping::get_account_id(&contract);
				if repayment >= target_stable_amount {
					// sufficient repayment, transfer collateral to contract and notify
					if let Err(e) = <T as Config>::CDPTreasury::withdraw_collateral(
						&contract_account_id,
						currency_id,
						collateral_supply,
					) {
						log::error!(
							target: "cdp-engine",
							"LiquidateViaContracts: transfer collateral to contract failed. \
							Collateral: {:?}, amount: {:?} contract: {:?}, error: {:?}. \
							This is unexpected, need extra action.",
							currency_id, collateral_supply, contract, e,
						);
					} else {
						// notify liquidation success
						T::LiquidationEvmBridge::on_collateral_transfer(
							InvokeContext {
								contract,
								sender: Pallet::<T>::evm_address(),
								origin: contract,
							},
							collateral,
							target_stable_amount,
						);
					}
					// refund rest collateral to CDP owner
					let refund_collateral_amount = amount
						.checked_sub(collateral_supply)
						.expect("Ensured collateral supply <= amount; qed");
					if !refund_collateral_amount.is_zero() {
						if let Err(e) =
							<T as Config>::CDPTreasury::withdraw_collateral(who, currency_id, refund_collateral_amount)
						{
							log::error!(
								target: "cdp-engine",
								"LiquidateViaContracts: refund rest collateral to CDP owner failed. \
								Collateral: {:?}, amount: {:?} error: {:?}. \
								This is unexpected, need extra action.",
								currency_id, refund_collateral_amount, e,
							);
						}
					}
					return Ok(());
				} else if repayment > 0 {
					// insufficient repayment, refund
					CurrencyOf::<T>::transfer(stable_coin, &repay_dest_account_id, &contract_account_id, repayment)?;
					// notify liquidation failed
					T::LiquidationEvmBridge::on_repayment_refund(
						InvokeContext {
							contract,
							sender: Pallet::<T>::evm_address(),
							origin: contract,
						},
						collateral,
						repayment,
					);
				}
			}
		}

		Err(Error::<T>::LiquidationFailed.into())
	}
}

>>>>>>> abc987c8
pub struct LiquidateViaAuction<T>(PhantomData<T>);
impl<T: Config> LiquidateCollateral<T::AccountId> for LiquidateViaAuction<T> {
	fn liquidate(
		who: &T::AccountId,
		currency_id: CurrencyId,
		amount: Balance,
<<<<<<< HEAD
		target_base_amount: Balance,
		target_penalty_amount: Balance,
=======
		target_stable_amount: Balance,
>>>>>>> abc987c8
	) -> DispatchResult {
		<T as Config>::CDPTreasury::create_collateral_auctions(
			currency_id,
			amount,
<<<<<<< HEAD
			target_base_amount,
			target_penalty_amount,
=======
			target_stable_amount,
>>>>>>> abc987c8
			who.clone(),
			true,
		)
		.map(|_| ())
	}
}

impl<T: Config> RiskManager<T::AccountId, CurrencyId, Balance, Balance> for Pallet<T> {
	fn get_debit_value(currency_id: CurrencyId, debit_balance: Balance) -> Balance {
		Self::convert_to_debit_value(currency_id, debit_balance)
	}

	fn check_position_valid(
		currency_id: CurrencyId,
		collateral_balance: Balance,
		debit_balance: Balance,
		check_required_ratio: bool,
	) -> DispatchResult {
		if !debit_balance.is_zero() {
			let debit_value = Self::get_debit_value(currency_id, debit_balance);
			let feed_price = <T as Config>::PriceSource::get_relative_price(currency_id, T::GetStableCurrencyId::get())
				.ok_or(Error::<T>::InvalidFeedPrice)?;
			let collateral_ratio =
				Self::calculate_collateral_ratio(currency_id, collateral_balance, debit_balance, feed_price);

			// check the required collateral ratio
			if check_required_ratio {
				if let Some(required_collateral_ratio) = Self::required_collateral_ratio(currency_id)? {
					ensure!(
						collateral_ratio >= required_collateral_ratio,
						Error::<T>::BelowRequiredCollateralRatio
					);
				}
			}

			// check the liquidation ratio
			let liquidation_ratio = Self::get_liquidation_ratio(currency_id)?;
			ensure!(collateral_ratio >= liquidation_ratio, Error::<T>::BelowLiquidationRatio);

			// check the minimum_debit_value
			ensure!(
				debit_value >= T::MinimumDebitValue::get(),
				Error::<T>::RemainDebitValueTooSmall,
			);
		} else if !collateral_balance.is_zero() {
			// If there are any collateral remaining, then it must be above the minimum
			ensure!(
				collateral_balance >= T::MinimumCollateralAmount::get(&currency_id),
				Error::<T>::CollateralAmountBelowMinimum,
			);
		}

		Ok(())
	}

	fn check_debit_cap(currency_id: CurrencyId, total_debit_balance: Balance) -> DispatchResult {
		let hard_cap = Self::maximum_total_debit_value(currency_id)?;
		let total_debit_value = Self::get_debit_value(currency_id, total_debit_balance);

		ensure!(total_debit_value <= hard_cap, Error::<T>::ExceedDebitValueHardCap);

		Ok(())
	}
}

pub struct CollateralCurrencyIds<T>(PhantomData<T>);
// Returns a list of currently supported/configured collateral currency
impl<T: Config> Get<Vec<CurrencyId>> for CollateralCurrencyIds<T> {
	fn get() -> Vec<CurrencyId> {
		Pallet::<T>::get_collateral_currency_ids()
	}
}

/// Pick a new PRN, in the range [0, `max`) (exclusive).
fn pick_u32<R: RngCore>(rng: &mut R, max: u32) -> u32 {
	rng.next_u32() % max
}<|MERGE_RESOLUTION|>--- conflicted
+++ resolved
@@ -36,11 +36,7 @@
 };
 use orml_traits::{Change, GetByKey, MultiCurrency};
 use orml_utilities::OffchainErr;
-<<<<<<< HEAD
 use primitives::{evm::EvmAddress, Amount, Balance, CurrencyId, IncomeSource, Position};
-=======
-use primitives::{evm::EvmAddress, Amount, Balance, CurrencyId, Position};
->>>>>>> abc987c8
 use rand_chacha::{
 	rand_core::{RngCore, SeedableRng},
 	ChaChaRng,
@@ -63,13 +59,8 @@
 use sp_std::{marker::PhantomData, prelude::*};
 use support::{
 	AddressMapping, CDPTreasury, CDPTreasuryExtended, DEXManager, EmergencyShutdown, ExchangeRate, InvokeContext,
-<<<<<<< HEAD
 	LiquidateCollateral, LiquidationEvmBridge as LiquidationEvmBridgeT, OnFeeDeposit, OnLiquidationSuccess, Price,
 	PriceProvider, Rate, Ratio, RiskManager, Swap, SwapLimit,
-=======
-	LiquidateCollateral, LiquidationEvmBridge as LiquidationEvmBridgeT, Price, PriceProvider, Rate, Ratio, RiskManager,
-	Swap, SwapLimit,
->>>>>>> abc987c8
 };
 
 mod mock;
@@ -199,12 +190,9 @@
 		/// Swap
 		type Swap: Swap<Self::AccountId, Balance, CurrencyId>;
 
-<<<<<<< HEAD
 		/// Where the fees are go to.
 		type OnFeeDeposit: OnFeeDeposit<Self::AccountId, CurrencyId, Balance>;
 
-=======
->>>>>>> abc987c8
 		/// When settle collateral with smart contracts, he acceptable max slippage for the price
 		/// from oracle.
 		#[pallet::constant]
@@ -220,12 +208,9 @@
 
 		type EvmAddressMapping: AddressMapping<Self::AccountId>;
 
-<<<<<<< HEAD
 		// Handler for post-processing after a successful liquidation.
 		type OnLiquidationSuccess: OnLiquidationSuccess<Self::AccountId>;
 
-=======
->>>>>>> abc987c8
 		/// Weight information for the extrinsics in this module.
 		type WeightInfo: WeightInfo;
 	}
@@ -325,7 +310,6 @@
 		LiquidationContractRegistered { address: EvmAddress },
 		/// A new liquidation contract is deregistered.
 		LiquidationContractDeregistered { address: EvmAddress },
-<<<<<<< HEAD
 		// Liquidation has completed and fees paid out to the appropriate targets.
 		LiquidationCompleted {
 			collateral_type: CurrencyId,
@@ -336,8 +320,6 @@
 			actual_stable_penalty: Balance,
 			actual_stable_returned: Balance,
 		},
-=======
->>>>>>> abc987c8
 	}
 
 	/// Mapping from collateral type to its exchange rate of debit units and
@@ -1456,26 +1438,7 @@
 				debug_assert!(false);
 			}
 		}
-		LiquidateByPriority::<T>::liquidate(who, currency_id, amount, target_stable_amount)
-	}
-
-	pub fn get_collateral_currency_ids() -> Vec<CurrencyId> {
-		CollateralParams::<T>::iter_keys().collect()
-	}
-
-	fn account_id() -> T::AccountId {
-		<T as Config>::PalletId::get().into_account_truncating()
-	}
-
-	/// Pallet EVM address, derived from pallet id.
-	fn evm_address() -> EvmAddress {
-		T::EvmAddressMapping::get_or_create_evm_address(&Self::account_id())
-	}
-}
-
-type LiquidateByPriority<T> = (LiquidateViaDex<T>, LiquidateViaContracts<T>, LiquidateViaAuction<T>);
-
-<<<<<<< HEAD
+
 		Pallet::<T>::deposit_event(Event::LiquidationCompleted {
 			collateral_type: currency_id,
 			owner: who.clone(),
@@ -1490,23 +1453,16 @@
 
 type LiquidateByPriority<T> = (LiquidateViaDex<T>, LiquidateViaContracts<T>, LiquidateViaAuction<T>);
 
-=======
->>>>>>> abc987c8
 pub struct LiquidateViaDex<T>(PhantomData<T>);
 impl<T: Config> LiquidateCollateral<T::AccountId> for LiquidateViaDex<T> {
 	fn liquidate(
 		who: &T::AccountId,
 		currency_id: CurrencyId,
 		amount: Balance,
-<<<<<<< HEAD
 		target_base_amount: Balance,
 		target_penalty_amount: Balance,
 	) -> DispatchResult {
 		let target_total_amount = target_base_amount.saturating_add(target_penalty_amount);
-=======
-		target_stable_amount: Balance,
-	) -> DispatchResult {
->>>>>>> abc987c8
 		// calculate the supply limit by slippage limit for the price of oracle,
 		let max_supply_limit = Ratio::one()
 			.saturating_sub(T::MaxSwapSlippageCompareToOracle::get())
@@ -1515,17 +1471,12 @@
 			.saturating_mul_int(
 				T::PriceSource::get_relative_price(T::GetStableCurrencyId::get(), currency_id)
 					.expect("the oracle price should be available because liquidation are triggered by it.")
-<<<<<<< HEAD
 					.saturating_mul_int(target_total_amount),
-=======
-					.saturating_mul_int(target_stable_amount),
->>>>>>> abc987c8
 			);
 		let collateral_supply = amount.min(max_supply_limit);
 
 		let (actual_supply_collateral, actual_target_amount) = <T as Config>::CDPTreasury::swap_collateral_to_stable(
 			currency_id,
-<<<<<<< HEAD
 			SwapLimit::ExactTarget(collateral_supply, target_total_amount),
 			false,
 		)?;
@@ -1583,11 +1534,11 @@
 		let stable_coin = T::GetStableCurrencyId::get();
 
 		let contracts_by_priority = {
-			let now: u32 = frame_system::Pallet::<T>::current_block_number()
+			let now: usize = frame_system::Pallet::<T>::current_block_number()
 				.try_into()
 				.map_err(|_| ArithmeticError::Overflow)?;
 			// can't fail as ensured `liquidation_contracts_len` non-zero
-			let start_at = (now as usize) % liquidation_contracts_len;
+			let start_at = now % liquidation_contracts_len;
 			let mut all: Vec<EvmAddress> = liquidation_contracts.into();
 			let mut right = all.split_off(start_at);
 			right.append(&mut all);
@@ -1627,31 +1578,32 @@
 							This is unexpected, need extra action.",
 							currency_id, collateral_supply, contract, e,
 						);
+					} else {
+						// notify liquidation success
+						T::LiquidationEvmBridge::on_collateral_transfer(
+							InvokeContext {
+								contract,
+								sender: repay_dest,
+								origin: contract,
+							},
+							collateral,
+							target_total_amount,
+						);
+
+						// Transfer payment to the Treasury to payback confiscated debts
+						<T as Config>::CDPTreasury::deposit_surplus(&repay_dest_account_id, target_total_amount)?;
+
+						// Liquidation succeeded. Refund any excess collateral and return.
+						T::OnLiquidationSuccess::on_liquidate_success(
+							who,
+							currency_id,
+							amount,
+							collateral_supply,
+							target_base_amount,
+							target_penalty_amount,
+							repayment,
+						);
 					}
-					// notify liquidation success
-					T::LiquidationEvmBridge::on_collateral_transfer(
-						InvokeContext {
-							contract,
-							sender: repay_dest,
-							origin: contract,
-						},
-						collateral,
-						target_total_amount,
-					);
-
-					// Transfer payment to the Treasury to payback confiscated debts
-					<T as Config>::CDPTreasury::deposit_surplus(&repay_dest_account_id, target_total_amount)?;
-
-					// Liquidation succeeded. Refund any excess collateral and return.
-					T::OnLiquidationSuccess::on_liquidate_success(
-						who,
-						currency_id,
-						amount,
-						collateral_supply,
-						target_base_amount,
-						target_penalty_amount,
-						repayment,
-					);
 					return Ok(());
 				} else if repayment > 0 {
 					// Insufficient repayment, disregard the attempt and refund the payment.
@@ -1668,188 +1620,26 @@
 					);
 				}
 			}
-=======
-			SwapLimit::ExactTarget(collateral_supply, target_stable_amount),
-			false,
-		)?;
-
-		let refund_collateral_amount = amount
-			.checked_sub(actual_supply_collateral)
-			.expect("swap success means collateral >= actual_supply_collateral; qed");
-		// refund remain collateral to CDP owner
-		if !refund_collateral_amount.is_zero() {
-			<T as Config>::CDPTreasury::withdraw_collateral(who, currency_id, refund_collateral_amount)?;
-		}
-
-		// Note: for StableAsset, the swap of cdp treasury is always on `ExactSupply`
-		// regardless of this swap_limit params. There will be excess stablecoins that
-		// need to be returned to the `who` from cdp treasury account.
-		if actual_target_amount > target_stable_amount {
-			<T as Config>::CDPTreasury::withdraw_surplus(
-				who,
-				actual_target_amount.saturating_sub(target_stable_amount),
-			)?;
->>>>>>> abc987c8
 		}
 
 		Err(Error::<T>::LiquidationFailed.into())
 	}
 }
 
-<<<<<<< HEAD
-=======
-pub struct LiquidateViaContracts<T>(PhantomData<T>);
-impl<T: Config> LiquidateCollateral<T::AccountId> for LiquidateViaContracts<T> {
-	fn liquidate(
-		who: &T::AccountId,
-		currency_id: CurrencyId,
-		amount: Balance,
-		target_stable_amount: Balance,
-	) -> DispatchResult {
-		let liquidation_contracts = Pallet::<T>::liquidation_contracts();
-		let liquidation_contracts_len = liquidation_contracts.len();
-		if liquidation_contracts_len.is_zero() {
-			return Err(Error::<T>::LiquidationFailed.into());
-		}
-
-		let max_supply_limit = Ratio::one()
-			.saturating_sub(T::MaxLiquidationContractSlippage::get())
-			.reciprocal()
-			.unwrap_or_else(Ratio::max_value)
-			.saturating_mul_int(
-				T::PriceSource::get_relative_price(T::GetStableCurrencyId::get(), currency_id)
-					.expect("the oracle price should be available because liquidation are triggered by it.")
-					.saturating_mul_int(target_stable_amount),
-			);
-		let collateral_supply = amount.min(max_supply_limit);
-
-		let collateral = currency_id
-			.erc20_address()
-			.ok_or(Error::<T>::CollateralContractNotFound)?;
-		let repay_dest = Pallet::<T>::evm_address();
-		let repay_dest_account_id = Pallet::<T>::account_id();
-
-		let stable_coin = T::GetStableCurrencyId::get();
-
-		let contracts_by_priority = {
-			let now: usize = frame_system::Pallet::<T>::current_block_number()
-				.try_into()
-				.map_err(|_| ArithmeticError::Overflow)?;
-			// can't fail as ensured `liquidation_contracts_len` non-zero
-			let start_at = now % liquidation_contracts_len;
-			let mut all: Vec<EvmAddress> = liquidation_contracts.into();
-			let mut right = all.split_off(start_at);
-			right.append(&mut all);
-			right
-		};
-
-		// try liquidation on each contract
-		for contract in contracts_by_priority.into_iter() {
-			let repay_dest_balance = CurrencyOf::<T>::free_balance(stable_coin, &repay_dest_account_id);
-			if T::LiquidationEvmBridge::liquidate(
-				InvokeContext {
-					contract,
-					sender: repay_dest,
-					origin: contract,
-				},
-				collateral,
-				repay_dest,
-				collateral_supply,
-				target_stable_amount,
-			)
-			.is_ok()
-			{
-				let repayment = CurrencyOf::<T>::free_balance(stable_coin, &repay_dest_account_id)
-					.saturating_sub(repay_dest_balance);
-				let contract_account_id = T::EvmAddressMapping::get_account_id(&contract);
-				if repayment >= target_stable_amount {
-					// sufficient repayment, transfer collateral to contract and notify
-					if let Err(e) = <T as Config>::CDPTreasury::withdraw_collateral(
-						&contract_account_id,
-						currency_id,
-						collateral_supply,
-					) {
-						log::error!(
-							target: "cdp-engine",
-							"LiquidateViaContracts: transfer collateral to contract failed. \
-							Collateral: {:?}, amount: {:?} contract: {:?}, error: {:?}. \
-							This is unexpected, need extra action.",
-							currency_id, collateral_supply, contract, e,
-						);
-					} else {
-						// notify liquidation success
-						T::LiquidationEvmBridge::on_collateral_transfer(
-							InvokeContext {
-								contract,
-								sender: Pallet::<T>::evm_address(),
-								origin: contract,
-							},
-							collateral,
-							target_stable_amount,
-						);
-					}
-					// refund rest collateral to CDP owner
-					let refund_collateral_amount = amount
-						.checked_sub(collateral_supply)
-						.expect("Ensured collateral supply <= amount; qed");
-					if !refund_collateral_amount.is_zero() {
-						if let Err(e) =
-							<T as Config>::CDPTreasury::withdraw_collateral(who, currency_id, refund_collateral_amount)
-						{
-							log::error!(
-								target: "cdp-engine",
-								"LiquidateViaContracts: refund rest collateral to CDP owner failed. \
-								Collateral: {:?}, amount: {:?} error: {:?}. \
-								This is unexpected, need extra action.",
-								currency_id, refund_collateral_amount, e,
-							);
-						}
-					}
-					return Ok(());
-				} else if repayment > 0 {
-					// insufficient repayment, refund
-					CurrencyOf::<T>::transfer(stable_coin, &repay_dest_account_id, &contract_account_id, repayment)?;
-					// notify liquidation failed
-					T::LiquidationEvmBridge::on_repayment_refund(
-						InvokeContext {
-							contract,
-							sender: Pallet::<T>::evm_address(),
-							origin: contract,
-						},
-						collateral,
-						repayment,
-					);
-				}
-			}
-		}
-
-		Err(Error::<T>::LiquidationFailed.into())
-	}
-}
-
->>>>>>> abc987c8
 pub struct LiquidateViaAuction<T>(PhantomData<T>);
 impl<T: Config> LiquidateCollateral<T::AccountId> for LiquidateViaAuction<T> {
 	fn liquidate(
 		who: &T::AccountId,
 		currency_id: CurrencyId,
 		amount: Balance,
-<<<<<<< HEAD
 		target_base_amount: Balance,
 		target_penalty_amount: Balance,
-=======
-		target_stable_amount: Balance,
->>>>>>> abc987c8
 	) -> DispatchResult {
 		<T as Config>::CDPTreasury::create_collateral_auctions(
 			currency_id,
 			amount,
-<<<<<<< HEAD
 			target_base_amount,
 			target_penalty_amount,
-=======
-			target_stable_amount,
->>>>>>> abc987c8
 			who.clone(),
 			true,
 		)
