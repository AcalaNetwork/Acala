--- conflicted
+++ resolved
@@ -225,12 +225,8 @@
 	type Currency = Currencies;
 	type GetExchangeFee = GetExchangeFee;
 	type TradingPathLimit = TradingPathLimit;
-<<<<<<< HEAD
-	type ModuleId = DEXModuleId;
+	type PalletId = DEXPalletId;
 	type CurrencyIdMapping = ();
-=======
-	type PalletId = DEXPalletId;
->>>>>>> 91d312dd
 	type DEXIncentives = ();
 	type WeightInfo = ();
 	type ListingOrigin = EnsureSignedBy<One, AccountId>;
