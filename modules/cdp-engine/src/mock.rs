--- conflicted
+++ resolved
@@ -229,12 +229,8 @@
 	type AuctionManagerHandler = MockAuctionManager;
 	type UpdateOrigin = EnsureSignedBy<One, AccountId>;
 	type DEX = DEXModule;
-<<<<<<< HEAD
 	type Swap = SpecificJointsSwap<DEXModule, AlternativeSwapPathJointList>;
-	type MaxAuctionsCount = MaxAuctionsCount;
-=======
 	type MaxAuctionsCount = ConstU32<10_000>;
->>>>>>> 2fa44c17
 	type PalletId = CDPTreasuryPalletId;
 	type TreasuryAccount = TreasuryAccount;
 	type WeightInfo = ();
