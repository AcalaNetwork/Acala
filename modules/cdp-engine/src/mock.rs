// This file is part of Acala.

// Copyright (C) 2020-2021 Acala Foundation.
// SPDX-License-Identifier: GPL-3.0-or-later WITH Classpath-exception-2.0

// This program is free software: you can redistribute it and/or modify
// it under the terms of the GNU General Public License as published by
// the Free Software Foundation, either version 3 of the License, or
// (at your option) any later version.

// This program is distributed in the hope that it will be useful,
// but WITHOUT ANY WARRANTY; without even the implied warranty of
// MERCHANTABILITY or FITNESS FOR A PARTICULAR PURPOSE. See the
// GNU General Public License for more details.

// You should have received a copy of the GNU General Public License
// along with this program. If not, see <https://www.gnu.org/licenses/>.

//! Mocks for the cdp engine module.

#![cfg(test)]

use super::*;
use frame_support::{construct_runtime, ord_parameter_types, parameter_types, PalletId};
use frame_system::EnsureSignedBy;
use orml_traits::parameter_type_with_key;
use primitives::{Moment, TokenSymbol, TradingPair};
use sp_core::H256;
use sp_runtime::{
	testing::{Header, TestXt},
<<<<<<< HEAD
	traits::IdentityLookup,
=======
	traits::{AccountIdConversion, IdentityLookup},
	ModuleId,
>>>>>>> 03b1f705
};
use sp_std::cell::RefCell;
use support::{AuctionManager, EmergencyShutdown};

pub type AccountId = u128;
pub type BlockNumber = u64;
pub type AuctionId = u32;

pub const ALICE: AccountId = 1;
pub const BOB: AccountId = 2;
pub const CAROL: AccountId = 3;
pub const ACA: CurrencyId = CurrencyId::Token(TokenSymbol::ACA);
pub const AUSD: CurrencyId = CurrencyId::Token(TokenSymbol::AUSD);
pub const BTC: CurrencyId = CurrencyId::Token(TokenSymbol::XBTC);
pub const DOT: CurrencyId = CurrencyId::Token(TokenSymbol::DOT);
pub const LDOT: CurrencyId = CurrencyId::Token(TokenSymbol::LDOT);

mod cdp_engine {
	pub use super::super::*;
}

parameter_types! {
	pub const BlockHashCount: u64 = 250;
}

impl frame_system::Config for Runtime {
	type Origin = Origin;
	type Index = u64;
	type BlockNumber = BlockNumber;
	type Call = Call;
	type Hash = H256;
	type Hashing = ::sp_runtime::traits::BlakeTwo256;
	type AccountId = AccountId;
	type Lookup = IdentityLookup<Self::AccountId>;
	type Header = Header;
	type Event = Event;
	type BlockHashCount = BlockHashCount;
	type BlockWeights = ();
	type BlockLength = ();
	type Version = ();
	type PalletInfo = PalletInfo;
	type AccountData = pallet_balances::AccountData<Balance>;
	type OnNewAccount = ();
	type OnKilledAccount = ();
	type DbWeight = ();
	type BaseCallFilter = ();
	type SystemWeightInfo = ();
	type SS58Prefix = ();
	type OnSetCode = ();
}

parameter_type_with_key! {
	pub ExistentialDeposits: |_currency_id: CurrencyId| -> Balance {
		Default::default()
	};
}

impl orml_tokens::Config for Runtime {
	type Event = Event;
	type Balance = Balance;
	type Amount = Amount;
	type CurrencyId = CurrencyId;
	type WeightInfo = ();
	type ExistentialDeposits = ExistentialDeposits;
	type OnDust = ();
}

parameter_types! {
	pub const ExistentialDeposit: Balance = 1;
}

impl pallet_balances::Config for Runtime {
	type Balance = Balance;
	type DustRemoval = ();
	type Event = Event;
	type ExistentialDeposit = ExistentialDeposit;
	type AccountStore = frame_system::Pallet<Runtime>;
	type MaxLocks = ();
	type WeightInfo = ();
}
pub type AdaptedBasicCurrency = orml_currencies::BasicCurrencyAdapter<Runtime, PalletBalances, Amount, BlockNumber>;

parameter_types! {
	pub const GetNativeCurrencyId: CurrencyId = ACA;
}

impl orml_currencies::Config for Runtime {
	type Event = Event;
	type MultiCurrency = Tokens;
	type NativeCurrency = AdaptedBasicCurrency;
	type GetNativeCurrencyId = GetNativeCurrencyId;
	type WeightInfo = ();
}

parameter_types! {
	pub const LoansPalletId: PalletId = PalletId(*b"aca/loan");
}

impl loans::Config for Runtime {
	type Event = Event;
	type Convert = DebitExchangeRateConvertor<Runtime>;
	type Currency = Currencies;
	type RiskManager = CDPEngineModule;
	type CDPTreasury = CDPTreasuryModule;
	type PalletId = LoansPalletId;
	type OnUpdateLoan = ();
}

thread_local! {
	static RELATIVE_PRICE: RefCell<Option<Price>> = RefCell::new(Some(Price::one()));
}

pub struct MockPriceSource;
impl MockPriceSource {
	pub fn set_relative_price(price: Option<Price>) {
		RELATIVE_PRICE.with(|v| *v.borrow_mut() = price);
	}
}
impl PriceProvider<CurrencyId> for MockPriceSource {
	fn get_relative_price(base: CurrencyId, quote: CurrencyId) -> Option<Price> {
		match (base, quote) {
			(AUSD, BTC) => RELATIVE_PRICE.with(|v| *v.borrow_mut()),
			(BTC, AUSD) => RELATIVE_PRICE.with(|v| *v.borrow_mut()),
			_ => None,
		}
	}

	fn get_price(_currency_id: CurrencyId) -> Option<Price> {
		Some(Price::one())
	}

	fn lock_price(_currency_id: CurrencyId) {}

	fn unlock_price(_currency_id: CurrencyId) {}
}

pub struct MockAuctionManager;
impl AuctionManager<AccountId> for MockAuctionManager {
	type Balance = Balance;
	type CurrencyId = CurrencyId;
	type AuctionId = AuctionId;

	fn new_collateral_auction(
		_refund_recipient: &AccountId,
		_currency_id: Self::CurrencyId,
		_amount: Self::Balance,
		_target: Self::Balance,
	) -> DispatchResult {
		Ok(())
	}

	fn cancel_auction(_id: Self::AuctionId) -> DispatchResult {
		Ok(())
	}

	fn get_total_target_in_auction() -> Self::Balance {
		Default::default()
	}

	fn get_total_collateral_in_auction(_id: Self::CurrencyId) -> Self::Balance {
		Default::default()
	}
}

parameter_types! {
	pub const GetStableCurrencyId: CurrencyId = AUSD;
	pub const MaxAuctionsCount: u32 = 10_000;
<<<<<<< HEAD
	pub const CDPTreasuryPalletId: PalletId = PalletId(*b"aca/cdpt");
=======
	pub const CDPTreasuryModuleId: ModuleId = ModuleId(*b"aca/cdpt");
	pub TreasuryAccount: AccountId = ModuleId(*b"aca/hztr").into_account();
>>>>>>> 03b1f705
}

impl cdp_treasury::Config for Runtime {
	type Event = Event;
	type Currency = Currencies;
	type GetStableCurrencyId = GetStableCurrencyId;
	type AuctionManagerHandler = MockAuctionManager;
	type UpdateOrigin = EnsureSignedBy<One, AccountId>;
	type DEX = DEXModule;
	type MaxAuctionsCount = MaxAuctionsCount;
<<<<<<< HEAD
	type PalletId = CDPTreasuryPalletId;
=======
	type ModuleId = CDPTreasuryModuleId;
	type TreasuryAccount = TreasuryAccount;
>>>>>>> 03b1f705
	type WeightInfo = ();
}

parameter_types! {
	pub const DEXPalletId: PalletId = PalletId(*b"aca/dexm");
	pub const GetExchangeFee: (u32, u32) = (0, 100);
	pub const TradingPathLimit: u32 = 3;
	pub EnabledTradingPairs : Vec<TradingPair> = vec![TradingPair::new(AUSD, BTC), TradingPair::new(AUSD, DOT)];
}

impl module_dex::Config for Runtime {
	type Event = Event;
	type Currency = Currencies;
	type GetExchangeFee = GetExchangeFee;
	type TradingPathLimit = TradingPathLimit;
	type PalletId = DEXPalletId;
	type DEXIncentives = ();
	type WeightInfo = ();
	type ListingOrigin = EnsureSignedBy<One, AccountId>;
}

parameter_types! {
	pub const MinimumPeriod: Moment = 1000;
}
impl pallet_timestamp::Config for Runtime {
	type Moment = Moment;
	type OnTimestampSet = ();
	type MinimumPeriod = MinimumPeriod;
	type WeightInfo = ();
}

thread_local! {
	static IS_SHUTDOWN: RefCell<bool> = RefCell::new(false);
}

pub fn mock_shutdown() {
	IS_SHUTDOWN.with(|v| *v.borrow_mut() = true)
}

pub struct MockEmergencyShutdown;
impl EmergencyShutdown for MockEmergencyShutdown {
	fn is_shutdown() -> bool {
		IS_SHUTDOWN.with(|v| *v.borrow_mut())
	}
}

ord_parameter_types! {
	pub const One: AccountId = 1;
}

parameter_types! {
	pub DefaultLiquidationRatio: Ratio = Ratio::saturating_from_rational(3, 2);
	pub DefaultDebitExchangeRate: ExchangeRate = ExchangeRate::one();
	pub DefaultLiquidationPenalty: Rate = Rate::saturating_from_rational(10, 100);
	pub const MinimumDebitValue: Balance = 2;
	pub MaxSlippageSwapWithDEX: Ratio = Ratio::saturating_from_rational(50, 100);
	pub const UnsignedPriority: u64 = 1 << 20;
	pub CollateralCurrencyIds: Vec<CurrencyId> = vec![BTC, DOT];
}

impl Config for Runtime {
	type Event = Event;
	type PriceSource = MockPriceSource;
	type CollateralCurrencyIds = CollateralCurrencyIds;
	type DefaultLiquidationRatio = DefaultLiquidationRatio;
	type DefaultDebitExchangeRate = DefaultDebitExchangeRate;
	type DefaultLiquidationPenalty = DefaultLiquidationPenalty;
	type MinimumDebitValue = MinimumDebitValue;
	type GetStableCurrencyId = GetStableCurrencyId;
	type CDPTreasury = CDPTreasuryModule;
	type UpdateOrigin = EnsureSignedBy<One, AccountId>;
	type MaxSlippageSwapWithDEX = MaxSlippageSwapWithDEX;
	type DEX = DEXModule;
	type UnsignedPriority = UnsignedPriority;
	type EmergencyShutdown = MockEmergencyShutdown;
	type UnixTime = Timestamp;
	type WeightInfo = ();
}

type UncheckedExtrinsic = frame_system::mocking::MockUncheckedExtrinsic<Runtime>;
type Block = frame_system::mocking::MockBlock<Runtime>;

construct_runtime!(
	pub enum Runtime where
		Block = Block,
		NodeBlock = Block,
		UncheckedExtrinsic = UncheckedExtrinsic,
	{
		System: frame_system::{Pallet, Call, Storage, Config, Event<T>},
		CDPEngineModule: cdp_engine::{Pallet, Storage, Call, Event<T>, Config, ValidateUnsigned},
		CDPTreasuryModule: cdp_treasury::{Pallet, Storage, Call, Config, Event<T>},
		Currencies: orml_currencies::{Pallet, Call, Event<T>},
		Tokens: orml_tokens::{Pallet, Storage, Event<T>, Config<T>},
		LoansModule: loans::{Pallet, Storage, Call, Event<T>},
		PalletBalances: pallet_balances::{Pallet, Call, Storage, Event<T>},
		DEXModule: module_dex::{Pallet, Storage, Call, Event<T>, Config<T>},
		Timestamp: pallet_timestamp::{Pallet, Call, Storage, Inherent},
	}
);

/// An extrinsic type used for tests.
pub type Extrinsic = TestXt<Call, ()>;

impl<LocalCall> SendTransactionTypes<LocalCall> for Runtime
where
	Call: From<LocalCall>,
{
	type OverarchingCall = Call;
	type Extrinsic = Extrinsic;
}

pub struct ExtBuilder {
	endowed_accounts: Vec<(AccountId, CurrencyId, Balance)>,
}

impl Default for ExtBuilder {
	fn default() -> Self {
		Self {
			endowed_accounts: vec![
				(ALICE, BTC, 1000),
				(BOB, BTC, 1000),
				(CAROL, BTC, 100),
				(ALICE, DOT, 1000),
				(BOB, DOT, 1000),
				(CAROL, AUSD, 1000),
			],
		}
	}
}

impl ExtBuilder {
	pub fn build(self) -> sp_io::TestExternalities {
		let mut t = frame_system::GenesisConfig::default()
			.build_storage::<Runtime>()
			.unwrap();

		orml_tokens::GenesisConfig::<Runtime> {
			endowed_accounts: self.endowed_accounts,
		}
		.assimilate_storage(&mut t)
		.unwrap();

		module_dex::GenesisConfig::<Runtime> {
			initial_listing_trading_pairs: vec![],
			initial_enabled_trading_pairs: EnabledTradingPairs::get(),
			initial_added_liquidity_pools: vec![],
		}
		.assimilate_storage(&mut t)
		.unwrap();

		t.into()
	}
}<|MERGE_RESOLUTION|>--- conflicted
+++ resolved
@@ -28,12 +28,7 @@
 use sp_core::H256;
 use sp_runtime::{
 	testing::{Header, TestXt},
-<<<<<<< HEAD
-	traits::IdentityLookup,
-=======
 	traits::{AccountIdConversion, IdentityLookup},
-	ModuleId,
->>>>>>> 03b1f705
 };
 use sp_std::cell::RefCell;
 use support::{AuctionManager, EmergencyShutdown};
@@ -201,12 +196,8 @@
 parameter_types! {
 	pub const GetStableCurrencyId: CurrencyId = AUSD;
 	pub const MaxAuctionsCount: u32 = 10_000;
-<<<<<<< HEAD
 	pub const CDPTreasuryPalletId: PalletId = PalletId(*b"aca/cdpt");
-=======
-	pub const CDPTreasuryModuleId: ModuleId = ModuleId(*b"aca/cdpt");
-	pub TreasuryAccount: AccountId = ModuleId(*b"aca/hztr").into_account();
->>>>>>> 03b1f705
+	pub TreasuryAccount: AccountId = PalletId(*b"aca/hztr").into_account();
 }
 
 impl cdp_treasury::Config for Runtime {
@@ -217,12 +208,8 @@
 	type UpdateOrigin = EnsureSignedBy<One, AccountId>;
 	type DEX = DEXModule;
 	type MaxAuctionsCount = MaxAuctionsCount;
-<<<<<<< HEAD
 	type PalletId = CDPTreasuryPalletId;
-=======
-	type ModuleId = CDPTreasuryModuleId;
 	type TreasuryAccount = TreasuryAccount;
->>>>>>> 03b1f705
 	type WeightInfo = ();
 }
 
