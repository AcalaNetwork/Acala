#![cfg_attr(not(feature = "std"), no_std)]

use frame_support::{decl_error, decl_event, decl_module, decl_storage, ensure, traits::Get};
use orml_traits::{arithmetic::Signed, MultiCurrency, MultiCurrencyExtended};
use rstd::{convert::TryInto, marker, prelude::*};
use sp_runtime::{
	traits::{CheckedAdd, CheckedSub, Convert, EnsureOrigin, Saturating, UniqueSaturatedInto, Zero},
	DispatchResult,
};
use support::{
	CDPTreasury, CDPTreasuryExtended, DexManager, EmergencyShutdown, ExchangeRate, Price, PriceProvider, Rate, Ratio,
	RiskManager,
};
use system::ensure_root;

mod debit_exchange_rate_convertor;
pub use debit_exchange_rate_convertor::DebitExchangeRateConvertor;

mod mock;
mod tests;

type CurrencyIdOf<T> = <<T as vaults::Trait>::Currency as MultiCurrency<<T as system::Trait>::AccountId>>::CurrencyId;
type BalanceOf<T> = <<T as vaults::Trait>::Currency as MultiCurrency<<T as system::Trait>::AccountId>>::Balance;
type AmountOf<T> = <<T as vaults::Trait>::Currency as MultiCurrencyExtended<<T as system::Trait>::AccountId>>::Amount;

pub trait Trait: system::Trait + vaults::Trait {
	type Event: From<Event<Self>> + Into<<Self as system::Trait>::Event>;
	type PriceSource: PriceProvider<CurrencyIdOf<Self>, Price>;
	type CollateralCurrencyIds: Get<Vec<CurrencyIdOf<Self>>>;
	type GlobalStabilityFee: Get<Rate>;
	type DefaultLiquidationRatio: Get<Ratio>;
	type DefaulDebitExchangeRate: Get<ExchangeRate>;
	type MinimumDebitValue: Get<BalanceOf<Self>>;
	type GetStableCurrencyId: Get<CurrencyIdOf<Self>>;
	type Treasury: CDPTreasuryExtended<Self::AccountId, Balance = BalanceOf<Self>, CurrencyId = CurrencyIdOf<Self>>;
	type UpdateOrigin: EnsureOrigin<Self::Origin>;
	type MaxSlippageSwapWithDex: Get<Ratio>;
	type Currency: MultiCurrency<Self::AccountId, CurrencyId = CurrencyIdOf<Self>, Balance = BalanceOf<Self>>;
	type Dex: DexManager<Self::AccountId, CurrencyIdOf<Self>, BalanceOf<Self>>;
}

decl_event!(
	pub enum Event<T>
	where
		<T as system::Trait>::AccountId,
		CurrencyId = CurrencyIdOf<T>,
		Balance = BalanceOf<T>,
	{
		LiquidateUnsafeCdp(CurrencyId, AccountId, Balance, Balance),
		SettleCdpInDebit(CurrencyId, AccountId),
	}
);

decl_error! {
	/// Error for cdp engine module.
	pub enum Error for Module<T: Trait> {
		ExceedDebitValueHardCap,
		UpdatePositionFailed,
		DebitAmountConvertFailed,
		AmountConvertFailed,
		BelowRequiredCollateralRatio,
		BelowLiquidationRatio,
		CollateralRatioStillSafe,
		NotValidCurrencyId,
		RemainDebitValueTooSmall,
		GrabCollateralAndDebitFailed,
		BalanceOverflow,
		InvalidFeedPrice,
		AlreadyNoDebit,
	}
}

decl_storage! {
	trait Store for Module<T: Trait> as CdpEngine {
		pub StabilityFee get(fn stability_fee): map hasher(blake2_256) CurrencyIdOf<T> => Option<Rate>;
		pub LiquidationRatio get(fn liquidation_ratio): map hasher(blake2_256) CurrencyIdOf<T> => Option<Ratio>;
		pub LiquidationPenalty get(fn liquidation_penalty): map hasher(blake2_256) CurrencyIdOf<T> => Option<Rate>;
		pub RequiredCollateralRatio get(fn required_collateral_ratio): map hasher(blake2_256) CurrencyIdOf<T> => Option<Ratio>;
		pub MaximumTotalDebitValue get(fn maximum_total_debit_value): map hasher(blake2_256) CurrencyIdOf<T> => BalanceOf<T>;
		pub DebitExchangeRate get(fn debit_exchange_rate): map hasher(blake2_256) CurrencyIdOf<T> => Option<ExchangeRate>;
		pub IsShutdown get(fn is_shutdown): bool;
	}
}

decl_module! {
	pub struct Module<T: Trait> for enum Call where origin: T::Origin {
		fn deposit_event() = default;

<<<<<<< HEAD
		pub fn set_maximum_collateral_auction_size(origin, currency_id: CurrencyIdOf<T>, size: BalanceOf<T>) {
			T::UpdateOrigin::try_origin(origin)
				.map(|_| ())
				.or_else(ensure_root)?;
			<MaximumCollateralAuctionSize<T>>::insert(currency_id, size);
		}
=======
		const CollateralCurrencyIds: Vec<CurrencyIdOf<T>> = T::CollateralCurrencyIds::get();
		const GlobalStabilityFee: Rate = T::GlobalStabilityFee::get();
		const DefaultLiquidationRatio: Ratio = T::DefaultLiquidationRatio::get();
		const DefaulDebitExchangeRate: ExchangeRate = T::DefaulDebitExchangeRate::get();
		const MinimumDebitValue: BalanceOf<T> = T::MinimumDebitValue::get();
		const GetStableCurrencyId: CurrencyIdOf<T> = T::GetStableCurrencyId::get();
		const MaxSlippageSwapWithDex: Ratio = T::MaxSlippageSwapWithDex::get();
>>>>>>> 47c82beb

		pub fn set_collateral_params(
			origin,
			currency_id: CurrencyIdOf<T>,
			stability_fee: Option<Option<Rate>>,
			liquidation_ratio: Option<Option<Ratio>>,
			liquidation_penalty: Option<Option<Rate>>,
			required_collateral_ratio: Option<Option<Ratio>>,
			maximum_total_debit_value: Option<BalanceOf<T>>,
		) {
			T::UpdateOrigin::try_origin(origin)
				.map(|_| ())
				.or_else(ensure_root)?;
			if let Some(update) = stability_fee {
				if let Some(val) = update {
					<StabilityFee<T>>::insert(currency_id, val);
				} else {
					<StabilityFee<T>>::remove(currency_id);
				}
			}
			if let Some(update) = liquidation_ratio {
				if let Some(val) = update {
					<LiquidationRatio<T>>::insert(currency_id, val);
				} else {
					<LiquidationRatio<T>>::remove(currency_id);
				}
			}
			if let Some(update) = liquidation_penalty {
				if let Some(val) = update {
					<LiquidationPenalty<T>>::insert(currency_id, val);
				} else {
					<LiquidationPenalty<T>>::remove(currency_id);
				}
			}
			if let Some(update) = required_collateral_ratio {
				if let Some(val) = update {
					<RequiredCollateralRatio<T>>::insert(currency_id, val);
				} else {
					<RequiredCollateralRatio<T>>::remove(currency_id);
				}
			}
			if let Some(val) = maximum_total_debit_value {
				<MaximumTotalDebitValue<T>>::insert(currency_id, val);
			}
		}

		fn on_finalize(_now: T::BlockNumber) {
			// collect stability fee for all types of collateral
			if !Self::is_shutdown() {
				let global_stability_fee = T::GlobalStabilityFee::get();

				for currency_id in T::CollateralCurrencyIds::get() {
					let debit_exchange_rate = Self::debit_exchange_rate(currency_id).unwrap_or_else(T::DefaulDebitExchangeRate::get);
					let stability_fee_rate = Self::stability_fee(currency_id)
						.unwrap_or_default()
						.saturating_add(global_stability_fee);
					let total_debits = <vaults::Module<T>>::total_debits(currency_id);
					if !stability_fee_rate.is_zero() && !total_debits.is_zero() {
						let debit_exchange_rate_increment = debit_exchange_rate.saturating_mul(stability_fee_rate);

						// update exchange rate
						let new_debit_exchange_rate = debit_exchange_rate.saturating_add(debit_exchange_rate_increment);
						<DebitExchangeRate<T>>::insert(currency_id, new_debit_exchange_rate);

						// issue stablecoin to surplus pool
						let total_debit_value = DebitExchangeRateConvertor::<T>::convert((currency_id, total_debits));
						let issued_stable_coin_balance = debit_exchange_rate_increment.saturating_mul_int(&total_debit_value);
						<T as Trait>::Treasury::on_system_surplus(issued_stable_coin_balance);
					}
				}
			}
		}
	}
}

impl<T: Trait> Module<T> {
	pub fn emergency_shutdown() {
		<IsShutdown>::put(true);
	}

	pub fn calculate_collateral_ratio(
		currency_id: CurrencyIdOf<T>,
		collateral_balance: BalanceOf<T>,
		debit_balance: T::DebitBalance,
		price: Price,
	) -> Ratio {
		let locked_collateral_value = price.saturating_mul_int(&collateral_balance);
		let debit_value = DebitExchangeRateConvertor::<T>::convert((currency_id, debit_balance));

		Ratio::from_rational(locked_collateral_value, debit_value)
	}

	pub fn exceed_debit_value_cap(currency_id: CurrencyIdOf<T>, debit_balance: T::DebitBalance) -> bool {
		let hard_cap = Self::maximum_total_debit_value(currency_id);
		let issue = DebitExchangeRateConvertor::<T>::convert((currency_id, debit_balance));
		issue > hard_cap
	}

	pub fn update_position(
		who: &T::AccountId,
		currency_id: CurrencyIdOf<T>,
		collateral_adjustment: AmountOf<T>,
		debit_adjustment: T::DebitAmount,
	) -> DispatchResult {
		ensure!(
			T::CollateralCurrencyIds::get().contains(&currency_id),
			Error::<T>::NotValidCurrencyId,
		);
		<vaults::Module<T>>::update_position(who, currency_id, collateral_adjustment, debit_adjustment)
			.map_err(|_| Error::<T>::UpdatePositionFailed)?;

		Ok(())
	}

	// settle cdp has debit when emergency shutdown
	pub fn settle_cdp_has_debit(who: T::AccountId, currency_id: CurrencyIdOf<T>) -> DispatchResult {
		let debit_balance = <vaults::Module<T>>::debits(&who, currency_id);
		ensure!(!debit_balance.is_zero(), Error::<T>::AlreadyNoDebit);

		// confiscate collateral in cdp to cdp treasury
		// and decrease cdp's debit to zero
		let collateral_balance = <vaults::Module<T>>::collaterals(&who, currency_id);
		let settle_price: Price = T::PriceSource::get_price(currency_id, T::GetStableCurrencyId::get())
			.ok_or(Error::<T>::InvalidFeedPrice)?;
		let debt_in_stable_currency = DebitExchangeRateConvertor::<T>::convert((currency_id, debit_balance));
		let confiscate_collateral_amount = rstd::cmp::min(
			settle_price.saturating_mul_int(&debt_in_stable_currency),
			collateral_balance,
		);
		let grab_collateral_amount = TryInto::<AmountOf<T>>::try_into(confiscate_collateral_amount)
			.map_err(|_| Error::<T>::AmountConvertFailed)?;
		let grab_debit_amount =
			TryInto::<T::DebitAmount>::try_into(debit_balance).map_err(|_| Error::<T>::AmountConvertFailed)?;
		<vaults::Module<T>>::update_collaterals_and_debits(
			who.clone(),
			currency_id,
			-grab_collateral_amount,
			-grab_debit_amount,
		)
		.map_err(|_| Error::<T>::GrabCollateralAndDebitFailed)?;
		<T as Trait>::Treasury::deposit_system_collateral(currency_id, confiscate_collateral_amount);
		<T as Trait>::Treasury::on_system_debit(debt_in_stable_currency);

		Self::deposit_event(RawEvent::SettleCdpInDebit(currency_id, who));
		Ok(())
	}

	// liquidate unsafe cdp
	pub fn liquidate_unsafe_cdp(who: T::AccountId, currency_id: CurrencyIdOf<T>) -> DispatchResult {
		let debit_balance = <vaults::Module<T>>::debits(&who, currency_id);
		let collateral_balance = <vaults::Module<T>>::collaterals(&who, currency_id);
		let stable_currency_id = T::GetStableCurrencyId::get();

		// first: ensure the cdp is unsafe
		let feed_price =
			T::PriceSource::get_price(stable_currency_id, currency_id).ok_or(Error::<T>::InvalidFeedPrice)?;
		let collateral_ratio =
			Self::calculate_collateral_ratio(currency_id, collateral_balance, debit_balance, feed_price);
		let liquidation_ratio = Self::liquidation_ratio(currency_id).unwrap_or_else(T::DefaultLiquidationRatio::get);
		ensure!(
			collateral_ratio < liquidation_ratio,
			Error::<T>::CollateralRatioStillSafe
		);

		// second: grab collaterals and debits from unsafe cdp
		let grab_amount =
			TryInto::<AmountOf<T>>::try_into(collateral_balance).map_err(|_| Error::<T>::AmountConvertFailed)?;
		let grab_debit_amount =
			TryInto::<T::DebitAmount>::try_into(debit_balance).map_err(|_| Error::<T>::AmountConvertFailed)?;
		<vaults::Module<T>>::update_collaterals_and_debits(who.clone(), currency_id, -grab_amount, -grab_debit_amount)
			.map_err(|_| Error::<T>::GrabCollateralAndDebitFailed)?;

		// third: calculate bad_debt and target
		let bad_debt = DebitExchangeRateConvertor::<T>::convert((currency_id, debit_balance));
		let mut target = bad_debt;
		if let Some(penalty_ratio) = Self::liquidation_penalty(currency_id) {
			target = target.saturating_add(penalty_ratio.saturating_mul_int(&target));
		}

		// add system debit to cdp treasury
		<T as Trait>::Treasury::on_system_debit(bad_debt);

		// if collateral_balance can swap enough native token in DEX and exchange slippage is blow the limit,
		// directly exchange with DEX, otherwise create collateral auctions.
		let supply_amount = T::Dex::get_supply_amount(currency_id, stable_currency_id, target);
		let slippage = T::Dex::get_exchange_slippage(currency_id, stable_currency_id, supply_amount);
		let slippage_limit = T::MaxSlippageSwapWithDex::get();

		// forth: handle bad debt and collateral
		if !supply_amount.is_zero() 				// supply_amount must not be zero
		&& collateral_balance >= supply_amount		// can afford supply_amount
		&& slippage_limit > Ratio::from_natural(0)	// slippage_limit must be greater than zero
		&& slippage.map_or(false, |s| s <= slippage_limit)
		{
			// directly exchange with DEX
			// deposit supply_amount collateral to cdp treasury
			<T as Trait>::Treasury::deposit_system_collateral(currency_id, supply_amount);

			// exchange with Dex by cdp treasury
			<T as Trait>::Treasury::swap_collateral_to_stable(currency_id, supply_amount, target);

			// refund remain collateral to who
			let refund_collateral_amount = collateral_balance - supply_amount;
			if !refund_collateral_amount.is_zero() {
				<T as Trait>::Currency::deposit(currency_id, &who, refund_collateral_amount).expect("never failed");
			}
		} else {
			// deposit collateral_balance collateral to cdp treasury
			<T as Trait>::Treasury::deposit_system_collateral(currency_id, collateral_balance);

			// create collateral auctions by cdp treasury
			<T as Trait>::Treasury::create_collateral_auctions(currency_id, collateral_balance, target, who.clone());
		}

		Self::deposit_event(RawEvent::LiquidateUnsafeCdp(
			currency_id,
			who,
			collateral_balance,
			bad_debt,
		));

		Ok(())
	}
}

impl<T: Trait> RiskManager<T::AccountId, CurrencyIdOf<T>, AmountOf<T>, T::DebitAmount> for Module<T> {
	fn check_position_adjustment(
		account_id: &T::AccountId,
		currency_id: CurrencyIdOf<T>,
		collateral_amount: AmountOf<T>,
		debit_amount: T::DebitAmount,
	) -> DispatchResult {
		let mut debit_balance = <vaults::Module<T>>::debits(account_id, currency_id);
		let mut collateral_balance = <vaults::Module<T>>::collaterals(account_id, currency_id);

		// calculate new debit balance and collateral balance after position adjustment
		let collateral_balance_adjustment =
			TryInto::<BalanceOf<T>>::try_into(collateral_amount.abs()).map_err(|_| Error::<T>::AmountConvertFailed)?;
		if collateral_amount.is_positive() {
			collateral_balance = collateral_balance
				.checked_add(&collateral_balance_adjustment)
				.ok_or(Error::<T>::BalanceOverflow)?;
		} else {
			collateral_balance = collateral_balance
				.checked_sub(&collateral_balance_adjustment)
				.ok_or(Error::<T>::BalanceOverflow)?;
		}

		let debit_balance_adjustment = TryInto::<T::DebitBalance>::try_into(debit_amount.abs())
			.map_err(|_| Error::<T>::DebitAmountConvertFailed)?;
		if debit_amount.is_positive() {
			debit_balance = debit_balance
				.checked_add(&debit_balance_adjustment)
				.ok_or(Error::<T>::BalanceOverflow)?;
		} else {
			debit_balance = debit_balance
				.checked_sub(&debit_balance_adjustment)
				.ok_or(Error::<T>::BalanceOverflow)?;
		}

		let debit_value = DebitExchangeRateConvertor::<T>::convert((currency_id, debit_balance));

		if !debit_value.is_zero() {
			// check the required collateral ratio
			let feed_price = <T as Trait>::PriceSource::get_price(T::GetStableCurrencyId::get(), currency_id)
				.ok_or(Error::<T>::InvalidFeedPrice)?;
			let collateral_ratio =
				Self::calculate_collateral_ratio(currency_id, collateral_balance, debit_balance, feed_price);
			if let Some(required_collateral_ratio) = Self::required_collateral_ratio(currency_id) {
				ensure!(
					collateral_ratio >= required_collateral_ratio,
					Error::<T>::BelowRequiredCollateralRatio
				);
			}

			// check the liquidation ratio
			let liquidation_ratio = if let Some(ratio) = Self::liquidation_ratio(currency_id) {
				ratio
			} else {
				T::DefaultLiquidationRatio::get()
			};
			ensure!(collateral_ratio >= liquidation_ratio, Error::<T>::BelowLiquidationRatio);

			// check the minimum_debit_value
			ensure!(
				debit_value >= T::MinimumDebitValue::get(),
				Error::<T>::RemainDebitValueTooSmall,
			);
		}

		Ok(())
	}

	fn check_debit_cap(currency_id: CurrencyIdOf<T>, debit_amount: T::DebitAmount) -> DispatchResult {
		let mut total_debit_balance = <vaults::Module<T>>::total_debits(currency_id);
		let debit_balance_adjustment = TryInto::<T::DebitBalance>::try_into(debit_amount.abs())
			.map_err(|_| Error::<T>::DebitAmountConvertFailed)?;
		if debit_amount.is_positive() {
			total_debit_balance = total_debit_balance
				.checked_add(&debit_balance_adjustment)
				.ok_or(Error::<T>::BalanceOverflow)?;
		} else {
			total_debit_balance = total_debit_balance
				.checked_sub(&debit_balance_adjustment)
				.ok_or(Error::<T>::BalanceOverflow)?;
		}
		ensure!(
			!Self::exceed_debit_value_cap(currency_id, total_debit_balance),
			Error::<T>::ExceedDebitValueHardCap
		);

		Ok(())
	}
}

impl<T: Trait> EmergencyShutdown for Module<T> {
	fn on_emergency_shutdown() {
		Self::emergency_shutdown();
	}
}<|MERGE_RESOLUTION|>--- conflicted
+++ resolved
@@ -86,14 +86,6 @@
 	pub struct Module<T: Trait> for enum Call where origin: T::Origin {
 		fn deposit_event() = default;
 
-<<<<<<< HEAD
-		pub fn set_maximum_collateral_auction_size(origin, currency_id: CurrencyIdOf<T>, size: BalanceOf<T>) {
-			T::UpdateOrigin::try_origin(origin)
-				.map(|_| ())
-				.or_else(ensure_root)?;
-			<MaximumCollateralAuctionSize<T>>::insert(currency_id, size);
-		}
-=======
 		const CollateralCurrencyIds: Vec<CurrencyIdOf<T>> = T::CollateralCurrencyIds::get();
 		const GlobalStabilityFee: Rate = T::GlobalStabilityFee::get();
 		const DefaultLiquidationRatio: Ratio = T::DefaultLiquidationRatio::get();
@@ -101,7 +93,6 @@
 		const MinimumDebitValue: BalanceOf<T> = T::MinimumDebitValue::get();
 		const GetStableCurrencyId: CurrencyIdOf<T> = T::GetStableCurrencyId::get();
 		const MaxSlippageSwapWithDex: Ratio = T::MaxSlippageSwapWithDex::get();
->>>>>>> 47c82beb
 
 		pub fn set_collateral_params(
 			origin,
