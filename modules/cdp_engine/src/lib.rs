#![cfg_attr(not(feature = "std"), no_std)]

use codec::{Decode, Encode};
use frame_support::{
	debug, decl_error, decl_event, decl_module, decl_storage, ensure,
	traits::{EnsureOrigin, Get},
	IsSubType, IterableStorageDoubleMap,
};
use orml_traits::{MultiCurrency, MultiCurrencyExtended};
use rstd::{marker, prelude::*};
use sp_runtime::{
	traits::{BlakeTwo256, Convert, Hash, Saturating, UniqueSaturatedInto, Zero},
	transaction_validity::{
		InvalidTransaction, TransactionPriority, TransactionSource, TransactionValidity, ValidTransaction,
	},
	DispatchResult, RandomNumberGenerator, RuntimeDebug,
};
use support::{
	CDPTreasury, CDPTreasuryExtended, DEXManager, ExchangeRate, OnEmergencyShutdown, Price, PriceProvider, Rate, Ratio,
	RiskManager,
};
use system::{ensure_none, ensure_root, offchain::SubmitUnsignedTransaction};
use utilities::{LockItem, OffchainErr, OffchainLock};

mod debit_exchange_rate_convertor;
pub use debit_exchange_rate_convertor::DebitExchangeRateConvertor;

mod mock;
mod tests;

const DB_PREFIX: &[u8] = b"acala/cdp-engine-offchain-worker/";

type CurrencyIdOf<T> = <<T as loans::Trait>::Currency as MultiCurrency<<T as system::Trait>::AccountId>>::CurrencyId;
type BalanceOf<T> = <<T as loans::Trait>::Currency as MultiCurrency<<T as system::Trait>::AccountId>>::Balance;
type AmountOf<T> = <<T as loans::Trait>::Currency as MultiCurrencyExtended<<T as system::Trait>::AccountId>>::Amount;

pub trait Trait: system::Trait + loans::Trait {
	type Event: From<Event<Self>> + Into<<Self as system::Trait>::Event>;
	type PriceSource: PriceProvider<CurrencyIdOf<Self>>;
	type CollateralCurrencyIds: Get<Vec<CurrencyIdOf<Self>>>;
	type DefaultLiquidationRatio: Get<Ratio>;
	type DefaultDebitExchangeRate: Get<ExchangeRate>;
	type DefaultLiquidationPenalty: Get<Rate>;
	type MinimumDebitValue: Get<BalanceOf<Self>>;
	type GetStableCurrencyId: Get<CurrencyIdOf<Self>>;
	type CDPTreasury: CDPTreasuryExtended<Self::AccountId, Balance = BalanceOf<Self>, CurrencyId = CurrencyIdOf<Self>>;
	type UpdateOrigin: EnsureOrigin<Self::Origin>;
	type MaxSlippageSwapWithDEX: Get<Ratio>;
	type Currency: MultiCurrency<Self::AccountId, CurrencyId = CurrencyIdOf<Self>, Balance = BalanceOf<Self>>;
	type DEX: DEXManager<Self::AccountId, CurrencyIdOf<Self>, BalanceOf<Self>>;

	/// A dispatchable call type.
	type Call: From<Call<Self>> + IsSubType<Module<Self>, Self>;

	/// A transaction submitter.
	type SubmitTransaction: SubmitUnsignedTransaction<Self, <Self as Trait>::Call>;

	/// A configuration for base priority of unsigned transactions.
	///
	/// This is exposed so that it can be tuned for particular runtime, when
	/// multiple modules send unsigned transactions.
	type UnsignedPriority: Get<TransactionPriority>;
}

#[derive(Encode, Decode, Clone, RuntimeDebug, PartialEq, Eq)]
pub enum LiquidationStrategy {
	Auction,
	Exchange,
}

decl_event!(
	pub enum Event<T>
	where
		<T as system::Trait>::AccountId,
		CurrencyId = CurrencyIdOf<T>,
		Balance = BalanceOf<T>,
	{
		LiquidateUnsafeCDP(CurrencyId, AccountId, Balance, Balance, LiquidationStrategy),
		SettleCDPInDebit(CurrencyId, AccountId),
		UpdateStabilityFee(CurrencyId, Option<Rate>),
		UpdateLiquidationRatio(CurrencyId, Option<Ratio>),
		UpdateLiquidationPenalty(CurrencyId, Option<Rate>),
		UpdateRequiredCollateralRatio(CurrencyId, Option<Ratio>),
		UpdateMaximumTotalDebitValue(CurrencyId, Balance),
	}
);

decl_error! {
	/// Error for cdp engine module.
	pub enum Error for Module<T: Trait> {
		ExceedDebitValueHardCap,
		BelowRequiredCollateralRatio,
		BelowLiquidationRatio,
		MustBeUnsafe,
		InvalidCurrencyId,
		RemainDebitValueTooSmall,
		InvalidFeedPrice,
		AlreadyNoDebit,
		AlreadyShutdown,
		MustAfterShutdown,
	}
}

decl_storage! {
	trait Store for Module<T: Trait> as CDPEngine {
		pub StabilityFee get(fn stability_fee): map hasher(twox_64_concat) CurrencyIdOf<T> => Option<Rate>;
		pub LiquidationRatio get(fn liquidation_ratio): map hasher(twox_64_concat) CurrencyIdOf<T> => Option<Ratio>;
		pub LiquidationPenalty get(fn liquidation_penalty): map hasher(twox_64_concat) CurrencyIdOf<T> => Option<Rate>;
		pub RequiredCollateralRatio get(fn required_collateral_ratio): map hasher(twox_64_concat) CurrencyIdOf<T> => Option<Ratio>;
		pub MaximumTotalDebitValue get(fn maximum_total_debit_value): map hasher(twox_64_concat) CurrencyIdOf<T> => BalanceOf<T>;
		pub DebitExchangeRate get(fn debit_exchange_rate): map hasher(twox_64_concat) CurrencyIdOf<T> => Option<ExchangeRate>;
		pub IsShutdown get(fn is_shutdown): bool;
		pub GlobalStabilityFee get(fn global_stability_fee) config(): Rate;
	}

	add_extra_genesis {
		config(collaterals_params): Vec<(CurrencyIdOf<T>, Option<Rate>, Option<Ratio>, Option<Rate>, Option<Ratio>, BalanceOf<T>)>;
		build(|config: &GenesisConfig<T>| {
			config.collaterals_params.iter().for_each(|(
				currency_id,
				stability_fee,
				liquidation_ratio,
				liquidation_penalty,
				required_collateral_ratio,
				maximum_total_debit_value,
			)| {
				if let Some(val) = stability_fee {
					<StabilityFee<T>>::insert(currency_id, val);
				}
				if let Some(val) = liquidation_ratio {
					<LiquidationRatio<T>>::insert(currency_id, val);
				}
				if let Some(val) = liquidation_penalty {
					<LiquidationPenalty<T>>::insert(currency_id, val);
				}
				if let Some(val) = required_collateral_ratio {
					<RequiredCollateralRatio<T>>::insert(currency_id, val);
				}
				<MaximumTotalDebitValue<T>>::insert(currency_id, maximum_total_debit_value);
			});
		});
	}
}

decl_module! {
	pub struct Module<T: Trait> for enum Call where origin: T::Origin {
		fn deposit_event() = default;

		const CollateralCurrencyIds: Vec<CurrencyIdOf<T>> = T::CollateralCurrencyIds::get();
		const DefaultLiquidationRatio: Ratio = T::DefaultLiquidationRatio::get();
		const DefaultDebitExchangeRate: ExchangeRate = T::DefaultDebitExchangeRate::get();
		const MinimumDebitValue: BalanceOf<T> = T::MinimumDebitValue::get();
		const GetStableCurrencyId: CurrencyIdOf<T> = T::GetStableCurrencyId::get();
		const MaxSlippageSwapWithDEX: Ratio = T::MaxSlippageSwapWithDEX::get();
		const DefaultLiquidationPenalty: Rate = T::DefaultLiquidationPenalty::get();

<<<<<<< HEAD
		pub fn set_global_params(
			origin,
			global_stability_fee: Rate,
		) {
			T::UpdateOrigin::try_origin(origin)
				.map(|_| ())
				.or_else(ensure_root)?;
			GlobalStabilityFee::put(global_stability_fee);
		}

=======
		#[weight = frame_support::weights::SimpleDispatchInfo::default()]
>>>>>>> 53494d8e
		pub fn set_collateral_params(
			origin,
			currency_id: CurrencyIdOf<T>,
			stability_fee: Option<Option<Rate>>,
			liquidation_ratio: Option<Option<Ratio>>,
			liquidation_penalty: Option<Option<Rate>>,
			required_collateral_ratio: Option<Option<Ratio>>,
			maximum_total_debit_value: Option<BalanceOf<T>>,
		) {
			T::UpdateOrigin::try_origin(origin)
				.map(|_| ())
				.or_else(ensure_root)?;
			if let Some(update) = stability_fee {
				if let Some(val) = update {
					<StabilityFee<T>>::insert(currency_id, val);
				} else {
					<StabilityFee<T>>::remove(currency_id);
				}
				Self::deposit_event(RawEvent::UpdateStabilityFee(currency_id, update));
			}
			if let Some(update) = liquidation_ratio {
				if let Some(val) = update {
					<LiquidationRatio<T>>::insert(currency_id, val);
				} else {
					<LiquidationRatio<T>>::remove(currency_id);
				}
				Self::deposit_event(RawEvent::UpdateLiquidationRatio(currency_id, update));
			}
			if let Some(update) = liquidation_penalty {
				if let Some(val) = update {
					<LiquidationPenalty<T>>::insert(currency_id, val);
				} else {
					<LiquidationPenalty<T>>::remove(currency_id);
				}
				Self::deposit_event(RawEvent::UpdateLiquidationPenalty(currency_id, update));
			}
			if let Some(update) = required_collateral_ratio {
				if let Some(val) = update {
					<RequiredCollateralRatio<T>>::insert(currency_id, val);
				} else {
					<RequiredCollateralRatio<T>>::remove(currency_id);
				}
				Self::deposit_event(RawEvent::UpdateRequiredCollateralRatio(currency_id, update));
			}
			if let Some(val) = maximum_total_debit_value {
				<MaximumTotalDebitValue<T>>::insert(currency_id, val);
				Self::deposit_event(RawEvent::UpdateMaximumTotalDebitValue(currency_id, val));
			}
		}

		fn on_finalize(_now: T::BlockNumber) {
			// collect stability fee for all types of collateral
			if !Self::is_shutdown() {
				let global_stability_fee = Self::global_stability_fee();

				for currency_id in T::CollateralCurrencyIds::get() {
					let debit_exchange_rate = Self::get_debit_exchange_rate(currency_id);
					let stability_fee_rate = Self::stability_fee(currency_id)
						.unwrap_or_default()
						.saturating_add(global_stability_fee);
					let total_debits = <loans::Module<T>>::total_debits(currency_id);
					if !stability_fee_rate.is_zero() && !total_debits.is_zero() {
						let debit_exchange_rate_increment = debit_exchange_rate.saturating_mul(stability_fee_rate);
						let total_debit_value = Self::get_debit_value(currency_id, total_debits);
						let issued_stable_coin_balance = debit_exchange_rate_increment.saturating_mul_int(&total_debit_value);

						// issue stablecoin to surplus pool
						if <T as Trait>::CDPTreasury::on_system_surplus(issued_stable_coin_balance).is_ok() {
							// update exchange rate when issue success
							let new_debit_exchange_rate = debit_exchange_rate.saturating_add(debit_exchange_rate_increment);
							<DebitExchangeRate<T>>::insert(currency_id, new_debit_exchange_rate);
						}
					}
				}
			}
		}

		// unsigned tx to liquidate unsafe cdp, submitted by offchain worker
		#[weight = frame_support::weights::SimpleDispatchInfo::default()]
		pub fn liquidate(
			origin,
			currency_id: CurrencyIdOf<T>,
			who: T::AccountId,
		) {
			ensure_none(origin)?;
			ensure!(!Self::is_shutdown(), Error::<T>::AlreadyShutdown);
			Self::liquidate_unsafe_cdp(who, currency_id)?;
		}

		// unsigned tx to settle cdp which has debit, submitted by offchain worker
		#[weight = frame_support::weights::SimpleDispatchInfo::default()]
		pub fn settle(
			origin,
			currency_id: CurrencyIdOf<T>,
			who: T::AccountId,
		) {
			ensure_none(origin)?;
			ensure!(Self::is_shutdown(), Error::<T>::MustAfterShutdown);
			Self::settle_cdp_has_debit(who, currency_id)?;
		}

		// Runs after every block.
		fn offchain_worker(now: T::BlockNumber) {
			if let Err(e) = Self::_offchain_worker(now) {
				debug::info!(
					target: "cdp-engine offchain worker",
					"cannot run offchain worker at {:?}: {:?}",
					now,
					e,
				);
			}
		}
	}
}

impl<T: Trait> Module<T> {
	fn submit_unsigned_liquidation_tx(currency_id: CurrencyIdOf<T>, who: T::AccountId) -> Result<(), OffchainErr> {
		let call = Call::<T>::liquidate(currency_id, who);
		T::SubmitTransaction::submit_unsigned(call).map_err(|_| OffchainErr::SubmitTransaction)?;
		Ok(())
	}

	fn submit_unsigned_settle_tx(currency_id: CurrencyIdOf<T>, who: T::AccountId) -> Result<(), OffchainErr> {
		let call = Call::<T>::settle(currency_id, who);
		T::SubmitTransaction::submit_unsigned(call).map_err(|_| OffchainErr::SubmitTransaction)?;
		Ok(())
	}

	fn _offchain_worker(block_number: T::BlockNumber) -> Result<(), OffchainErr> {
		let collateral_currency_ids = T::CollateralCurrencyIds::get();
		if collateral_currency_ids.len().is_zero() {
			return Ok(());
		}

		// check if we are a potential validator
		if !runtime_io::offchain::is_validator() {
			return Err(OffchainErr::NotValidator);
		}

		let collateral_currency_ids = T::CollateralCurrencyIds::get();
		let offchain_lock = OffchainLock::new(DB_PREFIX.to_vec());

		// Acquire offchain worker lock.
		// If succeeded, update the lock, otherwise return error
		let LockItem {
			expire_timestamp: _,
			extra_data: position,
		} = offchain_lock.acquire_offchain_lock(|val: Option<u32>| {
			if let Some(previous_position) = val {
				if previous_position < collateral_currency_ids.len().saturating_sub(1) as u32 {
					previous_position + 1
				} else {
					0
				}
			} else {
				let random_seed = runtime_io::offchain::random_seed();
				let mut rng = RandomNumberGenerator::<BlakeTwo256>::new(BlakeTwo256::hash(&random_seed[..]));

				rng.pick_u32(collateral_currency_ids.len().saturating_sub(1) as u32)
			}
		})?;

		let currency_id = collateral_currency_ids[(position as usize)];

		if !Self::is_shutdown() {
			for (account_id, _) in <loans::Debits<T>>::iter(currency_id) {
				if Self::is_cdp_unsafe(currency_id, &account_id) {
					if let Err(e) = Self::submit_unsigned_liquidation_tx(currency_id, account_id.clone()) {
						debug::warn!(
							target: "cdp-engine offchain worker",
							"submit unsigned liquidation tx for \nCDP - AccountId {:?} CurrencyId {:?} \nfailed : {:?}",
							account_id, currency_id, e,
						);
					} else {
						debug::debug!(
							target: "cdp-engine offchain worker",
							"successfully submit unsigned liquidation tx for \nCDP - AccountId {:?} CurrencyId {:?}",
							account_id, currency_id,
						);
					}
				}

				// check the expire timestamp of lock that is needed to extend
				offchain_lock.extend_offchain_lock_if_needed::<u32>();
			}
		} else {
			for (account_id, debit) in <loans::Debits<T>>::iter(currency_id) {
				if !debit.is_zero() {
					if let Err(e) = Self::submit_unsigned_settle_tx(currency_id, account_id.clone()) {
						debug::warn!(
							target: "cdp-engine offchain worker",
							"submit unsigned settlement tx for \nCDP - AccountId {:?} CurrencyId {:?} \nfailed : {:?}",
							account_id, currency_id, e,
						);
					} else {
						debug::debug!(
							target: "cdp-engine offchain worker",
							"successfully submit unsigned settlement tx for \nCDP - AccountId {:?} CurrencyId {:?}",
							account_id, currency_id,
						);
					}
				}

				// check the expire timestamp of lock that is needed to extend
				offchain_lock.extend_offchain_lock_if_needed::<u32>();
			}
		}

		// finally, reset the expire timestamp to now in order to release lock in advance.
		offchain_lock.release_offchain_lock(|current_position: u32| current_position == position);
		debug::debug!(
			target: "cdp-engine offchain worker",
			"offchain worker start at block: {:?} already done!",
			block_number,
		);

		Ok(())
	}

	pub fn is_cdp_unsafe(currency_id: CurrencyIdOf<T>, who: &T::AccountId) -> bool {
		let debit_balance = <loans::Module<T>>::debits(currency_id, who);
		let collateral_balance = <loans::Module<T>>::collaterals(who, currency_id);
		let stable_currency_id = T::GetStableCurrencyId::get();

		if debit_balance.is_zero() {
			false
		} else if let Some(feed_price) = T::PriceSource::get_relative_price(currency_id, stable_currency_id) {
			let collateral_ratio =
				Self::calculate_collateral_ratio(currency_id, collateral_balance, debit_balance, feed_price);
			collateral_ratio < Self::get_liquidation_ratio(currency_id)
		} else {
			// if feed_price is invalid, can not judge the cdp is safe or unsafe!
			false
		}
	}

	pub fn get_liquidation_ratio(currency_id: CurrencyIdOf<T>) -> Ratio {
		Self::liquidation_ratio(currency_id).unwrap_or_else(T::DefaultLiquidationRatio::get)
	}

	pub fn get_debit_exchange_rate(currency_id: CurrencyIdOf<T>) -> ExchangeRate {
		Self::debit_exchange_rate(currency_id).unwrap_or_else(T::DefaultDebitExchangeRate::get)
	}

	pub fn get_liquidation_penalty(currency_id: CurrencyIdOf<T>) -> Rate {
		Self::liquidation_penalty(currency_id).unwrap_or_else(T::DefaultLiquidationPenalty::get)
	}

	pub fn get_debit_value(currency_id: CurrencyIdOf<T>, debit_balance: T::DebitBalance) -> BalanceOf<T> {
		DebitExchangeRateConvertor::<T>::convert((currency_id, debit_balance))
	}

	pub fn calculate_collateral_ratio(
		currency_id: CurrencyIdOf<T>,
		collateral_balance: BalanceOf<T>,
		debit_balance: T::DebitBalance,
		price: Price,
	) -> Ratio {
		let locked_collateral_value = price.saturating_mul_int(&collateral_balance);
		let debit_value = Self::get_debit_value(currency_id, debit_balance);

		Ratio::from_rational(locked_collateral_value, debit_value)
	}

	pub fn adjust_position(
		who: &T::AccountId,
		currency_id: CurrencyIdOf<T>,
		collateral_adjustment: AmountOf<T>,
		debit_adjustment: T::DebitAmount,
	) -> DispatchResult {
		ensure!(
			T::CollateralCurrencyIds::get().contains(&currency_id),
			Error::<T>::InvalidCurrencyId,
		);
		<loans::Module<T>>::adjust_position(who, currency_id, collateral_adjustment, debit_adjustment)?;
		Ok(())
	}

	// settle cdp has debit when emergency shutdown
	pub fn settle_cdp_has_debit(who: T::AccountId, currency_id: CurrencyIdOf<T>) -> DispatchResult {
		let debit_balance = <loans::Module<T>>::debits(currency_id, &who);
		ensure!(!debit_balance.is_zero(), Error::<T>::AlreadyNoDebit);

		// confiscate collateral in cdp to cdp treasury
		// and decrease cdp's debit to zero
		let collateral_balance = <loans::Module<T>>::collaterals(&who, currency_id);
		let settle_price: Price = T::PriceSource::get_relative_price(T::GetStableCurrencyId::get(), currency_id)
			.ok_or(Error::<T>::InvalidFeedPrice)?;
		let bad_debt_value = Self::get_debit_value(currency_id, debit_balance);
		let confiscate_collateral_amount =
			rstd::cmp::min(settle_price.saturating_mul_int(&bad_debt_value), collateral_balance);

		// confiscate collateral and all debit
		<loans::Module<T>>::confiscate_collateral_and_debit(
			&who,
			currency_id,
			confiscate_collateral_amount,
			debit_balance,
		)?;

		Self::deposit_event(RawEvent::SettleCDPInDebit(currency_id, who));
		Ok(())
	}

	// liquidate unsafe cdp
	pub fn liquidate_unsafe_cdp(who: T::AccountId, currency_id: CurrencyIdOf<T>) -> DispatchResult {
		let debit_balance = <loans::Module<T>>::debits(currency_id, &who);
		let collateral_balance = <loans::Module<T>>::collaterals(&who, currency_id);
		let stable_currency_id = T::GetStableCurrencyId::get();

		// ensure the cdp is unsafe
		ensure!(Self::is_cdp_unsafe(currency_id, &who), Error::<T>::MustBeUnsafe);

		// confiscate all collateral and debit of unsafe cdp to cdp treasury
		<loans::Module<T>>::confiscate_collateral_and_debit(&who, currency_id, collateral_balance, debit_balance)?;

		let bad_debt_value = Self::get_debit_value(currency_id, debit_balance);
		let target_stable_amount = bad_debt_value
			.saturating_add(Self::get_liquidation_penalty(currency_id).saturating_mul_int(&bad_debt_value));
		let supply_collateral_amount = T::DEX::get_supply_amount(currency_id, stable_currency_id, target_stable_amount);
		let exchange_slippage =
			T::DEX::get_exchange_slippage(currency_id, stable_currency_id, supply_collateral_amount);
		let slippage_limit = T::MaxSlippageSwapWithDEX::get();

		// if collateral_balance can swap enough native token in DEX and exchange slippage is blow the limit,
		// directly exchange with DEX, otherwise create collateral auctions.
		let liquidation_strategy: LiquidationStrategy = if !supply_collateral_amount.is_zero() 	// supply_collateral_amount must not be zero
			&& collateral_balance >= supply_collateral_amount									// ensure have sufficient collateral
			&& slippage_limit > Ratio::from_natural(0)											// slippage_limit must be set as more than zero
			&& exchange_slippage.map_or(false, |s| s <= slippage_limit)
		{
			LiquidationStrategy::Exchange
		} else {
			LiquidationStrategy::Auction
		};

		match liquidation_strategy {
			LiquidationStrategy::Exchange => {
				if <T as Trait>::CDPTreasury::swap_collateral_to_stable(
					currency_id,
					supply_collateral_amount,
					target_stable_amount,
				)
				.is_ok()
				{
					// refund remain collateral to CDP owner
					let refund_collateral_amount = collateral_balance - supply_collateral_amount;
					if !refund_collateral_amount.is_zero() {
						<T as Trait>::CDPTreasury::transfer_collateral_to(currency_id, &who, refund_collateral_amount)
							.expect("never failed");
					}
				}
			}
			LiquidationStrategy::Auction => {
				// create collateral auctions by cdp treasury
				<T as Trait>::CDPTreasury::create_collateral_auctions(
					currency_id,
					collateral_balance,
					target_stable_amount,
					who.clone(),
				);
			}
		}

		Self::deposit_event(RawEvent::LiquidateUnsafeCDP(
			currency_id,
			who,
			collateral_balance,
			bad_debt_value,
			liquidation_strategy,
		));
		Ok(())
	}
}

impl<T: Trait> RiskManager<T::AccountId, CurrencyIdOf<T>, BalanceOf<T>, T::DebitBalance> for Module<T> {
	fn get_bad_debt_value(currency_id: CurrencyIdOf<T>, debit_balance: T::DebitBalance) -> BalanceOf<T> {
		Self::get_debit_value(currency_id, debit_balance)
	}

	fn check_position_valid(
		currency_id: CurrencyIdOf<T>,
		collateral_balance: BalanceOf<T>,
		debit_balance: T::DebitBalance,
	) -> DispatchResult {
		let debit_value = Self::get_debit_value(currency_id, debit_balance);

		if !debit_value.is_zero() {
			let feed_price = <T as Trait>::PriceSource::get_relative_price(currency_id, T::GetStableCurrencyId::get())
				.ok_or(Error::<T>::InvalidFeedPrice)?;
			let collateral_ratio =
				Self::calculate_collateral_ratio(currency_id, collateral_balance, debit_balance, feed_price);

			// check the required collateral ratio
			if let Some(required_collateral_ratio) = Self::required_collateral_ratio(currency_id) {
				ensure!(
					collateral_ratio >= required_collateral_ratio,
					Error::<T>::BelowRequiredCollateralRatio
				);
			}

			// check the liquidation ratio
			ensure!(
				collateral_ratio >= Self::get_liquidation_ratio(currency_id),
				Error::<T>::BelowLiquidationRatio
			);

			// check the minimum_debit_value
			ensure!(
				debit_value >= T::MinimumDebitValue::get(),
				Error::<T>::RemainDebitValueTooSmall,
			);
		}

		Ok(())
	}

	fn check_debit_cap(currency_id: CurrencyIdOf<T>, total_debit_balance: T::DebitBalance) -> DispatchResult {
		let hard_cap = Self::maximum_total_debit_value(currency_id);
		let total_debit_value = Self::get_debit_value(currency_id, total_debit_balance);

		ensure!(total_debit_value <= hard_cap, Error::<T>::ExceedDebitValueHardCap,);

		Ok(())
	}
}

impl<T: Trait> OnEmergencyShutdown for Module<T> {
	fn on_emergency_shutdown() {
		<IsShutdown>::put(true);
	}
}

#[allow(deprecated)]
impl<T: Trait> frame_support::unsigned::ValidateUnsigned for Module<T> {
	type Call = Call<T>;

	fn validate_unsigned(_source: TransactionSource, call: &Self::Call) -> TransactionValidity {
		match call {
			Call::liquidate(currency_id, who) => {
				if !Self::is_cdp_unsafe(*currency_id, &who) || Self::is_shutdown() {
					return InvalidTransaction::Stale.into();
				}

				ValidTransaction::with_tag_prefix("CDPEngineOffchainWorker")
					.priority(T::UnsignedPriority::get())
					.and_provides((<system::Module<T>>::block_number(), currency_id, who))
					.longevity(64_u64)
					.propagate(true)
					.build()
			}
			Call::settle(currency_id, who) => {
				let debit_balance = <loans::Module<T>>::debits(currency_id, who);
				if debit_balance.is_zero() || !Self::is_shutdown() {
					return InvalidTransaction::Stale.into();
				}

				ValidTransaction::with_tag_prefix("CDPEngineOffchainWorker")
					.priority(T::UnsignedPriority::get())
					.and_provides((currency_id, who))
					.longevity(64_u64)
					.propagate(true)
					.build()
			}
			_ => InvalidTransaction::Call.into(),
		}
	}
}<|MERGE_RESOLUTION|>--- conflicted
+++ resolved
@@ -154,7 +154,7 @@
 		const MaxSlippageSwapWithDEX: Ratio = T::MaxSlippageSwapWithDEX::get();
 		const DefaultLiquidationPenalty: Rate = T::DefaultLiquidationPenalty::get();
 
-<<<<<<< HEAD
+		#[weight = frame_support::weights::SimpleDispatchInfo::default()]
 		pub fn set_global_params(
 			origin,
 			global_stability_fee: Rate,
@@ -165,9 +165,7 @@
 			GlobalStabilityFee::put(global_stability_fee);
 		}
 
-=======
 		#[weight = frame_support::weights::SimpleDispatchInfo::default()]
->>>>>>> 53494d8e
 		pub fn set_collateral_params(
 			origin,
 			currency_id: CurrencyIdOf<T>,
