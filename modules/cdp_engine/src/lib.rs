--- conflicted
+++ resolved
@@ -88,15 +88,10 @@
 	pub struct Module<T: Trait> for enum Call where origin: T::Origin {
 		fn deposit_event() = default;
 
-<<<<<<< HEAD
 		pub fn set_maximum_collateral_auction_size(origin, currency_id: CurrencyIdOf<T>, size: BalanceOf<T>) {
-			ensure_root(origin)?;
-=======
-		fn set_maximum_collateral_auction_size(origin, currency_id: CurrencyIdOf<T>, size: BalanceOf<T>) {
 			T::UpdateOrigin::try_origin(origin)
 				.map(|_| ())
 				.or_else(ensure_root)?;
->>>>>>> 16dad0a2
 			<MaximumCollateralAuctionSize<T>>::insert(currency_id, size);
 		}
 
