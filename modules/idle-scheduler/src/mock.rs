--- conflicted
+++ resolved
@@ -65,13 +65,6 @@
 	type MaxConsumers = ConstU32<16>;
 }
 
-<<<<<<< HEAD
-=======
-parameter_types!(
-	pub const MinimumWeightRemainInBlock: Weight = 100_000_000_000;
-	pub const DisableBlockThreshold: BlockNumber = 6;
-);
-
 pub struct MockBlockNumberProvider;
 
 impl BlockNumberProvider for MockBlockNumberProvider {
@@ -83,18 +76,13 @@
 	}
 }
 
->>>>>>> 80ba6122
 impl module_idle_scheduler::Config for Runtime {
 	type Event = Event;
 	type WeightInfo = ();
 	type Task = ScheduledTasks;
-<<<<<<< HEAD
 	type MinimumWeightRemainInBlock = ConstU64<100_000_000_000>;
-=======
-	type MinimumWeightRemainInBlock = MinimumWeightRemainInBlock;
 	type RelayChainBlockNumberProvider = MockBlockNumberProvider;
-	type DisableBlockThreshold = DisableBlockThreshold;
->>>>>>> 80ba6122
+	type DisableBlockThreshold = ConstU32<6>;
 }
 
 // Mock dispatachable tasks
