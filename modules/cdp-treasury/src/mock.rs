--- conflicted
+++ resolved
@@ -177,12 +177,8 @@
 }
 
 parameter_types! {
-<<<<<<< HEAD
 	pub const CDPTreasuryPalletId: PalletId = PalletId(*b"aca/cdpt");
-=======
-	pub const CDPTreasuryModuleId: ModuleId = ModuleId(*b"aca/cdpt");
 	pub const TreasuryAccount: AccountId = 10;
->>>>>>> 03b1f705
 }
 
 thread_local! {
@@ -197,12 +193,8 @@
 	type UpdateOrigin = EnsureOneOf<AccountId, EnsureRoot<AccountId>, EnsureSignedBy<One, AccountId>>;
 	type DEX = DEXModule;
 	type MaxAuctionsCount = MaxAuctionsCount;
-<<<<<<< HEAD
 	type PalletId = CDPTreasuryPalletId;
-=======
-	type ModuleId = CDPTreasuryModuleId;
 	type TreasuryAccount = TreasuryAccount;
->>>>>>> 03b1f705
 	type WeightInfo = ();
 }
 
