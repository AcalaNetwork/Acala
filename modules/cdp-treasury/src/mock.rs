// This file is part of Acala.

// Copyright (C) 2020-2021 Acala Foundation.
// SPDX-License-Identifier: GPL-3.0-or-later WITH Classpath-exception-2.0

// This program is free software: you can redistribute it and/or modify
// it under the terms of the GNU General Public License as published by
// the Free Software Foundation, either version 3 of the License, or
// (at your option) any later version.

// This program is distributed in the hope that it will be useful,
// but WITHOUT ANY WARRANTY; without even the implied warranty of
// MERCHANTABILITY or FITNESS FOR A PARTICULAR PURPOSE. See the
// GNU General Public License for more details.

// You should have received a copy of the GNU General Public License
// along with this program. If not, see <https://www.gnu.org/licenses/>.

//! Mocks for the cdp treasury module.

#![cfg(test)]

use super::*;
use frame_support::{construct_runtime, ord_parameter_types, parameter_types};
use frame_system::{EnsureOneOf, EnsureRoot, EnsureSignedBy};
use orml_traits::parameter_type_with_key;
use primitives::{TokenSymbol, TradingPair};
use sp_core::H256;
use sp_runtime::{testing::Header, traits::IdentityLookup};
use sp_std::cell::RefCell;

pub type AccountId = u128;
pub type BlockNumber = u64;
pub type Amount = i64;
pub type AuctionId = u32;

pub const ALICE: AccountId = 0;
pub const BOB: AccountId = 1;
pub const ACA: CurrencyId = CurrencyId::Token(TokenSymbol::ACA);
pub const AUSD: CurrencyId = CurrencyId::Token(TokenSymbol::AUSD);
pub const BTC: CurrencyId = CurrencyId::Token(TokenSymbol::XBTC);

mod cdp_treasury {
	pub use super::super::*;
}

parameter_types! {
	pub const BlockHashCount: u64 = 250;
}

impl frame_system::Config for Runtime {
	type Origin = Origin;
	type Index = u64;
	type BlockNumber = BlockNumber;
	type Call = Call;
	type Hash = H256;
	type Hashing = ::sp_runtime::traits::BlakeTwo256;
	type AccountId = AccountId;
	type Lookup = IdentityLookup<Self::AccountId>;
	type Header = Header;
	type Event = Event;
	type BlockHashCount = BlockHashCount;
	type BlockWeights = ();
	type BlockLength = ();
	type Version = ();
	type PalletInfo = PalletInfo;
	type AccountData = pallet_balances::AccountData<Balance>;
	type OnNewAccount = ();
	type OnKilledAccount = ();
	type DbWeight = ();
	type BaseCallFilter = ();
	type SystemWeightInfo = ();
	type SS58Prefix = ();
	type OnSetCode = ();
}

parameter_type_with_key! {
	pub ExistentialDeposits: |_currency_id: CurrencyId| -> Balance {
		Default::default()
	};
}

impl orml_tokens::Config for Runtime {
	type Event = Event;
	type Balance = Balance;
	type Amount = Amount;
	type CurrencyId = CurrencyId;
	type WeightInfo = ();
	type ExistentialDeposits = ExistentialDeposits;
	type OnDust = ();
}

parameter_types! {
	pub const ExistentialDeposit: Balance = 1;
}

impl pallet_balances::Config for Runtime {
	type Balance = Balance;
	type DustRemoval = ();
	type Event = Event;
	type ExistentialDeposit = ExistentialDeposit;
	type AccountStore = frame_system::Pallet<Runtime>;
	type MaxLocks = ();
	type WeightInfo = ();
}
pub type AdaptedBasicCurrency = orml_currencies::BasicCurrencyAdapter<Runtime, PalletBalances, Amount, BlockNumber>;

parameter_types! {
	pub const GetNativeCurrencyId: CurrencyId = ACA;
}

impl orml_currencies::Config for Runtime {
	type Event = Event;
	type MultiCurrency = Tokens;
	type NativeCurrency = AdaptedBasicCurrency;
	type GetNativeCurrencyId = GetNativeCurrencyId;
	type WeightInfo = ();
}

parameter_types! {
	pub const GetStableCurrencyId: CurrencyId = AUSD;
	pub const GetExchangeFee: (u32, u32) = (0, 100);
	pub const TradingPathLimit: u32 = 3;
	pub EnabledTradingPairs : Vec<TradingPair> = vec![TradingPair::new(AUSD, BTC)];
	pub const DEXPalletId: PalletId = PalletId(*b"aca/dexm");
}

impl module_dex::Config for Runtime {
	type Event = Event;
	type Currency = Currencies;
	type GetExchangeFee = GetExchangeFee;
	type TradingPathLimit = TradingPathLimit;
<<<<<<< HEAD
	type ModuleId = DEXModuleId;
	type CurrencyIdMapping = ();
=======
	type PalletId = DEXPalletId;
>>>>>>> 91d312dd
	type DEXIncentives = ();
	type WeightInfo = ();
	type ListingOrigin = EnsureSignedBy<One, AccountId>;
}

thread_local! {
	pub static TOTAL_COLLATERAL_AUCTION: RefCell<u32> = RefCell::new(0);
	pub static TOTAL_COLLATERAL_IN_AUCTION: RefCell<Balance> = RefCell::new(0);
}

pub struct MockAuctionManager;
impl AuctionManager<AccountId> for MockAuctionManager {
	type CurrencyId = CurrencyId;
	type Balance = Balance;
	type AuctionId = AuctionId;

	fn new_collateral_auction(
		_refund_recipient: &AccountId,
		_currency_id: Self::CurrencyId,
		amount: Self::Balance,
		_target: Self::Balance,
	) -> DispatchResult {
		TOTAL_COLLATERAL_AUCTION.with(|v| *v.borrow_mut() += 1);
		TOTAL_COLLATERAL_IN_AUCTION.with(|v| *v.borrow_mut() += amount);
		Ok(())
	}

	fn cancel_auction(_id: Self::AuctionId) -> DispatchResult {
		unimplemented!()
	}

	fn get_total_collateral_in_auction(_id: Self::CurrencyId) -> Self::Balance {
		TOTAL_COLLATERAL_IN_AUCTION.with(|v| *v.borrow_mut())
	}

	fn get_total_target_in_auction() -> Self::Balance {
		unimplemented!()
	}
}

ord_parameter_types! {
	pub const One: AccountId = 1;
	pub const MaxAuctionsCount: u32 = 5;
}

parameter_types! {
	pub const CDPTreasuryPalletId: PalletId = PalletId(*b"aca/cdpt");
	pub const TreasuryAccount: AccountId = 10;
}

thread_local! {
	static IS_SHUTDOWN: RefCell<bool> = RefCell::new(false);
}

impl Config for Runtime {
	type Event = Event;
	type Currency = Currencies;
	type GetStableCurrencyId = GetStableCurrencyId;
	type AuctionManagerHandler = MockAuctionManager;
	type UpdateOrigin = EnsureOneOf<AccountId, EnsureRoot<AccountId>, EnsureSignedBy<One, AccountId>>;
	type DEX = DEXModule;
	type MaxAuctionsCount = MaxAuctionsCount;
	type PalletId = CDPTreasuryPalletId;
	type TreasuryAccount = TreasuryAccount;
	type WeightInfo = ();
}

type UncheckedExtrinsic = frame_system::mocking::MockUncheckedExtrinsic<Runtime>;
type Block = frame_system::mocking::MockBlock<Runtime>;

construct_runtime!(
	pub enum Runtime where
		Block = Block,
		NodeBlock = Block,
		UncheckedExtrinsic = UncheckedExtrinsic,
	{
		System: frame_system::{Pallet, Call, Storage, Config, Event<T>},
		CDPTreasuryModule: cdp_treasury::{Pallet, Storage, Call, Config, Event<T>},
		Currencies: orml_currencies::{Pallet, Call, Event<T>},
		Tokens: orml_tokens::{Pallet, Storage, Event<T>, Config<T>},
		PalletBalances: pallet_balances::{Pallet, Call, Storage, Event<T>},
		DEXModule: module_dex::{Pallet, Storage, Call, Event<T>, Config<T>},
	}
);

pub struct ExtBuilder {
	endowed_accounts: Vec<(AccountId, CurrencyId, Balance)>,
}

impl Default for ExtBuilder {
	fn default() -> Self {
		Self {
			endowed_accounts: vec![
				(ALICE, AUSD, 1000),
				(ALICE, BTC, 1000),
				(BOB, AUSD, 1000),
				(BOB, BTC, 1000),
			],
		}
	}
}

impl ExtBuilder {
	pub fn build(self) -> sp_io::TestExternalities {
		let mut t = frame_system::GenesisConfig::default()
			.build_storage::<Runtime>()
			.unwrap();

		orml_tokens::GenesisConfig::<Runtime> {
			endowed_accounts: self.endowed_accounts,
		}
		.assimilate_storage(&mut t)
		.unwrap();

		module_dex::GenesisConfig::<Runtime> {
			initial_listing_trading_pairs: vec![],
			initial_enabled_trading_pairs: EnabledTradingPairs::get(),
			initial_added_liquidity_pools: vec![],
		}
		.assimilate_storage(&mut t)
		.unwrap();

		t.into()
	}
}<|MERGE_RESOLUTION|>--- conflicted
+++ resolved
@@ -130,12 +130,8 @@
 	type Currency = Currencies;
 	type GetExchangeFee = GetExchangeFee;
 	type TradingPathLimit = TradingPathLimit;
-<<<<<<< HEAD
-	type ModuleId = DEXModuleId;
+	type PalletId = DEXPalletId;
 	type CurrencyIdMapping = ();
-=======
-	type PalletId = DEXPalletId;
->>>>>>> 91d312dd
 	type DEXIncentives = ();
 	type WeightInfo = ();
 	type ListingOrigin = EnsureSignedBy<One, AccountId>;
