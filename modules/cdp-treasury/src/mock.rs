--- conflicted
+++ resolved
@@ -210,12 +210,8 @@
 	type AuctionManagerHandler = MockAuctionManager;
 	type UpdateOrigin = EnsureOneOf<EnsureRoot<AccountId>, EnsureSignedBy<One, AccountId>>;
 	type DEX = DEXModule;
-<<<<<<< HEAD
 	type Swap = SpecificJointsSwap<DEXModule, AlternativeSwapPathJointList>;
-	type MaxAuctionsCount = MaxAuctionsCount;
-=======
 	type MaxAuctionsCount = ConstU32<5>;
->>>>>>> 2fa44c17
 	type PalletId = CDPTreasuryPalletId;
 	type TreasuryAccount = TreasuryAccount;
 	type WeightInfo = ();
