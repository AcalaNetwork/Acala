[package]
name = "module-homa"
version = "0.7.3"
authors = ["Acala Developers"]
edition = "2018"

[dependencies]
serde = { version = "1.0.101", optional = true }
codec = { package = "parity-scale-codec", version = "2.0.0", default-features = false }
<<<<<<< HEAD
sp-runtime = { git = "https://github.com/paritytech/substrate", branch = "rococo-v1", default-features = false }
frame-support = { git = "https://github.com/paritytech/substrate", branch = "rococo-v1", default-features = false }
frame-system = { git = "https://github.com/paritytech/substrate", branch = "rococo-v1", default-features = false }
staking-pool = { package = "module-staking-pool", path = "../staking_pool", default-features = false }
=======
sp-std = { version = "3.0.0", default-features = false }
sp-runtime = { version = "3.0.0", default-features = false }
frame-support = { version = "3.0.0", default-features = false }
frame-system = { version = "3.0.0", default-features = false }
staking-pool = { package = "module-staking-pool", path = "../staking-pool", default-features = false }
>>>>>>> 98db5f09
support = { package = "module-support", path = "../support", default-features = false }
primitives = { package = "acala-primitives", path = "../../primitives", default-features = false }

[features]
default = ["std"]
std = [
	"serde",
	"codec/std",
	"sp-std/std",
	"sp-runtime/std",
	"frame-support/std",
	"frame-system/std",
	"staking-pool/std",
	"support/std",
	"primitives/std",
]<|MERGE_RESOLUTION|>--- conflicted
+++ resolved
@@ -7,18 +7,11 @@
 [dependencies]
 serde = { version = "1.0.101", optional = true }
 codec = { package = "parity-scale-codec", version = "2.0.0", default-features = false }
-<<<<<<< HEAD
 sp-runtime = { git = "https://github.com/paritytech/substrate", branch = "rococo-v1", default-features = false }
+sp-std = { git = "https://github.com/paritytech/substrate", branch = "rococo-v1", default-features = false }
 frame-support = { git = "https://github.com/paritytech/substrate", branch = "rococo-v1", default-features = false }
 frame-system = { git = "https://github.com/paritytech/substrate", branch = "rococo-v1", default-features = false }
-staking-pool = { package = "module-staking-pool", path = "../staking_pool", default-features = false }
-=======
-sp-std = { version = "3.0.0", default-features = false }
-sp-runtime = { version = "3.0.0", default-features = false }
-frame-support = { version = "3.0.0", default-features = false }
-frame-system = { version = "3.0.0", default-features = false }
 staking-pool = { package = "module-staking-pool", path = "../staking-pool", default-features = false }
->>>>>>> 98db5f09
 support = { package = "module-support", path = "../support", default-features = false }
 primitives = { package = "acala-primitives", path = "../../primitives", default-features = false }
 
@@ -27,8 +20,8 @@
 std = [
 	"serde",
 	"codec/std",
+	"sp-runtime/std",
 	"sp-std/std",
-	"sp-runtime/std",
 	"frame-support/std",
 	"frame-system/std",
 	"staking-pool/std",
