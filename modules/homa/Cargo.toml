[package]
name = "module-homa"
version = "2.0.3"
authors = ["Acala Developers"]
edition = "2021"

[dependencies]
codec = { package = "parity-scale-codec", version = "2.3.1", default-features = false, features = ["derive"] }
scale-info = { version = "1.0", default-features = false, features = ["derive"] }
<<<<<<< HEAD
frame-benchmarking = { git = "https://github.com/paritytech/substrate", branch = "polkadot-v0.9.12", default-features = false, optional = true}
frame-support = { git = "https://github.com/paritytech/substrate", branch = "polkadot-v0.9.12", default-features = false }
frame-system = { git = "https://github.com/paritytech/substrate", branch = "polkadot-v0.9.12", default-features = false }
sp-runtime = { git = "https://github.com/paritytech/substrate", branch = "polkadot-v0.9.12", default-features = false }
sp-core = { git = "https://github.com/paritytech/substrate", branch = "polkadot-v0.9.12", default-features = false  }
sp-std = { git = "https://github.com/paritytech/substrate", branch = "polkadot-v0.9.12", default-features = false  }
pallet-staking = { git = "https://github.com/paritytech/substrate", branch = "polkadot-v0.9.12", default-features = false  }
=======
sp-runtime = { git = "https://github.com/paritytech/substrate", branch = "polkadot-v0.9.13", default-features = false }
sp-std = { git = "https://github.com/paritytech/substrate", branch = "polkadot-v0.9.13", default-features = false }
frame-support = { git = "https://github.com/paritytech/substrate", branch = "polkadot-v0.9.13", default-features = false }
frame-system = { git = "https://github.com/paritytech/substrate", branch = "polkadot-v0.9.13", default-features = false }
support = { package = "module-support", path = "../support", default-features = false }
>>>>>>> b2054d58
primitives = { package = "acala-primitives", path = "../../primitives", default-features = false }
orml-traits = { path = "../../orml/traits", default-features = false }
module-support = { path = "../../modules/support", default-features = false }

[dev-dependencies]
sp-io = { git = "https://github.com/paritytech/substrate", branch = "polkadot-v0.9.12" }
pallet-balances = { git = "https://github.com/paritytech/substrate", branch = "polkadot-v0.9.12" }
module-currencies = { path = "../../modules/currencies" }
orml-tokens = { path = "../../orml/tokens" }

[features]
default = ["std"]
std = [
	"codec/std",
	"frame-benchmarking/std",
	"frame-support/std",
	"frame-system/std",
	"scale-info/std",
	"sp-runtime/std",
	"sp-core/std",
	"sp-std/std",
	"pallet-staking/std",
	"primitives/std",
	"orml-traits/std",
	"module-support/std",
]
runtime-benchmarks = [
	"frame-benchmarking",
	"frame-support/runtime-benchmarks",
	"frame-system/runtime-benchmarks",
]
try-runtime = ["frame-support/try-runtime"]<|MERGE_RESOLUTION|>--- conflicted
+++ resolved
@@ -7,28 +7,19 @@
 [dependencies]
 codec = { package = "parity-scale-codec", version = "2.3.1", default-features = false, features = ["derive"] }
 scale-info = { version = "1.0", default-features = false, features = ["derive"] }
-<<<<<<< HEAD
-frame-benchmarking = { git = "https://github.com/paritytech/substrate", branch = "polkadot-v0.9.12", default-features = false, optional = true}
-frame-support = { git = "https://github.com/paritytech/substrate", branch = "polkadot-v0.9.12", default-features = false }
-frame-system = { git = "https://github.com/paritytech/substrate", branch = "polkadot-v0.9.12", default-features = false }
-sp-runtime = { git = "https://github.com/paritytech/substrate", branch = "polkadot-v0.9.12", default-features = false }
-sp-core = { git = "https://github.com/paritytech/substrate", branch = "polkadot-v0.9.12", default-features = false  }
-sp-std = { git = "https://github.com/paritytech/substrate", branch = "polkadot-v0.9.12", default-features = false  }
-pallet-staking = { git = "https://github.com/paritytech/substrate", branch = "polkadot-v0.9.12", default-features = false  }
-=======
-sp-runtime = { git = "https://github.com/paritytech/substrate", branch = "polkadot-v0.9.13", default-features = false }
-sp-std = { git = "https://github.com/paritytech/substrate", branch = "polkadot-v0.9.13", default-features = false }
+frame-benchmarking = { git = "https://github.com/paritytech/substrate", branch = "polkadot-v0.9.13", default-features = false, optional = true}
 frame-support = { git = "https://github.com/paritytech/substrate", branch = "polkadot-v0.9.13", default-features = false }
 frame-system = { git = "https://github.com/paritytech/substrate", branch = "polkadot-v0.9.13", default-features = false }
-support = { package = "module-support", path = "../support", default-features = false }
->>>>>>> b2054d58
+sp-runtime = { git = "https://github.com/paritytech/substrate", branch = "polkadot-v0.9.13", default-features = false }
+sp-core = { git = "https://github.com/paritytech/substrate", branch = "polkadot-v0.9.13", default-features = false  }
+sp-std = { git = "https://github.com/paritytech/substrate", branch = "polkadot-v0.9.13", default-features = false  }
 primitives = { package = "acala-primitives", path = "../../primitives", default-features = false }
 orml-traits = { path = "../../orml/traits", default-features = false }
 module-support = { path = "../../modules/support", default-features = false }
 
 [dev-dependencies]
-sp-io = { git = "https://github.com/paritytech/substrate", branch = "polkadot-v0.9.12" }
-pallet-balances = { git = "https://github.com/paritytech/substrate", branch = "polkadot-v0.9.12" }
+sp-io = { git = "https://github.com/paritytech/substrate", branch = "polkadot-v0.9.13" }
+pallet-balances = { git = "https://github.com/paritytech/substrate", branch = "polkadot-v0.9.13" }
 module-currencies = { path = "../../modules/currencies" }
 orml-tokens = { path = "../../orml/tokens" }
 
@@ -43,7 +34,6 @@
 	"sp-runtime/std",
 	"sp-core/std",
 	"sp-std/std",
-	"pallet-staking/std",
 	"primitives/std",
 	"orml-traits/std",
 	"module-support/std",
