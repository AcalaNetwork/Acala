// This file is part of Acala.

// Copyright (C) 2020-2022 Acala Foundation.
// SPDX-License-Identifier: GPL-3.0-or-later WITH Classpath-exception-2.0

// This program is free software: you can redistribute it and/or modify
// it under the terms of the GNU General Public License as published by
// the Free Software Foundation, either version 3 of the License, or
// (at your option) any later version.

// This program is distributed in the hope that it will be useful,
// but WITHOUT ANY WARRANTY; without even the implied warranty of
// MERCHANTABILITY or FITNESS FOR A PARTICULAR PURPOSE. See the
// GNU General Public License for more details.

// You should have received a copy of the GNU General Public License
// along with this program. If not, see <https://www.gnu.org/licenses/>.

//! Homa module.

#![cfg_attr(not(feature = "std"), no_std)]
#![allow(clippy::unused_unit)]

use frame_support::{log, pallet_prelude::*, transactional, PalletId};
use frame_system::{ensure_signed, pallet_prelude::*};
use module_support::{ExchangeRate, ExchangeRateProvider, FractionalRate, HomaManager, HomaSubAccountXcm, Rate, Ratio};
use orml_traits::MultiCurrency;
use primitives::{Balance, CurrencyId, EraIndex};
use scale_info::TypeInfo;
use sp_runtime::{
	traits::{
		AccountIdConversion, BlockNumberProvider, Bounded, CheckedDiv, CheckedSub, One, Saturating,
		UniqueSaturatedInto, Zero,
	},
	ArithmeticError, FixedPointNumber,
};
use sp_std::{cmp::Ordering, convert::From, prelude::*, vec, vec::Vec};

pub use module::*;
pub use weights::WeightInfo;

pub mod migrations;
mod mock;
mod tests;
pub mod weights;

#[frame_support::pallet]
pub mod module {
	use super::*;

	/// The subaccount's staking ledger which kept by Homa protocol
	#[derive(PartialEq, Eq, Clone, Encode, Decode, RuntimeDebug, TypeInfo, Default)]
	pub struct StakingLedger {
		/// Corresponding to the active of the subaccount's staking ledger on relaychain
		#[codec(compact)]
		pub bonded: Balance,
		/// Corresponding to the unlocking of the subaccount's staking ledger on relaychain
		pub unlocking: Vec<UnlockChunk>,
	}

	/// Just a Balance/BlockNumber tuple to encode when a chunk of funds will be unlocked.
	#[derive(PartialEq, Eq, Clone, Encode, Decode, RuntimeDebug, TypeInfo)]
	pub struct UnlockChunk {
		/// Amount of funds to be unlocked.
		#[codec(compact)]
		pub value: Balance,
		/// Era number at which point it'll be unlocked.
		#[codec(compact)]
		pub era: EraIndex,
	}

	impl StakingLedger {
		/// Remove entries from `unlocking` that are sufficiently old and the sum of expired
		/// unlocking.
		fn consolidate_unlocked(self, current_era: EraIndex) -> (Self, Balance) {
			let mut expired_unlocking: Balance = Zero::zero();
			let unlocking = self
				.unlocking
				.into_iter()
				.filter(|chunk| {
					if chunk.era > current_era {
						true
					} else {
						expired_unlocking = expired_unlocking.saturating_add(chunk.value);
						false
					}
				})
				.collect();

			(
				Self {
					bonded: self.bonded,
					unlocking,
				},
				expired_unlocking,
			)
		}
	}

	#[pallet::config]
	pub trait Config: frame_system::Config {
		type Event: From<Event<Self>> + IsType<<Self as frame_system::Config>::Event>;

		/// Multi-currency support for asset management
		type Currency: MultiCurrency<Self::AccountId, CurrencyId = CurrencyId, Balance = Balance>;

		/// Origin represented Governance
		type GovernanceOrigin: EnsureOrigin<<Self as frame_system::Config>::Origin>;

		/// The currency id of the Staking asset
		#[pallet::constant]
		type StakingCurrencyId: Get<CurrencyId>;

		/// The currency id of the Liquid asset
		#[pallet::constant]
		type LiquidCurrencyId: Get<CurrencyId>;

		/// The homa's module id.
		#[pallet::constant]
		type PalletId: Get<PalletId>;

		/// The default exchange rate for liquid currency to staking currency.
		#[pallet::constant]
		type DefaultExchangeRate: Get<ExchangeRate>;

		/// Vault reward of Homa protocol
		#[pallet::constant]
		type TreasuryAccount: Get<Self::AccountId>;

		/// The index list of active Homa subaccounts.
		/// `active` means these subaccounts can continue do bond/unbond operations by Homa.
		#[pallet::constant]
		type ActiveSubAccountsIndexList: Get<Vec<u16>>;

		/// Number of eras for unbonding is expired on relaychain.
		#[pallet::constant]
		type BondingDuration: Get<EraIndex>;

		/// The staking amount of threshold to mint.
		#[pallet::constant]
		type MintThreshold: Get<Balance>;

		/// The liquid amount of threshold to redeem.
		#[pallet::constant]
		type RedeemThreshold: Get<Balance>;

		/// Block number provider for the relaychain.
		type RelayChainBlockNumber: BlockNumberProvider<BlockNumber = Self::BlockNumber>;

		/// The XcmInterface to manage the staking of sub-account on relaychain.
		type XcmInterface: HomaSubAccountXcm<Self::AccountId, Balance>;

		/// Weight information for the extrinsics in this module.
		type WeightInfo: WeightInfo;
	}

	#[pallet::error]
	pub enum Error<T> {
		///	The mint amount is below the threshold.
		BelowMintThreshold,
		///	The redeem amount to request is below the threshold.
		BelowRedeemThreshold,
		/// The mint will cause staking currency of Homa exceed the soft cap.
		ExceededStakingCurrencySoftCap,
		/// UnclaimedRedemption is not enough, this error is not expected.
		InsufficientUnclaimedRedemption,
		/// The era index to bump is outdated, must be greater than RelayChainCurrentEra
		OutdatedEraIndex,
		/// Redeem request is not allowed to be fast matched.
		FastMatchIsNotAllowed,
		/// The fast match cannot be matched completely.
		CannotCompletelyFastMatch,
<<<<<<< HEAD
		// Invalid rate,
		InvalidRate,
=======
		/// Invalid last era bumped block config
		InvalidLastEraBumpedBlock,
>>>>>>> 0aa5aac9
	}

	#[pallet::event]
	#[pallet::generate_deposit(pub(crate) fn deposit_event)]
	pub enum Event<T: Config> {
		/// The minter use staking currency to mint liquid currency.
		Minted {
			minter: T::AccountId,
			staking_currency_amount: Balance,
			liquid_amount_received: Balance,
			liquid_amount_added_to_void: Balance,
		},
		/// Request redeem.
		RequestedRedeem {
			redeemer: T::AccountId,
			liquid_amount: Balance,
			allow_fast_match: bool,
		},
		/// Redeem request has been cancelled.
		RedeemRequestCancelled {
			redeemer: T::AccountId,
			cancelled_liquid_amount: Balance,
		},
		/// Redeem request is redeemed partially or fully by fast match.
		RedeemedByFastMatch {
			redeemer: T::AccountId,
			matched_liquid_amount: Balance,
			fee_in_liquid: Balance,
			redeemed_staking_amount: Balance,
		},
		/// Redeem request is redeemed by unbond on relaychain.
		RedeemedByUnbond {
			redeemer: T::AccountId,
			era_index_when_unbond: EraIndex,
			liquid_amount: Balance,
			unbonding_staking_amount: Balance,
		},
		/// The redeemer withdraw expired redemption.
		WithdrawRedemption {
			redeemer: T::AccountId,
			redemption_amount: Balance,
		},
		/// The current era has been bumped.
		CurrentEraBumped { new_era_index: EraIndex },
		/// The current era has been reset.
		CurrentEraReset { new_era_index: EraIndex },
		/// The bonded amount of subaccount's ledger has been reset.
		LedgerBondedReset {
			sub_account_index: u16,
			new_bonded_amount: Balance,
		},
		/// The unlocking of subaccount's ledger has been reset.
		LedgerUnlockingReset {
			sub_account_index: u16,
			new_unlocking: Vec<UnlockChunk>,
		},
		/// The soft bonded cap of per sub account has been updated.
		SoftBondedCapPerSubAccountUpdated { cap_amount: Balance },
		/// The estimated reward rate per era of relaychain staking has been updated.
		EstimatedRewardRatePerEraUpdated { reward_rate: Rate },
		/// The commission rate has been updated.
		CommissionRateUpdated { commission_rate: Rate },
		/// The fast match fee rate has been updated.
		FastMatchFeeRateUpdated { fast_match_fee_rate: Rate },
		/// The relaychain block number of last era bumped updated.
		LastEraBumpedBlockUpdated { last_era_bumped_block: T::BlockNumber },
		/// The frequency to bump era has been updated.
		BumpEraFrequencyUpdated { frequency: T::BlockNumber },
	}

	/// The current era of relaychain
	///
	/// RelayChainCurrentEra : EraIndex
	#[pallet::storage]
	#[pallet::getter(fn relay_chain_current_era)]
	pub type RelayChainCurrentEra<T: Config> = StorageValue<_, EraIndex, ValueQuery>;

	// /// The latest processed era of Homa, it should be always <= RelayChainCurrentEra
	// ///
	// /// ProcessedEra : EraIndex
	// #[pallet::storage]
	// #[pallet::getter(fn processed_era)]
	// pub type ProcessedEra<T: Config> = StorageValue<_, EraIndex, ValueQuery>;

	/// The staking ledger of Homa subaccounts.
	///
	/// StakingLedgers map: u16 => Option<StakingLedger>
	#[pallet::storage]
	#[pallet::getter(fn staking_ledgers)]
	pub type StakingLedgers<T: Config> = StorageMap<_, Twox64Concat, u16, StakingLedger, OptionQuery>;

	/// The total amount of staking currency bonded in the homa protocol
	///
	/// TotalStakingBonded value: Balance
	#[pallet::storage]
	#[pallet::getter(fn get_total_bonded)]
	pub type TotalStakingBonded<T: Config> = StorageValue<_, Balance, ValueQuery>;

	/// The total staking currency to bond on relaychain when new era,
	/// and that is available to be match fast redeem request.
	/// ToBondPool value: StakingCurrencyAmount
	#[pallet::storage]
	#[pallet::getter(fn to_bond_pool)]
	pub type ToBondPool<T: Config> = StorageValue<_, Balance, ValueQuery>;

	/// The total amount of void liquid currency. It's will not be issued,
	/// used to avoid newly issued LDOT to obtain the incoming staking income from relaychain.
	/// And it is guaranteed that the current exchange rate between liquid currency and staking
	/// currency will not change. It will be reset to 0 at the beginning of the `rebalance` when new
	/// era starts.
	///
	/// TotalVoidLiquid value: LiquidCurrencyAmount
	#[pallet::storage]
	#[pallet::getter(fn total_void_liquid)]
	pub type TotalVoidLiquid<T: Config> = StorageValue<_, Balance, ValueQuery>;

	/// The total unclaimed redemption.
	///
	/// UnclaimedRedemption value: StakingCurrencyAmount
	#[pallet::storage]
	#[pallet::getter(fn unclaimed_redemption)]
	pub type UnclaimedRedemption<T: Config> = StorageValue<_, Balance, ValueQuery>;

	/// Requests to redeem staked currencies.
	///
	/// RedeemRequests: Map: AccountId => Option<(liquid_amount: Balance, allow_fast_match: bool)>
	#[pallet::storage]
	#[pallet::getter(fn redeem_requests)]
	pub type RedeemRequests<T: Config> = StorageMap<_, Twox64Concat, T::AccountId, (Balance, bool), OptionQuery>;

	/// The records of unbonding by AccountId.
	///
	/// Unbondings: double_map AccountId, ExpireEraIndex => UnbondingStakingCurrencyAmount
	#[pallet::storage]
	#[pallet::getter(fn unbondings)]
	pub type Unbondings<T: Config> =
		StorageDoubleMap<_, Twox64Concat, T::AccountId, Twox64Concat, EraIndex, Balance, ValueQuery>;

	/// The estimated staking reward rate per era on relaychain.
	///
	/// EstimatedRewardRatePerEra: value: Rate
	#[pallet::storage]
	pub type EstimatedRewardRatePerEra<T: Config> = StorageValue<_, FractionalRate, ValueQuery>;

	/// The maximum amount of bonded staking currency for a single sub on relaychain to obtain the
	/// best staking rewards.
	///
	/// SoftBondedCapPerSubAccount: value: Balance
	#[pallet::storage]
	#[pallet::getter(fn soft_bonded_cap_per_sub_account)]
	pub type SoftBondedCapPerSubAccount<T: Config> = StorageValue<_, Balance, ValueQuery>;

	/// The rate of Homa drawn from the staking reward as commission.
	/// The draw will be transfer to TreasuryAccount of Homa in liquid currency.
	///
	/// CommissionRate: value: Rate
	#[pallet::storage]
	pub type CommissionRate<T: Config> = StorageValue<_, FractionalRate, ValueQuery>;

	/// The fixed fee rate for redeem request is fast matched.
	///
	/// FastMatchFeeRate: value: Rate
	#[pallet::storage]
	pub type FastMatchFeeRate<T: Config> = StorageValue<_, FractionalRate, ValueQuery>;

	/// The relaychain block number of last era bumped.
	///
	/// LastEraBumpedBlock: value: T::BlockNumber
	#[pallet::storage]
	#[pallet::getter(fn last_era_bumped_block)]
	pub type LastEraBumpedBlock<T: Config> = StorageValue<_, T::BlockNumber, ValueQuery>;

	/// The internal of relaychain block number of relaychain to bump local current era.
	///
	/// LastEraBumpedRelayChainBlock: value: T::BlockNumber
	#[pallet::storage]
	#[pallet::getter(fn bump_era_frequency)]
	pub type BumpEraFrequency<T: Config> = StorageValue<_, T::BlockNumber, ValueQuery>;

	#[pallet::pallet]
	#[pallet::without_storage_info]
	pub struct Pallet<T>(_);

	#[pallet::hooks]
	impl<T: Config> Hooks<T::BlockNumber> for Pallet<T> {
		fn on_initialize(_: T::BlockNumber) -> Weight {
			let bump_era_number = Self::era_amount_should_to_bump(T::RelayChainBlockNumber::current_block_number());
			if !bump_era_number.is_zero() {
				let _ = Self::bump_current_era(bump_era_number);
				debug_assert_eq!(
					TotalStakingBonded::<T>::get(),
					StakingLedgers::<T>::iter().fold(Zero::zero(), |total_bonded: Balance, (_, ledger)| {
						total_bonded.saturating_add(ledger.bonded)
					})
				);
				<T as Config>::WeightInfo::on_initialize_with_bump_era()
			} else {
				<T as Config>::WeightInfo::on_initialize()
			}
		}
	}

	#[pallet::call]
	impl<T: Config> Pallet<T> {
		/// Mint liquid currency by put locking up amount of staking currency.
		///
		/// Parameters:
		/// - `amount`: The amount of staking currency used to mint liquid currency.
		#[pallet::weight(< T as Config >::WeightInfo::mint())]
		#[transactional]
		pub fn mint(origin: OriginFor<T>, #[pallet::compact] amount: Balance) -> DispatchResult {
			let minter = ensure_signed(origin)?;
			Self::do_mint(minter, amount)
		}

		/// Build/Cancel/Overwrite a redeem request, use liquid currency to redeem staking currency.
		/// The redeem request will be executed in two ways:
		/// 1. Redeem by fast match: Homa use staking currency in ToBondPool to match redeem request
		/// in the current era, setting a higher fee_rate can increase the possibility of being fast
		/// matched. 2. Redeem by unbond on relaychain: if redeem request has not been fast matched
		/// in current era, Homa will unbond staking currency on relaychain when the next era
		/// bumped. So redeemer at least wait for the unbonding period + extra 1 era to get the
		/// redemption.
		///
		/// Parameters:
		/// - `amount`: The amount of liquid currency to be requested  redeemed into Staking
		///   currency.
		/// - `allow_fast_match`: allow the request to be fast matched, fast match will take a fixed
		///   rate as fee.
		#[pallet::weight(< T as Config >::WeightInfo::request_redeem())]
		#[transactional]
		pub fn request_redeem(
			origin: OriginFor<T>,
			#[pallet::compact] amount: Balance,
			allow_fast_match: bool,
		) -> DispatchResult {
			let redeemer = ensure_signed(origin)?;
			Self::do_request_redeem(redeemer, amount, allow_fast_match)
		}

		/// Execute fast match for specific redeem requests.
		///
		/// Parameters:
		/// - `redeemer_list`: The list of redeem requests to execute fast redeem.
		#[pallet::weight(< T as Config >::WeightInfo::fast_match_redeems(redeemer_list.len() as u32))]
		#[transactional]
		pub fn fast_match_redeems(origin: OriginFor<T>, redeemer_list: Vec<T::AccountId>) -> DispatchResult {
			let _ = ensure_signed(origin)?;

			for redeemer in redeemer_list {
				Self::do_fast_match_redeem(&redeemer, true)?;
			}

			Ok(())
		}

		/// Withdraw the expired redemption of specific redeemer by unbond.
		///
		/// Parameters:
		/// - `redeemer`: redeemer.
		#[pallet::weight(< T as Config >::WeightInfo::claim_redemption())]
		#[transactional]
		pub fn claim_redemption(origin: OriginFor<T>, redeemer: T::AccountId) -> DispatchResult {
			let _ = ensure_signed(origin)?;

			let mut available_staking: Balance = Zero::zero();
			let current_era = Self::relay_chain_current_era();
			for (expired_era_index, unbonded) in Unbondings::<T>::iter_prefix(&redeemer) {
				if expired_era_index <= current_era {
					available_staking = available_staking.saturating_add(unbonded);
					Unbondings::<T>::remove(&redeemer, expired_era_index);
				}
			}

			if !available_staking.is_zero() {
				UnclaimedRedemption::<T>::try_mutate(|total| -> DispatchResult {
					*total = total
						.checked_sub(available_staking)
						.ok_or(Error::<T>::InsufficientUnclaimedRedemption)?;
					Ok(())
				})?;
				T::Currency::transfer(
					T::StakingCurrencyId::get(),
					&Self::account_id(),
					&redeemer,
					available_staking,
				)?;

				Self::deposit_event(Event::<T>::WithdrawRedemption {
					redeemer,
					redemption_amount: available_staking,
				});
			}

			Ok(())
		}

		/// Sets the params of Homa.
		/// Requires `GovernanceOrigin`
		///
		/// Parameters:
		/// - `soft_bonded_cap_per_sub_account`:  soft cap of staking amount for a single nominator
		///   on relaychain to obtain the best staking rewards.
		/// - `estimated_reward_rate_per_era`: the estimated staking yield of each era on the
		///   current relay chain.
		/// - `commission_rate`: the rate to draw from estimated staking rewards as commission to
		///   HomaTreasury
		/// - `fast_match_fee_rate`: the fixed fee rate when redeem request is been fast matched.
		#[pallet::weight(< T as Config >::WeightInfo::update_homa_params())]
		#[transactional]
		pub fn update_homa_params(
			origin: OriginFor<T>,
			soft_bonded_cap_per_sub_account: Option<Balance>,
			estimated_reward_rate_per_era: Option<Rate>,
			commission_rate: Option<Rate>,
			fast_match_fee_rate: Option<Rate>,
		) -> DispatchResult {
			T::GovernanceOrigin::ensure_origin(origin)?;

			if let Some(cap_amount) = soft_bonded_cap_per_sub_account {
				SoftBondedCapPerSubAccount::<T>::put(cap_amount);
				Self::deposit_event(Event::<T>::SoftBondedCapPerSubAccountUpdated { cap_amount });
			}
			if let Some(reward_rate) = estimated_reward_rate_per_era {
				EstimatedRewardRatePerEra::<T>::mutate(|rate| -> DispatchResult {
					rate.try_set(reward_rate).map_err(|_| Error::<T>::InvalidRate.into())
				})?;
				Self::deposit_event(Event::<T>::EstimatedRewardRatePerEraUpdated { reward_rate });
			}
			if let Some(commission_rate) = commission_rate {
				CommissionRate::<T>::mutate(|rate| -> DispatchResult {
					rate.try_set(commission_rate)
						.map_err(|_| Error::<T>::InvalidRate.into())
				})?;
				Self::deposit_event(Event::<T>::CommissionRateUpdated { commission_rate });
			}
			if let Some(fast_match_fee_rate) = fast_match_fee_rate {
				FastMatchFeeRate::<T>::mutate(|rate| -> DispatchResult {
					rate.try_set(fast_match_fee_rate)
						.map_err(|_| Error::<T>::InvalidRate.into())
				})?;
				Self::deposit_event(Event::<T>::FastMatchFeeRateUpdated { fast_match_fee_rate });
			}

			Ok(())
		}

		/// Sets the params that control when to bump local current era.
		/// Requires `GovernanceOrigin`
		///
		/// Parameters:
		/// - `fix_last_era_bumped_block`: fix the relaychain block number of last era bumped.
		/// - `frequency`: the frequency of block number on parachain.
		#[pallet::weight(< T as Config >::WeightInfo::update_bump_era_params())]
		#[transactional]
		pub fn update_bump_era_params(
			origin: OriginFor<T>,
			last_era_bumped_block: Option<T::BlockNumber>,
			frequency: Option<T::BlockNumber>,
		) -> DispatchResult {
			T::GovernanceOrigin::ensure_origin(origin)?;

			if let Some(change) = frequency {
				BumpEraFrequency::<T>::put(change);
				Self::deposit_event(Event::<T>::BumpEraFrequencyUpdated { frequency: change });
			}

			if let Some(change) = last_era_bumped_block {
				// config last_era_bumped_block should not cause bump era to occur immediately, because
				// the last_era_bumped_block after the bump era will not be same with the actual relaychain
				// era bumped block  again, especially if it leads to multiple bump era.
				// and it should be config after config no-zero bump_era_frequency.
				let bump_era_frequency = Self::bump_era_frequency();
				let current_relay_chain_block = T::RelayChainBlockNumber::current_block_number();
				if !bump_era_frequency.is_zero() {
					// ensure change in this range (current_relay_chain_block-bump_era_frequency,
					// current_relay_chain_block]
					ensure!(
						change > current_relay_chain_block.saturating_sub(bump_era_frequency)
							&& change <= current_relay_chain_block,
						Error::<T>::InvalidLastEraBumpedBlock
					);

					LastEraBumpedBlock::<T>::put(change);
					Self::deposit_event(Event::<T>::LastEraBumpedBlockUpdated {
						last_era_bumped_block: change,
					});
				}
			}

			Ok(())
		}

		/// Reset the bonded and unbonding to local subaccounts ledger according to the ledger on
		/// relaychain. Requires `GovernanceOrigin`
		///
		/// Parameters:
		/// - `updates`: update list of subaccount.
		#[pallet::weight(< T as Config >::WeightInfo::reset_ledgers(updates.len() as u32))]
		#[transactional]
		pub fn reset_ledgers(
			origin: OriginFor<T>,
			updates: Vec<(u16, Option<Balance>, Option<Vec<UnlockChunk>>)>,
		) -> DispatchResult {
			T::GovernanceOrigin::ensure_origin(origin)?;

			for (sub_account_index, bonded_change, unlocking_change) in updates {
				Self::do_update_ledger(sub_account_index, |ledger| -> DispatchResult {
					if let Some(change) = bonded_change {
						if ledger.bonded != change {
							ledger.bonded = change;
							Self::deposit_event(Event::<T>::LedgerBondedReset {
								sub_account_index,
								new_bonded_amount: change,
							});
						}
					}
					if let Some(change) = unlocking_change {
						if ledger.unlocking != change {
							ledger.unlocking = change.clone();
							Self::deposit_event(Event::<T>::LedgerUnlockingReset {
								sub_account_index,
								new_unlocking: change,
							});
						}
					}
					Ok(())
				})?;
			}

			Ok(())
		}

		/// Reset the RelayChainCurrentEra.
		/// If there is a deviation of more than 1 EraIndex between current era of relaychain and
		/// current era on local, should reset era to current era of relaychain as soon as possible.
		/// At the same time, check whether the unlocking of ledgers should be updated.
		/// Requires `GovernanceOrigin`
		///
		/// Parameters:
		/// - `era_index`: the latest era index of relaychain.
		#[pallet::weight(< T as Config >::WeightInfo::reset_current_era())]
		#[transactional]
		pub fn reset_current_era(origin: OriginFor<T>, era_index: EraIndex) -> DispatchResult {
			T::GovernanceOrigin::ensure_origin(origin)?;

			RelayChainCurrentEra::<T>::mutate(|current_era| {
				if *current_era != era_index {
					*current_era = era_index;
					Self::deposit_event(Event::<T>::CurrentEraReset {
						new_era_index: era_index,
					});
				}
			});

			Ok(())
		}

		#[pallet::weight(< T as Config >::WeightInfo::on_initialize_with_bump_era())]
		pub fn force_bump_current_era(origin: OriginFor<T>, bump_amount: EraIndex) -> DispatchResult {
			T::GovernanceOrigin::ensure_origin(origin)?;
			Self::bump_current_era(bump_amount)
		}

		/// Execute fast match for specific redeem requests, require completely matched.
		///
		/// Parameters:
		/// - `redeemer_list`: The list of redeem requests to execute fast redeem.
		#[pallet::weight(< T as Config >::WeightInfo::fast_match_redeems(redeemer_list.len() as u32))]
		#[transactional]
		pub fn fast_match_redeems_completely(origin: OriginFor<T>, redeemer_list: Vec<T::AccountId>) -> DispatchResult {
			let _ = ensure_signed(origin)?;

			for redeemer in redeemer_list {
				Self::do_fast_match_redeem(&redeemer, false)?;
			}

			Ok(())
		}
	}

	impl<T: Config> Pallet<T> {
		/// Module account id
		pub fn account_id() -> T::AccountId {
			T::PalletId::get().into_account_truncating()
		}

		pub(crate) fn estimated_reward_rate_per_era() -> Rate {
			EstimatedRewardRatePerEra::<T>::get().into_inner()
		}

		pub(crate) fn commission_rate() -> Rate {
			CommissionRate::<T>::get().into_inner()
		}

		pub(crate) fn fast_match_fee_rate() -> Rate {
			FastMatchFeeRate::<T>::get().into_inner()
		}

		pub fn do_update_ledger<R, E>(
			sub_account_index: u16,
			f: impl FnOnce(&mut StakingLedger) -> sp_std::result::Result<R, E>,
		) -> sp_std::result::Result<R, E> {
			StakingLedgers::<T>::try_mutate_exists(sub_account_index, |maybe_ledger| {
				let mut ledger = maybe_ledger.take().unwrap_or_default();
				let old_bonded_amount = ledger.bonded;

				f(&mut ledger).map(move |result| {
					*maybe_ledger = if ledger == Default::default() {
						TotalStakingBonded::<T>::mutate(|staking_balance| {
							*staking_balance = staking_balance.saturating_sub(old_bonded_amount)
						});
						None
					} else {
						TotalStakingBonded::<T>::mutate(|staking_balance| {
							*staking_balance = staking_balance
								.saturating_add(ledger.bonded)
								.saturating_sub(old_bonded_amount)
						});
						Some(ledger)
					};
					result
				})
			})
		}

		pub(super) fn do_mint(minter: T::AccountId, amount: Balance) -> DispatchResult {
			// Ensure the amount is above the MintThreshold.
			ensure!(amount >= T::MintThreshold::get(), Error::<T>::BelowMintThreshold);

			// Ensure the total staking currency will not exceed soft cap.
			ensure!(
				Self::get_total_staking_currency().saturating_add(amount) <= Self::get_staking_currency_soft_cap(),
				Error::<T>::ExceededStakingCurrencySoftCap
			);

			T::Currency::transfer(T::StakingCurrencyId::get(), &minter, &Self::account_id(), amount)?;

			// calculate the liquid amount by the current exchange rate.
			let liquid_amount = Self::convert_staking_to_liquid(amount)?;
			let liquid_issue_to_minter = Rate::one()
				.saturating_add(Self::estimated_reward_rate_per_era())
				.reciprocal()
				.expect("shouldn't be invalid!")
				.saturating_mul_int(liquid_amount);
			let liquid_add_to_void = liquid_amount.saturating_sub(liquid_issue_to_minter);

			Self::issue_liquid_currency(&minter, liquid_issue_to_minter)?;

			ToBondPool::<T>::mutate(|pool| *pool = pool.saturating_add(amount));
			TotalVoidLiquid::<T>::mutate(|total| *total = total.saturating_add(liquid_add_to_void));

			Self::deposit_event(Event::<T>::Minted {
				minter,
				staking_currency_amount: amount,
				liquid_amount_received: liquid_issue_to_minter,
				liquid_amount_added_to_void: liquid_add_to_void,
			});
			Ok(())
		}

		pub(super) fn do_request_redeem(
			redeemer: T::AccountId,
			amount: Balance,
			allow_fast_match: bool,
		) -> DispatchResult {
			RedeemRequests::<T>::try_mutate_exists(&redeemer, |maybe_request| -> DispatchResult {
				let (previous_request_amount, _) = maybe_request.take().unwrap_or_default();
				let liquid_currency_id = T::LiquidCurrencyId::get();

				ensure!(
					(!previous_request_amount.is_zero() && amount.is_zero()) || amount >= T::RedeemThreshold::get(),
					Error::<T>::BelowRedeemThreshold
				);

				match amount.cmp(&previous_request_amount) {
					Ordering::Greater => {
						// pay more liquid currency.
						T::Currency::transfer(
							liquid_currency_id,
							&redeemer,
							&Self::account_id(),
							amount.saturating_sub(previous_request_amount),
						)
					}
					Ordering::Less => {
						// refund the difference.
						T::Currency::transfer(
							liquid_currency_id,
							&Self::account_id(),
							&redeemer,
							previous_request_amount.saturating_sub(amount),
						)
					}
					_ => Ok(()),
				}?;

				if !amount.is_zero() {
					*maybe_request = Some((amount, allow_fast_match));
					Self::deposit_event(Event::<T>::RequestedRedeem {
						redeemer: redeemer.clone(),
						liquid_amount: amount,
						allow_fast_match,
					});
				} else if !previous_request_amount.is_zero() {
					Self::deposit_event(Event::<T>::RedeemRequestCancelled {
						redeemer: redeemer.clone(),
						cancelled_liquid_amount: previous_request_amount,
					});
				}
				Ok(())
			})
		}

		/// Get the soft cap of total staking currency of Homa.
		/// Soft cap = ActiveSubAccountsIndexList.len() * SoftBondedCapPerSubAccount
		pub fn get_staking_currency_soft_cap() -> Balance {
			Self::soft_bonded_cap_per_sub_account()
				.saturating_mul(T::ActiveSubAccountsIndexList::get().len() as Balance)
		}

		/// Calculate the total amount of staking currency belong to Homa.
		pub fn get_total_staking_currency() -> Balance {
			TotalStakingBonded::<T>::get().saturating_add(Self::to_bond_pool())
		}

		/// Calculate the total amount of liquid currency.
		/// total_liquid_amount = total issuance of LiquidCurrencyId + TotalVoidLiquid
		pub fn get_total_liquid_currency() -> Balance {
			T::Currency::total_issuance(T::LiquidCurrencyId::get()).saturating_add(Self::total_void_liquid())
		}

		/// Calculate the current exchange rate between the staking currency and liquid currency.
		/// Note: ExchangeRate(staking : liquid) = total_staking_amount / total_liquid_amount.
		/// If the exchange rate cannot be calculated, T::DefaultExchangeRate is used.
		pub fn current_exchange_rate() -> ExchangeRate {
			let total_staking = Self::get_total_staking_currency();
			let total_liquid = Self::get_total_liquid_currency();
			if total_staking.is_zero() {
				T::DefaultExchangeRate::get()
			} else {
				ExchangeRate::checked_from_rational(total_staking, total_liquid)
					.unwrap_or_else(T::DefaultExchangeRate::get)
			}
		}

		/// Calculate the amount of staking currency converted from liquid currency by current
		/// exchange rate.
		pub fn convert_liquid_to_staking(liquid_amount: Balance) -> Result<Balance, DispatchError> {
			Self::current_exchange_rate()
				.checked_mul_int(liquid_amount)
				.ok_or(DispatchError::Arithmetic(ArithmeticError::Overflow))
		}

		/// Calculate the amount of liquid currency converted from staking currency by current
		/// exchange rate.
		pub fn convert_staking_to_liquid(staking_amount: Balance) -> Result<Balance, DispatchError> {
			Self::current_exchange_rate()
				.reciprocal()
				.unwrap_or_else(|| T::DefaultExchangeRate::get().reciprocal().unwrap())
				.checked_mul_int(staking_amount)
				.ok_or(DispatchError::Arithmetic(ArithmeticError::Overflow))
		}

		#[transactional]
		pub fn do_fast_match_redeem(redeemer: &T::AccountId, allow_partially: bool) -> DispatchResult {
			RedeemRequests::<T>::try_mutate_exists(redeemer, |maybe_request| -> DispatchResult {
				if let Some((request_amount, allow_fast_match)) = maybe_request.take() {
					ensure!(allow_fast_match, Error::<T>::FastMatchIsNotAllowed);

					// calculate the liquid currency limit can be used to redeem based on ToBondPool at fee_rate.
					let available_staking_currency = Self::to_bond_pool();
					let liquid_currency_limit = Self::convert_staking_to_liquid(available_staking_currency)?;
					let fast_match_fee_rate = Self::fast_match_fee_rate();
					let liquid_limit_at_fee_rate = Rate::one()
						.saturating_sub(fast_match_fee_rate)
						.reciprocal()
						.unwrap_or_else(Bounded::max_value)
						.saturating_mul_int(liquid_currency_limit);
					let module_account = Self::account_id();

					// calculate the actual liquid currency to be used to redeem
					let actual_liquid_to_redeem = if liquid_limit_at_fee_rate >= request_amount {
						request_amount
					} else {
						// if cannot fast match the request amount fully, at least keep RedeemThreshold as remainder.
						liquid_limit_at_fee_rate.min(request_amount.saturating_sub(T::RedeemThreshold::get()))
					};

					if !actual_liquid_to_redeem.is_zero() {
						let liquid_to_burn = Rate::one()
							.saturating_sub(fast_match_fee_rate)
							.saturating_mul_int(actual_liquid_to_redeem);
						let redeemed_staking = Self::convert_liquid_to_staking(liquid_to_burn)?;
						let fee_in_liquid = actual_liquid_to_redeem.saturating_sub(liquid_to_burn);

						// burn liquid_to_burn for redeemed_staking and burn fee_in_liquid to reward all holders of
						// liquid currency.
						Self::burn_liquid_currency(&module_account, actual_liquid_to_redeem)?;

						// transfer redeemed_staking to redeemer.
						T::Currency::transfer(
							T::StakingCurrencyId::get(),
							&module_account,
							redeemer,
							redeemed_staking,
						)?;
						ToBondPool::<T>::mutate(|pool| *pool = pool.saturating_sub(redeemed_staking));

						Self::deposit_event(Event::<T>::RedeemedByFastMatch {
							redeemer: redeemer.clone(),
							matched_liquid_amount: actual_liquid_to_redeem,
							fee_in_liquid,
							redeemed_staking_amount: redeemed_staking,
						});
					}

					// update request amount
					let remainder_request_amount = request_amount.saturating_sub(actual_liquid_to_redeem);
					if !remainder_request_amount.is_zero() {
						ensure!(allow_partially, Error::<T>::CannotCompletelyFastMatch);
						*maybe_request = Some((remainder_request_amount, allow_fast_match));
					}
				}

				Ok(())
			})
		}

		/// Accumulate staking rewards according to EstimatedRewardRatePerEra and era internally.
		/// And draw commission from estimated staking rewards by issuing liquid currency to
		/// TreasuryAccount. Note: This will cause some losses to the minters in previous_era,
		/// because they have been already deducted some liquid currency amount when mint in
		/// previous_era. Until there is a better way to calculate, this part of the loss can only
		/// be regarded as an implicit mint fee!
		#[transactional]
		pub fn process_staking_rewards(new_era: EraIndex, previous_era: EraIndex) -> DispatchResult {
			let era_interval = new_era.saturating_sub(previous_era);
			let reward_rate = Self::estimated_reward_rate_per_era()
				.saturating_add(Rate::one())
				.saturating_pow(era_interval.unique_saturated_into())
				.saturating_sub(Rate::one());

			if !reward_rate.is_zero() {
				let mut total_reward_staking: Balance = Zero::zero();

				// iterate all subaccounts
				for (sub_account_index, ledger) in StakingLedgers::<T>::iter() {
					let reward_staking = reward_rate.saturating_mul_int(ledger.bonded);

					if !reward_staking.is_zero() {
						Self::do_update_ledger(sub_account_index, |before| -> DispatchResult {
							before.bonded = before.bonded.saturating_add(reward_staking);
							Ok(())
						})?;

						total_reward_staking = total_reward_staking.saturating_add(reward_staking);
					}
				}

				let commission_rate = Self::commission_rate();
				if !total_reward_staking.is_zero() && !commission_rate.is_zero() {
					let commission_staking_amount = commission_rate.saturating_mul_int(total_reward_staking);
					let commission_ratio =
						Ratio::checked_from_rational(commission_staking_amount, TotalStakingBonded::<T>::get())
							.unwrap_or_else(Ratio::min_value);
					let inflate_rate = commission_ratio
						.checked_div(&Ratio::one().saturating_sub(commission_ratio))
						.unwrap_or_else(Ratio::max_value);
					let inflate_liquid_amount = inflate_rate.saturating_mul_int(Self::get_total_liquid_currency());

					Self::issue_liquid_currency(&T::TreasuryAccount::get(), inflate_liquid_amount)?;
				}
			}

			Ok(())
		}

		/// Get back unbonded of all subaccounts on relaychain by XCM.
		/// The staking currency withdrew becomes available to be redeemed.
		#[transactional]
		pub fn process_scheduled_unbond(new_era: EraIndex) -> DispatchResult {
			let mut total_withdrawn_staking: Balance = Zero::zero();

			// iterate all subaccounts
			for (sub_account_index, ledger) in StakingLedgers::<T>::iter() {
				let (new_ledger, expired_unlocking) = ledger.consolidate_unlocked(new_era);

				if !expired_unlocking.is_zero() {
					T::XcmInterface::withdraw_unbonded_from_sub_account(sub_account_index, expired_unlocking)?;

					// update ledger
					Self::do_update_ledger(sub_account_index, |before| -> DispatchResult {
						*before = new_ledger;
						Ok(())
					})?;
					total_withdrawn_staking = total_withdrawn_staking.saturating_add(expired_unlocking);
				}
			}

			// issue withdrawn unbonded to module account for redeemer to claim
			Self::issue_staking_currency(&Self::account_id(), total_withdrawn_staking)?;
			UnclaimedRedemption::<T>::mutate(|total| *total = total.saturating_add(total_withdrawn_staking));

			Ok(())
		}

		/// Distribute PoolToBond to ActiveSubAccountsIndexList, then cross-transfer the
		/// distribution amount to the subaccounts on relaychain and bond it by XCM.
		#[transactional]
		pub fn process_to_bond_pool() -> DispatchResult {
			let to_bond_pool = Self::to_bond_pool();

			// if to_bond is gte than MintThreshold, try to bond_extra on relaychain
			if to_bond_pool >= T::MintThreshold::get() {
				let xcm_transfer_fee = T::XcmInterface::get_xcm_transfer_fee();
				let bonded_list: Vec<(u16, Balance)> = T::ActiveSubAccountsIndexList::get()
					.iter()
					.map(|index| (*index, Self::staking_ledgers(index).unwrap_or_default().bonded))
					.collect();
				let (distribution, remainder) = distribute_increment::<u16>(
					bonded_list,
					to_bond_pool,
					Some(Self::soft_bonded_cap_per_sub_account().saturating_add(xcm_transfer_fee)),
					Some(xcm_transfer_fee),
				);

				// subaccounts execute the distribution
				for (sub_account_index, amount) in distribution {
					if !amount.is_zero() {
						T::XcmInterface::transfer_staking_to_sub_account(
							&Self::account_id(),
							sub_account_index,
							amount,
						)?;

						let bond_amount = amount.saturating_sub(xcm_transfer_fee);
						T::XcmInterface::bond_extra_on_sub_account(sub_account_index, bond_amount)?;

						// update ledger
						Self::do_update_ledger(sub_account_index, |ledger| -> DispatchResult {
							ledger.bonded = ledger.bonded.saturating_add(bond_amount);
							Ok(())
						})?;
					}
				}

				// update pool
				ToBondPool::<T>::mutate(|pool| *pool = remainder);
			}

			Ok(())
		}

		/// Process redeem requests and subaccounts do unbond on relaychain by XCM message.
		#[transactional]
		pub fn process_redeem_requests(new_era: EraIndex) -> DispatchResult {
			let era_index_to_expire = new_era + T::BondingDuration::get();
			let total_bonded = TotalStakingBonded::<T>::get();
			let mut total_redeem_amount: Balance = Zero::zero();
			let mut remain_total_bonded = total_bonded;

			// iter RedeemRequests and insert to Unbondings if remain_total_bonded is enough.
			for (redeemer, (redeem_amount, _)) in RedeemRequests::<T>::iter() {
				let redemption_amount = Self::convert_liquid_to_staking(redeem_amount)?;

				if remain_total_bonded >= redemption_amount {
					total_redeem_amount = total_redeem_amount.saturating_add(redeem_amount);
					remain_total_bonded = remain_total_bonded.saturating_sub(redemption_amount);
					RedeemRequests::<T>::remove(&redeemer);
					Unbondings::<T>::mutate(&redeemer, era_index_to_expire, |n| {
						*n = n.saturating_add(redemption_amount)
					});
					Self::deposit_event(Event::<T>::RedeemedByUnbond {
						redeemer,
						era_index_when_unbond: new_era,
						liquid_amount: redeem_amount,
						unbonding_staking_amount: redemption_amount,
					});
				} else {
					break;
				}
			}

			// calculate the distribution for unbond
			let staking_amount_to_unbond = total_bonded.saturating_sub(remain_total_bonded);
			let bonded_list: Vec<(u16, Balance)> = T::ActiveSubAccountsIndexList::get()
				.iter()
				.map(|index| (*index, Self::staking_ledgers(index).unwrap_or_default().bonded))
				.collect();
			let (distribution, _) = distribute_decrement::<u16>(bonded_list, staking_amount_to_unbond, None, None);

			// subaccounts execute the distribution
			for (sub_account_index, unbond_amount) in distribution {
				if !unbond_amount.is_zero() {
					T::XcmInterface::unbond_on_sub_account(sub_account_index, unbond_amount)?;

					// update ledger
					Self::do_update_ledger(sub_account_index, |ledger| -> DispatchResult {
						ledger.bonded = ledger.bonded.saturating_sub(unbond_amount);
						ledger.unlocking.push(UnlockChunk {
							value: unbond_amount,
							era: era_index_to_expire,
						});
						Ok(())
					})?;
				}
			}

			// burn total_redeem_amount.
			Self::burn_liquid_currency(&Self::account_id(), total_redeem_amount)
		}

		pub fn era_amount_should_to_bump(relaychain_block_number: T::BlockNumber) -> EraIndex {
			relaychain_block_number
				.checked_sub(&Self::last_era_bumped_block())
				.and_then(|n| n.checked_div(&Self::bump_era_frequency()))
				.and_then(|n| TryInto::<EraIndex>::try_into(n).ok())
				.unwrap_or_else(Zero::zero)
		}

		/// Bump current era.
		/// The rebalance will send XCM messages to relaychain. Once the XCM message is sent,
		/// the execution result cannot be obtained and cannot be rolled back. So the process
		/// of rebalance is not atomic.
		pub fn bump_current_era(amount: EraIndex) -> DispatchResult {
			let previous_era = Self::relay_chain_current_era();
			let new_era = previous_era.saturating_add(amount);
			RelayChainCurrentEra::<T>::put(new_era);
			LastEraBumpedBlock::<T>::put(T::RelayChainBlockNumber::current_block_number());
			Self::deposit_event(Event::<T>::CurrentEraBumped { new_era_index: new_era });

			// Rebalance:
			let res = || -> DispatchResult {
				TotalVoidLiquid::<T>::put(0);
				Self::process_staking_rewards(new_era, previous_era)?;
				Self::process_scheduled_unbond(new_era)?;
				Self::process_to_bond_pool()?;
				Self::process_redeem_requests(new_era)?;
				Ok(())
			}();

			log::debug!(
				target: "homa",
				"bump era to {:?}, rebalance result is {:?}",
				new_era, res
			);

			res
		}

		/// This should be the only function in the system that issues liquid currency
		fn issue_liquid_currency(who: &T::AccountId, amount: Balance) -> DispatchResult {
			T::Currency::deposit(T::LiquidCurrencyId::get(), who, amount)
		}

		/// This should be the only function in the system that burn liquid currency
		fn burn_liquid_currency(who: &T::AccountId, amount: Balance) -> DispatchResult {
			T::Currency::withdraw(T::LiquidCurrencyId::get(), who, amount)
		}

		/// Issue staking currency based on the subaccounts transfer the unbonded staking currency
		/// to the parachain account
		fn issue_staking_currency(who: &T::AccountId, amount: Balance) -> DispatchResult {
			T::Currency::deposit(T::StakingCurrencyId::get(), who, amount)
		}
	}

	impl<T: Config> ExchangeRateProvider for Pallet<T> {
		fn get_exchange_rate() -> ExchangeRate {
			Self::current_exchange_rate()
		}
	}
}

impl<T: Config> HomaManager<T::AccountId, Balance> for Pallet<T> {
	fn mint(who: T::AccountId, amount: Balance) -> DispatchResult {
		Self::do_mint(who, amount)
	}

	fn request_redeem(who: T::AccountId, amount: Balance, fast_match: bool) -> DispatchResult {
		Self::do_request_redeem(who, amount, fast_match)
	}

	fn get_exchange_rate() -> ExchangeRate {
		Self::current_exchange_rate()
	}

	fn get_estimated_reward_rate() -> Rate {
		EstimatedRewardRatePerEra::<T>::get().into_inner()
	}

	fn get_commission_rate() -> Rate {
		CommissionRate::<T>::get().into_inner()
	}

	fn get_fast_match_fee() -> Rate {
		FastMatchFeeRate::<T>::get().into_inner()
	}
}

/// Helpers for distribute increment/decrement to as possible to keep the list balanced after
/// distribution.
pub fn distribute_increment<Index>(
	mut amount_list: Vec<(Index, Balance)>,
	total_increment: Balance,
	amount_cap: Option<Balance>,
	minimum_increment: Option<Balance>,
) -> (Vec<(Index, Balance)>, Balance) {
	let mut remain_increment = total_increment;
	let mut distribution_list: Vec<(Index, Balance)> = vec![];

	// Sort by amount in ascending order
	amount_list.sort_by(|a, b| a.1.cmp(&b.1));

	for (index, amount) in amount_list {
		if remain_increment.is_zero() || remain_increment < minimum_increment.unwrap_or_else(Bounded::min_value) {
			break;
		}

		let increment_distribution = amount_cap
			.unwrap_or_else(Bounded::max_value)
			.saturating_sub(amount)
			.min(remain_increment);
		if increment_distribution.is_zero()
			|| increment_distribution < minimum_increment.unwrap_or_else(Bounded::min_value)
		{
			continue;
		}
		distribution_list.push((index, increment_distribution));
		remain_increment = remain_increment.saturating_sub(increment_distribution);
	}

	(distribution_list, remain_increment)
}

pub fn distribute_decrement<Index>(
	mut amount_list: Vec<(Index, Balance)>,
	total_decrement: Balance,
	amount_remainder: Option<Balance>,
	minimum_decrement: Option<Balance>,
) -> (Vec<(Index, Balance)>, Balance) {
	let mut remain_decrement = total_decrement;
	let mut distribution_list: Vec<(Index, Balance)> = vec![];

	// Sort by amount in descending order
	amount_list.sort_by(|a, b| b.1.cmp(&a.1));

	for (index, amount) in amount_list {
		if remain_decrement.is_zero() || remain_decrement < minimum_decrement.unwrap_or_else(Bounded::min_value) {
			break;
		}

		let decrement_distribution = amount
			.saturating_sub(amount_remainder.unwrap_or_else(Bounded::min_value))
			.min(remain_decrement);
		if decrement_distribution.is_zero()
			|| decrement_distribution < minimum_decrement.unwrap_or_else(Bounded::min_value)
		{
			continue;
		}
		distribution_list.push((index, decrement_distribution));
		remain_decrement = remain_decrement.saturating_sub(decrement_distribution);
	}

	(distribution_list, remain_decrement)
}<|MERGE_RESOLUTION|>--- conflicted
+++ resolved
@@ -170,13 +170,10 @@
 		FastMatchIsNotAllowed,
 		/// The fast match cannot be matched completely.
 		CannotCompletelyFastMatch,
-<<<<<<< HEAD
 		// Invalid rate,
 		InvalidRate,
-=======
 		/// Invalid last era bumped block config
 		InvalidLastEraBumpedBlock,
->>>>>>> 0aa5aac9
 	}
 
 	#[pallet::event]
