--- conflicted
+++ resolved
@@ -7,12 +7,7 @@
 [dependencies]
 serde = { version = "1.0.101", optional = true }
 codec = { package = "parity-scale-codec", version = "1.3.0", default-features = false }
-<<<<<<< HEAD
 sp-runtime = { version = "2.0.0-alpha.6", default-features = false }
-sp-std = { version = "2.0.0-alpha.6", default-features = false }
-=======
-sp-runtime = { version = "2.0.0-alpha.8", default-features = false }
->>>>>>> f7341c2a
 
 [features]
 default = ["std"]
@@ -20,5 +15,4 @@
 	"serde",
 	"codec/std",
 	"sp-runtime/std",
-	"sp-std/std",
 ]