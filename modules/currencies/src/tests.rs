--- conflicted
+++ resolved
@@ -327,7 +327,6 @@
 }
 
 #[test]
-<<<<<<< HEAD
 fn erc20_ensure_withdraw_should_work() {
 	ExtBuilder::default().build().execute_with(|| {
 		assert_ok!(Currencies::ensure_can_withdraw(ERC20, &alice(), 100));
@@ -363,96 +362,6 @@
 		assert_eq!(Currencies::free_balance(ERC20, &alice()), u128::max_value() - 90);
 		assert_eq!(Currencies::total_balance(ERC20, &alice()), u128::max_value() - 90);
 	});
-=======
-fn erc20_ensure_withdraw() {
-	ExtBuilder::default()
-		.balances(vec![(alice(), NATIVE_CURRENCY_ID, 100000)])
-		.build()
-		.execute_with(|| {
-			assert_ok!(Currencies::ensure_can_withdraw(
-				CurrencyId::ERC20(erc20_address()),
-				&alice(),
-				100
-			));
-			assert_eq!(
-				Currencies::ensure_can_withdraw(CurrencyId::ERC20(erc20_address()), &bob(), 100),
-				Err(Error::<Runtime>::BalanceTooLow.into()),
-			);
-			assert_ok!(Currencies::transfer(
-				Origin::signed(alice()),
-				bob(),
-				CurrencyId::ERC20(erc20_address()),
-				100
-			));
-			assert_ok!(Currencies::ensure_can_withdraw(
-				CurrencyId::ERC20(erc20_address()),
-				&bob(),
-				100
-			));
-			assert_eq!(
-				Currencies::ensure_can_withdraw(CurrencyId::ERC20(erc20_address()), &bob(), 101),
-				Err(Error::<Runtime>::BalanceTooLow.into()),
-			);
-		});
-}
-
-#[test]
-fn erc20_transfer_works() {
-	ExtBuilder::default()
-		.balances(vec![
-			(alice(), NATIVE_CURRENCY_ID, 100000),
-			(bob(), NATIVE_CURRENCY_ID, 100000),
-		])
-		.build()
-		.execute_with(|| {
-			assert_ok!(Currencies::transfer(
-				Origin::signed(alice()),
-				bob(),
-				CurrencyId::ERC20(erc20_address()),
-				100
-			));
-
-			assert_eq!(
-				Currencies::free_balance(CurrencyId::ERC20(erc20_address()), &bob()),
-				100
-			);
-			assert_eq!(
-				Currencies::total_balance(CurrencyId::ERC20(erc20_address()), &bob()),
-				100
-			);
-
-			assert_eq!(
-				Currencies::free_balance(CurrencyId::ERC20(erc20_address()), &alice()),
-				u128::max_value() - 100
-			);
-			assert_eq!(
-				Currencies::total_balance(CurrencyId::ERC20(erc20_address()), &alice()),
-				u128::max_value() - 100
-			);
-
-			assert_ok!(Currencies::transfer(
-				Origin::signed(bob()),
-				alice(),
-				CurrencyId::ERC20(erc20_address()),
-				10
-			));
-
-			assert_eq!(Currencies::free_balance(CurrencyId::ERC20(erc20_address()), &bob()), 90);
-			assert_eq!(
-				Currencies::total_balance(CurrencyId::ERC20(erc20_address()), &bob()),
-				90
-			);
-
-			assert_eq!(
-				Currencies::free_balance(CurrencyId::ERC20(erc20_address()), &alice()),
-				u128::max_value() - 90
-			);
-			assert_eq!(
-				Currencies::total_balance(CurrencyId::ERC20(erc20_address()), &alice()),
-				u128::max_value() - 90
-			);
-		});
->>>>>>> 02da89e1
 }
 
 #[test]
@@ -469,7 +378,6 @@
 #[test]
 fn erc20_can_reserve_should_work() {
 	ExtBuilder::default().build().execute_with(|| {
-<<<<<<< HEAD
 		assert_eq!(Currencies::can_reserve(ERC20, &alice(), 1), true);
 	});
 }
@@ -547,36 +455,6 @@
 		assert_eq!(
 			Currencies::repatriate_reserved(ERC20, &alice(), &alice(), 50, BalanceStatus::Free),
 			Ok(50)
-=======
-		assert_noop!(
-			Currencies::deposit(CurrencyId::ERC20(H160::default()), &alice(), 1),
-			Error::<Runtime>::ERC20InvalidOperation,
-		);
-		assert_noop!(
-			Currencies::withdraw(CurrencyId::ERC20(H160::default()), &alice(), 1),
-			Error::<Runtime>::ERC20InvalidOperation,
-		);
-		assert_eq!(
-			Currencies::can_slash(CurrencyId::ERC20(H160::default()), &alice(), 1),
-			false,
-		);
-		assert_eq!(Currencies::slash(CurrencyId::ERC20(H160::default()), &alice(), 1), 0,);
-		assert_noop!(
-			Currencies::update_balance(Origin::root(), alice(), CurrencyId::ERC20(H160::default()), 1),
-			Error::<Runtime>::ERC20InvalidOperation,
-		);
-		assert_noop!(
-			Currencies::set_lock(ID_1, CurrencyId::ERC20(H160::default()), &alice(), 1),
-			Error::<Runtime>::ERC20InvalidOperation
-		);
-		assert_noop!(
-			Currencies::extend_lock(ID_1, CurrencyId::ERC20(H160::default()), &alice(), 1),
-			Error::<Runtime>::ERC20InvalidOperation
-		);
-		assert_noop!(
-			Currencies::remove_lock(ID_1, CurrencyId::ERC20(H160::default()), &alice()),
-			Error::<Runtime>::ERC20InvalidOperation
->>>>>>> 02da89e1
 		);
 		assert_eq!(Currencies::free_balance(ERC20, &alice()), alice_balance);
 		assert_eq!(Currencies::reserved_balance(ERC20, &alice()), 0);
