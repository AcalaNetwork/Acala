--- conflicted
+++ resolved
@@ -156,13 +156,8 @@
 	type PrecompilesType = ();
 	type PrecompilesValue = ();
 	type ChainId = ();
-<<<<<<< HEAD
-	type GasToWeight = ();
+	type GasToWeight = GasToWeight;
 	type ChargeTransactionPayment = support::mocks::MockReservedTransactionPayment<Balances>;
-=======
-	type GasToWeight = GasToWeight;
-	type ChargeTransactionPayment = ();
->>>>>>> af16e528
 	type NetworkContractOrigin = EnsureSignedBy<NetworkContractAccount, AccountId>;
 	type NetworkContractSource = NetworkContractSource;
 
