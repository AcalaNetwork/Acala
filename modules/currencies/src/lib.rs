--- conflicted
+++ resolved
@@ -7,7 +7,6 @@
 mod mock;
 mod tests;
 
-<<<<<<< HEAD
 pub use module::*;
 
 #[frame_support::pallet]
@@ -76,67 +75,11 @@
 
 		/// Mapping from address to account id.
 		type AddressMapping: AddressMapping<Self::AccountId>;
-		type EVMBridge: EVMBridge<BalanceOf<Self>>;
+		type EVMBridge: EVMBridge<Self::AccountId, BalanceOf<Self>>;
 	}
 
 	#[pallet::error]
 	pub enum Error<T> {
-=======
-pub trait WeightInfo {
-	fn transfer_non_native_currency() -> Weight;
-	fn transfer_native_currency() -> Weight;
-	fn update_balance_non_native_currency() -> Weight;
-	fn update_balance_native_currency_creating() -> Weight;
-	fn update_balance_native_currency_killing() -> Weight;
-}
-
-type BalanceOf<T> = <<T as Config>::MultiCurrency as MultiCurrency<<T as frame_system::Config>::AccountId>>::Balance;
-type CurrencyIdOf<T> =
-	<<T as Config>::MultiCurrency as MultiCurrency<<T as frame_system::Config>::AccountId>>::CurrencyId;
-
-type AmountOf<T> =
-	<<T as Config>::MultiCurrency as MultiCurrencyExtended<<T as frame_system::Config>::AccountId>>::Amount;
-
-pub trait Config: frame_system::Config {
-	type Event: From<Event<Self>> + Into<<Self as frame_system::Config>::Event>;
-	type MultiCurrency: MergeAccount<Self::AccountId>
-		+ MultiCurrencyExtended<Self::AccountId, CurrencyId = CurrencyId>
-		+ MultiLockableCurrency<Self::AccountId, CurrencyId = CurrencyId>
-		+ MultiReservableCurrency<Self::AccountId, CurrencyId = CurrencyId>;
-	type NativeCurrency: BasicCurrencyExtended<Self::AccountId, Balance = BalanceOf<Self>, Amount = AmountOf<Self>>
-		+ BasicLockableCurrency<Self::AccountId, Balance = BalanceOf<Self>>
-		+ BasicReservableCurrency<Self::AccountId, Balance = BalanceOf<Self>>;
-
-	/// Weight information for extrinsics in this module.
-	type WeightInfo: WeightInfo;
-
-	/// Mapping from address to account id.
-	type AddressMapping: AddressMapping<Self::AccountId>;
-	type EVMBridge: EVMBridge<Self::AccountId, BalanceOf<Self>>;
-}
-
-decl_event!(
-	pub enum Event<T> where
-		<T as frame_system::Config>::AccountId,
-		Amount = AmountOf<T>,
-		Balance = BalanceOf<T>,
-		CurrencyId = CurrencyIdOf<T>
-	{
-		/// Currency transfer success. [currency_id, from, to, amount]
-		Transferred(CurrencyId, AccountId, AccountId, Balance),
-		/// Update balance success. [currency_id, who, amount]
-		BalanceUpdated(CurrencyId, AccountId, Amount),
-		/// Deposit success. [currency_id, who, amount]
-		Deposited(CurrencyId, AccountId, Balance),
-		/// Withdraw success. [currency_id, who, amount]
-		Withdrawn(CurrencyId, AccountId, Balance),
-	}
-);
-
-decl_error! {
-	/// Error for currencies module.
-	pub enum Error for Module<T: Config> {
->>>>>>> 309241e6
 		/// Unable to convert the Amount type into Balance.
 		AmountIntoBalanceFailed,
 		/// Balance is too low.
@@ -311,7 +254,6 @@
 			}
 		}
 
-<<<<<<< HEAD
 		fn transfer(
 			currency_id: Self::CurrencyId,
 			from: &T::AccountId,
@@ -320,44 +262,19 @@
 		) -> DispatchResult {
 			if amount.is_zero() || from == to {
 				return Ok(());
-=======
-	fn transfer(
-		currency_id: Self::CurrencyId,
-		from: &T::AccountId,
-		to: &T::AccountId,
-		amount: Self::Balance,
-	) -> DispatchResult {
-		if amount.is_zero() || from == to {
-			return Ok(());
-		}
-
-		match currency_id {
-			CurrencyId::ERC20(contract) => {
-				let sender = T::AddressMapping::get_evm_address(&from).ok_or(Error::<T>::AccountNotFound)?;
-				let address = T::AddressMapping::get_or_create_evm_address(&to);
-				let origin = T::EVMBridge::get_origin().unwrap_or_default();
-				let origin_address = T::AddressMapping::get_or_create_evm_address(&origin);
-				T::EVMBridge::transfer(
-					InvokeContext {
-						contract,
-						sender,
-						origin: origin_address,
-					},
-					address,
-					amount,
-				)?;
->>>>>>> 309241e6
 			}
 
 			match currency_id {
 				CurrencyId::ERC20(contract) => {
 					let sender = T::AddressMapping::get_evm_address(&from).ok_or(Error::<T>::AccountNotFound)?;
+					let origin = T::EVMBridge::get_origin().unwrap_or_default();
+					let origin_address = T::AddressMapping::get_or_create_evm_address(&origin);
 					let address = T::AddressMapping::get_or_create_evm_address(&to);
 					T::EVMBridge::transfer(
 						InvokeContext {
 							contract,
 							sender,
-							origin: sender,
+							origin: origin_address,
 						},
 						address,
 						amount,
