[package]
name = "module-honzon"
version = "0.4.4"
authors = ["Acala Developers"]
edition = "2018"

[dependencies]
serde = { version = "1.0.101", optional = true }
codec = { package = "parity-scale-codec", version = "1.3.0", default-features = false }
sp-runtime = { version = "2.0.0-alpha.6", default-features = false }
frame-support = { version = "2.0.0-alpha.6", default-features = false }
frame-system = { version = "2.0.0-alpha.6", default-features = false }
sp-std = { version = "2.0.0-alpha.6", default-features = false }
<<<<<<< HEAD

orml-traits = { path = "../../orml/traits", default-features = false }
=======
>>>>>>> bf9a81cf
orml-tokens = { path = "../../orml/tokens", default-features = false }
cdp-engine = { package = "module-cdp-engine", path = "../cdp_engine", default-features = false }
loans = { package = "module-loans", path = "../loans", default-features = false }
support = { package = "module-support", path = "../support", default-features = false }
primitives = { package = "module-primitives", path = "../primitives", default-features = false }

[dev-dependencies]
sp-io = { version = "2.0.0-alpha.6", default-features = false }
sp-core = { version = "2.0.0-alpha.6", default-features = false }
pallet-balances = { version = "2.0.0-alpha.6", default-features = false }
orml-currencies = { path = "../../orml/currencies", default-features = false }
cdp-treasury = { package = "module-cdp-treasury", path = "../cdp_treasury", default-features = false }

[features]
default = ["std"]
std = [
	"serde",
	"codec/std",
	"sp-runtime/std",
	"frame-support/std",
	"frame-system/std",
	"sp-std/std",
<<<<<<< HEAD
	"orml-traits/std",
=======
>>>>>>> bf9a81cf
	"orml-tokens/std",
	"loans/std",
	"cdp-engine/std",
	"support/std",
	"primitives/std",
]<|MERGE_RESOLUTION|>--- conflicted
+++ resolved
@@ -11,11 +11,6 @@
 frame-support = { version = "2.0.0-alpha.6", default-features = false }
 frame-system = { version = "2.0.0-alpha.6", default-features = false }
 sp-std = { version = "2.0.0-alpha.6", default-features = false }
-<<<<<<< HEAD
-
-orml-traits = { path = "../../orml/traits", default-features = false }
-=======
->>>>>>> bf9a81cf
 orml-tokens = { path = "../../orml/tokens", default-features = false }
 cdp-engine = { package = "module-cdp-engine", path = "../cdp_engine", default-features = false }
 loans = { package = "module-loans", path = "../loans", default-features = false }
@@ -38,10 +33,6 @@
 	"frame-support/std",
 	"frame-system/std",
 	"sp-std/std",
-<<<<<<< HEAD
-	"orml-traits/std",
-=======
->>>>>>> bf9a81cf
 	"orml-tokens/std",
 	"loans/std",
 	"cdp-engine/std",
