//! Mocks for the honzon module.

#![cfg(test)]

use super::*;
use frame_support::{impl_outer_dispatch, impl_outer_event, impl_outer_origin, ord_parameter_types, parameter_types};
use frame_system::{offchain::SendTransactionTypes, EnsureSignedBy};
use orml_traits::parameter_type_with_key;
use primitives::{Balance, TokenSymbol};
use sp_core::H256;
use sp_runtime::{
	testing::{Header, TestXt},
	traits::IdentityLookup,
	FixedPointNumber, ModuleId, Perbill,
};
use sp_std::cell::RefCell;
use support::{AuctionManager, ExchangeRate, Price, PriceProvider, Rate, Ratio};

mod honzon {
	pub use super::super::*;
}

impl_outer_dispatch! {
	pub enum Call for Runtime where origin: Origin {
		cdp_engine::CDPEngineModule,
	}
}

impl_outer_event! {
	pub enum TestEvent for Runtime {
		frame_system<T>,
		honzon<T>,
		cdp_engine<T>,
		orml_tokens<T>,
		loans<T>,
		pallet_balances<T>,
		module_currencies<T>,
		cdp_treasury,
	}
}

impl_outer_origin! {
	pub enum Origin for Runtime {}
}

pub type AccountId = u128;
pub type BlockNumber = u64;
pub type AuctionId = u32;

pub const ALICE: AccountId = 1;
pub const BOB: AccountId = 2;
pub const CAROL: AccountId = 3;
pub const ACA: CurrencyId = CurrencyId::Token(TokenSymbol::ACA);
pub const AUSD: CurrencyId = CurrencyId::Token(TokenSymbol::AUSD);
pub const BTC: CurrencyId = CurrencyId::Token(TokenSymbol::XBTC);
pub const DOT: CurrencyId = CurrencyId::Token(TokenSymbol::DOT);

#[derive(Clone, PartialEq, Eq, Debug)]
pub struct Runtime;

parameter_types! {
	pub const BlockHashCount: u64 = 250;
	pub const MaximumBlockWeight: u32 = 1024;
	pub const MaximumBlockLength: u32 = 2 * 1024;
	pub const AvailableBlockRatio: Perbill = Perbill::one();
}

impl frame_system::Config for Runtime {
	type Origin = Origin;
	type Index = u64;
	type BlockNumber = BlockNumber;
	type Call = Call;
	type Hash = H256;
	type Hashing = ::sp_runtime::traits::BlakeTwo256;
	type AccountId = AccountId;
	type Lookup = IdentityLookup<Self::AccountId>;
	type Header = Header;
	type Event = TestEvent;
	type BlockHashCount = BlockHashCount;
	type MaximumBlockWeight = MaximumBlockWeight;
	type MaximumBlockLength = MaximumBlockLength;
	type AvailableBlockRatio = AvailableBlockRatio;
	type Version = ();
	type PalletInfo = ();
	type AccountData = pallet_balances::AccountData<Balance>;
	type OnNewAccount = ();
	type OnKilledAccount = ();
	type DbWeight = ();
	type BlockExecutionWeight = ();
	type ExtrinsicBaseWeight = ();
	type MaximumExtrinsicWeight = ();
	type BaseCallFilter = ();
	type SystemWeightInfo = ();
}
pub type System = frame_system::Module<Runtime>;

parameter_type_with_key! {
	pub ExistentialDeposits: |currency_id: CurrencyId| -> Balance {
		Default::default()
	};
}

impl orml_tokens::Config for Runtime {
	type Event = TestEvent;
	type Balance = Balance;
	type Amount = Amount;
	type CurrencyId = CurrencyId;
	type WeightInfo = ();
	type ExistentialDeposits = ExistentialDeposits;
	type OnDust = ();
}
pub type Tokens = orml_tokens::Module<Runtime>;

parameter_types! {
	pub const ExistentialDeposit: Balance = 1;
}

impl pallet_balances::Config for Runtime {
	type Balance = Balance;
	type DustRemoval = ();
	type Event = TestEvent;
	type ExistentialDeposit = ExistentialDeposit;
	type AccountStore = frame_system::Module<Runtime>;
	type MaxLocks = ();
	type WeightInfo = ();
}
pub type PalletBalances = pallet_balances::Module<Runtime>;
pub type AdaptedBasicCurrency = module_currencies::BasicCurrencyAdapter<Runtime, PalletBalances, Amount, BlockNumber>;

parameter_types! {
	pub const GetNativeCurrencyId: CurrencyId = ACA;
}

<<<<<<< HEAD
impl module_currencies::Trait for Runtime {
=======
impl orml_currencies::Config for Runtime {
>>>>>>> dda0b28e
	type Event = TestEvent;
	type MultiCurrency = Tokens;
	type NativeCurrency = AdaptedBasicCurrency;
	type GetNativeCurrencyId = GetNativeCurrencyId;
	type WeightInfo = ();
	type AddressMapping = ();
	type EVMBridge = ();
}
pub type Currencies = module_currencies::Module<Runtime>;

parameter_types! {
	pub const LoansModuleId: ModuleId = ModuleId(*b"aca/loan");
}

impl loans::Config for Runtime {
	type Event = TestEvent;
	type Convert = cdp_engine::DebitExchangeRateConvertor<Runtime>;
	type Currency = Tokens;
	type RiskManager = CDPEngineModule;
	type CDPTreasury = CDPTreasuryModule;
	type ModuleId = LoansModuleId;
	type OnUpdateLoan = ();
}
pub type LoansModule = loans::Module<Runtime>;

pub struct MockPriceSource;
impl PriceProvider<CurrencyId> for MockPriceSource {
	fn get_relative_price(_base: CurrencyId, _quote: CurrencyId) -> Option<Price> {
		Some(Price::one())
	}

	fn get_price(_currency_id: CurrencyId) -> Option<Price> {
		Some(Price::one())
	}

	fn lock_price(_currency_id: CurrencyId) {}

	fn unlock_price(_currency_id: CurrencyId) {}
}

pub struct MockAuctionManager;
impl AuctionManager<AccountId> for MockAuctionManager {
	type Balance = Balance;
	type CurrencyId = CurrencyId;
	type AuctionId = AuctionId;

	fn new_collateral_auction(
		_refund_recipient: &AccountId,
		_currency_id: Self::CurrencyId,
		_amount: Self::Balance,
		_target: Self::Balance,
	) -> DispatchResult {
		Ok(())
	}

	fn new_debit_auction(_amount: Self::Balance, _fix: Self::Balance) -> DispatchResult {
		Ok(())
	}

	fn new_surplus_auction(_amount: Self::Balance) -> DispatchResult {
		Ok(())
	}

	fn cancel_auction(_id: Self::AuctionId) -> DispatchResult {
		Ok(())
	}

	fn get_total_debit_in_auction() -> Self::Balance {
		Default::default()
	}

	fn get_total_target_in_auction() -> Self::Balance {
		Default::default()
	}

	fn get_total_collateral_in_auction(_id: Self::CurrencyId) -> Self::Balance {
		Default::default()
	}

	fn get_total_surplus_in_auction() -> Self::Balance {
		Default::default()
	}
}

thread_local! {
	static IS_SHUTDOWN: RefCell<bool> = RefCell::new(false);
}

pub fn mock_shutdown() {
	IS_SHUTDOWN.with(|v| *v.borrow_mut() = true)
}

pub struct MockEmergencyShutdown;
impl EmergencyShutdown for MockEmergencyShutdown {
	fn is_shutdown() -> bool {
		IS_SHUTDOWN.with(|v| *v.borrow_mut())
	}
}

ord_parameter_types! {
	pub const One: AccountId = 1;
}

parameter_types! {
	pub const GetStableCurrencyId: CurrencyId = AUSD;
	pub const MaxAuctionsCount: u32 = 10_000;
	pub const CDPTreasuryModuleId: ModuleId = ModuleId(*b"aca/cdpt");
}

impl cdp_treasury::Config for Runtime {
	type Event = TestEvent;
	type Currency = Currencies;
	type GetStableCurrencyId = GetStableCurrencyId;
	type AuctionManagerHandler = MockAuctionManager;
	type UpdateOrigin = EnsureSignedBy<One, AccountId>;
	type DEX = ();
	type MaxAuctionsCount = MaxAuctionsCount;
	type ModuleId = CDPTreasuryModuleId;
	type WeightInfo = ();
}
pub type CDPTreasuryModule = cdp_treasury::Module<Runtime>;

parameter_types! {
	pub CollateralCurrencyIds: Vec<CurrencyId> = vec![BTC, DOT];
	pub DefaultLiquidationRatio: Ratio = Ratio::saturating_from_rational(3, 2);
	pub DefaultDebitExchangeRate: ExchangeRate = ExchangeRate::one();
	pub DefaultLiquidationPenalty: Rate = Rate::saturating_from_rational(10, 100);
	pub const MinimumDebitValue: Balance = 2;
	pub MaxSlippageSwapWithDEX: Ratio = Ratio::saturating_from_rational(50, 100);
	pub const UnsignedPriority: u64 = 1 << 20;
}

impl cdp_engine::Config for Runtime {
	type Event = TestEvent;
	type PriceSource = MockPriceSource;
	type CollateralCurrencyIds = CollateralCurrencyIds;
	type DefaultLiquidationRatio = DefaultLiquidationRatio;
	type DefaultDebitExchangeRate = DefaultDebitExchangeRate;
	type DefaultLiquidationPenalty = DefaultLiquidationPenalty;
	type MinimumDebitValue = MinimumDebitValue;
	type GetStableCurrencyId = GetStableCurrencyId;
	type CDPTreasury = CDPTreasuryModule;
	type UpdateOrigin = EnsureSignedBy<One, AccountId>;
	type MaxSlippageSwapWithDEX = MaxSlippageSwapWithDEX;
	type DEX = ();
	type UnsignedPriority = UnsignedPriority;
	type EmergencyShutdown = MockEmergencyShutdown;
	type WeightInfo = ();
}
pub type CDPEngineModule = cdp_engine::Module<Runtime>;

/// An extrinsic type used for tests.
pub type Extrinsic = TestXt<Call, ()>;

impl<LocalCall> SendTransactionTypes<LocalCall> for Runtime
where
	Call: From<LocalCall>,
{
	type OverarchingCall = Call;
	type Extrinsic = Extrinsic;
}

impl Config for Runtime {
	type Event = TestEvent;
	type WeightInfo = ();
}
pub type HonzonModule = Module<Runtime>;

pub struct ExtBuilder {
	endowed_accounts: Vec<(AccountId, CurrencyId, Balance)>,
}

impl Default for ExtBuilder {
	fn default() -> Self {
		Self {
			endowed_accounts: vec![
				(ALICE, BTC, 1000),
				(BOB, BTC, 1000),
				(ALICE, DOT, 1000),
				(BOB, DOT, 1000),
			],
		}
	}
}

impl ExtBuilder {
	pub fn build(self) -> sp_io::TestExternalities {
		let mut t = frame_system::GenesisConfig::default()
			.build_storage::<Runtime>()
			.unwrap();

		orml_tokens::GenesisConfig::<Runtime> {
			endowed_accounts: self.endowed_accounts,
		}
		.assimilate_storage(&mut t)
		.unwrap();

		t.into()
	}
}<|MERGE_RESOLUTION|>--- conflicted
+++ resolved
@@ -131,11 +131,7 @@
 	pub const GetNativeCurrencyId: CurrencyId = ACA;
 }
 
-<<<<<<< HEAD
-impl module_currencies::Trait for Runtime {
-=======
-impl orml_currencies::Config for Runtime {
->>>>>>> dda0b28e
+impl module_currencies::Config for Runtime {
 	type Event = TestEvent;
 	type MultiCurrency = Tokens;
 	type NativeCurrency = AdaptedBasicCurrency;
