--- conflicted
+++ resolved
@@ -100,11 +100,7 @@
 pub type NativeCurrency = module_currencies::BasicCurrencyAdapter<Runtime, PalletBalances, Amount, BlockNumber>;
 pub type LDOTCurrency = module_currencies::Currency<Runtime, GetLDOTCurrencyId>;
 
-<<<<<<< HEAD
-impl module_currencies::Trait for Runtime {
-=======
-impl orml_currencies::Config for Runtime {
->>>>>>> dda0b28e
+impl module_currencies::Config for Runtime {
 	type Event = ();
 	type MultiCurrency = TokensModule;
 	type NativeCurrency = NativeCurrency;
