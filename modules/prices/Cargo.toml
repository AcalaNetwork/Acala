--- conflicted
+++ resolved
@@ -16,14 +16,9 @@
 primitives = { package = "acala-primitives", path = "../../primitives", default-features = false }
 
 [dev-dependencies]
-<<<<<<< HEAD
 sp-core = { git = "https://github.com/paritytech/substrate", branch = "rococo-v1", default-features = false }
 sp-io = { git = "https://github.com/paritytech/substrate", branch = "rococo-v1", default-features = false }
-=======
-sp-core = "3.0.0"
-sp-io = "3.0.0"
 orml-tokens = { path = "../../orml/tokens" }
->>>>>>> 2a445fe0
 
 [features]
 default = ["std"]
