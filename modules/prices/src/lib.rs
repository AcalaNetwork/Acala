--- conflicted
+++ resolved
@@ -5,31 +5,17 @@
 	traits::{EnsureOrigin, Get},
 };
 use frame_system::{self as system, ensure_root};
-use orml_traits::DataProvider;
-<<<<<<< HEAD
-use rstd::convert::TryFrom;
-use sp_runtime::traits::{MaybeSerializeDeserialize, Member};
-=======
+use orml_traits::{DataProvider, DataProviderExtended};
 use primitives::CurrencyId;
->>>>>>> bf9a81cf
 use support::{ExchangeRateProvider, Price, PriceProvider};
 
 mod mock;
 mod tests;
 
-type CurrencyIdOf<T> = <Module<T> as PriceProvider<<T as Trait>::CurrencyId>>::TestCurrencyId;
-
 pub trait Trait: system::Trait {
-<<<<<<< HEAD
-	type Event: From<Event<Self>> + Into<<Self as system::Trait>::Event>;
-	type CurrencyId: Parameter + Member + Copy + MaybeSerializeDeserialize + TryFrom<u16>;
-	type Source: DataProvider<Self::CurrencyId, Price, Self::AccountId>;
-	type GetStableCurrencyId: Get<Self::CurrencyId>;
-=======
 	type Event: From<Event> + Into<<Self as system::Trait>::Event>;
-	type Source: DataProvider<CurrencyId, Price>;
+	type Source: DataProviderExtended<CurrencyId, Price, Self::AccountId>;
 	type GetStableCurrencyId: Get<CurrencyId>;
->>>>>>> bf9a81cf
 	type StableCurrencyFixedPrice: Get<Price>;
 	type GetStakingCurrencyId: Get<CurrencyId>;
 	type GetLiquidCurrencyId: Get<CurrencyId>;
@@ -79,15 +65,8 @@
 
 impl<T: Trait> Module<T> {}
 
-<<<<<<< HEAD
-impl<T: Trait> PriceProvider<T::CurrencyId> for Module<T> {
-	type TestCurrencyId = T::CurrencyId;
-
-	fn get_relative_price(base_currency_id: T::CurrencyId, quote_currency_id: T::CurrencyId) -> Option<Price> {
-=======
 impl<T: Trait> PriceProvider<CurrencyId> for Module<T> {
 	fn get_relative_price(base_currency_id: CurrencyId, quote_currency_id: CurrencyId) -> Option<Price> {
->>>>>>> bf9a81cf
 		if let (Some(base_price), Some(quote_price)) =
 			(Self::get_price(base_currency_id), Self::get_price(quote_currency_id))
 		{
