--- conflicted
+++ resolved
@@ -1,12 +1,8 @@
 #![allow(clippy::type_complexity)]
 
 use crate::{
-<<<<<<< HEAD
-	AccountInfo, AccountStorages, Accounts, AddressMapping, BalanceOf, CodeInfos, Codes, Config, Event, Log,
-=======
-	AccountInfo, AccountStorages, Accounts, AddressMapping, BalanceOf, Codes, Config, ContractInfo, Event, Log,
->>>>>>> f6b800dd
-	MergeAccount, Module, Vicinity,
+	AccountInfo, AccountStorages, Accounts, AddressMapping, BalanceOf, CodeInfos, Codes, Config, ContractInfo, Event,
+	Log, MergeAccount, Module, Vicinity,
 };
 use evm::{
 	Capture, Context, CreateScheme, ExitError, ExitReason, ExitSucceed, ExternalOpcode, Opcode, Runtime, Stack,
