--- conflicted
+++ resolved
@@ -45,7 +45,7 @@
 };
 use sha3::{Digest, Keccak256};
 use sp_core::{H160, H256, U256};
-use sp_runtime::traits::UniqueSaturatedInto;
+use sp_runtime::traits::{UniqueSaturatedInto, Zero};
 use sp_std::{boxed::Box, collections::btree_set::BTreeSet, marker::PhantomData, mem, vec::Vec};
 
 #[derive(Default)]
@@ -70,17 +70,11 @@
 			&mut StackExecutor<'config, 'precompiles, SubstrateStackState<'_, 'config, T>, T::PrecompilesType>,
 		) -> (ExitReason, R),
 	{
-<<<<<<< HEAD
-		let vicinity = Vicinity {
-			gas_price: U256::one(),
-			origin,
-=======
 		let gas_price = U256::one();
 		let vicinity = Vicinity {
 			gas_price,
 			origin,
 			..Default::default()
->>>>>>> 0c49594b
 		};
 
 		let metadata = StackSubstateMetadata::new(gas_limit, storage_limit, config);
