--- conflicted
+++ resolved
@@ -45,13 +45,8 @@
 };
 use sha3::{Digest, Keccak256};
 use sp_core::{H160, H256, U256};
-<<<<<<< HEAD
-use sp_runtime::traits::UniqueSaturatedInto;
+use sp_runtime::traits::{UniqueSaturatedInto, Zero};
 use sp_std::{boxed::Box, collections::btree_set::BTreeSet, marker::PhantomData, mem, vec::Vec};
-=======
-use sp_runtime::traits::{UniqueSaturatedInto, Zero};
-use sp_std::{boxed::Box, collections::btree_set::BTreeSet, marker::PhantomData, mem, vec, vec::Vec};
->>>>>>> 8d756877
 
 #[derive(Default)]
 pub struct Runner<T: Config> {
@@ -228,8 +223,7 @@
 
 		let precompiles = T::PrecompilesValue::get();
 		let value = U256::from(UniqueSaturatedInto::<u128>::unique_saturated_into(value));
-<<<<<<< HEAD
-		let info = Self::execute(
+		Self::execute(
 			source,
 			origin,
 			value,
@@ -238,31 +232,7 @@
 			config,
 			&precompiles,
 			|executor| executor.transact_call(source, target, value, input, gas_limit, access_list),
-		)?;
-
-		if info.exit_reason.is_succeed() {
-			Pallet::<T>::deposit_event(Event::<T>::Executed {
-				from: source,
-				contract: target,
-				logs: info.logs.clone(),
-			});
-		} else {
-			Pallet::<T>::deposit_event(Event::<T>::ExecutedFailed {
-				from: source,
-				contract: target,
-				exit_reason: info.exit_reason.clone(),
-				output: info.value.clone(),
-				logs: info.logs.clone(),
-			});
-		}
-
-		Ok(info)
-=======
-		Self::execute(source, origin, value, gas_limit, storage_limit, config, |executor| {
-			// TODO: EIP-2930
-			executor.transact_call(source, target, value, input, gas_limit, vec![])
-		})
->>>>>>> 8d756877
+		)
 	}
 
 	/// Require transactional here. Always need to send events.
@@ -278,8 +248,7 @@
 	) -> Result<CreateInfo, DispatchError> {
 		let precompiles = T::PrecompilesValue::get();
 		let value = U256::from(UniqueSaturatedInto::<u128>::unique_saturated_into(value));
-<<<<<<< HEAD
-		let info = Self::execute(
+		Self::execute(
 			source,
 			source,
 			value,
@@ -296,36 +265,7 @@
 					address,
 				)
 			},
-		)?;
-
-		if info.exit_reason.is_succeed() {
-			Pallet::<T>::deposit_event(Event::<T>::Created {
-				from: source,
-				contract: info.value,
-				logs: info.logs.clone(),
-			});
-		} else {
-			Pallet::<T>::deposit_event(Event::<T>::CreatedFailed {
-				from: source,
-				contract: info.value,
-				exit_reason: info.exit_reason.clone(),
-				logs: info.logs.clone(),
-			});
-		}
-
-		Ok(info)
-=======
-		Self::execute(source, source, value, gas_limit, storage_limit, config, |executor| {
-			let address = executor
-				.create_address(evm::CreateScheme::Legacy { caller: source })
-				.unwrap_or_default(); // transact_create will check the address
-			(
-				// TODO: EIP-2930
-				executor.transact_create(source, value, init, gas_limit, vec![]),
-				address,
-			)
-		})
->>>>>>> 8d756877
+		)
 	}
 
 	/// Require transactional here. Always need to send events.
@@ -343,8 +283,7 @@
 		let precompiles = T::PrecompilesValue::get();
 		let value = U256::from(UniqueSaturatedInto::<u128>::unique_saturated_into(value));
 		let code_hash = H256::from_slice(Keccak256::digest(&init).as_slice());
-<<<<<<< HEAD
-		let info = Self::execute(
+		Self::execute(
 			source,
 			source,
 			value,
@@ -365,40 +304,7 @@
 					address,
 				)
 			},
-		)?;
-
-		if info.exit_reason.is_succeed() {
-			Pallet::<T>::deposit_event(Event::<T>::Created {
-				from: source,
-				contract: info.value,
-				logs: info.logs.clone(),
-			});
-		} else {
-			Pallet::<T>::deposit_event(Event::<T>::CreatedFailed {
-				from: source,
-				contract: info.value,
-				exit_reason: info.exit_reason.clone(),
-				logs: info.logs.clone(),
-			});
-		}
-
-		Ok(info)
-=======
-		Self::execute(source, source, value, gas_limit, storage_limit, config, |executor| {
-			let address = executor
-				.create_address(evm::CreateScheme::Create2 {
-					caller: source,
-					code_hash,
-					salt,
-				})
-				.unwrap_or_default(); // transact_create2 will check the address
-			(
-				// TODO: EIP-2930
-				executor.transact_create2(source, value, init, salt, gas_limit, vec![]),
-				address,
-			)
-		})
->>>>>>> 8d756877
+		)
 	}
 
 	/// Require transactional here. Always need to send events.
@@ -415,8 +321,7 @@
 	) -> Result<CreateInfo, DispatchError> {
 		let precompiles = T::PrecompilesValue::get();
 		let value = U256::from(UniqueSaturatedInto::<u128>::unique_saturated_into(value));
-<<<<<<< HEAD
-		let info = Self::execute(
+		Self::execute(
 			source,
 			source,
 			value,
@@ -430,33 +335,7 @@
 					address,
 				)
 			},
-		)?;
-
-		if info.exit_reason.is_succeed() {
-			Pallet::<T>::deposit_event(Event::<T>::Created {
-				from: source,
-				contract: info.value,
-				logs: info.logs.clone(),
-			});
-		} else {
-			Pallet::<T>::deposit_event(Event::<T>::CreatedFailed {
-				from: source,
-				contract: info.value,
-				exit_reason: info.exit_reason.clone(),
-				logs: info.logs.clone(),
-			});
-		}
-
-		Ok(info)
-=======
-		Self::execute(source, source, value, gas_limit, storage_limit, config, |executor| {
-			(
-				// TODO: EIP-2930
-				executor.transact_create_at_address(source, address, value, init, gas_limit, vec![]),
-				address,
-			)
-		})
->>>>>>> 8d756877
+		)
 	}
 }
 
