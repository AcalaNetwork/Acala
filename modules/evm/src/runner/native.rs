--- conflicted
+++ resolved
@@ -112,8 +112,8 @@
 	}
 
 	fn transfer(source: H160, target: H160, value: BalanceOf<T>) -> Result<(), DispatchError> {
-		let from = T::AddressMapping::into_account_id(source);
-		let to = T::AddressMapping::into_account_id(target);
+		let from = T::AddressMapping::to_account(&source);
+		let to = T::AddressMapping::to_account(&target);
 		T::Currency::transfer(&from, &to, value, ExistenceRequirement::AllowDeath)
 	}
 }
@@ -169,440 +169,7 @@
 			);
 
 			if !reason.is_succeed() {
-<<<<<<< HEAD
-				create_info.value = out;
-				return TransactionOutcome::Rollback(Ok(create_info));
-			}
-
-			if let Err(e) = substate.gasometer.record_deposit(out.len()) {
-				create_info.exit_reason = e.into();
-				return TransactionOutcome::Rollback(Ok(create_info));
-			}
-
-			create_info.used_gas = U256::from(substate.used_gas());
-
-			substate.inc_nonce(address);
-
-			AccountCodes::insert(address, out);
-			TransactionOutcome::Commit(Ok(create_info))
-		})
-	}
-}
-
-fn l64(gas: usize) -> usize {
-	gas - gas / 64
-}
-
-pub struct Handler<'vicinity, 'config, T: Trait> {
-	vicinity: &'vicinity Vicinity,
-	config: &'config Config,
-	gasometer: Gasometer<'config>,
-	deleted: BTreeSet<H160>,
-	logs: Vec<Log>,
-	precompile: fn(H160, &[u8], Option<usize>, &Context) -> Option<Result<(ExitSucceed, Vec<u8>, usize), ExitError>>,
-	is_static: bool,
-	_marker: PhantomData<T>,
-}
-
-impl<'vicinity, 'config, T: Trait> Handler<'vicinity, 'config, T> {
-	/// Create a new handler with given vicinity.
-	pub fn new_with_precompile(
-		vicinity: &'vicinity Vicinity,
-		gas_limit: usize,
-		is_static: bool,
-		config: &'config Config,
-		precompile: fn(
-			H160,
-			&[u8],
-			Option<usize>,
-			&Context,
-		) -> Option<Result<(ExitSucceed, Vec<u8>, usize), ExitError>>,
-	) -> Self {
-		Self {
-			vicinity,
-			config,
-			is_static,
-			gasometer: Gasometer::new(gas_limit, config),
-			precompile,
-			logs: Vec::new(),
-			deleted: BTreeSet::default(),
-			_marker: PhantomData,
-		}
-	}
-
-	/// Get used gas for the current executor, given the price.
-	pub fn used_gas(&self) -> usize {
-		self.gasometer.total_used_gas()
-			- min(
-				self.gasometer.total_used_gas() / 2,
-				self.gasometer.refunded_gas() as usize,
-			)
-	}
-
-	pub fn execute(
-		&mut self,
-		caller: H160,
-		address: H160,
-		value: U256,
-		code: Vec<u8>,
-		input: Vec<u8>,
-	) -> (ExitReason, Vec<u8>) {
-		let context = Context {
-			caller,
-			address,
-			apparent_value: value,
-		};
-
-		let mut runtime = Runtime::new(Rc::new(code), Rc::new(input), context, self.config);
-
-		let reason = match runtime.run(self) {
-			Capture::Exit(s) => s,
-			Capture::Trap(_) => unreachable!("Trap is Infallible"),
-		};
-
-		match reason {
-			ExitReason::Succeed(s) => (s.into(), runtime.machine().return_value()),
-			ExitReason::Error(e) => (e.into(), Vec::new()),
-			ExitReason::Revert(e) => (e.into(), runtime.machine().return_value()),
-			ExitReason::Fatal(e) => {
-				self.gasometer.fail();
-				(e.into(), Vec::new())
-			}
-		}
-	}
-
-	fn transfer(&self, transfer: Transfer) -> Result<(), ExitError> {
-		let source = T::AddressMapping::to_account(&transfer.source);
-		let target = T::AddressMapping::to_account(&transfer.target);
-
-		T::Currency::transfer(
-			&source,
-			&target,
-			transfer.value.saturated_into::<u128>().unique_saturated_into(),
-			ExistenceRequirement::AllowDeath,
-		)
-		.map_err(|_| ExitError::OutOfGas)
-	}
-
-	pub fn nonce(&self, address: H160) -> U256 {
-		let account = Module::<T>::account_basic(&address);
-		account.nonce
-	}
-
-	pub fn inc_nonce(&self, address: H160) {
-		AccountNonces::<T>::mutate(&address, |nonce| *nonce += One::one());
-	}
-
-	pub fn create_address(&self, scheme: CreateScheme) -> H160 {
-		match scheme {
-			CreateScheme::Create2 {
-				caller,
-				code_hash,
-				salt,
-			} => {
-				let mut hasher = Keccak256::new();
-				hasher.input(&[0xff]);
-				hasher.input(&caller[..]);
-				hasher.input(&salt[..]);
-				hasher.input(&code_hash[..]);
-				H256::from_slice(hasher.result().as_slice()).into()
-			}
-			CreateScheme::Legacy { caller } => {
-				let nonce = self.nonce(caller);
-				let mut stream = rlp::RlpStream::new_list(2);
-				stream.append(&caller);
-				stream.append(&nonce);
-				H256::from_slice(Keccak256::digest(&stream.out()).as_slice()).into()
-			}
-			CreateScheme::Fixed(naddress) => naddress,
-		}
-	}
-}
-
-impl<'vicinity, 'config, T: Trait> HandlerT for Handler<'vicinity, 'config, T> {
-	type CreateInterrupt = Infallible;
-	type CreateFeedback = Infallible;
-	type CallInterrupt = Infallible;
-	type CallFeedback = Infallible;
-
-	fn balance(&self, address: H160) -> U256 {
-		let account = Module::<T>::account_basic(&address);
-		account.balance
-	}
-
-	fn code_size(&self, address: H160) -> U256 {
-		U256::from(AccountCodes::decode_len(&address).unwrap_or(0))
-	}
-
-	fn code_hash(&self, address: H160) -> H256 {
-		H256::from_slice(Keccak256::digest(&AccountCodes::get(&address)).as_slice())
-	}
-
-	fn code(&self, address: H160) -> Vec<u8> {
-		AccountCodes::get(&address)
-	}
-
-	fn storage(&self, address: H160, index: H256) -> H256 {
-		AccountStorages::get(address, index)
-	}
-
-	fn original_storage(&self, _address: H160, _index: H256) -> H256 {
-		// We do not have the concept of original storage in the native runner, so we
-		// always return empty value. This only affects gas calculation in the current
-		// EVM specification.
-		H256::default()
-	}
-
-	fn gas_left(&self) -> U256 {
-		U256::from(self.gasometer.gas())
-	}
-
-	fn gas_price(&self) -> U256 {
-		self.vicinity.gas_price
-	}
-
-	fn origin(&self) -> H160 {
-		self.vicinity.origin
-	}
-
-	fn block_hash(&self, number: U256) -> H256 {
-		if number > U256::from(u32::max_value()) {
-			H256::default()
-		} else {
-			let number = T::BlockNumber::from(number.as_u32());
-			H256::from_slice(frame_system::Module::<T>::block_hash(number).as_ref())
-		}
-	}
-
-	fn block_number(&self) -> U256 {
-		let number: u128 = frame_system::Module::<T>::block_number().unique_saturated_into();
-		U256::from(number)
-	}
-
-	fn block_coinbase(&self) -> H160 {
-		H160::default()
-	}
-
-	fn block_timestamp(&self) -> U256 {
-		let now: u128 = pallet_timestamp::Module::<T>::get().unique_saturated_into();
-		U256::from(now / 1000)
-	}
-
-	fn block_difficulty(&self) -> U256 {
-		U256::zero()
-	}
-
-	fn block_gas_limit(&self) -> U256 {
-		U256::zero()
-	}
-
-	fn chain_id(&self) -> U256 {
-		U256::from(T::ChainId::get())
-	}
-
-	fn exists(&self, _address: H160) -> bool {
-		true
-	}
-
-	fn deleted(&self, address: H160) -> bool {
-		self.deleted.contains(&address)
-	}
-
-	fn set_storage(&mut self, address: H160, index: H256, value: H256) -> Result<(), ExitError> {
-		if self.is_static {
-			return Err(ExitError::OutOfGas);
-		}
-
-		if value == H256::default() {
-			AccountStorages::remove(address, index);
-		} else {
-			AccountStorages::insert(address, index, value);
-		}
-
-		Ok(())
-	}
-
-	fn log(&mut self, address: H160, topics: Vec<H256>, data: Vec<u8>) -> Result<(), ExitError> {
-		Module::<T>::deposit_event(Event::<T>::Log(Log {
-			address,
-			topics: topics.clone(),
-			data: data.clone(),
-		}));
-
-		self.logs.push(Log { address, topics, data });
-
-		Ok(())
-	}
-
-	fn mark_delete(&mut self, address: H160, target: H160) -> Result<(), ExitError> {
-		if self.is_static {
-			return Err(ExitError::OutOfGas);
-		}
-
-		let source = T::AddressMapping::to_account(&address);
-		let dest = T::AddressMapping::to_account(&target);
-
-		T::MergeAccount::merge_account(&source, &dest).map_err(|_| ExitError::Other("Remove account failed".into()))?;
-		self.deleted.insert(address);
-
-		Ok(())
-	}
-
-	fn create(
-		&mut self,
-		caller: H160,
-		scheme: CreateScheme,
-		value: U256,
-		init_code: Vec<u8>,
-		target_gas: Option<usize>,
-	) -> Capture<(ExitReason, Option<H160>, Vec<u8>), Self::CreateInterrupt> {
-		debug::debug!(
-			target: "evm",
-			"handler: create: caller {:?}",
-			caller,
-		);
-
-		macro_rules! try_or_fail {
-			( $e:expr ) => {
-				match $e {
-					Ok(v) => v,
-					Err(e) => return Capture::Exit((e.into(), None, Vec::new())),
-					}
-			};
-		}
-
-		if self.is_static {
-			return Capture::Exit((ExitError::OutOfGas.into(), None, Vec::new()));
-		}
-
-		let mut after_gas = self.gasometer.gas();
-		if self.config.call_l64_after_gas {
-			after_gas = l64(after_gas);
-		}
-		let mut target_gas = target_gas.unwrap_or(after_gas);
-		target_gas = min(target_gas, after_gas);
-		try_or_fail!(self.gasometer.record_cost(target_gas));
-
-		let mut substate =
-			Self::new_with_precompile(self.vicinity, target_gas, self.is_static, self.config, self.precompile);
-
-		let address = self.create_address(scheme);
-		substate.inc_nonce(caller);
-
-		frame_support::storage::with_transaction(|| {
-			macro_rules! try_or_fail {
-				( $e:expr ) => {
-					match $e {
-						Ok(v) => v,
-						Err(e) => return TransactionOutcome::Rollback(Capture::Exit((e.into(), None, Vec::new()))),
-						}
-				};
-			}
-
-			try_or_fail!(self.transfer(Transfer {
-				source: caller,
-				target: address,
-				value,
-			}));
-
-			let (reason, out) = substate.execute(caller, address, value, init_code, Vec::new());
-
-			match reason {
-				ExitReason::Succeed(s) => match self.gasometer.record_deposit(out.len()) {
-					Ok(()) => {
-						try_or_fail!(self.gasometer.record_stipend(substate.gasometer.gas()));
-						try_or_fail!(self.gasometer.record_refund(substate.gasometer.refunded_gas()));
-						substate.inc_nonce(address);
-						AccountCodes::insert(address, out);
-
-						self.deleted.append(&mut substate.deleted);
-						self.logs.append(&mut substate.logs);
-
-						TransactionOutcome::Commit(Capture::Exit((s.into(), Some(address), Vec::new())))
-					}
-					Err(e) => TransactionOutcome::Rollback(Capture::Exit((e.into(), None, Vec::new()))),
-				},
-				ExitReason::Revert(r) => TransactionOutcome::Rollback(Capture::Exit((r.into(), None, out))),
-				ExitReason::Error(e) => TransactionOutcome::Rollback(Capture::Exit((e.into(), None, Vec::new()))),
-				ExitReason::Fatal(e) => {
-					self.gasometer.fail();
-					TransactionOutcome::Rollback(Capture::Exit((e.into(), None, Vec::new())))
-				}
-			}
-		})
-	}
-
-	fn call(
-		&mut self,
-		code_address: H160,
-		transfer: Option<Transfer>,
-		input: Vec<u8>,
-		target_gas: Option<usize>,
-		is_static: bool,
-		context: Context,
-	) -> Capture<(ExitReason, Vec<u8>), Self::CallInterrupt> {
-		debug::debug!(
-			target: "evm",
-			"handler: call: from: {:?} code_address {:?} input {:?}",
-			context.caller, code_address, input,
-		);
-
-		macro_rules! try_or_fail {
-			( $e:expr ) => {
-				match $e {
-					Ok(v) => v,
-					Err(e) => return Capture::Exit((e.into(), Vec::new())),
-					}
-			};
-		}
-
-		if self.is_static && transfer.is_some() {
-			return Capture::Exit((ExitError::OutOfGas.into(), Vec::new()));
-		}
-
-		let mut after_gas = self.gasometer.gas();
-		if self.config.call_l64_after_gas {
-			after_gas = l64(after_gas);
-		}
-		let mut target_gas = target_gas.unwrap_or(after_gas);
-		target_gas = min(target_gas, after_gas);
-		try_or_fail!(self.gasometer.record_cost(target_gas));
-
-		let code = self.code(code_address);
-
-		frame_support::storage::with_transaction(|| {
-			macro_rules! try_or_fail {
-				( $e:expr ) => {
-					match $e {
-						Ok(v) => v,
-						Err(e) => return TransactionOutcome::Rollback(Capture::Exit((e.into(), Vec::new()))),
-						}
-				};
-			}
-
-			let mut substate = Self::new_with_precompile(
-				self.vicinity,
-				target_gas,
-				self.is_static || is_static,
-				self.config,
-				self.precompile,
-			);
-
-			if let Some(transfer) = transfer {
-				try_or_fail!(self.transfer(transfer));
-			}
-
-			if let Some(ret) = (substate.precompile)(code_address, &input, Some(target_gas), &context) {
-				return match ret {
-					Ok((s, out, cost)) => {
-						try_or_fail!(self.gasometer.record_cost(cost));
-						TransactionOutcome::Commit(Capture::Exit((s.into(), out)))
-					}
-					Err(e) => TransactionOutcome::Rollback(Capture::Exit((e.into(), Vec::new()))),
-				};
-=======
 				return TransactionOutcome::Rollback(Ok(call_info));
->>>>>>> 41761051
 			}
 
 			TransactionOutcome::Commit(Ok(call_info))
