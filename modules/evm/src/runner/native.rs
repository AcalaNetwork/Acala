//! Native EVM runner.
#![allow(clippy::type_complexity)]

use crate::{
	precompiles::Precompiles, AccountCodes, AccountNonces, AccountStorages, AddressMapping, CallInfo, CreateInfo,
	Error, Event, Log, MergeAccount, Module, Runner as RunnerT, Trait, Vicinity,
};
use evm::{
	Capture, Context, CreateScheme, ExitError, ExitReason, ExitSucceed, ExternalOpcode, Opcode, Runtime, Stack,
	Transfer,
};
use evm_gasometer::{self as gasometer, Gasometer};
use evm_runtime::{Config, Handler as HandlerT};
use frame_support::{
	debug,
	storage::{StorageDoubleMap, StorageMap},
	traits::{Currency, ExistenceRequirement, Get},
};
use sha3::{Digest, Keccak256};
use sp_core::{H160, H256, U256};
use sp_runtime::{
	traits::{One, UniqueSaturatedInto},
	SaturatedConversion, TransactionOutcome,
};
use sp_std::{
	cmp::min, collections::btree_set::BTreeSet, convert::Infallible, marker::PhantomData, mem, rc::Rc, vec::Vec,
};

#[derive(Default)]
pub struct Runner<T: Trait> {
	_marker: PhantomData<T>,
}

impl<T: Trait> Runner<T> {
	fn inner_create(
		source: H160,
		init: Vec<u8>,
		value: U256,
		gas_limit: u32,
		salt: Option<H256>,
		tag: &'static str,
	) -> Result<CreateInfo, Error<T>> {
		debug::debug!(
			target: "evm",
			"{:?}: source {:?}, gas_limit: {:?}",
			tag,
			source,
			gas_limit,
		);

		let vicinity = Vicinity {
			gas_price: U256::one(),
			origin: source,
		};

		let config = T::config();

		let mut substate =
			Handler::<T>::new_with_precompile(&vicinity, gas_limit as usize, false, config, T::Precompiles::execute);

<<<<<<< HEAD
		let scheme = if let Some(s) = salt {
			let code_hash = H256::from_slice(Keccak256::digest(&init).as_slice());
			CreateScheme::Create2 {
				caller: source,
				code_hash,
				salt: s,
=======
		substate.inc_nonce(source);

		frame_support::storage::with_transaction(|| {
			if substate.transfer(Transfer { source, target, value }).is_err() {
				return TransactionOutcome::Rollback(Err(Error::BalanceLow));
			}

			let code = substate.code(target);
			let (reason, out) = substate.execute(source, target, value, code, input);

			let call_info = CallInfo {
				exit_reason: reason.clone(),
				value: out,
				used_gas: U256::from(substate.used_gas()),
				logs: substate.logs.clone(),
			};

			debug::debug!(
				target: "evm",
				"call-result: call_info {:?}",
				call_info
			);

			if !reason.is_succeed() {
				return TransactionOutcome::Rollback(Ok(call_info));
>>>>>>> 46cb4f45
			}
		} else {
			CreateScheme::Legacy { caller: source }
		};
		let address = substate.create_address(scheme);

		substate.inc_nonce(source);

		frame_support::storage::with_transaction(|| {
			if substate
				.transfer(Transfer {
					source,
					target: address,
					value,
				})
				.is_err()
			{
				return TransactionOutcome::Rollback(Err(Error::BalanceLow));
			}

			let (reason, out) = substate.execute(source, address, value, init, Vec::new());

			let mut create_info = CreateInfo {
				exit_reason: reason.clone(),
				address,
				value: Vec::default(),
				used_gas: U256::from(substate.used_gas()),
				logs: substate.logs.clone(),
			};

			debug::debug!(
				target: "evm",
				"{:?}-result: create_info {:?}",
				tag,
				create_info
			);

			if !reason.is_succeed() {
				create_info.value = out;
				return TransactionOutcome::Rollback(Ok(create_info));
			}

			if let Err(e) = substate.gasometer.record_deposit(out.len()) {
				create_info.exit_reason = e.into();
				return TransactionOutcome::Rollback(Ok(create_info));
			}

			create_info.used_gas = U256::from(substate.used_gas());

			substate.inc_nonce(address);

			AccountCodes::insert(address, out);
			TransactionOutcome::Commit(Ok(create_info))
		})
	}
}

impl<T: Trait> RunnerT<T> for Runner<T> {
	type Error = Error<T>;

	fn call(source: H160, target: H160, input: Vec<u8>, value: U256, gas_limit: u32) -> Result<CallInfo, Self::Error> {
		debug::debug!(
			target: "evm",
			"call: source {:?}, target: {:?}, gas_limit: {:?}",
			source,
			target,
			gas_limit,
		);

		let vicinity = Vicinity {
			gas_price: U256::one(),
			origin: source,
		};

		let config = T::config();

		let mut substate =
			Handler::<T>::new_with_precompile(&vicinity, gas_limit as usize, false, config, T::Precompiles::execute);

		substate.inc_nonce(source);

		frame_support::storage::with_transaction(|| {
<<<<<<< HEAD
			let transfer = Some(Transfer { source, target, value });
			let code = substate.code(target);
			let (reason, out) = substate.execute(source, target, value, code, input, transfer);
=======
			if substate
				.transfer(Transfer {
					source,
					target: address,
					value,
				})
				.is_err()
			{
				return TransactionOutcome::Rollback(Err(Error::BalanceLow));
			}

			let (reason, out) = substate.execute(source, address, value, init, Vec::new());
>>>>>>> 46cb4f45

			let call_info = CallInfo {
				exit_reason: reason.clone(),
<<<<<<< HEAD
				value: out,
=======
				address,
				value: Vec::default(),
>>>>>>> 46cb4f45
				used_gas: U256::from(substate.used_gas()),
				logs: substate.logs.clone(),
			};

			debug::debug!(
				target: "evm",
				"call-result: call_info {:?}",
				call_info
			);

			if !reason.is_succeed() {
<<<<<<< HEAD
				return TransactionOutcome::Rollback(Ok(call_info));
=======
				create_info.value = out;
				return TransactionOutcome::Rollback(Ok(create_info));
			}

			if let Err(e) = substate.gasometer.record_deposit(out.len()) {
				create_info.exit_reason = e.into();
				return TransactionOutcome::Rollback(Ok(create_info));
>>>>>>> 46cb4f45
			}

			TransactionOutcome::Commit(Ok(call_info))
		})
	}

	fn create(source: H160, init: Vec<u8>, value: U256, gas_limit: u32) -> Result<CreateInfo, Self::Error> {
		Self::inner_create(source, init, value, gas_limit, None, "create")
	}

	fn create2(
		source: H160,
		init: Vec<u8>,
		salt: H256,
		value: U256,
		gas_limit: u32,
	) -> Result<CreateInfo, Self::Error> {
		Self::inner_create(source, init, value, gas_limit, Some(salt), "create2")
	}
}

fn l64(gas: usize) -> usize {
	gas - gas / 64
}

pub struct Handler<'vicinity, 'config, T: Trait> {
	vicinity: &'vicinity Vicinity,
	config: &'config Config,
	gasometer: Gasometer<'config>,
	deleted: BTreeSet<H160>,
	logs: Vec<Log>,
	precompile: fn(H160, &[u8], Option<usize>, &Context) -> Option<Result<(ExitSucceed, Vec<u8>, usize), ExitError>>,
	is_static: bool,
	_marker: PhantomData<T>,
}

impl<'vicinity, 'config, T: Trait> Handler<'vicinity, 'config, T> {
	/// Create a new handler with given vicinity.
	pub fn new_with_precompile(
		vicinity: &'vicinity Vicinity,
		gas_limit: usize,
		is_static: bool,
		config: &'config Config,
		precompile: fn(
			H160,
			&[u8],
			Option<usize>,
			&Context,
		) -> Option<Result<(ExitSucceed, Vec<u8>, usize), ExitError>>,
	) -> Self {
		Self {
			vicinity,
			config,
			is_static,
			gasometer: Gasometer::new(gas_limit, config),
			precompile,
			logs: Vec::new(),
			deleted: BTreeSet::default(),
			_marker: PhantomData,
		}
	}

	/// Get used gas for the current executor, given the price.
	pub fn used_gas(&self) -> usize {
		self.gasometer.total_used_gas()
			- min(
				self.gasometer.total_used_gas() / 2,
				self.gasometer.refunded_gas() as usize,
			)
	}

	pub fn execute(
		&mut self,
		caller: H160,
		address: H160,
		value: U256,
		code: Vec<u8>,
		input: Vec<u8>,
	) -> (ExitReason, Vec<u8>) {
		let context = Context {
			caller,
			address,
			apparent_value: value,
		};

		let mut runtime = Runtime::new(Rc::new(code), Rc::new(input), context, self.config);

		let reason = match runtime.run(self) {
			Capture::Exit(s) => s,
			Capture::Trap(_) => unreachable!("Trap is Infallible"),
		};

		match reason {
			ExitReason::Succeed(s) => (s.into(), runtime.machine().return_value()),
			ExitReason::Error(e) => (e.into(), Vec::new()),
			ExitReason::Revert(e) => (e.into(), runtime.machine().return_value()),
			ExitReason::Fatal(e) => {
				self.gasometer.fail();
				(e.into(), Vec::new())
			}
		}
	}

	fn transfer(&self, transfer: Transfer) -> Result<(), ExitError> {
		let source = T::AddressMapping::into_account_id(transfer.source);
		let target = T::AddressMapping::into_account_id(transfer.target);

		T::Currency::transfer(
			&source,
			&target,
			transfer.value.saturated_into::<u128>().unique_saturated_into(),
			ExistenceRequirement::AllowDeath,
		)
		.map_err(|_| ExitError::OutOfGas)
	}

	pub fn nonce(&self, address: H160) -> U256 {
		let account = Module::<T>::account_basic(&address);
		account.nonce
	}

	pub fn inc_nonce(&self, address: H160) {
		AccountNonces::<T>::mutate(&address, |nonce| *nonce += One::one());
	}

	pub fn create_address(&self, scheme: CreateScheme) -> H160 {
		match scheme {
			CreateScheme::Create2 {
				caller,
				code_hash,
				salt,
			} => {
				let mut hasher = Keccak256::new();
				hasher.input(&[0xff]);
				hasher.input(&caller[..]);
				hasher.input(&salt[..]);
				hasher.input(&code_hash[..]);
				H256::from_slice(hasher.result().as_slice()).into()
			}
			CreateScheme::Legacy { caller } => {
				let nonce = self.nonce(caller);
				let mut stream = rlp::RlpStream::new_list(2);
				stream.append(&caller);
				stream.append(&nonce);
				H256::from_slice(Keccak256::digest(&stream.out()).as_slice()).into()
			}
			CreateScheme::Fixed(naddress) => naddress,
		}
	}
}

macro_rules! create_try {
	( $map_err:expr ) => {
		macro_rules! try_or_fail {
			( $e:expr ) => {
				match $e {
					Ok(v) => v,
					Err(e) => return Capture::Exit($map_err(e)),
					}
			};
		}

		macro_rules! try_or_rollback {
			( $e:expr ) => {
				match $e {
					Ok(v) => v,
					Err(e) => return TransactionOutcome::Rollback(Capture::Exit($map_err(e))),
					}
			};
		}
	};
}

impl<'vicinity, 'config, T: Trait> HandlerT for Handler<'vicinity, 'config, T> {
	type CreateInterrupt = Infallible;
	type CreateFeedback = Infallible;
	type CallInterrupt = Infallible;
	type CallFeedback = Infallible;

	fn balance(&self, address: H160) -> U256 {
		let account = Module::<T>::account_basic(&address);
		account.balance
	}

	fn code_size(&self, address: H160) -> U256 {
		U256::from(AccountCodes::decode_len(&address).unwrap_or(0))
	}

	fn code_hash(&self, address: H160) -> H256 {
		H256::from_slice(Keccak256::digest(&AccountCodes::get(&address)).as_slice())
	}

	fn code(&self, address: H160) -> Vec<u8> {
		AccountCodes::get(&address)
	}

	fn storage(&self, address: H160, index: H256) -> H256 {
		AccountStorages::get(address, index)
	}

	fn original_storage(&self, _address: H160, _index: H256) -> H256 {
		// We do not have the concept of original storage in the native runner, so we
		// always return empty value. This only affects gas calculation in the current
		// EVM specification.
		H256::default()
	}

	fn gas_left(&self) -> U256 {
		U256::from(self.gasometer.gas())
	}

	fn gas_price(&self) -> U256 {
		self.vicinity.gas_price
	}

	fn origin(&self) -> H160 {
		self.vicinity.origin
	}

	fn block_hash(&self, number: U256) -> H256 {
		if number > U256::from(u32::max_value()) {
			H256::default()
		} else {
			let number = T::BlockNumber::from(number.as_u32());
			H256::from_slice(frame_system::Module::<T>::block_hash(number).as_ref())
		}
	}

	fn block_number(&self) -> U256 {
		let number: u128 = frame_system::Module::<T>::block_number().unique_saturated_into();
		U256::from(number)
	}

	fn block_coinbase(&self) -> H160 {
		H160::default()
	}

	fn block_timestamp(&self) -> U256 {
		let now: u128 = pallet_timestamp::Module::<T>::get().unique_saturated_into();
		U256::from(now / 1000)
	}

	fn block_difficulty(&self) -> U256 {
		U256::zero()
	}

	fn block_gas_limit(&self) -> U256 {
		U256::zero()
	}

	fn chain_id(&self) -> U256 {
		U256::from(T::ChainId::get())
	}

	fn exists(&self, _address: H160) -> bool {
		true
	}

	fn deleted(&self, address: H160) -> bool {
		self.deleted.contains(&address)
	}

	fn set_storage(&mut self, address: H160, index: H256, value: H256) -> Result<(), ExitError> {
		if self.is_static {
			return Err(ExitError::OutOfGas);
		}

		if value == H256::default() {
			AccountStorages::remove(address, index);
		} else {
			AccountStorages::insert(address, index, value);
		}

		Ok(())
	}

	fn log(&mut self, address: H160, topics: Vec<H256>, data: Vec<u8>) -> Result<(), ExitError> {
		Module::<T>::deposit_event(Event::<T>::Log(Log {
			address,
			topics: topics.clone(),
			data: data.clone(),
		}));

		self.logs.push(Log { address, topics, data });

		Ok(())
	}

	fn mark_delete(&mut self, address: H160, target: H160) -> Result<(), ExitError> {
		if self.is_static {
			return Err(ExitError::OutOfGas);
		}

		let source = T::AddressMapping::into_account_id(address);
		let dest = T::AddressMapping::into_account_id(target);

		T::MergeAccount::merge_account(&source, &dest).map_err(|_| ExitError::Other("Remove account failed".into()))?;
		self.deleted.insert(address);

		Ok(())
	}

	fn create(
		&mut self,
		caller: H160,
		scheme: CreateScheme,
		value: U256,
		init_code: Vec<u8>,
		target_gas: Option<usize>,
	) -> Capture<(ExitReason, Option<H160>, Vec<u8>), Self::CreateInterrupt> {
		debug::debug!(
			target: "evm",
			"handler: create: caller {:?} gas {:?}",
			caller, target_gas,
		);

		create_try!(|e: ExitError| (e.into(), None, Vec::new()));

		if self.is_static {
			return Capture::Exit((ExitError::OutOfGas.into(), None, Vec::new()));
		}

		let mut after_gas = self.gasometer.gas();
		if self.config.call_l64_after_gas {
			after_gas = l64(after_gas);
		}
		let mut target_gas = target_gas.unwrap_or(after_gas);
		target_gas = min(target_gas, after_gas);
		try_or_fail!(self.gasometer.record_cost(target_gas));

		let mut substate =
			Self::new_with_precompile(self.vicinity, target_gas, self.is_static, self.config, self.precompile);

		let address = self.create_address(scheme);
		substate.inc_nonce(caller);

		frame_support::storage::with_transaction(|| {
<<<<<<< HEAD
			let transfer = Some(Transfer {
=======
			macro_rules! try_or_fail {
				( $e:expr ) => {
					match $e {
						Ok(v) => v,
						Err(e) => return TransactionOutcome::Rollback(Capture::Exit((e.into(), None, Vec::new()))),
						}
				};
			}

			try_or_fail!(self.transfer(Transfer {
>>>>>>> 46cb4f45
				source: caller,
				target: address,
				value,
			}));

			let (reason, out) = substate.execute(caller, address, value, init_code, Vec::new());

			debug::debug!(
				target: "evm",
				"handler: create-result: from: {:?} address: {:?} reason: {:?} out: {:?} gas remaining: {:?}",
				caller, address, reason, out, self.gasometer.gas(),
			);

			match reason {
				ExitReason::Succeed(s) => match self.gasometer.record_deposit(out.len()) {
					Ok(()) => {
						try_or_rollback!(self.gasometer.record_stipend(substate.gasometer.gas()));
						try_or_rollback!(self.gasometer.record_refund(substate.gasometer.refunded_gas()));
						substate.inc_nonce(address);
						AccountCodes::insert(address, out);

						self.deleted.append(&mut substate.deleted);
						self.logs.append(&mut substate.logs);

						TransactionOutcome::Commit(Capture::Exit((s.into(), Some(address), Vec::new())))
					}
					Err(e) => TransactionOutcome::Rollback(Capture::Exit((e.into(), None, Vec::new()))),
				},
				ExitReason::Revert(r) => TransactionOutcome::Rollback(Capture::Exit((r.into(), None, out))),
				ExitReason::Error(e) => TransactionOutcome::Rollback(Capture::Exit((e.into(), None, Vec::new()))),
				ExitReason::Fatal(e) => {
					self.gasometer.fail();
					TransactionOutcome::Rollback(Capture::Exit((e.into(), None, Vec::new())))
				}
			}
		})
	}

	fn call(
		&mut self,
		code_address: H160,
		transfer: Option<Transfer>,
		input: Vec<u8>,
		target_gas: Option<usize>,
		is_static: bool,
		context: Context,
	) -> Capture<(ExitReason, Vec<u8>), Self::CallInterrupt> {
		debug::debug!(
			target: "evm",
			"handler: call: from: {:?} code_address {:?} input {:?} value {:?} gas {:?}",
			context.caller, code_address, input, transfer.as_ref().map(|x| x.value), target_gas
		);

		create_try!(|e: ExitError| (e.into(), Vec::new()));

		if self.is_static && transfer.is_some() {
			return Capture::Exit((ExitError::OutOfGas.into(), Vec::new()));
		}

		let mut after_gas = self.gasometer.gas();
		if self.config.call_l64_after_gas {
			after_gas = l64(after_gas);
		}
		let mut target_gas = target_gas.unwrap_or(after_gas);
		target_gas = min(target_gas, after_gas);
		try_or_fail!(self.gasometer.record_cost(target_gas));

		let code = self.code(code_address);

		frame_support::storage::with_transaction(|| {
<<<<<<< HEAD
=======
			macro_rules! try_or_fail {
				( $e:expr ) => {
					match $e {
						Ok(v) => v,
						Err(e) => return TransactionOutcome::Rollback(Capture::Exit((e.into(), Vec::new()))),
						}
				};
			}

			if let Some(transfer) = transfer.as_ref() {
				if transfer.value != U256::zero() {
					target_gas = target_gas.saturating_add(self.config.call_stipend);
				}
			}

>>>>>>> 46cb4f45
			let mut substate = Self::new_with_precompile(
				self.vicinity,
				target_gas,
				self.is_static || is_static,
				self.config,
				self.precompile,
			);

			if let Some(transfer) = transfer {
				try_or_fail!(self.transfer(transfer));
			}

			if let Some(ret) = (substate.precompile)(code_address, &input, Some(target_gas), &context) {
				return match ret {
					Ok((s, out, cost)) => {
						try_or_rollback!(self.gasometer.record_cost(cost));
						TransactionOutcome::Commit(Capture::Exit((s.into(), out)))
					}
					Err(e) => TransactionOutcome::Rollback(Capture::Exit((e.into(), Vec::new()))),
				};
			}

			let (reason, out) = substate.execute(context.caller, context.address, context.apparent_value, code, input);

			debug::debug!(
				target: "evm",
				"handler: call-result: from: {:?} code_address {:?} reason {:?} out {:?} gas remaining: {:?}",
				context.caller, code_address, reason, out, self.gasometer.gas(),
			);

			match reason {
				ExitReason::Succeed(s) => {
					try_or_rollback!(self.gasometer.record_stipend(substate.gasometer.gas()));
					try_or_rollback!(self.gasometer.record_refund(substate.gasometer.refunded_gas()));

					self.deleted.append(&mut substate.deleted);
					self.logs.append(&mut substate.logs);

					TransactionOutcome::Commit(Capture::Exit((s.into(), out)))
				}
				ExitReason::Revert(r) => TransactionOutcome::Rollback(Capture::Exit((r.into(), out))),
				ExitReason::Error(e) => TransactionOutcome::Rollback(Capture::Exit((e.into(), Vec::new()))),
				ExitReason::Fatal(e) => {
					self.gasometer.fail();
					TransactionOutcome::Rollback(Capture::Exit((e.into(), Vec::new())))
				}
			}
		})
	}

	fn pre_validate(
		&mut self,
		context: &Context,
		opcode: Result<Opcode, ExternalOpcode>,
		stack: &Stack,
	) -> Result<(), ExitError> {
		let (gas_cost, memory_cost) =
			gasometer::opcode_cost(context.address, opcode, stack, self.is_static, &self.config, self)?;

		self.gasometer.record_opcode(gas_cost, memory_cost)?;

		Ok(())
	}
}

impl<'vicinity, 'config, T: Trait> Drop for Handler<'vicinity, 'config, T> {
	fn drop(&mut self) {
		let mut deleted = BTreeSet::new();
		mem::swap(&mut deleted, &mut self.deleted);

		for address in deleted {
			Module::<T>::remove_account(&address);
		}
	}
}<|MERGE_RESOLUTION|>--- conflicted
+++ resolved
@@ -58,40 +58,12 @@
 		let mut substate =
 			Handler::<T>::new_with_precompile(&vicinity, gas_limit as usize, false, config, T::Precompiles::execute);
 
-<<<<<<< HEAD
 		let scheme = if let Some(s) = salt {
 			let code_hash = H256::from_slice(Keccak256::digest(&init).as_slice());
 			CreateScheme::Create2 {
 				caller: source,
 				code_hash,
 				salt: s,
-=======
-		substate.inc_nonce(source);
-
-		frame_support::storage::with_transaction(|| {
-			if substate.transfer(Transfer { source, target, value }).is_err() {
-				return TransactionOutcome::Rollback(Err(Error::BalanceLow));
-			}
-
-			let code = substate.code(target);
-			let (reason, out) = substate.execute(source, target, value, code, input);
-
-			let call_info = CallInfo {
-				exit_reason: reason.clone(),
-				value: out,
-				used_gas: U256::from(substate.used_gas()),
-				logs: substate.logs.clone(),
-			};
-
-			debug::debug!(
-				target: "evm",
-				"call-result: call_info {:?}",
-				call_info
-			);
-
-			if !reason.is_succeed() {
-				return TransactionOutcome::Rollback(Ok(call_info));
->>>>>>> 46cb4f45
 			}
 		} else {
 			CreateScheme::Legacy { caller: source }
@@ -174,33 +146,16 @@
 		substate.inc_nonce(source);
 
 		frame_support::storage::with_transaction(|| {
-<<<<<<< HEAD
-			let transfer = Some(Transfer { source, target, value });
+			if substate.transfer(Transfer { source, target, value }).is_err() {
+				return TransactionOutcome::Rollback(Err(Error::BalanceLow));
+			}
+
 			let code = substate.code(target);
-			let (reason, out) = substate.execute(source, target, value, code, input, transfer);
-=======
-			if substate
-				.transfer(Transfer {
-					source,
-					target: address,
-					value,
-				})
-				.is_err()
-			{
-				return TransactionOutcome::Rollback(Err(Error::BalanceLow));
-			}
-
-			let (reason, out) = substate.execute(source, address, value, init, Vec::new());
->>>>>>> 46cb4f45
+			let (reason, out) = substate.execute(source, target, value, code, input);
 
 			let call_info = CallInfo {
 				exit_reason: reason.clone(),
-<<<<<<< HEAD
 				value: out,
-=======
-				address,
-				value: Vec::default(),
->>>>>>> 46cb4f45
 				used_gas: U256::from(substate.used_gas()),
 				logs: substate.logs.clone(),
 			};
@@ -212,17 +167,7 @@
 			);
 
 			if !reason.is_succeed() {
-<<<<<<< HEAD
 				return TransactionOutcome::Rollback(Ok(call_info));
-=======
-				create_info.value = out;
-				return TransactionOutcome::Rollback(Ok(create_info));
-			}
-
-			if let Err(e) = substate.gasometer.record_deposit(out.len()) {
-				create_info.exit_reason = e.into();
-				return TransactionOutcome::Rollback(Ok(create_info));
->>>>>>> 46cb4f45
 			}
 
 			TransactionOutcome::Commit(Ok(call_info))
@@ -374,6 +319,7 @@
 	}
 }
 
+/// Create `try_or_fail` and `try_or_rollback`.
 macro_rules! create_try {
 	( $map_err:expr ) => {
 		macro_rules! try_or_fail {
@@ -535,8 +481,8 @@
 	) -> Capture<(ExitReason, Option<H160>, Vec<u8>), Self::CreateInterrupt> {
 		debug::debug!(
 			target: "evm",
-			"handler: create: caller {:?} gas {:?}",
-			caller, target_gas,
+			"handler: create: caller {:?}",
+			caller,
 		);
 
 		create_try!(|e: ExitError| (e.into(), None, Vec::new()));
@@ -560,32 +506,13 @@
 		substate.inc_nonce(caller);
 
 		frame_support::storage::with_transaction(|| {
-<<<<<<< HEAD
-			let transfer = Some(Transfer {
-=======
-			macro_rules! try_or_fail {
-				( $e:expr ) => {
-					match $e {
-						Ok(v) => v,
-						Err(e) => return TransactionOutcome::Rollback(Capture::Exit((e.into(), None, Vec::new()))),
-						}
-				};
-			}
-
-			try_or_fail!(self.transfer(Transfer {
->>>>>>> 46cb4f45
+			try_or_rollback!(self.transfer(Transfer {
 				source: caller,
 				target: address,
 				value,
 			}));
 
 			let (reason, out) = substate.execute(caller, address, value, init_code, Vec::new());
-
-			debug::debug!(
-				target: "evm",
-				"handler: create-result: from: {:?} address: {:?} reason: {:?} out: {:?} gas remaining: {:?}",
-				caller, address, reason, out, self.gasometer.gas(),
-			);
 
 			match reason {
 				ExitReason::Succeed(s) => match self.gasometer.record_deposit(out.len()) {
@@ -623,8 +550,8 @@
 	) -> Capture<(ExitReason, Vec<u8>), Self::CallInterrupt> {
 		debug::debug!(
 			target: "evm",
-			"handler: call: from: {:?} code_address {:?} input {:?} value {:?} gas {:?}",
-			context.caller, code_address, input, transfer.as_ref().map(|x| x.value), target_gas
+			"handler: call: code_address {:?}",
+			code_address,
 		);
 
 		create_try!(|e: ExitError| (e.into(), Vec::new()));
@@ -644,24 +571,6 @@
 		let code = self.code(code_address);
 
 		frame_support::storage::with_transaction(|| {
-<<<<<<< HEAD
-=======
-			macro_rules! try_or_fail {
-				( $e:expr ) => {
-					match $e {
-						Ok(v) => v,
-						Err(e) => return TransactionOutcome::Rollback(Capture::Exit((e.into(), Vec::new()))),
-						}
-				};
-			}
-
-			if let Some(transfer) = transfer.as_ref() {
-				if transfer.value != U256::zero() {
-					target_gas = target_gas.saturating_add(self.config.call_stipend);
-				}
-			}
-
->>>>>>> 46cb4f45
 			let mut substate = Self::new_with_precompile(
 				self.vicinity,
 				target_gas,
@@ -671,7 +580,7 @@
 			);
 
 			if let Some(transfer) = transfer {
-				try_or_fail!(self.transfer(transfer));
+				try_or_rollback!(self.transfer(transfer));
 			}
 
 			if let Some(ret) = (substate.precompile)(code_address, &input, Some(target_gas), &context) {
@@ -686,12 +595,6 @@
 
 			let (reason, out) = substate.execute(context.caller, context.address, context.apparent_value, code, input);
 
-			debug::debug!(
-				target: "evm",
-				"handler: call-result: from: {:?} code_address {:?} reason {:?} out {:?} gas remaining: {:?}",
-				context.caller, code_address, reason, out, self.gasometer.gas(),
-			);
-
 			match reason {
 				ExitReason::Succeed(s) => {
 					try_or_rollback!(self.gasometer.record_stipend(substate.gasometer.gas()));
