pub mod handler;
pub mod storage_meter;

use crate::{AddressMapping, BalanceOf, CallInfo, Config, CreateInfo, Error, Module, Vicinity};
use evm::{CreateScheme, ExitError, ExitReason};
use evm_runtime::Handler as HandlerT;
use frame_support::{
	debug,
	traits::{Currency, ExistenceRequirement, Get},
};
use handler::Handler;
use primitive_types::{H160, H256, U256};
use sha3::{Digest, Keccak256};
<<<<<<< HEAD
use sp_runtime::{
	traits::{Saturating, Zero},
	DispatchError, SaturatedConversion, TransactionOutcome,
};
=======
use sp_core::{H160, H256, U256};
use sp_runtime::{traits::Zero, DispatchError, DispatchResult, SaturatedConversion, TransactionOutcome};
>>>>>>> b229e56d
use sp_std::{marker::PhantomData, vec::Vec};

#[derive(Default)]
pub struct Runner<T: Config> {
	_marker: PhantomData<T>,
}

impl<T: Config> Runner<T> {
	fn inner_create(
		source: H160,
		init: Vec<u8>,
		value: BalanceOf<T>,
		gas_limit: u64,
		storage_limit: u32,
		assigned_address: Option<H160>,
		salt: Option<H256>,
		tag: &'static str,
		config: &evm::Config,
	) -> Result<CreateInfo, DispatchError> {
		debug::debug!(
			target: "evm",
			"{:?}: source {:?}, gas_limit: {:?}, storage_limit: {:?}",
			tag,
			source,
			gas_limit,
			storage_limit,
		);

		let vicinity = Vicinity {
			gas_price: U256::one(),
			origin: source,
		};

<<<<<<< HEAD
		let mut substate = Handler::<T>::new_with_precompile(
			&vicinity,
			gas_limit,
			storage_limit,
			false,
			config,
			T::Precompiles::execute,
		);

=======
>>>>>>> b229e56d
		let address = if let Some(addr) = assigned_address {
			addr
		} else {
			let scheme = if let Some(s) = salt {
				let code_hash = H256::from_slice(Keccak256::digest(&init).as_slice());
				CreateScheme::Create2 {
					caller: source,
					code_hash,
					salt: s,
				}
			} else {
				CreateScheme::Legacy { caller: source }
			};
			Handler::<T>::create_address(scheme)
		};

		Handler::<T>::inc_nonce(source);

		Handler::<T>::run_transaction(
			&vicinity,
			gas_limit as usize,
			storage_limit,
			address,
			false,
			config,
			|substate| {
				if let Err(e) = Self::transfer(source, address, value) {
					return TransactionOutcome::Rollback(Err(e));
				}

				let (reason, out) = substate.execute(
					source,
					address,
					U256::from(value.saturated_into::<u128>()),
					init,
					Vec::new(),
				);

				let mut create_info = CreateInfo {
					exit_reason: reason.clone(),
					address,
					output: Vec::default(),
					used_gas: U256::from(substate.used_gas()),
					used_storage: substate.used_storage(),
				};

				debug::debug!(
					target: "evm",
					"{:?}-result: create_info {:?}",
					tag,
					create_info
				);

				if !reason.is_succeed() {
					create_info.output = out;
					return TransactionOutcome::Rollback(Ok(create_info));
				}

				if let Err(e) = substate.gasometer.record_deposit(out.len()) {
					create_info.exit_reason = e.into();
					return TransactionOutcome::Rollback(Ok(create_info));
				}

				create_info.used_gas = U256::from(substate.used_gas());

				Handler::<T>::inc_nonce(address);

				if substate
					.storage_meter
					.charge((out.len() as u32).saturating_add(T::NewContractExtraBytes::get()))
					.is_err()
				{
					create_info.exit_reason = ExitReason::Error(ExitError::OutOfGas);
					return TransactionOutcome::Rollback(Ok(create_info));
				}

				create_info.used_storage = substate.used_storage();

				if let Err(e) = <Module<T>>::on_contract_initialization(&address, &source, out) {
					create_info.exit_reason = e.into();
					return TransactionOutcome::Rollback(Ok(create_info));
				}

				TransactionOutcome::Commit(Ok(create_info))
			},
		)?
	}

	fn transfer(source: H160, target: H160, value: BalanceOf<T>) -> DispatchResult {
		if value.is_zero() {
			return Ok(());
		}

		let from = T::AddressMapping::get_account_id(&source);
		let to = T::AddressMapping::get_account_id(&target);
		T::Currency::transfer(&from, &to, value, ExistenceRequirement::AllowDeath)
	}
}

impl<T: Config> Runner<T> {
	pub fn call(
		sender: H160,
		origin: H160,
		target: H160,
		input: Vec<u8>,
		value: BalanceOf<T>,
		gas_limit: u64,
		storage_limit: u32,
		config: &evm::Config,
	) -> Result<CallInfo, DispatchError> {
		debug::debug!(
			target: "evm",
			"call: sender:{:?}, origin: {:?}, target: {:?}, input: {:?}, gas_limit: {:?}, storage_limit: {:?}",
			sender,
			origin,
			target,
			input,
			gas_limit,
			storage_limit,
		);

		let vicinity = Vicinity {
			gas_price: U256::one(),
			origin,
		};

<<<<<<< HEAD
		let mut substate = Handler::<T>::new_with_precompile(
			&vicinity,
			gas_limit,
			storage_limit,
			false,
			config,
			T::Precompiles::execute,
		);

=======
>>>>>>> b229e56d
		// if the contract not deployed, the caller must be developer or contract.
		// if the contract not exists, let evm try to execute it and handle the error.
		if Handler::<T>::is_undeployed_contract(&target) && !Handler::<T>::has_permission_to_call(&sender) {
			return Err(Error::<T>::NoPermission.into());
		}

		Handler::<T>::inc_nonce(sender);

		Handler::<T>::run_transaction(
			&vicinity,
			gas_limit as usize,
			storage_limit,
			target,
			false,
			config,
			|substate| {
				if let Err(e) = Self::transfer(sender, target, value) {
					return TransactionOutcome::Rollback(Err(e));
				}

				let code = substate.code(target);
				let (reason, out) =
					substate.execute(sender, target, U256::from(value.saturated_into::<u128>()), code, input);

				let call_info = CallInfo {
					exit_reason: reason.clone(),
					output: out,
					used_gas: U256::from(substate.used_gas()),
					used_storage: substate.used_storage(),
				};

				debug::debug!(
					target: "evm",
					"call-result: call_info {:?}",
					call_info
				);

				if !reason.is_succeed() {
					return TransactionOutcome::Rollback(Ok(call_info));
				}

				TransactionOutcome::Commit(Ok(call_info))
			},
		)?
	}

	pub fn create(
		source: H160,
		init: Vec<u8>,
		value: BalanceOf<T>,
		gas_limit: u64,
		storage_limit: u32,
		config: &evm::Config,
	) -> Result<CreateInfo, DispatchError> {
		Self::inner_create(
			source,
			init,
			value,
			gas_limit,
			storage_limit,
			None,
			None,
			"create",
			config,
		)
	}

	pub fn create2(
		source: H160,
		init: Vec<u8>,
		salt: H256,
		value: BalanceOf<T>,
		gas_limit: u64,
		storage_limit: u32,
		config: &evm::Config,
	) -> Result<CreateInfo, DispatchError> {
		Self::inner_create(
			source,
			init,
			value,
			gas_limit,
			storage_limit,
			None,
			Some(salt),
			"create2",
			config,
		)
	}

	pub fn create_at_address(
		source: H160,
		init: Vec<u8>,
		value: BalanceOf<T>,
		assigned_address: H160,
		gas_limit: u64,
		storage_limit: u32,
		config: &evm::Config,
	) -> Result<CreateInfo, DispatchError> {
		Self::inner_create(
			source,
			init,
			value,
			gas_limit,
			storage_limit,
			Some(assigned_address),
			None,
			"create-system-contract",
			config,
		)
	}
}<|MERGE_RESOLUTION|>--- conflicted
+++ resolved
@@ -11,15 +11,7 @@
 use handler::Handler;
 use primitive_types::{H160, H256, U256};
 use sha3::{Digest, Keccak256};
-<<<<<<< HEAD
-use sp_runtime::{
-	traits::{Saturating, Zero},
-	DispatchError, SaturatedConversion, TransactionOutcome,
-};
-=======
-use sp_core::{H160, H256, U256};
 use sp_runtime::{traits::Zero, DispatchError, DispatchResult, SaturatedConversion, TransactionOutcome};
->>>>>>> b229e56d
 use sp_std::{marker::PhantomData, vec::Vec};
 
 #[derive(Default)]
@@ -53,18 +45,6 @@
 			origin: source,
 		};
 
-<<<<<<< HEAD
-		let mut substate = Handler::<T>::new_with_precompile(
-			&vicinity,
-			gas_limit,
-			storage_limit,
-			false,
-			config,
-			T::Precompiles::execute,
-		);
-
-=======
->>>>>>> b229e56d
 		let address = if let Some(addr) = assigned_address {
 			addr
 		} else {
@@ -85,7 +65,7 @@
 
 		Handler::<T>::run_transaction(
 			&vicinity,
-			gas_limit as usize,
+			gas_limit,
 			storage_limit,
 			address,
 			false,
@@ -191,18 +171,6 @@
 			origin,
 		};
 
-<<<<<<< HEAD
-		let mut substate = Handler::<T>::new_with_precompile(
-			&vicinity,
-			gas_limit,
-			storage_limit,
-			false,
-			config,
-			T::Precompiles::execute,
-		);
-
-=======
->>>>>>> b229e56d
 		// if the contract not deployed, the caller must be developer or contract.
 		// if the contract not exists, let evm try to execute it and handle the error.
 		if Handler::<T>::is_undeployed_contract(&target) && !Handler::<T>::has_permission_to_call(&sender) {
@@ -211,42 +179,34 @@
 
 		Handler::<T>::inc_nonce(sender);
 
-		Handler::<T>::run_transaction(
-			&vicinity,
-			gas_limit as usize,
-			storage_limit,
-			target,
-			false,
-			config,
-			|substate| {
-				if let Err(e) = Self::transfer(sender, target, value) {
-					return TransactionOutcome::Rollback(Err(e));
-				}
-
-				let code = substate.code(target);
-				let (reason, out) =
-					substate.execute(sender, target, U256::from(value.saturated_into::<u128>()), code, input);
-
-				let call_info = CallInfo {
-					exit_reason: reason.clone(),
-					output: out,
-					used_gas: U256::from(substate.used_gas()),
-					used_storage: substate.used_storage(),
-				};
-
-				debug::debug!(
-					target: "evm",
-					"call-result: call_info {:?}",
-					call_info
-				);
-
-				if !reason.is_succeed() {
-					return TransactionOutcome::Rollback(Ok(call_info));
-				}
-
-				TransactionOutcome::Commit(Ok(call_info))
-			},
-		)?
+		Handler::<T>::run_transaction(&vicinity, gas_limit, storage_limit, target, false, config, |substate| {
+			if let Err(e) = Self::transfer(sender, target, value) {
+				return TransactionOutcome::Rollback(Err(e));
+			}
+
+			let code = substate.code(target);
+			let (reason, out) =
+				substate.execute(sender, target, U256::from(value.saturated_into::<u128>()), code, input);
+
+			let call_info = CallInfo {
+				exit_reason: reason.clone(),
+				output: out,
+				used_gas: U256::from(substate.used_gas()),
+				used_storage: substate.used_storage(),
+			};
+
+			debug::debug!(
+				target: "evm",
+				"call-result: call_info {:?}",
+				call_info
+			);
+
+			if !reason.is_succeed() {
+				return TransactionOutcome::Rollback(Ok(call_info));
+			}
+
+			TransactionOutcome::Commit(Ok(call_info))
+		})?
 	}
 
 	pub fn create(
