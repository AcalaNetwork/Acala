pub mod handler;
pub mod storage_meter;

use crate::{AddressMapping, BalanceOf, CallInfo, Config, CreateInfo, Error, Module, Vicinity};
use evm::CreateScheme;
use evm_runtime::Handler as HandlerT;
use frame_support::{
	debug,
	traits::{Currency, ExistenceRequirement},
};
use handler::Handler;
use sha3::{Digest, Keccak256};
use sp_core::{H160, H256, U256};
use sp_runtime::{traits::Zero, DispatchError, DispatchResult, SaturatedConversion, TransactionOutcome};
use sp_std::{marker::PhantomData, vec::Vec};

#[derive(Default)]
pub struct Runner<T: Config> {
	_marker: PhantomData<T>,
}

impl<T: Config> Runner<T> {
	fn inner_create(
		source: H160,
		init: Vec<u8>,
		value: BalanceOf<T>,
		gas_limit: u32,
		storage_limit: u32,
		assigned_address: Option<H160>,
		salt: Option<H256>,
		tag: &'static str,
		config: &evm::Config,
	) -> Result<CreateInfo, DispatchError> {
		debug::debug!(
			target: "evm",
			"{:?}: source {:?}, gas_limit: {:?}, storage_limit: {:?}",
			tag,
			source,
			gas_limit,
			storage_limit,
		);

		let vicinity = Vicinity {
			gas_price: U256::one(),
			origin: source,
		};

		let address = if let Some(addr) = assigned_address {
			addr
		} else {
			let scheme = if let Some(s) = salt {
				let code_hash = H256::from_slice(Keccak256::digest(&init).as_slice());
				CreateScheme::Create2 {
					caller: source,
					code_hash,
					salt: s,
				}
			} else {
				CreateScheme::Legacy { caller: source }
			};
			Handler::<T>::create_address(scheme)
		};

		Handler::<T>::inc_nonce(source);

		Handler::<T>::run_transaction(
			&vicinity,
			gas_limit as usize,
			storage_limit,
			address,
			false,
			config,
			|substate| {
				if let Err(e) = Self::transfer(source, address, value) {
					return TransactionOutcome::Rollback(Err(e));
				}

				let (reason, out) = substate.execute(
					source,
					address,
					U256::from(value.saturated_into::<u128>()),
					init,
					Vec::new(),
				);

				let mut create_info = CreateInfo {
					exit_reason: reason.clone(),
					address,
					output: Vec::default(),
					used_gas: U256::from(substate.used_gas()),
					used_storage: substate.used_storage(),
				};

				debug::debug!(
					target: "evm",
					"{:?}-result: create_info {:?}",
					tag,
					create_info
				);

				if !reason.is_succeed() {
					create_info.output = out;
					return TransactionOutcome::Rollback(Ok(create_info));
				}

				if let Err(e) = substate.gasometer.record_deposit(out.len()) {
					create_info.exit_reason = e.into();
					return TransactionOutcome::Rollback(Ok(create_info));
				}

				create_info.used_gas = U256::from(substate.used_gas());

				Handler::<T>::inc_nonce(address);

				if let Err(e) = <Module<T>>::on_contract_initialization(&address, &source, out, None) {
					create_info.exit_reason = e.into();
					return TransactionOutcome::Rollback(Ok(create_info));
				}

				TransactionOutcome::Commit(Ok(create_info))
			},
		)?
	}

	fn transfer(source: H160, target: H160, value: BalanceOf<T>) -> DispatchResult {
		if value.is_zero() {
			return Ok(());
		}

		let from = T::AddressMapping::get_account_id(&source);
		let to = T::AddressMapping::get_account_id(&target);
		T::Currency::transfer(&from, &to, value, ExistenceRequirement::AllowDeath)
	}
}

impl<T: Config> Runner<T> {
	pub fn call(
		sender: H160,
		origin: H160,
		target: H160,
		input: Vec<u8>,
		value: BalanceOf<T>,
		gas_limit: u32,
		storage_limit: u32,
		config: &evm::Config,
	) -> Result<CallInfo, DispatchError> {
		debug::debug!(
			target: "evm",
			"call: sender:{:?}, origin: {:?}, target: {:?}, input: {:?}, gas_limit: {:?}, storage_limit: {:?}",
			sender,
			origin,
			target,
			input,
			gas_limit,
			storage_limit,
		);

		let vicinity = Vicinity {
			gas_price: U256::one(),
			origin,
		};

		if Handler::<T>::is_undeployed_contract(&target) && !Handler::<T>::has_permission_to_call(&source) {
			return Err(Error::<T>::NoPermission.into());
		}

		Handler::<T>::inc_nonce(source);

		Handler::<T>::run_transaction(
			&vicinity,
			gas_limit as usize,
			storage_limit,
			target,
			false,
			config,
<<<<<<< HEAD
			|substate| {
				if let Err(e) = Self::transfer(source, target, value) {
					return TransactionOutcome::Rollback(Err(e));
				}
=======
			T::Precompiles::execute,
		);

		// if the contract not deployed, the caller must be developer or contract.
		// if the contract not exists, let evm try to execute it and handle the error.
		if substate.is_undeployed_contract(&target) && !substate.has_permission_to_call(&sender) {
			return Err(Error::<T>::NoPermission.into());
		}

		let pre_storage_usage = Module::<T>::storage_usage(target);
		substate.inc_nonce(sender);

		frame_support::storage::with_transaction(|| {
			if let Err(e) = Self::transfer(sender, target, value) {
				return TransactionOutcome::Rollback(Err(e));
			}

			if let Err(e) = Self::deduct_storage(origin, target, storage_limit) {
				return TransactionOutcome::Rollback(Err(e));
			}

			let code = substate.code(target);
			let (reason, out) =
				substate.execute(sender, target, U256::from(value.saturated_into::<u128>()), code, input);

			let mut call_info = CallInfo {
				exit_reason: reason.clone(),
				output: out,
				used_gas: U256::from(substate.used_gas()),
				used_storage: U256::from(substate.used_storage()),
			};
>>>>>>> 3ec2d48e

				let code = substate.code(target);
				let (reason, out) =
					substate.execute(source, target, U256::from(value.saturated_into::<u128>()), code, input);

				let call_info = CallInfo {
					exit_reason: reason.clone(),
					output: out,
					used_gas: U256::from(substate.used_gas()),
					used_storage: substate.used_storage(),
				};

<<<<<<< HEAD
=======
			let storage_usage = Module::<T>::storage_usage(target);
			if storage_usage != pre_storage_usage {
				if let Some(delta) = storage_usage.checked_sub(pre_storage_usage) {
					if let Err(e) = substate.storagemeter.record_cost(delta) {
						call_info.exit_reason = e.into();
						return TransactionOutcome::Rollback(Ok(call_info));
					}
				} else if let Some(delta) = pre_storage_usage.checked_sub(storage_usage) {
					if let Err(e) = substate.storagemeter.record_refund(delta) {
						call_info.exit_reason = e.into();
						return TransactionOutcome::Rollback(Ok(call_info));
					}
				}
			}
			if let Err(e) = Self::refund_storage(origin, target, substate.storagemeter.storage()) {
>>>>>>> 3ec2d48e
				debug::debug!(
					target: "evm",
					"call-result: call_info {:?}",
					call_info
				);

				if !reason.is_succeed() {
					return TransactionOutcome::Rollback(Ok(call_info));
				}

				TransactionOutcome::Commit(Ok(call_info))
			},
		)?
	}

	pub fn create(
		source: H160,
		init: Vec<u8>,
		value: BalanceOf<T>,
		gas_limit: u32,
		storage_limit: u32,
		config: &evm::Config,
	) -> Result<CreateInfo, DispatchError> {
		Self::inner_create(
			source,
			init,
			value,
			gas_limit,
			storage_limit,
			None,
			None,
			"create",
			config,
		)
	}

	pub fn create2(
		source: H160,
		init: Vec<u8>,
		salt: H256,
		value: BalanceOf<T>,
		gas_limit: u32,
		storage_limit: u32,
		config: &evm::Config,
	) -> Result<CreateInfo, DispatchError> {
		Self::inner_create(
			source,
			init,
			value,
			gas_limit,
			storage_limit,
			None,
			Some(salt),
			"create2",
			config,
		)
	}

	pub fn create_at_address(
		source: H160,
		init: Vec<u8>,
		value: BalanceOf<T>,
		assigned_address: H160,
		gas_limit: u32,
		storage_limit: u32,
		config: &evm::Config,
	) -> Result<CreateInfo, DispatchError> {
		Self::inner_create(
			source,
			init,
			value,
			gas_limit,
			storage_limit,
			Some(assigned_address),
			None,
			"create-system-contract",
			config,
		)
	}
}<|MERGE_RESOLUTION|>--- conflicted
+++ resolved
@@ -160,6 +160,8 @@
 			origin,
 		};
 
+		// if the contract not deployed, the caller must be developer or contract.
+		// if the contract not exists, let evm try to execute it and handle the error.
 		if Handler::<T>::is_undeployed_contract(&target) && !Handler::<T>::has_permission_to_call(&source) {
 			return Err(Error::<T>::NoPermission.into());
 		}
@@ -173,44 +175,10 @@
 			target,
 			false,
 			config,
-<<<<<<< HEAD
 			|substate| {
 				if let Err(e) = Self::transfer(source, target, value) {
 					return TransactionOutcome::Rollback(Err(e));
 				}
-=======
-			T::Precompiles::execute,
-		);
-
-		// if the contract not deployed, the caller must be developer or contract.
-		// if the contract not exists, let evm try to execute it and handle the error.
-		if substate.is_undeployed_contract(&target) && !substate.has_permission_to_call(&sender) {
-			return Err(Error::<T>::NoPermission.into());
-		}
-
-		let pre_storage_usage = Module::<T>::storage_usage(target);
-		substate.inc_nonce(sender);
-
-		frame_support::storage::with_transaction(|| {
-			if let Err(e) = Self::transfer(sender, target, value) {
-				return TransactionOutcome::Rollback(Err(e));
-			}
-
-			if let Err(e) = Self::deduct_storage(origin, target, storage_limit) {
-				return TransactionOutcome::Rollback(Err(e));
-			}
-
-			let code = substate.code(target);
-			let (reason, out) =
-				substate.execute(sender, target, U256::from(value.saturated_into::<u128>()), code, input);
-
-			let mut call_info = CallInfo {
-				exit_reason: reason.clone(),
-				output: out,
-				used_gas: U256::from(substate.used_gas()),
-				used_storage: U256::from(substate.used_storage()),
-			};
->>>>>>> 3ec2d48e
 
 				let code = substate.code(target);
 				let (reason, out) =
@@ -223,24 +191,6 @@
 					used_storage: substate.used_storage(),
 				};
 
-<<<<<<< HEAD
-=======
-			let storage_usage = Module::<T>::storage_usage(target);
-			if storage_usage != pre_storage_usage {
-				if let Some(delta) = storage_usage.checked_sub(pre_storage_usage) {
-					if let Err(e) = substate.storagemeter.record_cost(delta) {
-						call_info.exit_reason = e.into();
-						return TransactionOutcome::Rollback(Ok(call_info));
-					}
-				} else if let Some(delta) = pre_storage_usage.checked_sub(storage_usage) {
-					if let Err(e) = substate.storagemeter.record_refund(delta) {
-						call_info.exit_reason = e.into();
-						return TransactionOutcome::Rollback(Ok(call_info));
-					}
-				}
-			}
-			if let Err(e) = Self::refund_storage(origin, target, substate.storagemeter.storage()) {
->>>>>>> 3ec2d48e
 				debug::debug!(
 					target: "evm",
 					"call-result: call_info {:?}",
