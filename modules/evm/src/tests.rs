--- conflicted
+++ resolved
@@ -3,260 +3,10 @@
 use super::*;
 use mock::*;
 
-<<<<<<< HEAD
-use frame_support::{
-	assert_noop, assert_ok, impl_outer_dispatch, impl_outer_event, impl_outer_origin, ord_parameter_types,
-	parameter_types,
-};
-use frame_system::EnsureSignedBy;
-use primitives::{Amount, BlockNumber, CurrencyId, TokenSymbol};
-use sp_core::{
-	bytes::{from_hex, to_hex},
-	Hasher,
-};
-use sp_core::{Blake2Hasher, H256};
-use sp_runtime::{
-	testing::Header,
-	traits::{BadOrigin, BlakeTwo256, IdentityLookup},
-	AccountId32, Perbill,
-};
-use std::{collections::BTreeMap, str::FromStr};
-
-/// Hashed address mapping.
-pub struct HashedAddressMapping<H>(sp_std::marker::PhantomData<H>);
-
-impl<H: Hasher<Out = H256>> AddressMapping<AccountId32> for HashedAddressMapping<H> {
-	fn to_account(address: &H160) -> AccountId32 {
-		let mut data = [0u8; 24];
-		data[0..4].copy_from_slice(b"evm:");
-		data[4..24].copy_from_slice(&address[..]);
-		let hash = H::hash(&data);
-
-		AccountId32::from(Into::<[u8; 32]>::into(hash))
-	}
-
-	fn to_evm_address(_account: &AccountId32) -> Option<H160> {
-		Some(H160::default())
-	}
-}
-
-impl_outer_origin! {
-	pub enum Origin for Test where system = frame_system {}
-}
-
-impl_outer_dispatch! {
-	pub enum OuterCall for Test where origin: Origin {
-		self::EVM,
-	}
-}
-
-mod evm_mod {
-	pub use crate::Event;
-}
-impl_outer_event! {
-	pub enum TestEvent for Test {
-		frame_system<T>,
-		pallet_balances<T>,
-		orml_tokens<T>,
-		orml_currencies<T>,
-		evm_mod<T>,
-	}
-}
-
-#[derive(Clone, Eq, PartialEq)]
-pub struct Test;
-parameter_types! {
-	pub const BlockHashCount: u64 = 250;
-	pub const MaximumBlockWeight: Weight = 1024;
-	pub const MaximumBlockLength: u32 = 2 * 1024;
-	pub const AvailableBlockRatio: Perbill = Perbill::one();
-}
-impl frame_system::Trait for Test {
-	type BaseCallFilter = ();
-	type Origin = Origin;
-	type Call = OuterCall;
-	type Index = u64;
-	type BlockNumber = u64;
-	type Hash = H256;
-	type Hashing = BlakeTwo256;
-	type AccountId = AccountId32;
-	type Lookup = IdentityLookup<Self::AccountId>;
-	type Header = Header;
-	type Event = TestEvent;
-	type BlockHashCount = BlockHashCount;
-	type MaximumBlockWeight = MaximumBlockWeight;
-	type DbWeight = ();
-	type BlockExecutionWeight = ();
-	type ExtrinsicBaseWeight = ();
-	type MaximumExtrinsicWeight = MaximumBlockWeight;
-	type MaximumBlockLength = MaximumBlockLength;
-	type AvailableBlockRatio = AvailableBlockRatio;
-	type Version = ();
-	type PalletInfo = ();
-	type AccountData = pallet_balances::AccountData<u64>;
-	type OnNewAccount = ();
-	type OnKilledAccount = ();
-	type SystemWeightInfo = ();
-}
-
-parameter_types! {
-	pub const ExistentialDeposit: u64 = 1;
-	pub const ContractExistentialDeposit: u64 = 1;
-}
-impl pallet_balances::Trait for Test {
-	type Balance = u64;
-	type DustRemoval = ();
-	type Event = TestEvent;
-	type ExistentialDeposit = ExistentialDeposit;
-	type AccountStore = System;
-	type WeightInfo = ();
-	type MaxLocks = ();
-}
-
-parameter_types! {
-	pub const MinimumPeriod: u64 = 1000;
-}
-impl pallet_timestamp::Trait for Test {
-	type Moment = u64;
-	type OnTimestampSet = ();
-	type MinimumPeriod = MinimumPeriod;
-	type WeightInfo = ();
-}
-
-impl orml_tokens::Trait for Test {
-	type Event = TestEvent;
-	type Balance = u64;
-	type Amount = Amount;
-	type CurrencyId = CurrencyId;
-	type OnReceived = ();
-	type WeightInfo = ();
-}
-pub type Tokens = orml_tokens::Module<Test>;
-
-parameter_types! {
-	pub const GetNativeCurrencyId: CurrencyId = CurrencyId::Token(TokenSymbol::ACA);
-}
-
-impl orml_currencies::Trait for Test {
-	type Event = TestEvent;
-	type MultiCurrency = Tokens;
-	type NativeCurrency = AdaptedBasicCurrency;
-	type GetNativeCurrencyId = GetNativeCurrencyId;
-	type WeightInfo = ();
-}
-pub type Currencies = orml_currencies::Module<Test>;
-pub type AdaptedBasicCurrency = orml_currencies::BasicCurrencyAdapter<Test, Balances, Amount, BlockNumber>;
-
-pub struct GasToWeight;
-
-impl Convert<u32, u64> for GasToWeight {
-	fn convert(a: u32) -> u64 {
-		a as u64
-	}
-}
-
-parameter_types! {
-	pub NetworkContractSource: H160 = alice();
-}
-
-ord_parameter_types! {
-	pub const NetworkContractAccount: AccountId32 = AccountId32::from([0u8; 32]);
-	pub const StorageDepositPerByte: u64 = 10;
-	pub const StorageDefaultQuota: u32 = 0x6000;
-}
-
-impl Trait for Test {
-	type AddressMapping = HashedAddressMapping<Blake2Hasher>;
-	type Currency = Balances;
-	type MergeAccount = Currencies;
-	type ContractExistentialDeposit = ContractExistentialDeposit;
-	type StorageDepositPerByte = StorageDepositPerByte;
-	type StorageDefaultQuota = StorageDefaultQuota;
-
-	type Event = Event<Test>;
-	type Precompiles = ();
-	type ChainId = SystemChainId;
-	type Runner = crate::runner::native::Runner<Self>;
-	type GasToWeight = GasToWeight;
-
-	type NetworkContractOrigin = EnsureSignedBy<NetworkContractAccount, AccountId32>;
-	type NetworkContractSource = NetworkContractSource;
-}
-
-type System = frame_system::Module<Test>;
-type Balances = pallet_balances::Module<Test>;
-type EVM = Module<Test>;
-
-const INITIAL_BALANCE: u64 = 1_000_000_000_000;
-
-fn alice() -> H160 {
-	H160::from_str("1000000000000000000000000000000000000001").unwrap()
-}
-
-fn bob() -> H160 {
-	H160::from_str("1000000000000000000000000000000000000002").unwrap()
-}
-
-fn charlie() -> H160 {
-	H160::from_str("1000000000000000000000000000000000000003").unwrap()
-}
-
-const network_contract_index: u64 = 2048;
-
-pub fn new_test_ext() -> sp_io::TestExternalities {
-	let mut t = frame_system::GenesisConfig::default().build_storage::<Test>().unwrap();
-
-	let mut accounts = BTreeMap::new();
-	accounts.insert(
-		alice(),
-		GenesisAccount {
-			nonce: 1,
-			balance: INITIAL_BALANCE,
-			storage: Default::default(),
-			code: vec![
-				0x00, // STOP
-			],
-		},
-	);
-	accounts.insert(
-		bob(),
-		GenesisAccount {
-			nonce: 1,
-			balance: INITIAL_BALANCE,
-			storage: Default::default(),
-			code: vec![
-				0xff, // INVALID
-			],
-		},
-	);
-
-	pallet_balances::GenesisConfig::<Test>::default()
-		.assimilate_storage(&mut t)
-		.unwrap();
-	GenesisConfig::<Test> {
-		accounts,
-		network_contract_index: network_contract_index,
-	}
-	.assimilate_storage(&mut t)
-	.unwrap();
-	t.into()
-}
-
-fn balance(address: H160) -> u64 {
-	let account_id = <Test as Trait>::AddressMapping::to_account(&address);
-	Balances::free_balance(account_id)
-}
-
-fn reserved_balance(address: H160) -> u64 {
-	let account_id = <Test as Trait>::AddressMapping::to_account(&address);
-	Balances::reserved_balance(account_id)
-}
-=======
 use frame_support::{assert_noop, assert_ok};
 use sp_core::bytes::{from_hex, to_hex};
 use sp_runtime::{traits::BadOrigin, AccountId32};
 use std::str::FromStr;
->>>>>>> d125a752
 
 #[test]
 fn fail_call_return_ok() {
