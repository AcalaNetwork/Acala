--- conflicted
+++ resolved
@@ -1015,10 +1015,7 @@
 			0,
 			1000000,
 			1000000,
-<<<<<<< HEAD
-			vec![],
-		), Error::<Runtime>::NoPermission);
-=======
+			vec![],
 		), Ok(PostDispatchInfo { actual_weight: None, pays_fee: Pays::Yes }));
 		System::assert_last_event(Event::EVM(crate::Event::ExecutedFailed {
 			from: bob(),
@@ -1027,7 +1024,6 @@
 			output: vec![],
 			logs: vec![],
 		}));
->>>>>>> 8d756877
 
 		// developer can call the undeployed contract
 		assert_ok!(EVM::enable_contract_development(Origin::signed(bob_account_id.clone())));
@@ -1106,10 +1102,7 @@
 			0,
 			1000000,
 			1000000,
-<<<<<<< HEAD
-			vec![],
-		), Error::<Runtime>::NoPermission);
-=======
+			vec![],
 		), Ok(PostDispatchInfo { actual_weight: None, pays_fee: Pays::Yes }));
 		System::assert_last_event(Event::EVM(crate::Event::ExecutedFailed {
 			from: bob(),
@@ -1118,7 +1111,6 @@
 			output: vec![],
 			logs: vec![],
 		}));
->>>>>>> 8d756877
 
 		assert_ok!(EVM::deploy_free(Origin::signed(CouncilAccount::get()), contract_address));
 
@@ -1895,8 +1887,7 @@
 	let alice_account_id = <Runtime as Config>::AddressMapping::get_account_id(&alice());
 
 	new_test_ext().execute_with(|| {
-<<<<<<< HEAD
-		assert_noop!(
+		assert_eq!(
 			EVM::create(
 				Origin::signed(alice_account_id.clone()),
 				vec![],
@@ -1905,15 +1896,10 @@
 				1000000,
 				vec![]
 			),
-			Error::<Runtime>::InvalidDecimals
-=======
-		assert_eq!(
-			EVM::create(Origin::signed(alice_account_id.clone()), vec![], 1, 1000000, 1000000),
 			Ok(PostDispatchInfo {
 				actual_weight: None,
 				pays_fee: Pays::Yes
 			})
->>>>>>> 8d756877
 		);
 		System::assert_last_event(Event::EVM(crate::Event::CreatedFailed {
 			from: alice(),
