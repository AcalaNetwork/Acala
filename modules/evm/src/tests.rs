--- conflicted
+++ resolved
@@ -268,20 +268,12 @@
 	// 	}
 	// }
 	let contract = from_hex("0x608060405234801561001057600080fd5b5060df8061001f6000396000f3fe6080604052348015600f57600080fd5b506004361060285760003560e01c8063c298557814602d575b600080fd5b60336035565b005b600060a8576040517f08c379a000000000000000000000000000000000000000000000000000000000815260040180806020018281038252600d8152602001807f6572726f72206d6573736167650000000000000000000000000000000000000081525060200191505060405180910390fd5b56fea265627a7a7231582066b3ee33bedba8a318d0d66610145030fdc0f982b11f5160d366e15e4d8ba2ef64736f6c63430005110032").unwrap();
-
-<<<<<<< HEAD
-	new_test_ext().execute_with(|| {
-		// deploy contract
-		let result = <Test as Trait>::Runner::create(
-			alice(),
-=======
 	let caller = alice();
 
 	new_test_ext().execute_with(|| {
 		// deploy contract
 		let result = <Test as Trait>::Runner::create(
 			caller,
->>>>>>> 3e46e53b
 			contract,
 			U256::default(),
 			1000000,
@@ -297,11 +289,7 @@
 		// call method `foo`
 		let foo = from_hex("0xc2985578").unwrap();
 		let result = <Test as Trait>::Runner::call(
-<<<<<<< HEAD
-			alice(),
-=======
 			caller,
->>>>>>> 3e46e53b
 			contract_address,
 			foo,
 			U256::default(),
