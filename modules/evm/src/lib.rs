// This file is part of Acala.

// Copyright (C) 2020-2022 Acala Foundation.
// SPDX-License-Identifier: GPL-3.0-or-later WITH Classpath-exception-2.0

// This program is free software: you can redistribute it and/or modify
// it under the terms of the GNU General Public License as published by
// the Free Software Foundation, either version 3 of the License, or
// (at your option) any later version.

// This program is distributed in the hope that it will be useful,
// but WITHOUT ANY WARRANTY; without even the implied warranty of
// MERCHANTABILITY or FITNESS FOR A PARTICULAR PURPOSE. See the
// GNU General Public License for more details.

// You should have received a copy of the GNU General Public License
// along with this program. If not, see <https://www.gnu.org/licenses/>.

#![cfg_attr(not(feature = "std"), no_std)]
#![allow(clippy::too_many_arguments)]
#![allow(clippy::or_fun_call)]
#![allow(clippy::unused_unit)]
#![allow(clippy::upper_case_acronyms)]

pub use crate::runner::{
	stack::SubstrateStackState,
	state::{PrecompileSet, StackExecutor, StackSubstateMetadata},
	storage_meter::StorageMeter,
	Runner,
};
use codec::{Decode, Encode, FullCodec, MaxEncodedLen};
use frame_support::{
	dispatch::{DispatchError, DispatchResult, DispatchResultWithPostInfo},
	ensure,
	error::BadOrigin,
	log,
	pallet_prelude::*,
	parameter_types,
	traits::{
		BalanceStatus, Currency, EnsureOrigin, ExistenceRequirement, FindAuthor, Get, NamedReservableCurrency,
		OnKilledAccount,
	},
	transactional,
	weights::{Pays, PostDispatchInfo, Weight},
	BoundedVec, RuntimeDebug,
};
use frame_system::{ensure_root, ensure_signed, pallet_prelude::*, EnsureOneOf, EnsureRoot, EnsureSigned};
use hex_literal::hex;
pub use module_evm_utiltity::{
	ethereum::{Log, TransactionAction},
	evm::{self, Config as EvmConfig, Context, ExitError, ExitFatal, ExitReason, ExitRevert, ExitSucceed},
	Account,
};
pub use module_support::{
	AddressMapping, DispatchableTask, EVMStateRentTrait, ExecutionMode, IdleScheduler, InvokeContext,
	TransactionPayment, EVM as EVMTrait,
};
pub use orml_traits::currency::TransferAll;
use primitive_types::{H160, H256, U256};
pub use primitives::{
	convert_decimals_from_evm, convert_decimals_to_evm,
	evm::{
		CallInfo, CreateInfo, EvmAddress, ExecutionInfo, Vicinity, MIRRORED_NFT_ADDRESS_START,
		MIRRORED_TOKENS_ADDRESS_START,
	},
	task::TaskResult,
	ReserveIdentifier,
};
use scale_info::TypeInfo;
#[cfg(feature = "std")]
use serde::{Deserialize, Serialize};
use sha3::{Digest, Keccak256};
use sp_io::KillStorageResult::{AllRemoved, SomeRemaining};
use sp_runtime::{
	traits::{
		Convert, DispatchInfoOf, One, PostDispatchInfoOf, Saturating, SignedExtension, UniqueSaturatedInto, Zero,
	},
	transaction_validity::TransactionValidityError,
	Either, TransactionOutcome,
};
use sp_std::{
	cmp,
	collections::btree_map::BTreeMap,
	fmt::{Debug, Write},
	marker::PhantomData,
	prelude::*,
};

pub mod precompiles;
pub mod runner;

pub mod bench;

mod mock;
mod tests;
pub mod weights;

pub use module::*;
pub use weights::WeightInfo;

/// Storage key size and storage value size.
pub const STORAGE_SIZE: u32 = 64;

/// Type alias for currency balance.
pub type BalanceOf<T> = <<T as Config>::Currency as Currency<<T as frame_system::Config>::AccountId>>::Balance;
pub type NegativeImbalanceOf<T> =
	<<T as Config>::Currency as Currency<<T as frame_system::Config>::AccountId>>::NegativeImbalance;
pub const RESERVE_ID_STORAGE_DEPOSIT: ReserveIdentifier = ReserveIdentifier::EvmStorageDeposit;
pub const RESERVE_ID_DEVELOPER_DEPOSIT: ReserveIdentifier = ReserveIdentifier::EvmDeveloperDeposit;

// Initially based on London hard fork configuration.
static ACALA_CONFIG: EvmConfig = EvmConfig {
	refund_sstore_clears: 0,            // no gas refund
	sstore_gas_metering: false,         // no gas refund
	sstore_revert_under_stipend: false, // ignored
	create_contract_limit: Some(MaxCodeSize::get() as usize),
	..module_evm_utiltity::evm::Config::london()
};

/// Create an empty contract `contract Empty { }`.
pub const BASE_CREATE_GAS: u64 = 67_066;
/// Call function that just set a storage `function store(uint256 num) public { number = num; }`.
pub const BASE_CALL_GAS: u64 = 41_602;

/// Helper method to calculate `create` weight.
fn create_weight<T: Config>(gas: u64) -> Weight {
	<T as Config>::WeightInfo::create()
		// during `create` benchmark an additional of `BASE_CREATE_GAS` was used
		// so user will be extra charged only for extra gas usage
		.saturating_add(T::GasToWeight::convert(gas.saturating_sub(BASE_CREATE_GAS)))
}

/// Helper method to calculate `create2` weight.
fn create2_weight<T: Config>(gas: u64) -> Weight {
	<T as Config>::WeightInfo::create2()
		// during `create2` benchmark an additional of `BASE_CREATE_GAS` was used
		// so user will be extra charged only for extra gas usage
		.saturating_add(T::GasToWeight::convert(gas.saturating_sub(BASE_CREATE_GAS)))
}

/// Helper method to calculate `create_predeploy_contract` weight.
fn create_predeploy_contract<T: Config>(gas: u64) -> Weight {
	<T as Config>::WeightInfo::create_predeploy_contract()
		// during `create_predeploy_contract` benchmark an additional of `BASE_CREATE_GAS`
		// was used so user will be extra charged only for extra gas usage
		.saturating_add(T::GasToWeight::convert(gas.saturating_sub(BASE_CREATE_GAS)))
}

/// Helper method to calculate `create_nft_contract` weight.
fn create_nft_contract<T: Config>(gas: u64) -> Weight {
	<T as Config>::WeightInfo::create_nft_contract()
		// during `create_nft_contract` benchmark an additional of `BASE_CREATE_GAS`
		// was used so user will be extra charged only for extra gas usage
		.saturating_add(T::GasToWeight::convert(gas.saturating_sub(BASE_CREATE_GAS)))
}

/// Helper method to calculate `call` weight.
fn call_weight<T: Config>(gas: u64) -> Weight {
	<T as Config>::WeightInfo::call()
		// during `call` benchmark an additional of `BASE_CALL_GAS` was used
		// so user will be extra charged only for extra gas usage
		.saturating_add(T::GasToWeight::convert(gas.saturating_sub(BASE_CALL_GAS)))
}

#[frame_support::pallet]
pub mod module {
	use super::*;

	parameter_types! {
		// Contract max code size.
		pub const MaxCodeSize: u32 = 60 * 1024;
	}

	/// EVM module trait
	#[pallet::config]
	pub trait Config: frame_system::Config + pallet_timestamp::Config {
		/// Mapping from address to account id.
		type AddressMapping: AddressMapping<Self::AccountId>;

		/// Currency type for withdraw and balance storage.
		type Currency: Currency<Self::AccountId>
			+ NamedReservableCurrency<Self::AccountId, ReserveIdentifier = ReserveIdentifier>;

		/// Merge free balance from source to dest.
		type TransferAll: TransferAll<Self::AccountId>;

		/// Charge extra bytes for creating a contract, would be reserved until
		/// the contract deleted.
		#[pallet::constant]
		type NewContractExtraBytes: Get<u32>;

		/// Storage required for per byte.
		#[pallet::constant]
		type StorageDepositPerByte: Get<BalanceOf<Self>>;

		/// Tx fee required for per gas.
		/// Provide to the client
		#[pallet::constant]
		type TxFeePerGas: Get<BalanceOf<Self>>;

		/// The overarching event type.
		type Event: From<Event<Self>> + IsType<<Self as frame_system::Config>::Event>;

		/// Precompiles associated with this EVM engine.
		type PrecompilesType: PrecompileSet;
		type PrecompilesValue: Get<Self::PrecompilesType>;

		/// Chain ID of EVM.
		#[pallet::constant]
		type ChainId: Get<u64>;

		/// Convert gas to weight.
		type GasToWeight: Convert<u64, Weight>;

		/// ChargeTransactionPayment convert weight to fee.
		type ChargeTransactionPayment: TransactionPayment<Self::AccountId, BalanceOf<Self>, NegativeImbalanceOf<Self>>;

		/// EVM config used in the module.
		fn config() -> &'static EvmConfig {
			&ACALA_CONFIG
		}

		/// Required origin for creating system contract.
		type NetworkContractOrigin: EnsureOrigin<Self::Origin>;

		/// The EVM address for creating system contract.
		#[pallet::constant]
		type NetworkContractSource: Get<EvmAddress>;

		/// Deposit for the developer.
		#[pallet::constant]
		type DeveloperDeposit: Get<BalanceOf<Self>>;

		/// The fee for deploying the contract.
		#[pallet::constant]
		type DeploymentFee: Get<BalanceOf<Self>>;

		#[pallet::constant]
		type TreasuryAccount: Get<Self::AccountId>;

		type FreeDeploymentOrigin: EnsureOrigin<Self::Origin>;

		/// EVM execution runner.
		type Runner: Runner<Self>;

		/// Find author for the current block.
		type FindAuthor: FindAuthor<Self::AccountId>;

		/// Dispatchable tasks
		type Task: DispatchableTask + FullCodec + Debug + Clone + PartialEq + TypeInfo + From<EvmTask<Self>>;

		/// Idle scheduler for the evm task.
		type IdleScheduler: IdleScheduler<Self::Task>;

		/// Weight information for the extrinsics in this module.
		type WeightInfo: WeightInfo;
	}

	#[derive(Clone, Eq, PartialEq, RuntimeDebug, Encode, Decode, TypeInfo)]
	pub struct ContractInfo {
		pub code_hash: H256,
		pub maintainer: EvmAddress,
		pub deployed: bool,
	}

	#[derive(Clone, Eq, PartialEq, RuntimeDebug, Encode, Decode, TypeInfo)]
	pub struct AccountInfo<Index> {
		pub nonce: Index,
		pub contract_info: Option<ContractInfo>,
	}

	impl<Index> AccountInfo<Index> {
		pub fn new(nonce: Index, contract_info: Option<ContractInfo>) -> Self {
			Self { nonce, contract_info }
		}
	}

	#[derive(Clone, Copy, Eq, PartialEq, RuntimeDebug, Encode, Decode, MaxEncodedLen, TypeInfo)]
	pub struct CodeInfo {
		pub code_size: u32,
		pub ref_count: u32,
	}

	#[derive(Clone, Eq, PartialEq, Encode, Decode, RuntimeDebug, TypeInfo, Default)]
	#[cfg_attr(feature = "std", derive(Serialize, Deserialize))]
	/// Account definition used for genesis block construction.
	pub struct GenesisAccount<Balance, Index> {
		/// Account nonce.
		pub nonce: Index,
		/// Account balance.
		pub balance: Balance,
		/// Full account storage.
		pub storage: BTreeMap<H256, H256>,
		/// Account code.
		pub code: Vec<u8>,
		/// If the account should enable contract development mode
		pub enable_contract_development: bool,
	}

	/// The EVM accounts info.
	///
	/// Accounts: map EvmAddress => Option<AccountInfo<T>>
	#[pallet::storage]
	#[pallet::getter(fn accounts)]
	pub type Accounts<T: Config> = StorageMap<_, Twox64Concat, EvmAddress, AccountInfo<T::Index>, OptionQuery>;

	/// The storage usage for contracts. Including code size, extra bytes and total AccountStorages
	/// size.
	///
	/// Accounts: map EvmAddress => u32
	#[pallet::storage]
	#[pallet::getter(fn contract_storage_sizes)]
	pub type ContractStorageSizes<T: Config> = StorageMap<_, Twox64Concat, EvmAddress, u32, ValueQuery>;

	/// The storages for EVM contracts.
	///
	/// AccountStorages: double_map EvmAddress, H256 => H256
	#[pallet::storage]
	#[pallet::getter(fn account_storages)]
	pub type AccountStorages<T: Config> =
		StorageDoubleMap<_, Twox64Concat, EvmAddress, Blake2_128Concat, H256, H256, ValueQuery>;

	/// The code for EVM contracts.
	/// Key is Keccak256 hash of code.
	///
	/// Codes: H256 => Vec<u8>
	#[pallet::storage]
	#[pallet::getter(fn codes)]
	pub type Codes<T: Config> = StorageMap<_, Identity, H256, BoundedVec<u8, MaxCodeSize>, ValueQuery>;

	/// The code info for EVM contracts.
	/// Key is Keccak256 hash of code.
	///
	/// CodeInfos: H256 => Option<CodeInfo>
	#[pallet::storage]
	#[pallet::getter(fn code_infos)]
	pub type CodeInfos<T: Config> = StorageMap<_, Identity, H256, CodeInfo, OptionQuery>;

	/// Next available system contract address.
	///
	/// NetworkContractIndex: u64
	#[pallet::storage]
	#[pallet::getter(fn network_contract_index)]
	pub type NetworkContractIndex<T: Config> = StorageValue<_, u64, ValueQuery>;

	/// Extrinsics origin for the current transaction.
	///
	/// ExtrinsicOrigin: Option<AccountId>
	#[pallet::storage]
	#[pallet::getter(fn extrinsic_origin)]
	pub type ExtrinsicOrigin<T: Config> = StorageValue<_, T::AccountId, OptionQuery>;

	#[pallet::genesis_config]
	pub struct GenesisConfig<T: Config> {
		pub accounts: BTreeMap<EvmAddress, GenesisAccount<BalanceOf<T>, T::Index>>,
	}

	#[cfg(feature = "std")]
	impl<T: Config> Default for GenesisConfig<T> {
		fn default() -> Self {
			GenesisConfig {
				accounts: Default::default(),
			}
		}
	}

	#[pallet::genesis_build]
	impl<T: Config> GenesisBuild<T> for GenesisConfig<T> {
		fn build(&self) {
			use sp_std::rc::Rc;

			// NOTE: Only applicable for mandala testnet, unit test and integration test.
			// Use create_predeploy_contract to deploy predeploy contracts on the mainnet.
			let source = T::NetworkContractSource::get();

			self.accounts.iter().for_each(|(address, account)| {
				let account_id = T::AddressMapping::get_account_id(address);

				let account_info = <AccountInfo<T::Index>>::new(account.nonce, None);
				<Accounts<T>>::insert(address, account_info);

				let amount = if account.balance.is_zero() {
					T::Currency::minimum_balance()
				} else {
					account.balance
				};
				T::Currency::deposit_creating(&account_id, amount);

				if account.enable_contract_development {
					T::Currency::ensure_reserved_named(
						&RESERVE_ID_DEVELOPER_DEPOSIT,
						&account_id,
						T::DeveloperDeposit::get(),
					)
					.expect("Failed to reserve developer deposit. Please make sure the account have enough balance.");
				}

				if !account.code.is_empty() {
					// init contract

					// Transactions are not supported by BasicExternalities
					// Use the EVM Runtime
					let vicinity = Vicinity {
						gas_price: U256::one(),
						origin: Default::default(),
					};
					let context = Context {
						caller: source,
						address: *address,
						apparent_value: Default::default(),
					};
					let metadata = StackSubstateMetadata::new(210_000, 1000, T::config());
					let state = SubstrateStackState::<T>::new(&vicinity, metadata);
					let mut executor = StackExecutor::new_with_precompiles(state, T::config(), &());

					let mut runtime =
						evm::Runtime::new(Rc::new(account.code.clone()), Rc::new(Vec::new()), context, T::config());
					let reason = executor.execute(&mut runtime);

					assert!(
						reason.is_succeed(),
						"Genesis contract failed to execute, error: {:?}",
						reason
					);

					let out = runtime.machine().return_value();
					<Pallet<T>>::create_contract(source, *address, out);

					#[cfg(not(feature = "with-ethereum-compatibility"))]
					<Pallet<T>>::mark_deployed(*address, None).expect("Genesis contract failed to deploy");

					for (index, value) in &account.storage {
						AccountStorages::<T>::insert(address, index, value);
					}
				}
			});
			NetworkContractIndex::<T>::put(MIRRORED_NFT_ADDRESS_START);
		}
	}

	/// EVM events
	#[pallet::event]
	#[pallet::generate_deposit(pub(crate) fn deposit_event)]
	pub enum Event<T: Config> {
		/// A contract has been created at given
		Created {
			from: EvmAddress,
			contract: EvmAddress,
			logs: Vec<Log>,
		},
		/// A contract was attempted to be created, but the execution failed.
		CreatedFailed {
			from: EvmAddress,
			contract: EvmAddress,
			exit_reason: ExitReason,
			logs: Vec<Log>,
		},
		/// A contract has been executed successfully with states applied.
		Executed {
			from: EvmAddress,
			contract: EvmAddress,
			logs: Vec<Log>,
		},
		/// A contract has been executed with errors. States are reverted with
		/// only gas fees applied.
		ExecutedFailed {
			from: EvmAddress,
			contract: EvmAddress,
			exit_reason: ExitReason,
			output: Vec<u8>,
			logs: Vec<Log>,
		},
		/// Transferred maintainer.
		TransferredMaintainer {
			contract: EvmAddress,
			new_maintainer: EvmAddress,
		},
		/// Enabled contract development.
		ContractDevelopmentEnabled { who: T::AccountId },
		/// Disabled contract development.
		ContractDevelopmentDisabled { who: T::AccountId },
		/// Deployed contract.
		ContractDeployed { contract: EvmAddress },
		/// Set contract code.
		ContractSetCode { contract: EvmAddress },
		/// Selfdestructed contract code.
		ContractSelfdestructed { contract: EvmAddress },
	}

	#[pallet::error]
	pub enum Error<T> {
		/// Address not mapped
		AddressNotMapped,
		/// Contract not found
		ContractNotFound,
		/// No permission
		NoPermission,
		/// Contract development is not enabled
		ContractDevelopmentNotEnabled,
		/// Contract development is already enabled
		ContractDevelopmentAlreadyEnabled,
		/// Contract already deployed
		ContractAlreadyDeployed,
		/// Contract exceeds max code size
		ContractExceedsMaxCodeSize,
		/// Contract already existed
		ContractAlreadyExisted,
		/// Storage usage exceeds storage limit
		OutOfStorage,
		/// Charge fee failed
		ChargeFeeFailed,
		/// Contract cannot be killed due to reference count
		CannotKillContract,
		/// Reserve storage failed
		ReserveStorageFailed,
		/// Unreserve storage failed
		UnreserveStorageFailed,
		/// Charge storage failed
		ChargeStorageFailed,
		/// Invalid decimals
		InvalidDecimals,
	}

	#[pallet::pallet]
	pub struct Pallet<T>(_);

	#[pallet::hooks]
	impl<T: Config> Hooks<T::BlockNumber> for Pallet<T> {
		fn integrity_test() {
			assert!(convert_decimals_from_evm(T::StorageDepositPerByte::get()).is_some());
		}
	}

	#[pallet::call]
	impl<T: Config> Pallet<T> {
		#[pallet::weight(match *action {
			TransactionAction::Call(_) => call_weight::<T>(*gas_limit),
			TransactionAction::Create => create_weight::<T>(*gas_limit)
		})]
		#[transactional]
		pub fn eth_call(
			origin: OriginFor<T>,
			action: TransactionAction,
			input: Vec<u8>,
			#[pallet::compact] value: BalanceOf<T>,
			#[pallet::compact] gas_limit: u64,
			#[pallet::compact] storage_limit: u32,
			access_list: Vec<(H160, Vec<H256>)>,
			#[pallet::compact] _valid_until: T::BlockNumber, // checked by tx validation logic
		) -> DispatchResultWithPostInfo {
			match action {
				TransactionAction::Call(target) => {
					Self::call(origin, target, input, value, gas_limit, storage_limit, access_list)
				}
				TransactionAction::Create => Self::create(origin, input, value, gas_limit, storage_limit, access_list),
			}
		}

		/// Issue an EVM call operation. This is similar to a message call
		/// transaction in Ethereum.
		///
		/// - `target`: the contract address to call
		/// - `input`: the data supplied for the call
		/// - `value`: the amount sent for payable calls
		/// - `gas_limit`: the maximum gas the call can use
		/// - `storage_limit`: the total bytes the contract's storage can increase by
		#[pallet::weight(call_weight::<T>(*gas_limit))]
		#[transactional]
		pub fn call(
			origin: OriginFor<T>,
			target: EvmAddress,
			input: Vec<u8>,
			#[pallet::compact] value: BalanceOf<T>,
			#[pallet::compact] gas_limit: u64,
			#[pallet::compact] storage_limit: u32,
			access_list: Vec<(H160, Vec<H256>)>,
		) -> DispatchResultWithPostInfo {
			let who = ensure_signed(origin)?;
			let source = T::AddressMapping::get_or_create_evm_address(&who);

			match T::Runner::call(
				source,
				source,
				target,
				input,
				value,
				gas_limit,
				storage_limit,
				access_list,
				T::config(),
			) {
				Err(e) => {
					Pallet::<T>::deposit_event(Event::<T>::ExecutedFailed {
						from: source,
						contract: target,
						exit_reason: ExitReason::Error(ExitError::Other(Into::<&str>::into(e).into())),
						output: vec![],
						logs: vec![],
					});

					Ok(().into())
				}
				Ok(info) => {
					if info.exit_reason.is_succeed() {
						Pallet::<T>::deposit_event(Event::<T>::Executed {
							from: source,
							contract: target,
							logs: info.logs.clone(),
						});
					} else {
						Pallet::<T>::deposit_event(Event::<T>::ExecutedFailed {
							from: source,
							contract: target,
							exit_reason: info.exit_reason.clone(),
							output: info.value.clone(),
							logs: info.logs.clone(),
						});
					}

					let used_gas: u64 = info.used_gas.unique_saturated_into();

					Ok(PostDispatchInfo {
						actual_weight: Some(call_weight::<T>(used_gas)),
						pays_fee: Pays::Yes,
					})
				}
			}
		}

		/// Issue an EVM call operation on a scheduled contract call, and
		/// refund the unused gas reserved when the call was scheduled.
		///
		/// - `from`: the address the scheduled call originates from
		/// - `target`: the contract address to call
		/// - `input`: the data supplied for the call
		/// - `value`: the amount sent for payable calls
		/// - `gas_limit`: the maximum gas the call can use
		/// - `storage_limit`: the total bytes the contract's storage can increase by
		#[pallet::weight(T::GasToWeight::convert(*gas_limit))]
		#[transactional]
		// TODO: create benchmark
		pub fn scheduled_call(
			origin: OriginFor<T>,
			from: EvmAddress,
			target: EvmAddress,
			input: Vec<u8>,
			#[pallet::compact] value: BalanceOf<T>,
			#[pallet::compact] gas_limit: u64,
			#[pallet::compact] storage_limit: u32,
			access_list: Vec<(H160, Vec<H256>)>,
		) -> DispatchResultWithPostInfo {
			ensure_root(origin)?;

			let _from_account = T::AddressMapping::get_account_id(&from);
			let _payed: NegativeImbalanceOf<T>;
			#[cfg(not(feature = "with-ethereum-compatibility"))]
			{
				// unreserve the transaction fee for gas_limit
				let weight = T::GasToWeight::convert(gas_limit);
				let (_, imbalance) = T::ChargeTransactionPayment::unreserve_and_charge_fee(&_from_account, weight)
					.map_err(|_| Error::<T>::ChargeFeeFailed)?;
				_payed = imbalance;
			}

<<<<<<< HEAD
			let info = T::Runner::call(
				from,
				from,
				target,
				input,
				value,
				gas_limit,
				storage_limit,
				access_list,
				T::config(),
			)?;
=======
			match T::Runner::call(from, from, target, input, value, gas_limit, storage_limit, T::config()) {
				Err(e) => {
					Pallet::<T>::deposit_event(Event::<T>::ExecutedFailed {
						from,
						contract: target,
						exit_reason: ExitReason::Error(ExitError::Other(Into::<&str>::into(e).into())),
						output: vec![],
						logs: vec![],
					});

					Ok(().into())
				}
				Ok(info) => {
					if info.exit_reason.is_succeed() {
						Pallet::<T>::deposit_event(Event::<T>::Executed {
							from,
							contract: target,
							logs: info.logs.clone(),
						});
					} else {
						Pallet::<T>::deposit_event(Event::<T>::ExecutedFailed {
							from,
							contract: target,
							exit_reason: info.exit_reason.clone(),
							output: info.value.clone(),
							logs: info.logs.clone(),
						});
					}
>>>>>>> 8d756877

					let used_gas: u64 = info.used_gas.unique_saturated_into();

					#[cfg(not(feature = "with-ethereum-compatibility"))]
					{
						use sp_runtime::traits::Zero;
						let refund_gas = gas_limit.saturating_sub(used_gas);
						if !refund_gas.is_zero() {
							// ignore the result to continue. if it fails, just the user will not
							// be refunded, there will not increase user balance.
							let res = T::ChargeTransactionPayment::refund_fee(
								&_from_account,
								T::GasToWeight::convert(refund_gas),
								_payed,
							);
							debug_assert!(res.is_ok());
						}
					}

					Ok(PostDispatchInfo {
						actual_weight: Some(T::GasToWeight::convert(used_gas)),
						pays_fee: Pays::Yes,
					})
				}
			}
		}

		/// Issue an EVM create operation. This is similar to a contract
		/// creation transaction in Ethereum.
		///
		/// - `init`: the data supplied for the contract's constructor
		/// - `value`: the amount sent to the contract upon creation
		/// - `gas_limit`: the maximum gas the call can use
		/// - `storage_limit`: the total bytes the contract's storage can increase by
		#[pallet::weight(create_weight::<T>(*gas_limit))]
		#[transactional]
		pub fn create(
			origin: OriginFor<T>,
			init: Vec<u8>,
			#[pallet::compact] value: BalanceOf<T>,
			#[pallet::compact] gas_limit: u64,
			#[pallet::compact] storage_limit: u32,
			access_list: Vec<(H160, Vec<H256>)>,
		) -> DispatchResultWithPostInfo {
			let who = ensure_signed(origin)?;
			let source = T::AddressMapping::get_or_create_evm_address(&who);

<<<<<<< HEAD
			let info = T::Runner::create(source, init, value, gas_limit, storage_limit, access_list, T::config())?;
=======
			match T::Runner::create(source, init, value, gas_limit, storage_limit, T::config()) {
				Err(e) => {
					Pallet::<T>::deposit_event(Event::<T>::CreatedFailed {
						from: source,
						contract: H160::default(),
						exit_reason: ExitReason::Error(ExitError::Other(Into::<&str>::into(e).into())),
						logs: vec![],
					});
>>>>>>> 8d756877

					Ok(().into())
				}
				Ok(info) => {
					if info.exit_reason.is_succeed() {
						Pallet::<T>::deposit_event(Event::<T>::Created {
							from: source,
							contract: info.value,
							logs: info.logs.clone(),
						});
					} else {
						Pallet::<T>::deposit_event(Event::<T>::CreatedFailed {
							from: source,
							contract: info.value,
							exit_reason: info.exit_reason.clone(),
							logs: info.logs.clone(),
						});
					}

					let used_gas: u64 = info.used_gas.unique_saturated_into();

					Ok(PostDispatchInfo {
						actual_weight: Some(create_weight::<T>(used_gas)),
						pays_fee: Pays::Yes,
					})
				}
			}
		}

		/// Issue an EVM create2 operation.
		///
		/// - `target`: the contract address to call
		/// - `init`: the data supplied for the contract's constructor
		/// - `salt`: used for generating the new contract's address
		/// - `value`: the amount sent for payable calls
		/// - `gas_limit`: the maximum gas the call can use
		/// - `storage_limit`: the total bytes the contract's storage can increase by
		#[pallet::weight(create2_weight::<T>(*gas_limit))]
		#[transactional]
		pub fn create2(
			origin: OriginFor<T>,
			init: Vec<u8>,
			salt: H256,
			#[pallet::compact] value: BalanceOf<T>,
			#[pallet::compact] gas_limit: u64,
			#[pallet::compact] storage_limit: u32,
			access_list: Vec<(H160, Vec<H256>)>,
		) -> DispatchResultWithPostInfo {
			let who = ensure_signed(origin)?;
			let source = T::AddressMapping::get_or_create_evm_address(&who);

<<<<<<< HEAD
			let info = T::Runner::create2(
				source,
				init,
				salt,
				value,
				gas_limit,
				storage_limit,
				access_list,
				T::config(),
			)?;
=======
			match T::Runner::create2(source, init, salt, value, gas_limit, storage_limit, T::config()) {
				Err(e) => {
					Pallet::<T>::deposit_event(Event::<T>::CreatedFailed {
						from: source,
						contract: H160::default(),
						exit_reason: ExitReason::Error(ExitError::Other(Into::<&str>::into(e).into())),
						logs: vec![],
					});
>>>>>>> 8d756877

					Ok(().into())
				}
				Ok(info) => {
					if info.exit_reason.is_succeed() {
						Pallet::<T>::deposit_event(Event::<T>::Created {
							from: source,
							contract: info.value,
							logs: info.logs.clone(),
						});
					} else {
						Pallet::<T>::deposit_event(Event::<T>::CreatedFailed {
							from: source,
							contract: info.value,
							exit_reason: info.exit_reason.clone(),
							logs: info.logs.clone(),
						});
					}

					let used_gas: u64 = info.used_gas.unique_saturated_into();

					Ok(PostDispatchInfo {
						actual_weight: Some(create2_weight::<T>(used_gas)),
						pays_fee: Pays::Yes,
					})
				}
			}
		}

		/// Create mirrored NFT contract. The next available system contract
		/// address will be used as created contract address.
		///
		/// - `init`: the data supplied for the contract's constructor
		/// - `value`: the amount sent for payable calls
		/// - `gas_limit`: the maximum gas the call can use
		/// - `storage_limit`: the total bytes the contract's storage can increase by
		#[pallet::weight(create_nft_contract::<T>(*gas_limit))]
		#[transactional]
		pub fn create_nft_contract(
			origin: OriginFor<T>,
			init: Vec<u8>,
			#[pallet::compact] value: BalanceOf<T>,
			#[pallet::compact] gas_limit: u64,
			#[pallet::compact] storage_limit: u32,
			access_list: Vec<(H160, Vec<H256>)>,
		) -> DispatchResultWithPostInfo {
			T::NetworkContractOrigin::ensure_origin(origin)?;

			let source = T::NetworkContractSource::get();
			let address = MIRRORED_TOKENS_ADDRESS_START | EvmAddress::from_low_u64_be(Self::network_contract_index());
<<<<<<< HEAD
			let info = T::Runner::create_at_address(
				source,
				address,
				init,
				value,
				gas_limit,
				storage_limit,
				access_list,
				T::config(),
			)?;

			NetworkContractIndex::<T>::mutate(|v| *v = v.saturating_add(One::one()));
=======
			match T::Runner::create_at_address(source, address, init, value, gas_limit, storage_limit, T::config()) {
				Err(e) => {
					Pallet::<T>::deposit_event(Event::<T>::CreatedFailed {
						from: source,
						contract: H160::default(),
						exit_reason: ExitReason::Error(ExitError::Other(Into::<&str>::into(e).into())),
						logs: vec![],
					});

					Ok(().into())
				}
				Ok(info) => {
					if info.exit_reason.is_succeed() {
						NetworkContractIndex::<T>::mutate(|v| *v = v.saturating_add(One::one()));

						Pallet::<T>::deposit_event(Event::<T>::Created {
							from: source,
							contract: info.value,
							logs: info.logs.clone(),
						});
					} else {
						Pallet::<T>::deposit_event(Event::<T>::CreatedFailed {
							from: source,
							contract: info.value,
							exit_reason: info.exit_reason.clone(),
							logs: info.logs.clone(),
						});
					}
>>>>>>> 8d756877

					let used_gas: u64 = info.used_gas.unique_saturated_into();

					Ok(PostDispatchInfo {
						actual_weight: Some(create_nft_contract::<T>(used_gas)),
						pays_fee: Pays::Yes,
					})
				}
			}
		}

		/// Issue an EVM create operation. The address specified
		/// will be used as created contract address.
		///
		/// - `target`: the address specified by the contract
		/// - `init`: the data supplied for the contract's constructor
		/// - `value`: the amount sent for payable calls
		/// - `gas_limit`: the maximum gas the call can use
		/// - `storage_limit`: the total bytes the contract's storage can increase by
		#[pallet::weight(if init.is_empty() {
			<T as Config>::WeightInfo::deposit_ed()
		} else {
			create_predeploy_contract::<T>(*gas_limit)
		})]
		#[transactional]
		pub fn create_predeploy_contract(
			origin: OriginFor<T>,
			target: EvmAddress,
			init: Vec<u8>,
			#[pallet::compact] value: BalanceOf<T>,
			#[pallet::compact] gas_limit: u64,
			#[pallet::compact] storage_limit: u32,
			access_list: Vec<(H160, Vec<H256>)>,
		) -> DispatchResultWithPostInfo {
			T::NetworkContractOrigin::ensure_origin(origin)?;

			ensure!(
				Pallet::<T>::is_account_empty(&target),
				Error::<T>::ContractAlreadyExisted
			);

			let source = T::NetworkContractSource::get();

			if init.is_empty() {
				// deposit ED for mirrored token
				T::Currency::transfer(
					&T::TreasuryAccount::get(),
					&T::AddressMapping::get_account_id(&target),
					T::Currency::minimum_balance(),
					ExistenceRequirement::AllowDeath,
				)?;

				Ok(PostDispatchInfo {
					actual_weight: Some(<T as Config>::WeightInfo::deposit_ed()),
					pays_fee: Pays::Yes,
				})
			} else {
<<<<<<< HEAD
				T::Runner::create_at_address(
					source,
					target,
					init,
					value,
					gas_limit,
					storage_limit,
					access_list,
					T::config(),
				)?
			};
=======
				match T::Runner::create_at_address(source, target, init, value, gas_limit, storage_limit, T::config()) {
					Err(e) => {
						Pallet::<T>::deposit_event(Event::<T>::CreatedFailed {
							from: source,
							contract: H160::default(),
							exit_reason: ExitReason::Error(ExitError::Other(Into::<&str>::into(e).into())),
							logs: vec![],
						});

						Ok(().into())
					}
					Ok(info) => {
						if info.exit_reason.is_succeed() {
							Pallet::<T>::deposit_event(Event::<T>::Created {
								from: source,
								contract: info.value,
								logs: info.logs.clone(),
							});
						} else {
							Pallet::<T>::deposit_event(Event::<T>::CreatedFailed {
								from: source,
								contract: info.value,
								exit_reason: info.exit_reason.clone(),
								logs: info.logs.clone(),
							});
						}
>>>>>>> 8d756877

						let used_gas: u64 = info.used_gas.unique_saturated_into();

						Ok(PostDispatchInfo {
							actual_weight: Some(create_predeploy_contract::<T>(used_gas)),
							pays_fee: Pays::Yes,
						})
					}
				}
			}
		}

		/// Transfers Contract maintainership to a new EVM Address.
		///
		/// - `contract`: the contract whose maintainership is being transferred, the caller must be
		///   the contract's maintainer
		/// - `new_maintainer`: the address of the new maintainer
		#[pallet::weight(<T as Config>::WeightInfo::transfer_maintainer())]
		#[transactional]
		pub fn transfer_maintainer(
			origin: OriginFor<T>,
			contract: EvmAddress,
			new_maintainer: EvmAddress,
		) -> DispatchResultWithPostInfo {
			let who = ensure_signed(origin)?;
			Self::do_transfer_maintainer(who, contract, new_maintainer)?;

			Pallet::<T>::deposit_event(Event::<T>::TransferredMaintainer {
				contract,
				new_maintainer,
			});

			Ok(().into())
		}

		/// Mark a given contract as deployed.
		///
		/// - `contract`: The contract to mark as deployed, the caller must the contract's
		///   maintainer
		#[pallet::weight(<T as Config>::WeightInfo::deploy())]
		#[transactional]
		pub fn deploy(origin: OriginFor<T>, contract: EvmAddress) -> DispatchResultWithPostInfo {
			let who = ensure_signed(origin)?;
			let address = T::AddressMapping::get_evm_address(&who).ok_or(Error::<T>::AddressNotMapped)?;
			T::Currency::transfer(
				&who,
				&T::TreasuryAccount::get(),
				T::DeploymentFee::get(),
				ExistenceRequirement::AllowDeath,
			)?;
			Self::mark_deployed(contract, Some(address))?;
			Pallet::<T>::deposit_event(Event::<T>::ContractDeployed { contract });
			Ok(().into())
		}

		/// Mark a given contract as deployed without paying the deployment fee
		///
		/// - `contract`: The contract to mark as deployed, the caller must be the contract's
		///   maintainer.
		#[pallet::weight(<T as Config>::WeightInfo::deploy_free())]
		#[transactional]
		pub fn deploy_free(origin: OriginFor<T>, contract: EvmAddress) -> DispatchResultWithPostInfo {
			T::FreeDeploymentOrigin::ensure_origin(origin)?;
			Self::mark_deployed(contract, None)?;
			Pallet::<T>::deposit_event(Event::<T>::ContractDeployed { contract });
			Ok(().into())
		}

		/// Mark the caller's address to allow contract development.
		/// This allows the address to interact with non-deployed contracts.
		#[pallet::weight(<T as Config>::WeightInfo::enable_contract_development())]
		#[transactional]
		pub fn enable_contract_development(origin: OriginFor<T>) -> DispatchResultWithPostInfo {
			let who = ensure_signed(origin)?;
			ensure!(
				T::Currency::reserved_balance_named(&RESERVE_ID_DEVELOPER_DEPOSIT, &who).is_zero(),
				Error::<T>::ContractDevelopmentAlreadyEnabled
			);
			T::Currency::ensure_reserved_named(&RESERVE_ID_DEVELOPER_DEPOSIT, &who, T::DeveloperDeposit::get())?;
			Pallet::<T>::deposit_event(Event::<T>::ContractDevelopmentEnabled { who });
			Ok(().into())
		}

		/// Mark the caller's address to disable contract development.
		/// This disallows the address to interact with non-deployed contracts.
		#[pallet::weight(<T as Config>::WeightInfo::disable_contract_development())]
		#[transactional]
		pub fn disable_contract_development(origin: OriginFor<T>) -> DispatchResultWithPostInfo {
			let who = ensure_signed(origin)?;
			ensure!(
				!T::Currency::reserved_balance_named(&RESERVE_ID_DEVELOPER_DEPOSIT, &who).is_zero(),
				Error::<T>::ContractDevelopmentNotEnabled
			);
			T::Currency::unreserve_all_named(&RESERVE_ID_DEVELOPER_DEPOSIT, &who);
			Pallet::<T>::deposit_event(Event::<T>::ContractDevelopmentDisabled { who });
			Ok(().into())
		}

		/// Set the code of a contract at a given address.
		///
		/// - `contract`: The contract whose code is being set, must not be marked as deployed
		/// - `code`: The new ABI bundle for the contract
		#[pallet::weight(<T as Config>::WeightInfo::set_code(code.len() as u32))]
		#[transactional]
		pub fn set_code(origin: OriginFor<T>, contract: EvmAddress, code: Vec<u8>) -> DispatchResultWithPostInfo {
			let root_or_signed = Self::ensure_root_or_signed(origin)?;
			Self::do_set_code(root_or_signed, contract, code)?;

			Pallet::<T>::deposit_event(Event::<T>::ContractSetCode { contract });

			Ok(().into())
		}

		/// Remove a contract at a given address.
		///
		/// - `contract`: The contract to remove, must not be marked as deployed
		#[pallet::weight(<T as Config>::WeightInfo::selfdestruct())]
		#[transactional]
		pub fn selfdestruct(origin: OriginFor<T>, contract: EvmAddress) -> DispatchResultWithPostInfo {
			let who = ensure_signed(origin)?;
			let caller = T::AddressMapping::get_evm_address(&who).ok_or(Error::<T>::AddressNotMapped)?;
			Self::do_selfdestruct(&caller, &contract)?;

			Pallet::<T>::deposit_event(Event::<T>::ContractSelfdestructed { contract });

			Ok(().into())
		}
	}
}

impl<T: Config> Pallet<T> {
	/// Get StorageDepositPerByte of actual decimals
	pub fn get_storage_deposit_per_byte() -> BalanceOf<T> {
		// StorageDepositPerByte decimals is 18, KAR/ACA decimals is 12, convert to 12 here.
		convert_decimals_from_evm(T::StorageDepositPerByte::get()).expect("checked in integrity_test; qed")
	}

	/// Check whether an account is empty.
	pub fn is_account_empty(address: &H160) -> bool {
		let account_id = T::AddressMapping::get_account_id(address);
		let balance = T::Currency::total_balance(&account_id);

		if !balance.is_zero() {
			return false;
		}

		Self::accounts(address).map_or(true, |account_info| {
			account_info.contract_info.is_none() && account_info.nonce.is_zero()
		})
	}

	/// Remove an account if its empty.
	/// Unused now.
	pub fn remove_account_if_empty(address: &H160) {
		if Self::is_account_empty(address) {
			let res = Self::remove_account(address);
			debug_assert!(res.is_ok());
		}
	}

	#[transactional]
	pub fn remove_contract(caller: &EvmAddress, contract: &EvmAddress) -> DispatchResult {
		let contract_account = T::AddressMapping::get_account_id(contract);

		Accounts::<T>::try_mutate_exists(contract, |account_info| -> DispatchResult {
			// We will keep the nonce until the storages are cleared.
			// Only remove the `contract_info`
			let account_info = account_info.as_mut().ok_or(Error::<T>::ContractNotFound)?;
			let contract_info = account_info.contract_info.take().ok_or(Error::<T>::ContractNotFound)?;

			CodeInfos::<T>::mutate_exists(&contract_info.code_hash, |maybe_code_info| {
				if let Some(code_info) = maybe_code_info.as_mut() {
					code_info.ref_count = code_info.ref_count.saturating_sub(1);
					if code_info.ref_count == 0 {
						Codes::<T>::remove(&contract_info.code_hash);
						*maybe_code_info = None;
					}
				} else {
					// code info removed while still having reference to it?
					debug_assert!(false);
				}
			});

			ContractStorageSizes::<T>::take(contract);

			T::IdleScheduler::schedule(
				EvmTask::Remove {
					caller: *caller,
					contract: *contract,
					maintainer: contract_info.maintainer,
				}
				.into(),
			)
		})?;

		// this should happen after `Accounts` is updated because this could trigger another updates on
		// `Accounts`
		frame_system::Pallet::<T>::dec_providers(&contract_account)?;

		Ok(())
	}

	/// Removes an account from Accounts and AccountStorages.
	pub fn remove_account(address: &EvmAddress) -> DispatchResult {
		// Deref code, and remove it if ref count is zero.
		if let Some(AccountInfo {
			contract_info: Some(contract_info),
			..
		}) = Self::accounts(address)
		{
			CodeInfos::<T>::mutate_exists(&contract_info.code_hash, |maybe_code_info| {
				if let Some(code_info) = maybe_code_info.as_mut() {
					code_info.ref_count = code_info.ref_count.saturating_sub(1);
					if code_info.ref_count == 0 {
						Codes::<T>::remove(&contract_info.code_hash);
						*maybe_code_info = None;
					}
				}
			});
		}

		if let Some(AccountInfo {
			contract_info: Some(_), ..
		}) = Accounts::<T>::take(address)
		{
			// remove_account can only be called when account is killed. i.e. providers == 0
			// but contract_info should maintain a provider
			// so this should never happen
			debug_assert!(false);
		}

		Ok(())
	}

	/// Create an account.
	/// - Create new account for the contract.
	/// - Update codes info.
	/// - Update maintainer of the contract.
	/// - Save `code` if not saved yet.
	pub fn create_contract(source: H160, address: H160, code: Vec<u8>) {
		let bounded_code: BoundedVec<u8, MaxCodeSize> = code
			.try_into()
			.expect("checked by create_contract_limit in ACALA_CONFIG; qed");
		if bounded_code.is_empty() {
			return;
		}

		// if source is account, the maintainer of the new contract is source.
		// if source is contract, the maintainer of the new contract is the maintainer of the contract.
		let maintainer = Self::accounts(source).map_or(source, |account_info| {
			account_info
				.contract_info
				.map_or(source, |contract_info| contract_info.maintainer)
		});

		let code_hash = code_hash(bounded_code.as_slice());
		let code_size = bounded_code.len() as u32;

		let contract_info = ContractInfo {
			code_hash,
			maintainer,
			#[cfg(feature = "with-ethereum-compatibility")]
			deployed: true,
			#[cfg(not(feature = "with-ethereum-compatibility"))]
			deployed: false,
		};

		CodeInfos::<T>::mutate_exists(&code_hash, |maybe_code_info| {
			if let Some(code_info) = maybe_code_info.as_mut() {
				code_info.ref_count = code_info.ref_count.saturating_add(1);
			} else {
				let new = CodeInfo {
					code_size,
					ref_count: 1,
				};
				*maybe_code_info = Some(new);

				Codes::<T>::insert(&code_hash, bounded_code);
			}
		});

		Accounts::<T>::mutate(address, |maybe_account_info| {
			if let Some(account_info) = maybe_account_info.as_mut() {
				account_info.contract_info = Some(contract_info.clone());
			} else {
				let account_info = AccountInfo::<T::Index>::new(Default::default(), Some(contract_info.clone()));
				*maybe_account_info = Some(account_info);
			}
		});

		frame_system::Pallet::<T>::inc_providers(&T::AddressMapping::get_account_id(&address));
	}

	/// Get the account basic in EVM format.
	pub fn account_basic(address: &EvmAddress) -> Account {
		let account_id = T::AddressMapping::get_account_id(address);

		let nonce = Self::accounts(address).map_or(Default::default(), |account_info| account_info.nonce);
		let balance = T::Currency::free_balance(&account_id);

		Account {
			nonce: U256::from(UniqueSaturatedInto::<u128>::unique_saturated_into(nonce)),
			balance: U256::from(UniqueSaturatedInto::<u128>::unique_saturated_into(
				convert_decimals_to_evm(balance),
			)),
		}
	}

	/// Get the author using the FindAuthor trait.
	pub fn find_author() -> H160 {
		let digest = <frame_system::Pallet<T>>::digest();
		let pre_runtime_digests = digest.logs.iter().filter_map(|d| d.as_pre_runtime());

		let author = T::FindAuthor::find_author(pre_runtime_digests).unwrap_or_default();
		T::AddressMapping::get_default_evm_address(&author)
	}

	/// Get code hash at given address.
	pub fn code_hash_at_address(address: &EvmAddress) -> H256 {
		if let Some(AccountInfo {
			contract_info: Some(contract_info),
			..
		}) = Self::accounts(address)
		{
			contract_info.code_hash
		} else {
			// The same as `code_hash(&[])`, hardcode here.
			H256::from_slice(&hex!(
				"c5d2460186f7233c927e7db2dcc703c0e500b653ca82273b7bfad8045d85a470"
			))
		}
	}

	/// Get code at given address.
	pub fn code_at_address(address: &EvmAddress) -> BoundedVec<u8, MaxCodeSize> {
		Self::codes(&Self::code_hash_at_address(address))
	}

	pub fn update_contract_storage_size(address: &EvmAddress, change: i32) {
		if change == 0 {
			return;
		}
		ContractStorageSizes::<T>::mutate(address, |val| {
			if change > 0 {
				*val = val.saturating_add(change as u32);
			} else {
				*val = val.saturating_sub((-change) as u32);
			}
		});
	}

	/// Sets a given contract's contract info to a new maintainer.
	fn do_transfer_maintainer(who: T::AccountId, contract: EvmAddress, new_maintainer: EvmAddress) -> DispatchResult {
		Accounts::<T>::get(contract).map_or(Err(Error::<T>::ContractNotFound), |account_info| {
			account_info
				.contract_info
				.map_or(Err(Error::<T>::ContractNotFound), |_| Ok(()))
		})?;

		Accounts::<T>::mutate(contract, |maybe_account_info| -> DispatchResult {
			let account_info = maybe_account_info.as_mut().ok_or(Error::<T>::ContractNotFound)?;
			let contract_info = account_info
				.contract_info
				.as_mut()
				.ok_or(Error::<T>::ContractNotFound)?;

			let maintainer = T::AddressMapping::get_evm_address(&who).ok_or(Error::<T>::AddressNotMapped)?;
			ensure!(contract_info.maintainer == maintainer, Error::<T>::NoPermission);

			contract_info.maintainer = new_maintainer;
			Ok(())
		})?;

		Ok(())
	}

	/// Mark contract as deployed
	///
	/// If maintainer is provider then it will check maintainer
	fn mark_deployed(contract: EvmAddress, maintainer: Option<EvmAddress>) -> DispatchResult {
		Accounts::<T>::mutate(contract, |maybe_account_info| -> DispatchResult {
			if let Some(AccountInfo {
				contract_info: Some(contract_info),
				..
			}) = maybe_account_info.as_mut()
			{
				if let Some(maintainer) = maintainer {
					ensure!(contract_info.maintainer == maintainer, Error::<T>::NoPermission);
				}
				ensure!(!contract_info.deployed, Error::<T>::ContractAlreadyDeployed);
				contract_info.deployed = true;
				Ok(())
			} else {
				Err(Error::<T>::ContractNotFound.into())
			}
		})
	}

	/// Set the code of a contract at a given address.
	///
	/// - Ensures signer is maintainer or root.
	/// - Update codes info.
	/// - Save `code`if not saved yet.
	fn do_set_code(root_or_signed: Either<(), T::AccountId>, contract: EvmAddress, code: Vec<u8>) -> DispatchResult {
		Accounts::<T>::mutate(contract, |maybe_account_info| -> DispatchResult {
			let account_info = maybe_account_info.as_mut().ok_or(Error::<T>::ContractNotFound)?;
			let contract_info = account_info
				.contract_info
				.as_mut()
				.ok_or(Error::<T>::ContractNotFound)?;

			let source = if let Either::Right(signer) = root_or_signed {
				let maintainer = T::AddressMapping::get_evm_address(&signer).ok_or(Error::<T>::AddressNotMapped)?;
				ensure!(contract_info.maintainer == maintainer, Error::<T>::NoPermission);
				ensure!(!contract_info.deployed, Error::<T>::ContractAlreadyDeployed);
				maintainer
			} else {
				T::NetworkContractSource::get()
			};

			let old_code_info = Self::code_infos(&contract_info.code_hash).ok_or(Error::<T>::ContractNotFound)?;

			let bounded_code: BoundedVec<u8, MaxCodeSize> =
				code.try_into().map_err(|_| Error::<T>::ContractExceedsMaxCodeSize)?;
			let code_hash = code_hash(bounded_code.as_slice());
			let code_size = bounded_code.len() as u32;
			// The code_hash of the same contract is definitely different.
			// The `contract_info.code_hash` hashed by on_contract_initialization which constructored.
			// Still check it here.
			if code_hash == contract_info.code_hash {
				return Ok(());
			}

			let storage_size_chainged: i32 =
				code_size.saturating_add(T::NewContractExtraBytes::get()) as i32 - old_code_info.code_size as i32;

			if storage_size_chainged.is_positive() {
				Self::reserve_storage(&source, storage_size_chainged as u32)?;
			}
			Self::charge_storage(&source, &contract, storage_size_chainged)?;
			Self::update_contract_storage_size(&contract, storage_size_chainged);

			// try remove old codes
			CodeInfos::<T>::mutate_exists(&contract_info.code_hash, |maybe_code_info| -> DispatchResult {
				let code_info = maybe_code_info.as_mut().ok_or(Error::<T>::ContractNotFound)?;
				code_info.ref_count = code_info.ref_count.saturating_sub(1);
				if code_info.ref_count == 0 {
					Codes::<T>::remove(&contract_info.code_hash);
					*maybe_code_info = None;
				}
				Ok(())
			})?;

			CodeInfos::<T>::mutate_exists(&code_hash, |maybe_code_info| {
				if let Some(code_info) = maybe_code_info.as_mut() {
					code_info.ref_count = code_info.ref_count.saturating_add(1);
				} else {
					let new = CodeInfo {
						code_size,
						ref_count: 1,
					};
					*maybe_code_info = Some(new);

					Codes::<T>::insert(&code_hash, bounded_code);
				}
			});
			// update code_hash
			contract_info.code_hash = code_hash;

			Ok(())
		})
	}

	/// Selfdestruct a contract at a given address.
	fn do_selfdestruct(caller: &EvmAddress, contract: &EvmAddress) -> DispatchResult {
		let account_info = Self::accounts(contract).ok_or(Error::<T>::ContractNotFound)?;
		let contract_info = account_info
			.contract_info
			.as_ref()
			.ok_or(Error::<T>::ContractNotFound)?;

		ensure!(contract_info.maintainer == *caller, Error::<T>::NoPermission);
		ensure!(!contract_info.deployed, Error::<T>::ContractAlreadyDeployed);

		Self::remove_contract(caller, contract)
	}

	fn ensure_root_or_signed(o: T::Origin) -> Result<Either<(), T::AccountId>, BadOrigin> {
		EnsureOneOf::<T::AccountId, EnsureRoot<T::AccountId>, EnsureSigned<T::AccountId>>::try_origin(o)
			.map_or(Err(BadOrigin), Ok)
	}

	fn can_call_contract(address: &H160, caller: &H160) -> bool {
		if let Some(AccountInfo {
			contract_info: Some(ContractInfo {
				deployed, maintainer, ..
			}),
			..
		}) = Accounts::<T>::get(address)
		{
			// https://github.com/AcalaNetwork/Acala/blob/af1c277/modules/evm/rpc/src/lib.rs#L176
			// when rpc is called, from is empty, allowing the call
			deployed || maintainer == *caller || Self::is_developer_or_contract(caller) || *caller == H160::default()
		} else {
			// contract non exist, we don't override defualt evm behaviour
			true
		}
	}

	fn is_developer_or_contract(caller: &H160) -> bool {
		if let Some(AccountInfo { contract_info, .. }) = Accounts::<T>::get(caller) {
			let account_id = T::AddressMapping::get_account_id(caller);
			contract_info.is_some()
				|| !T::Currency::reserved_balance_named(&RESERVE_ID_DEVELOPER_DEPOSIT, &account_id).is_zero()
		} else {
			false
		}
	}

	fn reserve_storage(caller: &H160, limit: u32) -> DispatchResult {
		if limit.is_zero() {
			return Ok(());
		}

		let user = T::AddressMapping::get_account_id(caller);
		let amount = Self::get_storage_deposit_per_byte().saturating_mul(limit.into());

		log::debug!(
			target: "evm",
			"reserve_storage: [from: {:?}, account: {:?}, limit: {:?}, amount: {:?}]",
			caller, user, limit, amount
		);

		T::Currency::reserve_named(&RESERVE_ID_STORAGE_DEPOSIT, &user, amount)
	}

	fn unreserve_storage(caller: &H160, limit: u32, used: u32, refunded: u32) -> DispatchResult {
		let total = limit.saturating_add(refunded);
		let unused = total.saturating_sub(used);
		if unused.is_zero() {
			return Ok(());
		}

		let user = T::AddressMapping::get_account_id(caller);
		let amount = Self::get_storage_deposit_per_byte().saturating_mul(unused.into());

		log::debug!(
			target: "evm",
			"unreserve_storage: [from: {:?}, account: {:?}, used: {:?}, refunded: {:?}, unused: {:?}, amount: {:?}]",
			caller, user, used, refunded, unused, amount
		);

		// should always be able to unreserve the amount
		// but otherwise we will just ignore the issue here.
		let err_amount = T::Currency::unreserve_named(&RESERVE_ID_STORAGE_DEPOSIT, &user, amount);
		debug_assert!(err_amount.is_zero());
		Ok(())
	}

	fn charge_storage(caller: &H160, contract: &H160, storage: i32) -> DispatchResult {
		if storage.is_zero() {
			return Ok(());
		}

		let user = T::AddressMapping::get_account_id(caller);
		let contract_acc = T::AddressMapping::get_account_id(contract);
		let amount = Self::get_storage_deposit_per_byte().saturating_mul((storage.abs() as u32).into());

		log::debug!(
			target: "evm",
			"charge_storage: [from: {:?}, account: {:?}, contract: {:?}, contract_acc: {:?}, storage: {:?}, amount: {:?}]",
			caller, user, contract, contract_acc, storage, amount
		);

		if storage.is_positive() {
			// `repatriate_reserved` requires beneficiary is an existing account but
			// contract_acc could be a new account so we need to do
			// unreserve/transfer/reserve.
			// should always be able to unreserve the amount
			// but otherwise we will just ignore the issue here.
			let err_amount = T::Currency::unreserve_named(&RESERVE_ID_STORAGE_DEPOSIT, &user, amount);
			debug_assert!(err_amount.is_zero());
			T::Currency::transfer(&user, &contract_acc, amount, ExistenceRequirement::AllowDeath)?;
			T::Currency::reserve_named(&RESERVE_ID_STORAGE_DEPOSIT, &contract_acc, amount)?;
		} else {
			// user can't be a dead account
			let val = T::Currency::repatriate_reserved_named(
				&RESERVE_ID_STORAGE_DEPOSIT,
				&contract_acc,
				&user,
				amount,
				BalanceStatus::Reserved,
			)?;
			debug_assert!(val.is_zero());
		};

		Ok(())
	}

	fn refund_storage(caller: &H160, contract: &H160, maintainer: &H160) -> DispatchResult {
		let user = T::AddressMapping::get_account_id(caller);
		let contract_acc = T::AddressMapping::get_account_id(contract);
		let maintainer_acc = T::AddressMapping::get_account_id(maintainer);
		let amount = T::Currency::reserved_balance_named(&RESERVE_ID_STORAGE_DEPOSIT, &contract_acc);

		log::debug!(
			target: "evm",
			"refund_storage: [from: {:?}, account: {:?}, contract: {:?}, contract_acc: {:?}, maintainer: {:?}, maintainer_acc: {:?}, amount: {:?}]",
			caller, user, contract, contract_acc, maintainer, maintainer_acc, amount
		);

		// user can't be a dead account
		let val = T::Currency::repatriate_reserved_named(
			&RESERVE_ID_STORAGE_DEPOSIT,
			&contract_acc,
			&user,
			amount,
			BalanceStatus::Free,
		)?;
		debug_assert!(val.is_zero());

		T::TransferAll::transfer_all(&contract_acc, &maintainer_acc)?;

		Ok(())
	}
}

impl<T: Config> EVMTrait<T::AccountId> for Pallet<T> {
	type Balance = BalanceOf<T>;
	fn execute(
		context: InvokeContext,
		input: Vec<u8>,
		value: BalanceOf<T>,
		gas_limit: u64,
		storage_limit: u32,
		mode: ExecutionMode,
	) -> Result<CallInfo, DispatchError> {
		let mut config = T::config().clone();
		if let ExecutionMode::EstimateGas = mode {
			config.estimate = true;
		}

		frame_support::storage::with_transaction(|| {
			let result = T::Runner::call(
				context.sender,
				context.origin,
				context.contract,
				input,
				value,
				gas_limit,
				storage_limit,
				vec![],
				&config,
			);

			match result {
				Ok(info) => match mode {
					ExecutionMode::Execute => {
						if info.exit_reason.is_succeed() {
							Pallet::<T>::deposit_event(Event::<T>::Executed {
								from: context.sender,
								contract: context.contract,
								logs: info.logs.clone(),
							});
							TransactionOutcome::Commit(Ok(info))
						} else {
							Pallet::<T>::deposit_event(Event::<T>::ExecutedFailed {
								from: context.sender,
								contract: context.contract,
								exit_reason: info.exit_reason.clone(),
								output: info.value.clone(),
								logs: info.logs.clone(),
							});
							TransactionOutcome::Rollback(Ok(info))
						}
					}
					ExecutionMode::View | ExecutionMode::EstimateGas => TransactionOutcome::Rollback(Ok(info)),
				},
				Err(e) => TransactionOutcome::Rollback(Err(e)),
			}
		})
	}

	/// Get the real origin account and charge storage rent from the origin.
	fn get_origin() -> Option<T::AccountId> {
		ExtrinsicOrigin::<T>::get()
	}

	/// Provide a method to set origin for `on_initialize`
	fn set_origin(origin: T::AccountId) {
		ExtrinsicOrigin::<T>::set(Some(origin));
	}
}

impl<T: Config> EVMStateRentTrait<T::AccountId, BalanceOf<T>> for Pallet<T> {
	fn query_new_contract_extra_bytes() -> u32 {
		T::NewContractExtraBytes::get()
	}

	fn query_storage_deposit_per_byte() -> BalanceOf<T> {
		// the decimals is already 18
		T::StorageDepositPerByte::get()
	}

	fn query_maintainer(contract: EvmAddress) -> Result<EvmAddress, DispatchError> {
		Accounts::<T>::get(contract).map_or(Err(Error::<T>::ContractNotFound.into()), |account_info| {
			account_info
				.contract_info
				.map_or(Err(Error::<T>::ContractNotFound.into()), |v| Ok(v.maintainer))
		})
	}

	fn query_developer_deposit() -> BalanceOf<T> {
		convert_decimals_to_evm(T::DeveloperDeposit::get())
	}

	fn query_deployment_fee() -> BalanceOf<T> {
		convert_decimals_to_evm(T::DeploymentFee::get())
	}

	fn transfer_maintainer(from: T::AccountId, contract: EvmAddress, new_maintainer: EvmAddress) -> DispatchResult {
		Pallet::<T>::do_transfer_maintainer(from, contract, new_maintainer)
	}
}

pub struct CallKillAccount<T>(PhantomData<T>);
impl<T: Config> OnKilledAccount<T::AccountId> for CallKillAccount<T> {
	fn on_killed_account(who: &T::AccountId) {
		if let Some(address) = T::AddressMapping::get_evm_address(who) {
			let res = Pallet::<T>::remove_account(&address);
			debug_assert!(res.is_ok());
		}
		let address = T::AddressMapping::get_default_evm_address(who);
		let res = Pallet::<T>::remove_account(&address);
		debug_assert!(res.is_ok());
	}
}

pub fn code_hash(code: &[u8]) -> H256 {
	H256::from_slice(Keccak256::digest(code).as_slice())
}

#[allow(dead_code)]
fn encode_revert_message(e: &ExitError) -> Vec<u8> {
	// A minimum size of error function selector (4) + offset (32) + string length
	// (32) should contain a utf-8 encoded revert reason.

	let mut w = sp_std::Writer::default();
	let _ = core::write!(&mut w, "{:?}", e);
	let msg = w.into_inner();

	let mut data = Vec::with_capacity(68 + msg.len());
	data.extend_from_slice(&[0u8; 68]);
	U256::from(msg.len()).to_big_endian(&mut data[36..68]);
	data.extend_from_slice(&msg);
	data
}

#[derive(Encode, Decode, Clone, Eq, PartialEq, TypeInfo)]
#[scale_info(skip_type_params(T))]
pub struct SetEvmOrigin<T: Config + Send + Sync>(PhantomData<T>);

impl<T: Config + Send + Sync> sp_std::fmt::Debug for SetEvmOrigin<T> {
	#[cfg(feature = "std")]
	fn fmt(&self, f: &mut sp_std::fmt::Formatter) -> sp_std::fmt::Result {
		write!(f, "SetEvmOrigin")
	}

	#[cfg(not(feature = "std"))]
	fn fmt(&self, _: &mut sp_std::fmt::Formatter) -> sp_std::fmt::Result {
		Ok(())
	}
}

impl<T: Config + Send + Sync> SetEvmOrigin<T> {
	pub fn new() -> Self {
		Self(sp_std::marker::PhantomData)
	}
}

impl<T: Config + Send + Sync> Default for SetEvmOrigin<T> {
	fn default() -> Self {
		Self::new()
	}
}

impl<T: Config + Send + Sync> SignedExtension for SetEvmOrigin<T> {
	const IDENTIFIER: &'static str = "SetEvmOrigin";
	type AccountId = T::AccountId;
	type Call = T::Call;
	type AdditionalSigned = ();
	type Pre = ();

	fn additional_signed(&self) -> sp_std::result::Result<(), TransactionValidityError> {
		Ok(())
	}

	fn pre_dispatch(
		self,
		who: &Self::AccountId,
		_call: &Self::Call,
		_info: &DispatchInfoOf<Self::Call>,
		_len: usize,
	) -> Result<(), TransactionValidityError> {
		ExtrinsicOrigin::<T>::set(Some(who.clone()));
		Ok(())
	}

	fn post_dispatch(
		_pre: Self::Pre,
		_info: &DispatchInfoOf<Self::Call>,
		_post_info: &PostDispatchInfoOf<Self::Call>,
		_len: usize,
		_result: &DispatchResult,
	) -> Result<(), TransactionValidityError> {
		ExtrinsicOrigin::<T>::kill();
		Ok(())
	}
}

#[derive(Clone, RuntimeDebug, PartialEq, Encode, Decode, TypeInfo)]
pub enum EvmTask<T: Config> {
	// TODO: update
	Schedule {
		from: EvmAddress,
		target: EvmAddress,
		input: Vec<u8>,
		value: BalanceOf<T>,
		gas_limit: u64,
		storage_limit: u32,
	},
	Remove {
		caller: EvmAddress,
		contract: EvmAddress,
		maintainer: EvmAddress,
	},
}

impl<T: Config> DispatchableTask for EvmTask<T> {
	fn dispatch(self, weight: Weight) -> TaskResult {
		match self {
			// TODO: update
			EvmTask::Schedule { .. } => {
				// check weight and call `scheduled_call`
				TaskResult {
					result: Ok(()),
					used_weight: 0,
					finished: false,
				}
			}
			EvmTask::Remove {
				caller,
				contract,
				maintainer,
			} => {
				// default limit 100
				let limit = cmp::min(
					weight
						.checked_div(<T as frame_system::Config>::DbWeight::get().write)
						.unwrap_or(100),
					100,
				) as u32;

				match <AccountStorages<T>>::remove_prefix(contract, Some(limit)) {
					AllRemoved(count) => {
						let res = Pallet::<T>::refund_storage(&caller, &contract, &maintainer);
						log::debug!(
							target: "evm",
							"EvmTask::Remove: [from: {:?}, contract: {:?}, maintainer: {:?}, count: {:?}, result: {:?}]",
							caller, contract, maintainer, count, res
						);

						// Remove account after all of the storages are cleared.
						Accounts::<T>::take(contract);

						TaskResult {
							result: res,
							used_weight: <T as frame_system::Config>::DbWeight::get()
								.write
								.saturating_mul(count.into()),
							finished: true,
						}
					}
					SomeRemaining(count) => {
						log::debug!(
							target: "evm",
							"EvmTask::Remove: [from: {:?}, contract: {:?}, maintainer: {:?}, count: {:?}]",
							caller, contract, maintainer, count
						);

						TaskResult {
							result: Ok(()),
							used_weight: <T as frame_system::Config>::DbWeight::get()
								.write
								.saturating_mul(count.into()),
							finished: false,
						}
					}
				}
			}
		}
	}
}

#[cfg(feature = "std")]
impl<T: Config> From<EvmTask<T>> for () {
	fn from(_task: EvmTask<T>) -> Self {
		unimplemented!()
	}
}<|MERGE_RESOLUTION|>--- conflicted
+++ resolved
@@ -120,7 +120,7 @@
 /// Create an empty contract `contract Empty { }`.
 pub const BASE_CREATE_GAS: u64 = 67_066;
 /// Call function that just set a storage `function store(uint256 num) public { number = num; }`.
-pub const BASE_CALL_GAS: u64 = 41_602;
+pub const BASE_CALL_GAS: u64 = 43_702;
 
 /// Helper method to calculate `create` weight.
 fn create_weight<T: Config>(gas: u64) -> Weight {
@@ -662,8 +662,7 @@
 				_payed = imbalance;
 			}
 
-<<<<<<< HEAD
-			let info = T::Runner::call(
+			match T::Runner::call(
 				from,
 				from,
 				target,
@@ -673,9 +672,7 @@
 				storage_limit,
 				access_list,
 				T::config(),
-			)?;
-=======
-			match T::Runner::call(from, from, target, input, value, gas_limit, storage_limit, T::config()) {
+			) {
 				Err(e) => {
 					Pallet::<T>::deposit_event(Event::<T>::ExecutedFailed {
 						from,
@@ -703,7 +700,6 @@
 							logs: info.logs.clone(),
 						});
 					}
->>>>>>> 8d756877
 
 					let used_gas: u64 = info.used_gas.unique_saturated_into();
 
@@ -751,10 +747,7 @@
 			let who = ensure_signed(origin)?;
 			let source = T::AddressMapping::get_or_create_evm_address(&who);
 
-<<<<<<< HEAD
-			let info = T::Runner::create(source, init, value, gas_limit, storage_limit, access_list, T::config())?;
-=======
-			match T::Runner::create(source, init, value, gas_limit, storage_limit, T::config()) {
+			match T::Runner::create(source, init, value, gas_limit, storage_limit, access_list, T::config()) {
 				Err(e) => {
 					Pallet::<T>::deposit_event(Event::<T>::CreatedFailed {
 						from: source,
@@ -762,7 +755,6 @@
 						exit_reason: ExitReason::Error(ExitError::Other(Into::<&str>::into(e).into())),
 						logs: vec![],
 					});
->>>>>>> 8d756877
 
 					Ok(().into())
 				}
@@ -814,8 +806,7 @@
 			let who = ensure_signed(origin)?;
 			let source = T::AddressMapping::get_or_create_evm_address(&who);
 
-<<<<<<< HEAD
-			let info = T::Runner::create2(
+			match T::Runner::create2(
 				source,
 				init,
 				salt,
@@ -824,9 +815,7 @@
 				storage_limit,
 				access_list,
 				T::config(),
-			)?;
-=======
-			match T::Runner::create2(source, init, salt, value, gas_limit, storage_limit, T::config()) {
+			) {
 				Err(e) => {
 					Pallet::<T>::deposit_event(Event::<T>::CreatedFailed {
 						from: source,
@@ -834,7 +823,6 @@
 						exit_reason: ExitReason::Error(ExitError::Other(Into::<&str>::into(e).into())),
 						logs: vec![],
 					});
->>>>>>> 8d756877
 
 					Ok(().into())
 				}
@@ -885,8 +873,7 @@
 
 			let source = T::NetworkContractSource::get();
 			let address = MIRRORED_TOKENS_ADDRESS_START | EvmAddress::from_low_u64_be(Self::network_contract_index());
-<<<<<<< HEAD
-			let info = T::Runner::create_at_address(
+			match T::Runner::create_at_address(
 				source,
 				address,
 				init,
@@ -895,11 +882,7 @@
 				storage_limit,
 				access_list,
 				T::config(),
-			)?;
-
-			NetworkContractIndex::<T>::mutate(|v| *v = v.saturating_add(One::one()));
-=======
-			match T::Runner::create_at_address(source, address, init, value, gas_limit, storage_limit, T::config()) {
+			) {
 				Err(e) => {
 					Pallet::<T>::deposit_event(Event::<T>::CreatedFailed {
 						from: source,
@@ -927,7 +910,6 @@
 							logs: info.logs.clone(),
 						});
 					}
->>>>>>> 8d756877
 
 					let used_gas: u64 = info.used_gas.unique_saturated_into();
 
@@ -985,8 +967,7 @@
 					pays_fee: Pays::Yes,
 				})
 			} else {
-<<<<<<< HEAD
-				T::Runner::create_at_address(
+				match T::Runner::create_at_address(
 					source,
 					target,
 					init,
@@ -995,10 +976,7 @@
 					storage_limit,
 					access_list,
 					T::config(),
-				)?
-			};
-=======
-				match T::Runner::create_at_address(source, target, init, value, gas_limit, storage_limit, T::config()) {
+				) {
 					Err(e) => {
 						Pallet::<T>::deposit_event(Event::<T>::CreatedFailed {
 							from: source,
@@ -1024,7 +1002,6 @@
 								logs: info.logs.clone(),
 							});
 						}
->>>>>>> 8d756877
 
 						let used_gas: u64 = info.used_gas.unique_saturated_into();
 
