// This file is part of Acala.

// Copyright (C) 2020-2023 Acala Foundation.
// SPDX-License-Identifier: GPL-3.0-or-later WITH Classpath-exception-2.0

// This program is free software: you can redistribute it and/or modify
// it under the terms of the GNU General Public License as published by
// the Free Software Foundation, either version 3 of the License, or
// (at your option) any later version.

// This program is distributed in the hope that it will be useful,
// but WITHOUT ANY WARRANTY; without even the implied warranty of
// MERCHANTABILITY or FITNESS FOR A PARTICULAR PURPOSE. See the
// GNU General Public License for more details.

// You should have received a copy of the GNU General Public License
// along with this program. If not, see <https://www.gnu.org/licenses/>.

#![cfg_attr(not(feature = "std"), no_std)]
#![allow(clippy::too_many_arguments)]
#![allow(clippy::or_fun_call)]
#![allow(clippy::unused_unit)]
#![allow(clippy::upper_case_acronyms)]

pub use crate::runner::{
	stack::SubstrateStackState,
	state::{PrecompileSet, StackExecutor, StackSubstateMetadata},
	storage_meter::StorageMeter,
	Runner,
};
use codec::{Decode, Encode, FullCodec, MaxEncodedLen};
use frame_support::{
	dispatch::{
		DispatchError, DispatchErrorWithPostInfo, DispatchResult, DispatchResultWithPostInfo, Pays, PostDispatchInfo,
		Weight,
	},
	ensure,
	error::BadOrigin,
	log,
	pallet_prelude::*,
	parameter_types,
	traits::{
		BalanceStatus, Currency, EitherOfDiverse, EnsureOrigin, ExistenceRequirement, FindAuthor, Get,
		NamedReservableCurrency, OnKilledAccount,
	},
	transactional, BoundedVec, RuntimeDebug,
};
use frame_system::{ensure_root, ensure_signed, pallet_prelude::*, EnsureRoot, EnsureSigned};
use hex_literal::hex;
pub use module_evm_utility::{
	ethereum::{AccessListItem, Log, TransactionAction},
	evm::{self, Config as EvmConfig, Context, ExitError, ExitFatal, ExitReason, ExitRevert, ExitSucceed},
	Account,
};
pub use module_support::{
	AddressMapping, DispatchableTask, EVMManager, ExecutionMode, IdleScheduler, InvokeContext, TransactionPayment,
	EVM as EVMTrait,
};
pub use orml_traits::{currency::TransferAll, MultiCurrency};
pub use primitives::{
	evm::{
		convert_decimals_from_evm, convert_decimals_to_evm, CallInfo, CreateInfo, EvmAddress, ExecutionInfo, Vicinity,
		MIRRORED_NFT_ADDRESS_START, MIRRORED_TOKENS_ADDRESS_START,
	},
	task::TaskResult,
	Balance, CurrencyId, ReserveIdentifier,
};
use scale_info::TypeInfo;
#[cfg(feature = "std")]
use serde::{Deserialize, Serialize};
use sha3::{Digest, Keccak256};
use sp_core::{H160, H256, U256};
use sp_runtime::{
	traits::{Convert, DispatchInfoOf, One, PostDispatchInfoOf, SignedExtension, UniqueSaturatedInto, Zero},
	transaction_validity::TransactionValidityError,
	Either, TransactionOutcome,
};
use sp_std::{cmp, collections::btree_map::BTreeMap, fmt::Debug, marker::PhantomData, prelude::*};

pub mod precompiles;
pub mod runner;

pub mod bench;

mod mock;
mod tests;
pub mod weights;

pub use module::*;
pub use weights::WeightInfo;

/// Storage key size and storage value size.
pub const STORAGE_SIZE: u32 = 64;

/// Type alias for currency balance.
pub type BalanceOf<T> = <<T as Config>::Currency as Currency<<T as frame_system::Config>::AccountId>>::Balance;
pub type NegativeImbalanceOf<T> =
	<<T as Config>::Currency as Currency<<T as frame_system::Config>::AccountId>>::NegativeImbalance;
pub const RESERVE_ID_STORAGE_DEPOSIT: ReserveIdentifier = ReserveIdentifier::EvmStorageDeposit;
pub const RESERVE_ID_DEVELOPER_DEPOSIT: ReserveIdentifier = ReserveIdentifier::EvmDeveloperDeposit;

// Initially based on London hard fork configuration.
static ACALA_CONFIG: EvmConfig = EvmConfig {
	refund_sstore_clears: 0,            // no gas refund
	sstore_gas_metering: false,         // no gas refund
	sstore_revert_under_stipend: false, // ignored
	create_contract_limit: Some(MaxCodeSize::get() as usize),
	..module_evm_utility::evm::Config::london()
};

/// Create an empty contract `contract Empty { }`.
pub const BASE_CREATE_GAS: u64 = 67_066;
/// Call function that just set a storage `function store(uint256 num) public { number = num; }`.
pub const BASE_CALL_GAS: u64 = 43_702;

/// Helper method to calculate `create` weight.
fn create_weight<T: Config>(gas: u64) -> Weight {
	<T as Config>::WeightInfo::create()
		// during `create` benchmark an additional of `BASE_CREATE_GAS` was used
		// so user will be extra charged only for extra gas usage
		.saturating_add(T::GasToWeight::convert(gas.saturating_sub(BASE_CREATE_GAS)))
}

/// Helper method to calculate `create2` weight.
fn create2_weight<T: Config>(gas: u64) -> Weight {
	<T as Config>::WeightInfo::create2()
		// during `create2` benchmark an additional of `BASE_CREATE_GAS` was used
		// so user will be extra charged only for extra gas usage
		.saturating_add(T::GasToWeight::convert(gas.saturating_sub(BASE_CREATE_GAS)))
}

/// Helper method to calculate `create_predeploy_contract` weight.
fn create_predeploy_contract<T: Config>(gas: u64) -> Weight {
	<T as Config>::WeightInfo::create_predeploy_contract()
		// during `create_predeploy_contract` benchmark an additional of `BASE_CREATE_GAS`
		// was used so user will be extra charged only for extra gas usage
		.saturating_add(T::GasToWeight::convert(gas.saturating_sub(BASE_CREATE_GAS)))
}

/// Helper method to calculate `create_nft_contract` weight.
fn create_nft_contract<T: Config>(gas: u64) -> Weight {
	<T as Config>::WeightInfo::create_nft_contract()
		// during `create_nft_contract` benchmark an additional of `BASE_CREATE_GAS`
		// was used so user will be extra charged only for extra gas usage
		.saturating_add(T::GasToWeight::convert(gas.saturating_sub(BASE_CREATE_GAS)))
}

/// Helper method to calculate `call` weight.
fn call_weight<T: Config>(gas: u64) -> Weight {
	<T as Config>::WeightInfo::call()
		// during `call` benchmark an additional of `BASE_CALL_GAS` was used
		// so user will be extra charged only for extra gas usage
		.saturating_add(T::GasToWeight::convert(gas.saturating_sub(BASE_CALL_GAS)))
}

#[frame_support::pallet]
pub mod module {
	use super::*;

	parameter_types! {
		// Contract max code size.
		pub const MaxCodeSize: u32 = 60 * 1024;
	}

	/// EVM module trait
	#[pallet::config]
	pub trait Config: frame_system::Config + pallet_timestamp::Config {
		/// Mapping from address to account id.
		type AddressMapping: AddressMapping<Self::AccountId>;

		/// Currency type for withdraw and balance storage.
		type Currency: NamedReservableCurrency<
			Self::AccountId,
			ReserveIdentifier = ReserveIdentifier,
			Balance = Balance,
		>;

		/// Merge free balance from source to dest.
		type TransferAll: TransferAll<Self::AccountId>;

		/// Charge extra bytes for creating a contract, would be reserved until
		/// the contract deleted.
		#[pallet::constant]
		type NewContractExtraBytes: Get<u32>;

		/// Storage required for per byte.
		#[pallet::constant]
		type StorageDepositPerByte: Get<BalanceOf<Self>>;

		/// Tx fee required for per gas.
		/// Provide to the client
		#[pallet::constant]
		type TxFeePerGas: Get<BalanceOf<Self>>;

		/// The overarching event type.
		type RuntimeEvent: From<Event<Self>> + IsType<<Self as frame_system::Config>::RuntimeEvent>;

		/// Precompiles associated with this EVM engine.
		type PrecompilesType: PrecompileSet;
		type PrecompilesValue: Get<Self::PrecompilesType>;

		/// Convert gas to weight.
		type GasToWeight: Convert<u64, Weight>;

		/// ChargeTransactionPayment convert weight to fee.
		type ChargeTransactionPayment: TransactionPayment<Self::AccountId, BalanceOf<Self>, NegativeImbalanceOf<Self>>;

		/// EVM config used in the module.
		fn config() -> &'static EvmConfig {
			&ACALA_CONFIG
		}

		/// Required origin for creating system contract.
		type NetworkContractOrigin: EnsureOrigin<Self::RuntimeOrigin>;

		/// The EVM address for creating system contract.
		#[pallet::constant]
		type NetworkContractSource: Get<EvmAddress>;

		/// Deposit for the developer.
		#[pallet::constant]
		type DeveloperDeposit: Get<BalanceOf<Self>>;

		/// The fee for publishing the contract.
		#[pallet::constant]
		type PublicationFee: Get<BalanceOf<Self>>;

		#[pallet::constant]
		type TreasuryAccount: Get<Self::AccountId>;

		type FreePublicationOrigin: EnsureOrigin<Self::RuntimeOrigin>;

		/// EVM execution runner.
		type Runner: Runner<Self>;

		/// Find author for the current block.
		type FindAuthor: FindAuthor<Self::AccountId>;

		/// Dispatchable tasks
		type Task: DispatchableTask + FullCodec + Debug + Clone + PartialEq + TypeInfo + From<EvmTask<Self>>;

		/// Idle scheduler for the evm task.
		type IdleScheduler: IdleScheduler<Self::Task>;

		/// Weight information for the extrinsics in this module.
		type WeightInfo: WeightInfo;
	}

	#[derive(Clone, Eq, PartialEq, RuntimeDebug, Encode, Decode, TypeInfo)]
	pub struct ContractInfo {
		pub code_hash: H256,
		pub maintainer: EvmAddress,
		pub published: bool,
	}

	#[derive(Clone, Eq, PartialEq, RuntimeDebug, Encode, Decode, TypeInfo)]
	pub struct AccountInfo<Index> {
		pub nonce: Index,
		pub contract_info: Option<ContractInfo>,
	}

	impl<Index> AccountInfo<Index> {
		pub fn new(nonce: Index, contract_info: Option<ContractInfo>) -> Self {
			Self { nonce, contract_info }
		}
	}

	#[derive(Clone, Copy, Eq, PartialEq, RuntimeDebug, Encode, Decode, MaxEncodedLen, TypeInfo)]
	pub struct CodeInfo {
		pub code_size: u32,
		pub ref_count: u32,
	}

	#[derive(Clone, Eq, PartialEq, Encode, Decode, RuntimeDebug, TypeInfo, Default)]
	#[cfg_attr(feature = "std", derive(Serialize, Deserialize))]
	/// Account definition used for genesis block construction.
	pub struct GenesisAccount<Balance, Index> {
		/// Account nonce.
		pub nonce: Index,
		/// Account balance.
		pub balance: Balance,
		/// Full account storage.
		pub storage: BTreeMap<H256, H256>,
		/// Account code.
		pub code: Vec<u8>,
		/// If the account should enable contract development mode
		pub enable_contract_development: bool,
	}

	/// The EVM Chain ID.
	///
	/// ChainId: u64
	#[pallet::storage]
	#[pallet::getter(fn chain_id)]
	pub type ChainId<T: Config> = StorageValue<_, u64, ValueQuery>;

	/// The EVM accounts info.
	///
	/// Accounts: map EvmAddress => Option<AccountInfo<T>>
	#[pallet::storage]
	#[pallet::getter(fn accounts)]
	pub type Accounts<T: Config> = StorageMap<_, Twox64Concat, EvmAddress, AccountInfo<T::Index>, OptionQuery>;

	/// The storage usage for contracts. Including code size, extra bytes and total AccountStorages
	/// size.
	///
	/// Accounts: map EvmAddress => u32
	#[pallet::storage]
	#[pallet::getter(fn contract_storage_sizes)]
	pub type ContractStorageSizes<T: Config> = StorageMap<_, Twox64Concat, EvmAddress, u32, ValueQuery>;

	/// The storages for EVM contracts.
	///
	/// AccountStorages: double_map EvmAddress, H256 => H256
	#[pallet::storage]
	#[pallet::getter(fn account_storages)]
	pub type AccountStorages<T: Config> =
		StorageDoubleMap<_, Twox64Concat, EvmAddress, Blake2_128Concat, H256, H256, ValueQuery>;

	/// The code for EVM contracts.
	/// Key is Keccak256 hash of code.
	///
	/// Codes: H256 => Vec<u8>
	#[pallet::storage]
	#[pallet::getter(fn codes)]
	pub type Codes<T: Config> = StorageMap<_, Identity, H256, BoundedVec<u8, MaxCodeSize>, ValueQuery>;

	/// The code info for EVM contracts.
	/// Key is Keccak256 hash of code.
	///
	/// CodeInfos: H256 => Option<CodeInfo>
	#[pallet::storage]
	#[pallet::getter(fn code_infos)]
	pub type CodeInfos<T: Config> = StorageMap<_, Identity, H256, CodeInfo, OptionQuery>;

	/// Next available system contract address.
	///
	/// NetworkContractIndex: u64
	#[pallet::storage]
	#[pallet::getter(fn network_contract_index)]
	pub type NetworkContractIndex<T: Config> = StorageValue<_, u64, ValueQuery>;

	/// Extrinsics origin for the current transaction.
	///
	/// ExtrinsicOrigin: Option<AccountId>
	#[pallet::storage]
	#[pallet::getter(fn extrinsic_origin)]
	pub type ExtrinsicOrigin<T: Config> = StorageValue<_, Vec<T::AccountId>, OptionQuery>;

	#[pallet::genesis_config]
	pub struct GenesisConfig<T: Config> {
		pub chain_id: u64,
		pub accounts: BTreeMap<EvmAddress, GenesisAccount<BalanceOf<T>, T::Index>>,
	}

	#[cfg(feature = "std")]
	impl<T: Config> Default for GenesisConfig<T> {
		fn default() -> Self {
			GenesisConfig {
				chain_id: Default::default(),
				accounts: Default::default(),
			}
		}
	}

	#[pallet::genesis_build]
	impl<T: Config> GenesisBuild<T> for GenesisConfig<T> {
		fn build(&self) {
			use sp_std::rc::Rc;

			// NOTE: Only applicable for mandala testnet, unit test and integration test.
			// Use create_predeploy_contract to deploy predeploy contracts on the mainnet.
			let source = T::NetworkContractSource::get();

			self.accounts.iter().for_each(|(address, account)| {
				let account_id = T::AddressMapping::get_account_id(address);

				let account_info = <AccountInfo<T::Index>>::new(account.nonce, None);
				<Accounts<T>>::insert(address, account_info);

				let amount = if account.balance.is_zero() {
					<T::Currency as Currency<T::AccountId>>::minimum_balance()
				} else {
					account.balance
				};
				T::Currency::deposit_creating(&account_id, amount);

				if account.enable_contract_development {
					T::Currency::ensure_reserved_named(
						&RESERVE_ID_DEVELOPER_DEPOSIT,
						&account_id,
						T::DeveloperDeposit::get(),
					)
					.expect("Failed to reserve developer deposit. Please make sure the account have enough balance.");
				}

				if !account.code.is_empty() {
					// init contract

					// Transactions are not supported by BasicExternalities
					// Use the EVM Runtime
					let vicinity = Vicinity {
						gas_price: U256::one(),
						..Default::default()
					};
					let context = Context {
						caller: source,
						address: *address,
						apparent_value: Default::default(),
					};
					let metadata = StackSubstateMetadata::new(210_000, 1000, T::config());
					let state = SubstrateStackState::<T>::new(&vicinity, metadata);
					let mut executor = StackExecutor::new_with_precompiles(state, T::config(), &());

					let mut runtime =
						evm::Runtime::new(Rc::new(account.code.clone()), Rc::new(Vec::new()), context, T::config());
					let reason = executor.execute(&mut runtime);

					assert!(
						reason.is_succeed(),
						"Genesis contract failed to execute, error: {:?}",
						reason
					);

					let out = runtime.machine().return_value();
					<Pallet<T>>::create_contract(source, *address, true, out);

					for (index, value) in &account.storage {
						AccountStorages::<T>::insert(address, index, value);
					}
				}
			});
			ChainId::<T>::put(self.chain_id);
			NetworkContractIndex::<T>::put(MIRRORED_NFT_ADDRESS_START);
		}
	}

	/// EVM events
	#[pallet::event]
	#[pallet::generate_deposit(pub(crate) fn deposit_event)]
	pub enum Event<T: Config> {
		/// A contract has been created at given
		Created {
			from: EvmAddress,
			contract: EvmAddress,
			logs: Vec<Log>,
			used_gas: u64,
			used_storage: i32,
		},
		/// A contract was attempted to be created, but the execution failed.
		CreatedFailed {
			from: EvmAddress,
			contract: EvmAddress,
			exit_reason: ExitReason,
			logs: Vec<Log>,
			used_gas: u64,
			used_storage: i32,
		},
		/// A contract has been executed successfully with states applied.
		Executed {
			from: EvmAddress,
			contract: EvmAddress,
			logs: Vec<Log>,
			used_gas: u64,
			used_storage: i32,
		},
		/// A contract has been executed with errors. States are reverted with
		/// only gas fees applied.
		ExecutedFailed {
			from: EvmAddress,
			contract: EvmAddress,
			exit_reason: ExitReason,
			output: Vec<u8>,
			logs: Vec<Log>,
			used_gas: u64,
			used_storage: i32,
		},
		/// Transferred maintainer.
		TransferredMaintainer {
			contract: EvmAddress,
			new_maintainer: EvmAddress,
		},
		/// Enabled contract development.
		ContractDevelopmentEnabled { who: T::AccountId },
		/// Disabled contract development.
		ContractDevelopmentDisabled { who: T::AccountId },
		/// Published contract.
		ContractPublished { contract: EvmAddress },
		/// Set contract code.
		ContractSetCode { contract: EvmAddress },
		/// Selfdestructed contract code.
		ContractSelfdestructed { contract: EvmAddress },
	}

	#[pallet::error]
	pub enum Error<T> {
		/// Address not mapped
		AddressNotMapped,
		/// Contract not found
		ContractNotFound,
		/// No permission
		NoPermission,
		/// Contract development is not enabled
		ContractDevelopmentNotEnabled,
		/// Contract development is already enabled
		ContractDevelopmentAlreadyEnabled,
		/// Contract already published
		ContractAlreadyPublished,
		/// Contract exceeds max code size
		ContractExceedsMaxCodeSize,
		/// Contract already existed
		ContractAlreadyExisted,
		/// Storage usage exceeds storage limit
		OutOfStorage,
		/// Charge fee failed
		ChargeFeeFailed,
		/// Contract cannot be killed due to reference count
		CannotKillContract,
		/// Reserve storage failed
		ReserveStorageFailed,
		/// Unreserve storage failed
		UnreserveStorageFailed,
		/// Charge storage failed
		ChargeStorageFailed,
		/// Invalid decimals
		InvalidDecimals,
		/// Strict call failed
		StrictCallFailed,
	}

	#[pallet::pallet]
	#[pallet::without_storage_info]
	pub struct Pallet<T>(_);

	#[pallet::hooks]
	impl<T: Config> Hooks<T::BlockNumber> for Pallet<T> {
		fn integrity_test() {
			assert!(convert_decimals_from_evm(T::StorageDepositPerByte::get()).is_some());
		}
	}

	#[pallet::call]
	impl<T: Config> Pallet<T> {
		#[pallet::call_index(0)]
		#[pallet::weight(match *action {
			TransactionAction::Call(_) => call_weight::<T>(*gas_limit),
			TransactionAction::Create => create_weight::<T>(*gas_limit)
		})]
		#[transactional]
		pub fn eth_call(
			origin: OriginFor<T>,
			action: TransactionAction,
			input: Vec<u8>,
			#[pallet::compact] value: BalanceOf<T>,
			#[pallet::compact] gas_limit: u64,
			#[pallet::compact] storage_limit: u32,
			access_list: Vec<AccessListItem>,
			#[pallet::compact] _valid_until: T::BlockNumber, // checked by tx validation logic
		) -> DispatchResultWithPostInfo {
			match action {
				TransactionAction::Call(target) => {
					Self::call(origin, target, input, value, gas_limit, storage_limit, access_list)
				}
				TransactionAction::Create => Self::create(origin, input, value, gas_limit, storage_limit, access_list),
			}
		}

		/// Issue an EVM call operation. This is similar to a message call
		/// transaction in Ethereum.
		///
		/// - `target`: the contract address to call
		/// - `input`: the data supplied for the call
		/// - `value`: the amount sent for payable calls
		/// - `gas_limit`: the maximum gas the call can use
		/// - `storage_limit`: the total bytes the contract's storage can increase by
		#[pallet::call_index(1)]
		#[pallet::weight(call_weight::<T>(*gas_limit))]
		#[transactional]
		pub fn call(
			origin: OriginFor<T>,
			target: EvmAddress,
			input: Vec<u8>,
			#[pallet::compact] value: BalanceOf<T>,
			#[pallet::compact] gas_limit: u64,
			#[pallet::compact] storage_limit: u32,
			access_list: Vec<AccessListItem>,
		) -> DispatchResultWithPostInfo {
			let who = ensure_signed(origin)?;
			let source = T::AddressMapping::get_or_create_evm_address(&who);

			match T::Runner::call(
				source,
				source,
				target,
				input,
				value,
				gas_limit,
				storage_limit,
				access_list.into_iter().map(|v| (v.address, v.storage_keys)).collect(),
				T::config(),
			) {
				Err(e) => {
					Pallet::<T>::deposit_event(Event::<T>::ExecutedFailed {
						from: source,
						contract: target,
						exit_reason: ExitReason::Error(ExitError::Other(Into::<&str>::into(e).into())),
						output: vec![],
						logs: vec![],
						used_gas: gas_limit,
						used_storage: Default::default(),
					});

					Ok(().into())
				}
				Ok(info) => {
					let used_gas: u64 = info.used_gas.unique_saturated_into();

					if info.exit_reason.is_succeed() {
						Pallet::<T>::deposit_event(Event::<T>::Executed {
							from: source,
							contract: target,
							logs: info.logs,
							used_gas,
							used_storage: info.used_storage,
						});
					} else {
						Pallet::<T>::deposit_event(Event::<T>::ExecutedFailed {
							from: source,
							contract: target,
							exit_reason: info.exit_reason.clone(),
							output: info.value.clone(),
							logs: info.logs,
							used_gas,
							used_storage: Default::default(),
						});
					}

					Ok(PostDispatchInfo {
						actual_weight: Some(call_weight::<T>(used_gas)),
						pays_fee: Pays::Yes,
					})
				}
			}
		}

		/// Issue an EVM call operation on a scheduled contract call, and
		/// refund the unused gas reserved when the call was scheduled.
		///
		/// - `from`: the address the scheduled call originates from
		/// - `target`: the contract address to call
		/// - `input`: the data supplied for the call
		/// - `value`: the amount sent for payable calls
		/// - `gas_limit`: the maximum gas the call can use
		/// - `storage_limit`: the total bytes the contract's storage can increase by
		#[pallet::call_index(2)]
		#[pallet::weight(T::GasToWeight::convert(*gas_limit))]
		#[transactional]
		// TODO: create benchmark
		pub fn scheduled_call(
			origin: OriginFor<T>,
			from: EvmAddress,
			target: EvmAddress,
			input: Vec<u8>,
			#[pallet::compact] value: BalanceOf<T>,
			#[pallet::compact] gas_limit: u64,
			#[pallet::compact] storage_limit: u32,
			access_list: Vec<AccessListItem>,
		) -> DispatchResultWithPostInfo {
			ensure_root(origin)?;

			let _from_account = T::AddressMapping::get_account_id(&from);
			let _payed: NegativeImbalanceOf<T>;
			#[cfg(not(feature = "with-ethereum-compatibility"))]
			{
				// unreserve the transaction fee for gas_limit
				let weight = T::GasToWeight::convert(gas_limit);
				let (_, imbalance) = T::ChargeTransactionPayment::unreserve_and_charge_fee(&_from_account, weight)
					.map_err(|_| Error::<T>::ChargeFeeFailed)?;
				_payed = imbalance;
			}

			match T::Runner::call(
				from,
				from,
				target,
				input,
				value,
				gas_limit,
				storage_limit,
				access_list.into_iter().map(|v| (v.address, v.storage_keys)).collect(),
				T::config(),
			) {
				Err(e) => {
					Pallet::<T>::deposit_event(Event::<T>::ExecutedFailed {
						from,
						contract: target,
						exit_reason: ExitReason::Error(ExitError::Other(Into::<&str>::into(e).into())),
						output: vec![],
						logs: vec![],
						used_gas: gas_limit,
						used_storage: Default::default(),
					});

					Ok(().into())
				}
				Ok(info) => {
					let used_gas: u64 = info.used_gas.unique_saturated_into();

					if info.exit_reason.is_succeed() {
						Pallet::<T>::deposit_event(Event::<T>::Executed {
							from,
							contract: target,
							logs: info.logs,
							used_gas,
							used_storage: info.used_storage,
						});
					} else {
						Pallet::<T>::deposit_event(Event::<T>::ExecutedFailed {
							from,
							contract: target,
							exit_reason: info.exit_reason.clone(),
							output: info.value.clone(),
							logs: info.logs,
							used_gas,
							used_storage: Default::default(),
						});
					}

					#[cfg(not(feature = "with-ethereum-compatibility"))]
					{
						use sp_runtime::traits::Zero;
						let refund_gas = gas_limit.saturating_sub(used_gas);
						if !refund_gas.is_zero() {
							// ignore the result to continue. if it fails, just the user will not
							// be refunded, there will not increase user balance.
							let res = T::ChargeTransactionPayment::refund_fee(
								&_from_account,
								T::GasToWeight::convert(refund_gas),
								_payed,
							);
							debug_assert!(res.is_ok());
						}
					}

					Ok(PostDispatchInfo {
						actual_weight: Some(T::GasToWeight::convert(used_gas)),
						pays_fee: Pays::Yes,
					})
				}
			}
		}

		/// Issue an EVM create operation. This is similar to a contract
		/// creation transaction in Ethereum.
		///
		/// - `input`: the data supplied for the contract's constructor
		/// - `value`: the amount sent to the contract upon creation
		/// - `gas_limit`: the maximum gas the call can use
		/// - `storage_limit`: the total bytes the contract's storage can increase by
		#[pallet::call_index(3)]
		#[pallet::weight(create_weight::<T>(*gas_limit))]
		#[transactional]
		pub fn create(
			origin: OriginFor<T>,
			input: Vec<u8>,
			#[pallet::compact] value: BalanceOf<T>,
			#[pallet::compact] gas_limit: u64,
			#[pallet::compact] storage_limit: u32,
			access_list: Vec<AccessListItem>,
		) -> DispatchResultWithPostInfo {
			let who = ensure_signed(origin)?;
			let source = T::AddressMapping::get_or_create_evm_address(&who);

			match T::Runner::create(
				source,
				input,
				value,
				gas_limit,
				storage_limit,
				access_list.into_iter().map(|v| (v.address, v.storage_keys)).collect(),
				T::config(),
			) {
				Err(e) => {
					Pallet::<T>::deposit_event(Event::<T>::CreatedFailed {
						from: source,
						contract: H160::default(),
						exit_reason: ExitReason::Error(ExitError::Other(Into::<&str>::into(e).into())),
						logs: vec![],
						used_gas: gas_limit,
						used_storage: Default::default(),
					});

					Ok(().into())
				}
				Ok(info) => {
					let used_gas: u64 = info.used_gas.unique_saturated_into();

					if info.exit_reason.is_succeed() {
						Pallet::<T>::deposit_event(Event::<T>::Created {
							from: source,
							contract: info.value,
							logs: info.logs,
							used_gas,
							used_storage: info.used_storage,
						});
					} else {
						Pallet::<T>::deposit_event(Event::<T>::CreatedFailed {
							from: source,
							contract: info.value,
							exit_reason: info.exit_reason.clone(),
							logs: info.logs,
							used_gas,
							used_storage: Default::default(),
						});
					}

					Ok(PostDispatchInfo {
						actual_weight: Some(create_weight::<T>(used_gas)),
						pays_fee: Pays::Yes,
					})
				}
			}
		}

		/// Issue an EVM create2 operation.
		///
		/// - `target`: the contract address to call
		/// - `input`: the data supplied for the contract's constructor
		/// - `salt`: used for generating the new contract's address
		/// - `value`: the amount sent for payable calls
		/// - `gas_limit`: the maximum gas the call can use
		/// - `storage_limit`: the total bytes the contract's storage can increase by
		#[pallet::call_index(4)]
		#[pallet::weight(create2_weight::<T>(*gas_limit))]
		#[transactional]
		pub fn create2(
			origin: OriginFor<T>,
			input: Vec<u8>,
			salt: H256,
			#[pallet::compact] value: BalanceOf<T>,
			#[pallet::compact] gas_limit: u64,
			#[pallet::compact] storage_limit: u32,
			access_list: Vec<AccessListItem>,
		) -> DispatchResultWithPostInfo {
			let who = ensure_signed(origin)?;
			let source = T::AddressMapping::get_or_create_evm_address(&who);

			match T::Runner::create2(
				source,
				input,
				salt,
				value,
				gas_limit,
				storage_limit,
				access_list.into_iter().map(|v| (v.address, v.storage_keys)).collect(),
				T::config(),
			) {
				Err(e) => {
					Pallet::<T>::deposit_event(Event::<T>::CreatedFailed {
						from: source,
						contract: H160::default(),
						exit_reason: ExitReason::Error(ExitError::Other(Into::<&str>::into(e).into())),
						logs: vec![],
						used_gas: gas_limit,
						used_storage: Default::default(),
					});

					Ok(().into())
				}
				Ok(info) => {
					let used_gas: u64 = info.used_gas.unique_saturated_into();

					if info.exit_reason.is_succeed() {
						Pallet::<T>::deposit_event(Event::<T>::Created {
							from: source,
							contract: info.value,
							logs: info.logs,
							used_gas,
							used_storage: info.used_storage,
						});
					} else {
						Pallet::<T>::deposit_event(Event::<T>::CreatedFailed {
							from: source,
							contract: info.value,
							exit_reason: info.exit_reason.clone(),
							logs: info.logs,
							used_gas,
							used_storage: Default::default(),
						});
					}

					Ok(PostDispatchInfo {
						actual_weight: Some(create2_weight::<T>(used_gas)),
						pays_fee: Pays::Yes,
					})
				}
			}
		}

		/// Create mirrored NFT contract. The next available system contract
		/// address will be used as created contract address.
		///
		/// - `input`: the data supplied for the contract's constructor
		/// - `value`: the amount sent for payable calls
		/// - `gas_limit`: the maximum gas the call can use
		/// - `storage_limit`: the total bytes the contract's storage can increase by
		#[pallet::call_index(5)]
		#[pallet::weight(create_nft_contract::<T>(*gas_limit))]
		#[transactional]
		pub fn create_nft_contract(
			origin: OriginFor<T>,
			input: Vec<u8>,
			#[pallet::compact] value: BalanceOf<T>,
			#[pallet::compact] gas_limit: u64,
			#[pallet::compact] storage_limit: u32,
			access_list: Vec<AccessListItem>,
		) -> DispatchResultWithPostInfo {
			T::NetworkContractOrigin::ensure_origin(origin)?;

			let source = T::NetworkContractSource::get();
			let source_account = T::AddressMapping::get_account_id(&source);
			let address = MIRRORED_TOKENS_ADDRESS_START | EvmAddress::from_low_u64_be(Self::network_contract_index());

			// ensure source have more than 10 KAR/ACA to deploy the contract.
			let amount = T::Currency::minimum_balance().saturating_mul(100u32.into());
			if T::Currency::free_balance(&source_account) < amount {
				T::Currency::transfer(
					&T::TreasuryAccount::get(),
					&source_account,
					amount,
					ExistenceRequirement::AllowDeath,
				)?;
			}

			match T::Runner::create_at_address(
				source,
				address,
				input,
				value,
				gas_limit,
				storage_limit,
				access_list.into_iter().map(|v| (v.address, v.storage_keys)).collect(),
				T::config(),
			) {
				Err(e) => {
					Pallet::<T>::deposit_event(Event::<T>::CreatedFailed {
						from: source,
						contract: H160::default(),
						exit_reason: ExitReason::Error(ExitError::Other(Into::<&str>::into(e).into())),
						logs: vec![],
						used_gas: gas_limit,
						used_storage: Default::default(),
					});

					Ok(().into())
				}
				Ok(info) => {
					let used_gas: u64 = info.used_gas.unique_saturated_into();

					if info.exit_reason.is_succeed() {
						NetworkContractIndex::<T>::mutate(|v| *v = v.saturating_add(One::one()));

						Pallet::<T>::deposit_event(Event::<T>::Created {
							from: source,
							contract: info.value,
							logs: info.logs,
							used_gas,
							used_storage: info.used_storage,
						});
					} else {
						Pallet::<T>::deposit_event(Event::<T>::CreatedFailed {
							from: source,
							contract: info.value,
							exit_reason: info.exit_reason.clone(),
							logs: info.logs,
							used_gas,
							used_storage: Default::default(),
						});
					}

					Ok(PostDispatchInfo {
						actual_weight: Some(create_nft_contract::<T>(used_gas)),
						pays_fee: Pays::No,
					})
				}
			}
		}

		/// Issue an EVM create operation. The address specified
		/// will be used as created contract address.
		///
		/// - `target`: the address specified by the contract
		/// - `input`: the data supplied for the contract's constructor
		/// - `value`: the amount sent for payable calls
		/// - `gas_limit`: the maximum gas the call can use
		/// - `storage_limit`: the total bytes the contract's storage can increase by
		#[pallet::call_index(6)]
		#[pallet::weight(create_predeploy_contract::<T>(*gas_limit))]
		#[transactional]
		pub fn create_predeploy_contract(
			origin: OriginFor<T>,
			target: EvmAddress,
			input: Vec<u8>,
			#[pallet::compact] value: BalanceOf<T>,
			#[pallet::compact] gas_limit: u64,
			#[pallet::compact] storage_limit: u32,
			access_list: Vec<AccessListItem>,
		) -> DispatchResultWithPostInfo {
			T::NetworkContractOrigin::ensure_origin(origin)?;

			ensure!(Self::accounts(target).is_none(), Error::<T>::ContractAlreadyExisted);

			let source = T::NetworkContractSource::get();
			let source_account = T::AddressMapping::get_account_id(&source);
			// ensure source have more than 10 KAR/ACA to deploy the contract.
			let amount = T::Currency::minimum_balance().saturating_mul(100u32.into());
			if T::Currency::free_balance(&source_account) < amount {
				T::Currency::transfer(
					&T::TreasuryAccount::get(),
					&source_account,
					amount,
					ExistenceRequirement::AllowDeath,
				)?;
			}

			match T::Runner::create_at_address(
				source,
				target,
				input,
				value,
				gas_limit,
				storage_limit,
				access_list.into_iter().map(|v| (v.address, v.storage_keys)).collect(),
				T::config(),
			) {
				Err(e) => {
					Pallet::<T>::deposit_event(Event::<T>::CreatedFailed {
						from: source,
						contract: H160::default(),
						exit_reason: ExitReason::Error(ExitError::Other(Into::<&str>::into(e).into())),
						logs: vec![],
						used_gas: gas_limit,
						used_storage: Default::default(),
					});

					Ok(().into())
				}
				Ok(info) => {
					let used_gas: u64 = info.used_gas.unique_saturated_into();
					let contract = info.value;

					if info.exit_reason.is_succeed() {
						Pallet::<T>::deposit_event(Event::<T>::Created {
							from: source,
							contract,
							logs: info.logs,
							used_gas,
							used_storage: info.used_storage,
						});
					} else {
						Pallet::<T>::deposit_event(Event::<T>::CreatedFailed {
							from: source,
							contract,
							exit_reason: info.exit_reason.clone(),
							logs: info.logs,
							used_gas,
							used_storage: Default::default(),
						});
					}

					if info.exit_reason.is_succeed() {
						Self::mark_published(contract, Some(source))?;
						Pallet::<T>::deposit_event(Event::<T>::ContractPublished { contract });
					}

					Ok(PostDispatchInfo {
						actual_weight: Some(create_predeploy_contract::<T>(used_gas)),
						pays_fee: Pays::No,
					})
				}
			}
		}

		/// Transfers Contract maintainership to a new EVM Address.
		///
		/// - `contract`: the contract whose maintainership is being transferred, the caller must be
		///   the contract's maintainer
		/// - `new_maintainer`: the address of the new maintainer
		#[pallet::call_index(7)]
		#[pallet::weight(<T as Config>::WeightInfo::transfer_maintainer())]
		#[transactional]
		pub fn transfer_maintainer(
			origin: OriginFor<T>,
			contract: EvmAddress,
			new_maintainer: EvmAddress,
		) -> DispatchResultWithPostInfo {
			let who = ensure_signed(origin)?;
			Self::do_transfer_maintainer(who, contract, new_maintainer)?;

			Pallet::<T>::deposit_event(Event::<T>::TransferredMaintainer {
				contract,
				new_maintainer,
			});

			Ok(().into())
		}

		/// Mark a given contract as published.
		///
		/// - `contract`: The contract to mark as published, the caller must the contract's
		///   maintainer
		#[pallet::call_index(8)]
		#[pallet::weight(<T as Config>::WeightInfo::publish_contract())]
		#[transactional]
		pub fn publish_contract(origin: OriginFor<T>, contract: EvmAddress) -> DispatchResultWithPostInfo {
			let who = ensure_signed(origin)?;
			Self::do_publish_contract(who, contract)?;

			Pallet::<T>::deposit_event(Event::<T>::ContractPublished { contract });
			Ok(().into())
		}

		/// Mark a given contract as published without paying the publication fee
		///
		/// - `contract`: The contract to mark as published, the caller must be the contract's
		///   maintainer.
		#[pallet::call_index(9)]
		#[pallet::weight(<T as Config>::WeightInfo::publish_free())]
		#[transactional]
		pub fn publish_free(origin: OriginFor<T>, contract: EvmAddress) -> DispatchResultWithPostInfo {
			T::FreePublicationOrigin::ensure_origin(origin)?;
			Self::mark_published(contract, None)?;
			Pallet::<T>::deposit_event(Event::<T>::ContractPublished { contract });
			Ok(().into())
		}

		/// Mark the caller's address to allow contract development.
		/// This allows the address to interact with non-published contracts.
		#[pallet::call_index(10)]
		#[pallet::weight(<T as Config>::WeightInfo::enable_contract_development())]
		#[transactional]
		pub fn enable_contract_development(origin: OriginFor<T>) -> DispatchResultWithPostInfo {
			let who = ensure_signed(origin)?;
			Self::do_enable_contract_development(&who)?;

			Pallet::<T>::deposit_event(Event::<T>::ContractDevelopmentEnabled { who });
			Ok(().into())
		}

		/// Mark the caller's address to disable contract development.
		/// This disallows the address to interact with non-published contracts.
		#[pallet::call_index(11)]
		#[pallet::weight(<T as Config>::WeightInfo::disable_contract_development())]
		#[transactional]
		pub fn disable_contract_development(origin: OriginFor<T>) -> DispatchResultWithPostInfo {
			let who = ensure_signed(origin)?;
			Self::do_disable_contract_development(&who)?;

			Pallet::<T>::deposit_event(Event::<T>::ContractDevelopmentDisabled { who });
			Ok(().into())
		}

		/// Set the code of a contract at a given address.
		///
		/// - `contract`: The contract whose code is being set, must not be marked as published
		/// - `code`: The new ABI bundle for the contract
		#[pallet::call_index(12)]
		#[pallet::weight(<T as Config>::WeightInfo::set_code(code.len() as u32))]
		#[transactional]
		pub fn set_code(origin: OriginFor<T>, contract: EvmAddress, code: Vec<u8>) -> DispatchResultWithPostInfo {
			let root_or_signed = Self::ensure_root_or_signed(origin)?;
			Self::do_set_code(root_or_signed, contract, code)?;

			Pallet::<T>::deposit_event(Event::<T>::ContractSetCode { contract });

			Ok(().into())
		}

		/// Remove a contract at a given address.
		///
		/// - `contract`: The contract to remove, must not be marked as published
		#[pallet::call_index(13)]
		#[pallet::weight(<T as Config>::WeightInfo::selfdestruct())]
		#[transactional]
		pub fn selfdestruct(origin: OriginFor<T>, contract: EvmAddress) -> DispatchResultWithPostInfo {
			let who = ensure_signed(origin)?;
			let caller = T::AddressMapping::get_evm_address(&who).ok_or(Error::<T>::AddressNotMapped)?;
			Self::do_selfdestruct(&caller, &contract)?;

			Pallet::<T>::deposit_event(Event::<T>::ContractSelfdestructed { contract });

			Ok(().into())
		}

		/// Issue an EVM call operation in `Utility::batch_all`. This is same as the evm.call but
		/// returns error when it failed. The current evm.call always success and emit event to
		/// indicate it failed.
		///
		/// - `target`: the contract address to call
		/// - `input`: the data supplied for the call
		/// - `value`: the amount sent for payable calls
		/// - `gas_limit`: the maximum gas the call can use
		/// - `storage_limit`: the total bytes the contract's storage can increase by
		#[pallet::call_index(14)]
		#[pallet::weight(call_weight::<T>(*gas_limit))]
		#[transactional]
		pub fn strict_call(
			origin: OriginFor<T>,
			target: EvmAddress,
			input: Vec<u8>,
			#[pallet::compact] value: BalanceOf<T>,
			#[pallet::compact] gas_limit: u64,
			#[pallet::compact] storage_limit: u32,
			access_list: Vec<AccessListItem>,
		) -> DispatchResultWithPostInfo {
			let who = ensure_signed(origin)?;
			let source = T::AddressMapping::get_or_create_evm_address(&who);

			match T::Runner::call(
				source,
				source,
				target,
				input,
				value,
				gas_limit,
				storage_limit,
				access_list.into_iter().map(|v| (v.address, v.storage_keys)).collect(),
				T::config(),
			) {
				Err(e) => Err(DispatchErrorWithPostInfo {
					post_info: ().into(),
					error: e,
				}),
				Ok(info) => {
					let used_gas: u64 = info.used_gas.unique_saturated_into();

					if info.exit_reason.is_succeed() {
						Pallet::<T>::deposit_event(Event::<T>::Executed {
							from: source,
							contract: target,
							logs: info.logs,
							used_gas,
							used_storage: info.used_storage,
						});

						Ok(PostDispatchInfo {
							actual_weight: Some(call_weight::<T>(used_gas)),
							pays_fee: Pays::Yes,
						})
					} else {
						log::debug!(
							target: "evm",
							"batch_call failed: [from: {:?}, contract: {:?}, exit_reason: {:?}, output: {:?}, logs: {:?}, used_gas: {:?}]",
							source, target, info.exit_reason, info.value, info.logs, used_gas
						);

						Err(DispatchErrorWithPostInfo {
							post_info: PostDispatchInfo {
								actual_weight: Some(call_weight::<T>(used_gas)),
								pays_fee: Pays::Yes,
							},
							error: Error::<T>::StrictCallFailed.into(),
						})
					}
				}
			}
		}
	}
}

impl<T: Config> Pallet<T> {
	/// Get StorageDepositPerByte of actual decimals
	pub fn get_storage_deposit_per_byte() -> BalanceOf<T> {
		// StorageDepositPerByte decimals is 18, KAR/ACA decimals is 12, convert to 12 here.
		convert_decimals_from_evm(T::StorageDepositPerByte::get()).expect("checked in integrity_test; qed")
	}

	/// Check whether an account is empty.
	pub fn is_account_empty(address: &H160) -> bool {
		let account_id = T::AddressMapping::get_account_id(address);
		let balance = T::Currency::total_balance(&account_id);

		if !balance.is_zero() {
			return false;
		}

		Self::accounts(address).map_or(true, |account_info| {
			account_info.contract_info.is_none() && account_info.nonce.is_zero()
		})
	}

	/// Remove an account if its empty.
	/// NOTE: If the nonce is non-zero, it cannot be deleted to prevent the user from failing to
	/// create a contract due to nonce reset
	pub fn remove_account_if_empty(address: &H160) {
		if Self::is_account_empty(address) {
			Self::remove_account(address);
		}
	}

	#[transactional]
	pub fn remove_contract(caller: &EvmAddress, contract: &EvmAddress) -> DispatchResult {
		let contract_account = T::AddressMapping::get_account_id(contract);

		Accounts::<T>::try_mutate_exists(contract, |account_info| -> DispatchResult {
			// We will keep the nonce until the storages are cleared.
			// Only remove the `contract_info`
			let account_info = account_info.as_mut().ok_or(Error::<T>::ContractNotFound)?;
			let contract_info = account_info.contract_info.take().ok_or(Error::<T>::ContractNotFound)?;

			CodeInfos::<T>::mutate_exists(contract_info.code_hash, |maybe_code_info| {
				if let Some(code_info) = maybe_code_info.as_mut() {
					code_info.ref_count = code_info.ref_count.saturating_sub(1);
					if code_info.ref_count == 0 {
						Codes::<T>::remove(contract_info.code_hash);
						*maybe_code_info = None;
					}
				} else {
					// code info removed while still having reference to it?
					debug_assert!(false);
				}
			});

			ContractStorageSizes::<T>::take(contract);

			T::IdleScheduler::schedule(
				EvmTask::Remove {
					caller: *caller,
					contract: *contract,
					maintainer: contract_info.maintainer,
				}
				.into(),
			)
		})?;

		// this should happen after `Accounts` is updated because this could trigger another updates on
		// `Accounts`
		frame_system::Pallet::<T>::dec_providers(&contract_account)?;

		Ok(())
	}

	/// Removes an account from Accounts and AccountStorages.
	/// NOTE: It will reset account nonce.
	fn remove_account(address: &EvmAddress) {
		// Deref code, and remove it if ref count is zero.
		Accounts::<T>::mutate_exists(address, |maybe_account| {
			if let Some(account) = maybe_account {
				if let Some(ContractInfo { code_hash, .. }) = account.contract_info {
					CodeInfos::<T>::mutate_exists(code_hash, |maybe_code_info| {
						if let Some(code_info) = maybe_code_info {
							code_info.ref_count = code_info.ref_count.saturating_sub(1);
							if code_info.ref_count == 0 {
								Codes::<T>::remove(code_hash);
								*maybe_code_info = None;
							}
						}
					});

					// remove_account can only be called when account is killed. i.e. providers == 0
					// but contract_info should maintain a provider
					// so this should never happen
					log::warn!(
						target: "evm",
						"remove_account: removed account {:?} while is still linked to contract info",
						address
					);
					debug_assert!(false, "removed account while is still linked to contract info");
				}

				*maybe_account = None;
			}
		});
	}

	/// Create an account.
	/// - Create new account for the contract.
	/// - Update codes info.
	/// - Update maintainer of the contract.
	/// - Save `code` if not saved yet.
	pub fn create_contract(source: H160, address: H160, publish: bool, code: Vec<u8>) {
		let bounded_code: BoundedVec<u8, MaxCodeSize> = code
			.try_into()
			.expect("checked by create_contract_limit in ACALA_CONFIG; qed");
		if bounded_code.is_empty() {
			return;
		}

		// if source is account, the maintainer of the new contract is source.
		// if source is contract, the maintainer of the new contract is the source contract.
		let maintainer = source;
		let code_hash = code_hash(bounded_code.as_slice());
		let code_size = bounded_code.len() as u32;

		let contract_info = ContractInfo {
			code_hash,
			maintainer,
			#[cfg(feature = "with-ethereum-compatibility")]
			published: true,
			#[cfg(not(feature = "with-ethereum-compatibility"))]
			published: publish,
		};

		CodeInfos::<T>::mutate_exists(code_hash, |maybe_code_info| {
			if let Some(code_info) = maybe_code_info.as_mut() {
				code_info.ref_count = code_info.ref_count.saturating_add(1);
			} else {
				let new = CodeInfo {
					code_size,
					ref_count: 1,
				};
				*maybe_code_info = Some(new);

				Codes::<T>::insert(code_hash, bounded_code);
			}
		});

		Accounts::<T>::mutate(address, |maybe_account_info| {
			if let Some(account_info) = maybe_account_info.as_mut() {
				account_info.contract_info = Some(contract_info.clone());
			} else {
				let account_info = AccountInfo::<T::Index>::new(Default::default(), Some(contract_info.clone()));
				*maybe_account_info = Some(account_info);
			}
		});

		frame_system::Pallet::<T>::inc_providers(&T::AddressMapping::get_account_id(&address));
	}

	/// Get the account basic in EVM format.
	pub fn account_basic(address: &EvmAddress) -> Account {
		let account_id = T::AddressMapping::get_account_id(address);

		let nonce = Self::accounts(address).map_or(Default::default(), |account_info| account_info.nonce);
		let balance = T::Currency::free_balance(&account_id);

		Account {
			nonce: U256::from(UniqueSaturatedInto::<u128>::unique_saturated_into(nonce)),
			balance: U256::from(UniqueSaturatedInto::<u128>::unique_saturated_into(
				convert_decimals_to_evm(balance),
			)),
		}
	}

	/// Get the author using the FindAuthor trait.
	pub fn find_author() -> H160 {
		let digest = <frame_system::Pallet<T>>::digest();
		let pre_runtime_digests = digest.logs.iter().filter_map(|d| d.as_pre_runtime());

		if let Some(author) = T::FindAuthor::find_author(pre_runtime_digests) {
			T::AddressMapping::get_default_evm_address(&author)
		} else {
			H160::default()
		}
	}

	/// Get code hash at given address.
	pub fn code_hash_at_address(address: &EvmAddress) -> H256 {
		if let Some(AccountInfo {
			contract_info: Some(contract_info),
			..
		}) = Self::accounts(address)
		{
			contract_info.code_hash
		} else {
			// The same as `code_hash(&[])`, hardcode here.
			H256::from_slice(&hex!(
				"c5d2460186f7233c927e7db2dcc703c0e500b653ca82273b7bfad8045d85a470"
			))
		}
	}

	/// Get code at given address.
	pub fn code_at_address(address: &EvmAddress) -> BoundedVec<u8, MaxCodeSize> {
		Self::codes(Self::code_hash_at_address(address))
	}

	pub fn is_contract(address: &EvmAddress) -> bool {
		matches!(
			Self::accounts(address),
			Some(AccountInfo {
				contract_info: Some(_),
				..
			})
		)
	}

	pub fn update_contract_storage_size(address: &EvmAddress, change: i32) {
		if change == 0 {
			return;
		}
		ContractStorageSizes::<T>::mutate(address, |val| {
			if change > 0 {
				*val = val.saturating_add(change as u32);
			} else {
				*val = val.saturating_sub((-change) as u32);
			}
		});
	}

	/// Sets a given contract's contract info to a new maintainer.
	fn do_transfer_maintainer(who: T::AccountId, contract: EvmAddress, new_maintainer: EvmAddress) -> DispatchResult {
		Accounts::<T>::mutate(contract, |maybe_account_info| -> DispatchResult {
			let account_info = maybe_account_info.as_mut().ok_or(Error::<T>::ContractNotFound)?;
			let contract_info = account_info
				.contract_info
				.as_mut()
				.ok_or(Error::<T>::ContractNotFound)?;

			let maintainer = T::AddressMapping::get_evm_address(&who).ok_or(Error::<T>::AddressNotMapped)?;
			ensure!(contract_info.maintainer == maintainer, Error::<T>::NoPermission);

			contract_info.maintainer = new_maintainer;
			Ok(())
		})?;

		Ok(())
	}

	/// Puts a deposit down to allow account to interact with non-published contracts
	fn do_enable_contract_development(who: &T::AccountId) -> DispatchResult {
		ensure!(
			T::Currency::reserved_balance_named(&RESERVE_ID_DEVELOPER_DEPOSIT, who).is_zero(),
			Error::<T>::ContractDevelopmentAlreadyEnabled
		);
		T::Currency::ensure_reserved_named(&RESERVE_ID_DEVELOPER_DEPOSIT, who, T::DeveloperDeposit::get())?;
		Ok(())
	}

	/// Returns deposit and disables account for contract development
	fn do_disable_contract_development(who: &T::AccountId) -> DispatchResult {
		ensure!(
			!T::Currency::reserved_balance_named(&RESERVE_ID_DEVELOPER_DEPOSIT, who).is_zero(),
			Error::<T>::ContractDevelopmentNotEnabled
		);
		T::Currency::unreserve_all_named(&RESERVE_ID_DEVELOPER_DEPOSIT, who);
		Ok(())
	}

	/// Publishes the Contract
	///
	/// Checks that `who` is the contract maintainer and takes the publication fee
	fn do_publish_contract(who: T::AccountId, contract: EvmAddress) -> DispatchResult {
		let address = T::AddressMapping::get_evm_address(&who).ok_or(Error::<T>::AddressNotMapped)?;
		T::Currency::transfer(
			&who,
			&T::TreasuryAccount::get(),
			T::PublicationFee::get(),
			ExistenceRequirement::AllowDeath,
		)?;
		Self::mark_published(contract, Some(address))?;
		Ok(())
	}

	/// Mark contract as published
	///
	/// If maintainer is provider then it will check maintainer
	fn mark_published(contract: EvmAddress, maintainer: Option<EvmAddress>) -> DispatchResult {
		Accounts::<T>::mutate(contract, |maybe_account_info| -> DispatchResult {
			if let Some(AccountInfo {
				contract_info: Some(contract_info),
				..
			}) = maybe_account_info.as_mut()
			{
				if let Some(maintainer) = maintainer {
					ensure!(contract_info.maintainer == maintainer, Error::<T>::NoPermission);
				}
				ensure!(!contract_info.published, Error::<T>::ContractAlreadyPublished);
				contract_info.published = true;
				Ok(())
			} else {
				Err(Error::<T>::ContractNotFound.into())
			}
		})
	}

	/// Set the code of a contract at a given address.
	///
	/// - Ensures signer is maintainer or root.
	/// - Update codes info.
	/// - Save `code` if not saved yet.
	fn do_set_code(root_or_signed: Either<(), T::AccountId>, contract: EvmAddress, code: Vec<u8>) -> DispatchResult {
		Accounts::<T>::mutate(contract, |maybe_account_info| -> DispatchResult {
			let account_info = maybe_account_info.as_mut().ok_or(Error::<T>::ContractNotFound)?;
			let contract_info = account_info
				.contract_info
				.as_mut()
				.ok_or(Error::<T>::ContractNotFound)?;

			let source = if let Either::Right(signer) = root_or_signed {
				let maintainer = T::AddressMapping::get_evm_address(&signer).ok_or(Error::<T>::AddressNotMapped)?;
				ensure!(contract_info.maintainer == maintainer, Error::<T>::NoPermission);
				ensure!(!contract_info.published, Error::<T>::ContractAlreadyPublished);
				maintainer
			} else {
				T::NetworkContractSource::get()
			};

			let old_code_info = Self::code_infos(contract_info.code_hash).ok_or(Error::<T>::ContractNotFound)?;

			let bounded_code: BoundedVec<u8, MaxCodeSize> =
				code.try_into().map_err(|_| Error::<T>::ContractExceedsMaxCodeSize)?;
			let code_hash = code_hash(bounded_code.as_slice());
			let code_size = bounded_code.len() as u32;
			// The code_hash of the same contract is definitely different.
			// The `contract_info.code_hash` hashed by on_contract_initialization which constructed.
			// Still check it here.
			if code_hash == contract_info.code_hash {
				return Ok(());
			}

			let storage_size_changed: i32 =
				code_size.saturating_add(T::NewContractExtraBytes::get()) as i32 - old_code_info.code_size as i32;

			if storage_size_changed.is_positive() {
				Self::reserve_storage(&source, storage_size_changed as u32)?;
			}
			Self::charge_storage(&source, &contract, storage_size_changed)?;
			Self::update_contract_storage_size(&contract, storage_size_changed);

			// try remove old codes
			CodeInfos::<T>::mutate_exists(contract_info.code_hash, |maybe_code_info| -> DispatchResult {
				let code_info = maybe_code_info.as_mut().ok_or(Error::<T>::ContractNotFound)?;
				code_info.ref_count = code_info.ref_count.saturating_sub(1);
				if code_info.ref_count == 0 {
					Codes::<T>::remove(contract_info.code_hash);
					*maybe_code_info = None;
				}
				Ok(())
			})?;

			CodeInfos::<T>::mutate_exists(code_hash, |maybe_code_info| {
				if let Some(code_info) = maybe_code_info.as_mut() {
					code_info.ref_count = code_info.ref_count.saturating_add(1);
				} else {
					let new = CodeInfo {
						code_size,
						ref_count: 1,
					};
					*maybe_code_info = Some(new);

					Codes::<T>::insert(code_hash, bounded_code);
				}
			});
			// update code_hash
			contract_info.code_hash = code_hash;

			Ok(())
		})
	}

	/// Selfdestruct a contract at a given address.
	fn do_selfdestruct(caller: &EvmAddress, contract: &EvmAddress) -> DispatchResult {
		let account_info = Self::accounts(contract).ok_or(Error::<T>::ContractNotFound)?;
		let contract_info = account_info
			.contract_info
			.as_ref()
			.ok_or(Error::<T>::ContractNotFound)?;

		ensure!(contract_info.maintainer == *caller, Error::<T>::NoPermission);
		ensure!(!contract_info.published, Error::<T>::ContractAlreadyPublished);

		Self::remove_contract(caller, contract)
	}

	fn ensure_root_or_signed(o: T::RuntimeOrigin) -> Result<Either<(), T::AccountId>, BadOrigin> {
		EitherOfDiverse::<EnsureRoot<T::AccountId>, EnsureSigned<T::AccountId>>::try_origin(o)
			.map_or(Err(BadOrigin), Ok)
	}

	fn can_call_contract(address: &H160, caller: &H160) -> bool {
		if let Some(AccountInfo {
			contract_info: Some(ContractInfo {
				published, maintainer, ..
			}),
			..
		}) = Accounts::<T>::get(address)
		{
			// https://github.com/AcalaNetwork/Acala/blob/af1c277/modules/evm/rpc/src/lib.rs#L176
			// when rpc is called, from is empty, allowing the call
			published || maintainer == *caller || *caller == H160::default() || Self::is_developer_or_contract(caller)
		} else {
			// contract non exist, we don't override default evm behaviour
			true
		}
	}

	fn is_developer_or_contract(caller: &H160) -> bool {
		let account_id = T::AddressMapping::get_account_id(caller);
		Self::query_developer_status(account_id) || Self::is_contract(caller)
	}

	fn reserve_storage(caller: &H160, limit: u32) -> DispatchResult {
		if limit.is_zero() {
			return Ok(());
		}

		let user = T::AddressMapping::get_account_id(caller);
		let amount = Self::get_storage_deposit_per_byte().saturating_mul(limit.into());

		log::debug!(
			target: "evm",
			"reserve_storage: [from: {:?}, account: {:?}, limit: {:?}, amount: {:?}]",
			caller, user, limit, amount
		);

		T::ChargeTransactionPayment::reserve_fee(&user, amount, Some(RESERVE_ID_STORAGE_DEPOSIT))?;
		Ok(())
	}

	fn unreserve_storage(caller: &H160, limit: u32, used: u32, refunded: u32) -> DispatchResult {
		let total = limit.saturating_add(refunded);
		let unused = total.saturating_sub(used);
		if unused.is_zero() {
			return Ok(());
		}

		let user = T::AddressMapping::get_account_id(caller);
		let amount = Self::get_storage_deposit_per_byte().saturating_mul(unused.into());

		log::debug!(
			target: "evm",
			"unreserve_storage: [from: {:?}, account: {:?}, used: {:?}, refunded: {:?}, unused: {:?}, amount: {:?}]",
			caller, user, used, refunded, unused, amount
		);

		// should always be able to unreserve the amount
		// but otherwise we will just ignore the issue here.
		let err_amount = T::ChargeTransactionPayment::unreserve_fee(&user, amount, Some(RESERVE_ID_STORAGE_DEPOSIT));
		debug_assert!(err_amount.is_zero());
		Ok(())
	}

	fn charge_storage(caller: &H160, contract: &H160, storage: i32) -> DispatchResult {
		if storage.is_zero() {
			return Ok(());
		}

		let user = T::AddressMapping::get_account_id(caller);
		let contract_acc = T::AddressMapping::get_account_id(contract);
		let amount = Self::get_storage_deposit_per_byte().saturating_mul(storage.unsigned_abs().into());

		log::debug!(
			target: "evm",
			"charge_storage: [from: {:?}, account: {:?}, contract: {:?}, contract_acc: {:?}, storage: {:?}, amount: {:?}]",
			caller, user, contract, contract_acc, storage, amount
		);

		if storage.is_positive() {
			// `repatriate_reserved` requires beneficiary is an existing account but
			// contract_acc could be a new account so we need to do
			// unreserve/transfer/reserve.
			// should always be able to unreserve the amount
			// but otherwise we will just ignore the issue here.
			let err_amount = T::Currency::unreserve_named(&RESERVE_ID_STORAGE_DEPOSIT, &user, amount);
			debug_assert!(err_amount.is_zero());
			T::Currency::transfer(&user, &contract_acc, amount, ExistenceRequirement::AllowDeath)?;
			T::Currency::reserve_named(&RESERVE_ID_STORAGE_DEPOSIT, &contract_acc, amount)?;
		} else {
			// user can't be a dead account
			let val = T::Currency::repatriate_reserved_named(
				&RESERVE_ID_STORAGE_DEPOSIT,
				&contract_acc,
				&user,
				amount,
				BalanceStatus::Reserved,
			)?;
			debug_assert!(val.is_zero());
		};

		Ok(())
	}

	fn refund_storage(caller: &H160, contract: &H160, maintainer: &H160) -> DispatchResult {
		let user = T::AddressMapping::get_account_id(caller);
		let contract_acc = T::AddressMapping::get_account_id(contract);
		let maintainer_acc = T::AddressMapping::get_account_id(maintainer);
		let amount = T::Currency::reserved_balance_named(&RESERVE_ID_STORAGE_DEPOSIT, &contract_acc);

		log::debug!(
			target: "evm",
			"refund_storage: [from: {:?}, account: {:?}, contract: {:?}, contract_acc: {:?}, maintainer: {:?}, maintainer_acc: {:?}, amount: {:?}]",
			caller, user, contract, contract_acc, maintainer, maintainer_acc, amount
		);

		// user can't be a dead account
		let val = T::Currency::repatriate_reserved_named(
			&RESERVE_ID_STORAGE_DEPOSIT,
			&contract_acc,
			&user,
			amount,
			BalanceStatus::Free,
		)?;
		debug_assert!(val.is_zero());

		// transfer to treasury if maintainer is contract itself
		let dest = if contract_acc == maintainer_acc {
			T::TreasuryAccount::get()
		} else {
			maintainer_acc
		};

		T::TransferAll::transfer_all(&contract_acc, &dest)?;

		Ok(())
	}
}

impl<T: Config> EVMTrait<T::AccountId> for Pallet<T> {
	type Balance = BalanceOf<T>;
	fn execute(
		context: InvokeContext,
		input: Vec<u8>,
		value: BalanceOf<T>,
		gas_limit: u64,
		storage_limit: u32,
		mode: ExecutionMode,
	) -> Result<CallInfo, DispatchError> {
		let mut config = T::config().clone();
		if let ExecutionMode::EstimateGas = mode {
			config.estimate = true;
		}

		frame_support::storage::with_transaction(|| {
			let result = T::Runner::call(
				context.sender,
				context.origin,
				context.contract,
				input,
				value,
				gas_limit,
				storage_limit,
				vec![],
				&config,
			);

			match result {
				Ok(info) => match mode {
					ExecutionMode::Execute => {
						if info.exit_reason.is_succeed() {
							Pallet::<T>::deposit_event(Event::<T>::Executed {
								from: context.sender,
								contract: context.contract,
								logs: info.logs.clone(),
								used_gas: info.used_gas.unique_saturated_into(),
								used_storage: info.used_storage,
							});
							TransactionOutcome::Commit(Ok(info))
						} else {
							Pallet::<T>::deposit_event(Event::<T>::ExecutedFailed {
								from: context.sender,
								contract: context.contract,
								exit_reason: info.exit_reason.clone(),
								output: info.value.clone(),
								logs: info.logs.clone(),
								used_gas: info.used_gas.unique_saturated_into(),
								used_storage: Default::default(),
							});
							TransactionOutcome::Rollback(Ok(info))
						}
					}
					ExecutionMode::View | ExecutionMode::EstimateGas => TransactionOutcome::Rollback(Ok(info)),
				},
				Err(e) => TransactionOutcome::Rollback(Err(e)),
			}
		})
	}

	/// Get the real origin account and charge storage rent from the origin.
	fn get_origin() -> Option<T::AccountId> {
		ExtrinsicOrigin::<T>::get().and_then(|o| o.last().cloned())
	}

	// Set the EVM origin
	fn push_origin(origin: T::AccountId) {
		ExtrinsicOrigin::<T>::mutate(|o| {
			if let Some(o) = o {
				o.push(origin);
			} else {
				*o = Some(vec![origin]);
			}
		});
	}

	// Pop the EVM origin
	fn pop_origin() {
		ExtrinsicOrigin::<T>::mutate(|o| {
			if let Some(arr) = o {
				arr.pop();
				if arr.is_empty() {
					*o = None;
				}
			}
		});
	}
}

pub struct EvmChainId<T>(PhantomData<T>);
impl<T: Config> Get<u64> for EvmChainId<T> {
	fn get() -> u64 {
		Pallet::<T>::chain_id()
	}
}

impl<T: Config> EVMManager<T::AccountId, BalanceOf<T>> for Pallet<T> {
	fn query_new_contract_extra_bytes() -> u32 {
		T::NewContractExtraBytes::get()
	}

	fn query_storage_deposit_per_byte() -> BalanceOf<T> {
		// the decimals is already 18
		T::StorageDepositPerByte::get()
	}

	fn query_maintainer(contract: EvmAddress) -> Result<EvmAddress, DispatchError> {
		Accounts::<T>::get(contract).map_or(Err(Error::<T>::ContractNotFound.into()), |account_info| {
			account_info
				.contract_info
				.map_or(Err(Error::<T>::ContractNotFound.into()), |v| Ok(v.maintainer))
		})
	}

	fn query_developer_deposit() -> BalanceOf<T> {
		convert_decimals_to_evm(T::DeveloperDeposit::get())
	}

	fn query_publication_fee() -> BalanceOf<T> {
		convert_decimals_to_evm(T::PublicationFee::get())
	}

	fn transfer_maintainer(from: T::AccountId, contract: EvmAddress, new_maintainer: EvmAddress) -> DispatchResult {
		Pallet::<T>::do_transfer_maintainer(from, contract, new_maintainer)
	}

	fn publish_contract_precompile(who: T::AccountId, contract: H160) -> DispatchResult {
		Pallet::<T>::do_publish_contract(who, contract)
	}

	fn query_developer_status(who: T::AccountId) -> bool {
		!T::Currency::reserved_balance_named(&RESERVE_ID_DEVELOPER_DEPOSIT, &who).is_zero()
	}

	fn enable_account_contract_development(who: T::AccountId) -> DispatchResult {
		Pallet::<T>::do_enable_contract_development(&who)
	}

	fn disable_account_contract_development(who: T::AccountId) -> sp_runtime::DispatchResult {
		Pallet::<T>::do_disable_contract_development(&who)
	}
}

pub struct CallKillAccount<T>(PhantomData<T>);
impl<T: Config> OnKilledAccount<T::AccountId> for CallKillAccount<T> {
	fn on_killed_account(who: &T::AccountId) {
		if let Some(address) = T::AddressMapping::get_evm_address(who) {
			Pallet::<T>::remove_account_if_empty(&address);
		}
	}
}

pub fn code_hash(code: &[u8]) -> H256 {
	H256::from_slice(Keccak256::digest(code).as_slice())
}

#[allow(dead_code)]
fn encode_revert_message(msg: &[u8]) -> Vec<u8> {
	// A minimum size of error function selector (4) + offset (32) + string length
	// (32) should contain a utf-8 encoded revert reason.
	let mut data = Vec::with_capacity(68 + msg.len());
	data.extend_from_slice(&[0u8; 68]);
	U256::from(msg.len()).to_big_endian(&mut data[36..68]);
	data.extend_from_slice(msg);
	data
}

#[derive(Encode, Decode, Clone, Eq, PartialEq, TypeInfo)]
#[scale_info(skip_type_params(T))]
pub struct SetEvmOrigin<T: Config + Send + Sync>(PhantomData<T>);

impl<T: Config + Send + Sync> sp_std::fmt::Debug for SetEvmOrigin<T> {
	#[cfg(feature = "std")]
	fn fmt(&self, f: &mut sp_std::fmt::Formatter) -> sp_std::fmt::Result {
		write!(f, "SetEvmOrigin")
	}

	#[cfg(not(feature = "std"))]
	fn fmt(&self, _: &mut sp_std::fmt::Formatter) -> sp_std::fmt::Result {
		Ok(())
	}
}

impl<T: Config + Send + Sync> SetEvmOrigin<T> {
	pub fn new() -> Self {
		Self(sp_std::marker::PhantomData)
	}
}

impl<T: Config + Send + Sync> Default for SetEvmOrigin<T> {
	fn default() -> Self {
		Self::new()
	}
}

impl<T: Config + Send + Sync> SignedExtension for SetEvmOrigin<T> {
	const IDENTIFIER: &'static str = "SetEvmOrigin";
	type AccountId = T::AccountId;
	type Call = T::RuntimeCall;
	type AdditionalSigned = ();
	type Pre = ();

	fn additional_signed(&self) -> sp_std::result::Result<(), TransactionValidityError> {
		Ok(())
	}

	fn validate(
		&self,
		who: &Self::AccountId,
		_call: &Self::Call,
		_info: &DispatchInfoOf<Self::Call>,
		_len: usize,
	) -> TransactionValidity {
		ExtrinsicOrigin::<T>::set(Some(vec![who.clone()]));
		Ok(ValidTransaction::default())
	}

	fn pre_dispatch(
		self,
		who: &Self::AccountId,
		_call: &Self::Call,
		_info: &DispatchInfoOf<Self::Call>,
		_len: usize,
	) -> Result<(), TransactionValidityError> {
		ExtrinsicOrigin::<T>::set(Some(vec![who.clone()]));
		Ok(())
	}

	fn post_dispatch(
		_pre: Option<Self::Pre>,
		_info: &DispatchInfoOf<Self::Call>,
		_post_info: &PostDispatchInfoOf<Self::Call>,
		_len: usize,
		_result: &DispatchResult,
	) -> Result<(), TransactionValidityError> {
		ExtrinsicOrigin::<T>::kill();
		Ok(())
	}
}

#[derive(Clone, RuntimeDebug, PartialEq, Encode, Decode, TypeInfo)]
pub enum EvmTask<T: Config> {
	// TODO: update
	Schedule {
		from: EvmAddress,
		target: EvmAddress,
		input: Vec<u8>,
		value: BalanceOf<T>,
		gas_limit: u64,
		storage_limit: u32,
	},
	Remove {
		caller: EvmAddress,
		contract: EvmAddress,
		maintainer: EvmAddress,
	},
}

impl<T: Config> DispatchableTask for EvmTask<T> {
	fn dispatch(self, weight: Weight) -> TaskResult {
		match self {
			// TODO: update
			EvmTask::Schedule { .. } => {
				// check weight and call `scheduled_call`
				TaskResult {
					result: Ok(()),
					used_weight: Weight::zero(),
					finished: false,
				}
			}
			EvmTask::Remove {
				caller,
				contract,
				maintainer,
			} => {
				// default limit 100
				let limit = cmp::min(
					weight
						.ref_time()
						.checked_div(<T as frame_system::Config>::DbWeight::get().write)
						.unwrap_or(100),
					100,
				) as u32;

				let r = <AccountStorages<T>>::clear_prefix(contract, limit, None);
				let count = r.unique;
				let used_weight = Weight::from_ref_time(
					<T as frame_system::Config>::DbWeight::get()
						.write
						.saturating_mul(count.into()),
				);
				log::debug!(
					target: "evm",
					"EvmTask::Remove: [from: {:?}, contract: {:?}, maintainer: {:?}, count: {:?}]",
					caller, contract, maintainer, count
				);
				if r.maybe_cursor.is_none() {
					// AllRemoved
					let result = Pallet::<T>::refund_storage(&caller, &contract, &maintainer);

					// Remove account after all of the storages are cleared.
<<<<<<< HEAD
					Pallet::<T>::remove_account(&contract);
=======
					let _ = Pallet::<T>::remove_account(&contract);
>>>>>>> b2541fb1

					TaskResult {
						result,
						used_weight,
						finished: true,
					}
				} else {
					// SomeRemaining
					TaskResult {
						result: Ok(()),
						used_weight,
						finished: false,
					}
				}
			}
		}
	}
}

#[cfg(feature = "std")]
impl<T: Config> From<EvmTask<T>> for () {
	fn from(_task: EvmTask<T>) -> Self {
		unimplemented!()
	}
}<|MERGE_RESOLUTION|>--- conflicted
+++ resolved
@@ -2107,11 +2107,7 @@
 					let result = Pallet::<T>::refund_storage(&caller, &contract, &maintainer);
 
 					// Remove account after all of the storages are cleared.
-<<<<<<< HEAD
 					Pallet::<T>::remove_account(&contract);
-=======
-					let _ = Pallet::<T>::remove_account(&contract);
->>>>>>> b2541fb1
 
 					TaskResult {
 						result,
