--- conflicted
+++ resolved
@@ -43,19 +43,6 @@
 /// Type alias for currency balance.
 pub type BalanceOf<T> = <<T as Config>::Currency as Currency<<T as frame_system::Config>::AccountId>>::Balance;
 
-<<<<<<< HEAD
-/// Substrate system chain ID.
-pub struct SystemChainId;
-
-impl Get<u64> for SystemChainId {
-	fn get() -> u64 {
-		//TODO: update
-		42
-	}
-}
-
-=======
->>>>>>> fa360edd
 pub trait WeightInfo {
 	fn add_storage_quota() -> Weight;
 	fn remove_storage_quota() -> Weight;
