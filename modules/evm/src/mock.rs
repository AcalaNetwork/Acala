--- conflicted
+++ resolved
@@ -100,18 +100,10 @@
 }
 
 parameter_types! {
-<<<<<<< HEAD
 	pub const ExistentialDeposit: Balance = 1;
-	pub const ContractExistentialDeposit: Balance = 1;
-}
-impl pallet_balances::Trait for Test {
+}
+impl pallet_balances::Config for Test {
 	type Balance = Balance;
-=======
-	pub const ExistentialDeposit: u64 = 1;
-}
-impl pallet_balances::Config for Test {
-	type Balance = u64;
->>>>>>> dda0b28e
 	type DustRemoval = ();
 	type Event = TestEvent;
 	type ExistentialDeposit = ExistentialDeposit;
@@ -131,7 +123,7 @@
 }
 
 parameter_type_with_key! {
-	pub ExistentialDeposits: |currency_id: CurrencyId| -> u64 {
+	pub ExistentialDeposits: |currency_id: CurrencyId| -> u128 {
 		Default::default()
 	};
 }
@@ -151,17 +143,13 @@
 	pub const GetNativeCurrencyId: CurrencyId = CurrencyId::Token(TokenSymbol::ACA);
 }
 
-<<<<<<< HEAD
-impl module_currencies::Trait for Test {
-=======
-impl orml_currencies::Config for Test {
->>>>>>> dda0b28e
+impl module_currencies::Config for Test {
 	type Event = TestEvent;
 	type MultiCurrency = Tokens;
 	type NativeCurrency = AdaptedBasicCurrency;
 	type GetNativeCurrencyId = GetNativeCurrencyId;
 	type WeightInfo = ();
-	type AddressMapping = HashedAddressMapping<Blake2Hasher>;
+	type AddressMapping = ();
 	type EVMBridge = ();
 }
 pub type Currencies = module_currencies::Module<Test>;
@@ -181,9 +169,9 @@
 
 ord_parameter_types! {
 	pub const NetworkContractAccount: AccountId32 = AccountId32::from([0u8; 32]);
-	pub const ContractExistentialDeposit: u64 = 1;
-	pub const TransferMaintainerDeposit: u64 = 1;
-	pub const StorageDepositPerByte: u64 = 10;
+	pub const ContractExistentialDeposit: u128 = 1;
+	pub const TransferMaintainerDeposit: u128 = 1;
+	pub const StorageDepositPerByte: u128 = 10;
 	pub const StorageDefaultQuota: u32 = 400;
 }
 
@@ -269,22 +257,12 @@
 	ext
 }
 
-<<<<<<< HEAD
 pub fn balance(address: H160) -> Balance {
-	let account_id = <Test as Trait>::AddressMapping::to_account(&address);
-	Balances::free_balance(account_id)
-}
-
-pub fn reserved_balance(address: H160) -> Balance {
-	let account_id = <Test as Trait>::AddressMapping::to_account(&address);
-=======
-pub fn balance(address: H160) -> u64 {
 	let account_id = <Test as Config>::AddressMapping::to_account(&address);
 	Balances::free_balance(account_id)
 }
 
-pub fn reserved_balance(address: H160) -> u64 {
+pub fn reserved_balance(address: H160) -> Balance {
 	let account_id = <Test as Config>::AddressMapping::to_account(&address);
->>>>>>> dda0b28e
 	Balances::reserved_balance(account_id)
 }