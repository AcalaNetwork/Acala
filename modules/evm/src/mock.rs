--- conflicted
+++ resolved
@@ -127,13 +127,6 @@
 	}
 }
 
-<<<<<<< HEAD
-=======
-parameter_types!(
-	pub MinimumWeightRemainInBlock: Weight = u64::MIN;
-	pub DisableBlockThreshold: BlockNumber = u32::MAX;
-);
-
 pub struct MockBlockNumberProvider;
 
 impl BlockNumberProvider for MockBlockNumberProvider {
@@ -144,18 +137,13 @@
 	}
 }
 
->>>>>>> 80ba6122
 impl module_idle_scheduler::Config for Runtime {
 	type Event = Event;
 	type WeightInfo = ();
 	type Task = ScheduledTasks;
-<<<<<<< HEAD
 	type MinimumWeightRemainInBlock = ConstU64<0>;
-=======
-	type MinimumWeightRemainInBlock = MinimumWeightRemainInBlock;
 	type RelayChainBlockNumberProvider = MockBlockNumberProvider;
-	type DisableBlockThreshold = DisableBlockThreshold;
->>>>>>> 80ba6122
+	type DisableBlockThreshold = ConstU32<6>;
 }
 
 pub struct GasToWeight;
