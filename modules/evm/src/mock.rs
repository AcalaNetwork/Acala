#![cfg(test)]

use super::*;

use frame_support::{impl_outer_dispatch, impl_outer_event, impl_outer_origin, ord_parameter_types, parameter_types};
use frame_system::EnsureSignedBy;
use orml_traits::parameter_type_with_key;
use primitives::mocks::MockAddressMapping;
use primitives::{Amount, BlockNumber, CurrencyId, TokenSymbol};
use sp_core::{H160, H256};
use sp_runtime::{
	testing::Header,
	traits::{BlakeTwo256, IdentityLookup},
	AccountId32,
};
use std::{collections::BTreeMap, str::FromStr};

impl_outer_origin! {
	pub enum Origin for Test where system = frame_system {}
}

impl_outer_dispatch! {
	pub enum OuterCall for Test where origin: Origin {
		self::EVM,
	}
}

mod evm_mod {
	pub use crate::Event;
}
impl_outer_event! {
	pub enum TestEvent for Test {
		frame_system<T>,
		pallet_balances<T>,
		orml_tokens<T>,
		orml_currencies<T>,
		evm_mod<T>,
	}
}

#[derive(Clone, Eq, PartialEq)]
pub struct Test;
parameter_types! {
	pub const BlockHashCount: u64 = 250;
}

impl frame_system::Config for Test {
	type BaseCallFilter = ();
	type BlockWeights = ();
	type BlockLength = ();
	type Origin = Origin;
	type Call = OuterCall;
	type Index = u64;
	type BlockNumber = u64;
	type Hash = H256;
	type Hashing = BlakeTwo256;
	type AccountId = AccountId32;
	type Lookup = IdentityLookup<Self::AccountId>;
	type Header = Header;
	type Event = TestEvent;
	type BlockHashCount = BlockHashCount;
	type DbWeight = ();
	type Version = ();
	type PalletInfo = ();
	type AccountData = pallet_balances::AccountData<u64>;
	type OnNewAccount = ();
	type OnKilledAccount = ();
	type SystemWeightInfo = ();
}

parameter_types! {
	pub const ExistentialDeposit: u64 = 1;
}
impl pallet_balances::Config for Test {
	type Balance = u64;
	type DustRemoval = ();
	type Event = TestEvent;
	type ExistentialDeposit = ExistentialDeposit;
	type AccountStore = System;
	type WeightInfo = ();
	type MaxLocks = ();
}

parameter_types! {
	pub const MinimumPeriod: u64 = 1000;
}
impl pallet_timestamp::Config for Test {
	type Moment = u64;
	type OnTimestampSet = ();
	type MinimumPeriod = MinimumPeriod;
	type WeightInfo = ();
}

parameter_type_with_key! {
	pub ExistentialDeposits: |currency_id: CurrencyId| -> u64 {
		Default::default()
	};
}

impl orml_tokens::Config for Test {
	type Event = TestEvent;
	type Balance = u64;
	type Amount = Amount;
	type CurrencyId = CurrencyId;
	type WeightInfo = ();
	type ExistentialDeposits = ExistentialDeposits;
	type OnDust = ();
}
pub type Tokens = orml_tokens::Module<Test>;

parameter_types! {
	pub const GetNativeCurrencyId: CurrencyId = CurrencyId::Token(TokenSymbol::ACA);
}

impl orml_currencies::Config for Test {
	type Event = TestEvent;
	type MultiCurrency = Tokens;
	type NativeCurrency = AdaptedBasicCurrency;
	type GetNativeCurrencyId = GetNativeCurrencyId;
	type WeightInfo = ();
}
pub type Currencies = orml_currencies::Module<Test>;
pub type AdaptedBasicCurrency = orml_currencies::BasicCurrencyAdapter<Test, Balances, Amount, BlockNumber>;

pub struct GasToWeight;

impl Convert<u32, u64> for GasToWeight {
	fn convert(a: u32) -> u64 {
		a as u64
	}
}

parameter_types! {
	pub NetworkContractSource: H160 = alice();
}

ord_parameter_types! {
	pub const CouncilAccount: AccountId32 = AccountId32::from([1u8; 32]);
	pub const TreasuryAccount: AccountId32 = AccountId32::from([2u8; 32]);
	pub const NetworkContractAccount: AccountId32 = AccountId32::from([0u8; 32]);
	pub const ContractExistentialDeposit: u64 = 1;
	pub const TransferMaintainerDeposit: u64 = 1;
	pub const StorageDepositPerByte: u64 = 10;
<<<<<<< HEAD
	pub const StorageDefaultQuota: u32 = 800;
=======
	pub const StorageDefaultQuota: u32 = 400;
	pub const DeveloperDeposit: u64 = 1000;
	pub const DeploymentFee: u64 = 200;
>>>>>>> f6b800dd
}

impl Config for Test {
	type AddressMapping = MockAddressMapping;
	type Currency = Balances;
	type MergeAccount = Currencies;
	type ContractExistentialDeposit = ContractExistentialDeposit;
	type TransferMaintainerDeposit = TransferMaintainerDeposit;
	type StorageDepositPerByte = StorageDepositPerByte;
	type StorageDefaultQuota = StorageDefaultQuota;

	type Event = Event<Test>;
	type Precompiles = ();
	type ChainId = SystemChainId;
	type GasToWeight = GasToWeight;

	type NetworkContractOrigin = EnsureSignedBy<NetworkContractAccount, AccountId32>;
	type NetworkContractSource = NetworkContractSource;
	type DeveloperDeposit = DeveloperDeposit;
	type DeploymentFee = DeploymentFee;
	type TreasuryAccount = TreasuryAccount;
	type FreeDeploymentOrigin = EnsureSignedBy<CouncilAccount, AccountId32>;

	type WeightInfo = ();
}

pub type System = frame_system::Module<Test>;
pub type Balances = pallet_balances::Module<Test>;
pub type EVM = Module<Test>;

pub const INITIAL_BALANCE: u64 = 1_000_000_000_000;

pub fn contract_a() -> H160 {
	H160::from_str("2000000000000000000000000000000000000001").unwrap()
}

pub fn contract_b() -> H160 {
	H160::from_str("2000000000000000000000000000000000000002").unwrap()
}

pub fn alice() -> H160 {
	H160::from_str("1000000000000000000000000000000000000001").unwrap()
}

pub fn bob() -> H160 {
	H160::from_str("1000000000000000000000000000000000000002").unwrap()
}

pub fn charlie() -> H160 {
	H160::from_str("1000000000000000000000000000000000000003").unwrap()
}

pub const NETWORK_CONTRACT_INDEX: u64 = 2048;

pub fn new_test_ext() -> sp_io::TestExternalities {
	let mut t = frame_system::GenesisConfig::default().build_storage::<Test>().unwrap();

	let mut accounts = BTreeMap::new();

	accounts.insert(
		contract_a(),
		GenesisAccount {
			nonce: 1,
			balance: Default::default(),
			storage: Default::default(),
			code: vec![
				0x00, // STOP
			],
		},
	);
	accounts.insert(
		contract_b(),
		GenesisAccount {
			nonce: 1,
			balance: Default::default(),
			storage: Default::default(),
			code: vec![
				0xff, // INVALID
			],
		},
	);

	accounts.insert(
		alice(),
		GenesisAccount {
			nonce: 1,
			balance: INITIAL_BALANCE,
			storage: Default::default(),
			code: Default::default(),
		},
	);
	accounts.insert(
		bob(),
		GenesisAccount {
			nonce: 1,
			balance: INITIAL_BALANCE,
			storage: Default::default(),
			code: Default::default(),
		},
	);

	pallet_balances::GenesisConfig::<Test>::default()
		.assimilate_storage(&mut t)
		.unwrap();
	GenesisConfig::<Test> {
		accounts,
		network_contract_index: NETWORK_CONTRACT_INDEX,
	}
	.assimilate_storage(&mut t)
	.unwrap();

	let mut ext = sp_io::TestExternalities::new(t);
	ext.execute_with(|| System::set_block_number(1));
	ext
}

pub fn balance(address: H160) -> u64 {
	let account_id = <Test as Config>::AddressMapping::get_account_id(&address);
	Balances::free_balance(account_id)
}

pub fn reserved_balance(address: H160) -> u64 {
	let account_id = <Test as Config>::AddressMapping::get_account_id(&address);
	Balances::reserved_balance(account_id)
}

pub fn deploy_free(contract: H160) {
	let _ = EVM::deploy_free(Origin::signed(CouncilAccount::get()), contract);
}<|MERGE_RESOLUTION|>--- conflicted
+++ resolved
@@ -141,13 +141,9 @@
 	pub const ContractExistentialDeposit: u64 = 1;
 	pub const TransferMaintainerDeposit: u64 = 1;
 	pub const StorageDepositPerByte: u64 = 10;
-<<<<<<< HEAD
 	pub const StorageDefaultQuota: u32 = 800;
-=======
-	pub const StorageDefaultQuota: u32 = 400;
 	pub const DeveloperDeposit: u64 = 1000;
 	pub const DeploymentFee: u64 = 200;
->>>>>>> f6b800dd
 }
 
 impl Config for Test {
