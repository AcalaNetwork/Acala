// This file is part of Acala.

// Copyright (C) 2020-2021 Acala Foundation.
// SPDX-License-Identifier: GPL-3.0-or-later WITH Classpath-exception-2.0

// This program is free software: you can redistribute it and/or modify
// it under the terms of the GNU General Public License as published by
// the Free Software Foundation, either version 3 of the License, or
// (at your option) any later version.

// This program is distributed in the hope that it will be useful,
// but WITHOUT ANY WARRANTY; without even the implied warranty of
// MERCHANTABILITY or FITNESS FOR A PARTICULAR PURPOSE. See the
// GNU General Public License for more details.

// You should have received a copy of the GNU General Public License
// along with this program. If not, see <https://www.gnu.org/licenses/>.

#![cfg(any(feature = "std", feature = "bench"))]

use super::super::*;

use frame_support::{
	construct_runtime, ord_parameter_types, parameter_types,
	traits::{ConstU128, ConstU32, ConstU64, Everything, FindAuthor, Nothing},
	ConsensusEngineId,
};
use frame_system::EnsureSignedBy;
use module_support::{mocks::MockAddressMapping, TransactionPayment};
use orml_traits::parameter_type_with_key;
pub use primitives::{
	define_combined_task, Address, Amount, Block, BlockNumber, CurrencyId, Header, ReserveIdentifier, Signature,
	TokenSymbol,
};
use sp_core::{H160, H256};
use sp_runtime::{
	traits::{BlakeTwo256, BlockNumberProvider, IdentityLookup},
	AccountId32,
};

type Balance = u128;

mod evm_mod {
	pub use super::super::super::*;
}

impl frame_system::Config for Runtime {
	type BaseCallFilter = Everything;
	type BlockWeights = ();
	type BlockLength = ();
	type Origin = Origin;
	type Call = Call;
	type Index = u64;
	type BlockNumber = BlockNumber;
	type Hash = H256;
	type Hashing = BlakeTwo256;
	type AccountId = AccountId32;
	type Lookup = IdentityLookup<Self::AccountId>;
	type Header = Header;
	type Event = Event;
	type BlockHashCount = ConstU32<250>;
	type DbWeight = ();
	type Version = ();
	type PalletInfo = PalletInfo;
	type AccountData = pallet_balances::AccountData<Balance>;
	type OnNewAccount = ();
	type OnKilledAccount = crate::CallKillAccount<Runtime>;
	type SystemWeightInfo = ();
	type SS58Prefix = ();
	type OnSetCode = ();
	type MaxConsumers = ConstU32<16>;
}

impl pallet_balances::Config for Runtime {
	type Balance = Balance;
	type DustRemoval = ();
	type Event = Event;
	type ExistentialDeposit = ConstU128<1>;
	type AccountStore = System;
	type MaxLocks = ();
	type MaxReserves = ConstU32<50>;
	type ReserveIdentifier = ReserveIdentifier;
	type WeightInfo = ();
}

impl pallet_timestamp::Config for Runtime {
	type Moment = u64;
	type OnTimestampSet = ();
	type MinimumPeriod = ConstU64<1000>;
	type WeightInfo = ();
}

parameter_type_with_key! {
	pub ExistentialDeposits: |_currency_id: CurrencyId| -> Balance {
		Default::default()
	};
}

impl orml_tokens::Config for Runtime {
	type Event = Event;
	type Balance = Balance;
	type Amount = Amount;
	type CurrencyId = CurrencyId;
	type WeightInfo = ();
	type ExistentialDeposits = ExistentialDeposits;
	type OnDust = ();
	type MaxLocks = ();
	type DustRemovalWhitelist = Nothing;
}

parameter_types! {
	pub const GetNativeCurrencyId: CurrencyId = CurrencyId::Token(TokenSymbol::ACA);
}

impl orml_currencies::Config for Runtime {
	type Event = Event;
	type MultiCurrency = Tokens;
	type NativeCurrency = AdaptedBasicCurrency;
	type GetNativeCurrencyId = GetNativeCurrencyId;
	type WeightInfo = ();
}
pub type AdaptedBasicCurrency = orml_currencies::BasicCurrencyAdapter<Runtime, Balances, Amount, BlockNumber>;

define_combined_task! {
	#[derive(Clone, Encode, Decode, PartialEq, RuntimeDebug, TypeInfo)]
	pub enum ScheduledTasks {
		EvmTask(EvmTask<Runtime>),
	}
}

<<<<<<< HEAD
=======
parameter_types!(
	pub MinimumWeightRemainInBlock: Weight = u64::MIN;
	pub const DisableBlockThreshold: BlockNumber = 6;
);

pub struct MockBlockNumberProvider;

impl BlockNumberProvider for MockBlockNumberProvider {
	type BlockNumber = u32;

	fn current_block_number() -> Self::BlockNumber {
		Zero::zero()
	}
}

>>>>>>> 80ba6122
impl module_idle_scheduler::Config for Runtime {
	type Event = Event;
	type WeightInfo = ();
	type Task = ScheduledTasks;
<<<<<<< HEAD
	type MinimumWeightRemainInBlock = ConstU64<0>;
=======
	type MinimumWeightRemainInBlock = MinimumWeightRemainInBlock;
	type RelayChainBlockNumberProvider = MockBlockNumberProvider;
	type DisableBlockThreshold = DisableBlockThreshold;
>>>>>>> 80ba6122
}

pub struct GasToWeight;

impl Convert<u64, u64> for GasToWeight {
	fn convert(a: u64) -> u64 {
		a
	}
}

pub struct AuthorGiven;
impl FindAuthor<AccountId32> for AuthorGiven {
	fn find_author<'a, I>(_digests: I) -> Option<AccountId32>
	where
		I: 'a + IntoIterator<Item = (ConsensusEngineId, &'a [u8])>,
	{
		Some(AccountId32::from([1; 32]))
	}
}

parameter_types! {
	pub NetworkContractSource: H160 = H160::from_low_u64_be(1);
}

ord_parameter_types! {
	pub const CouncilAccount: AccountId32 = AccountId32::from([1u8; 32]);
	pub const TreasuryAccount: AccountId32 = AccountId32::from([2u8; 32]);
	pub const NetworkContractAccount: AccountId32 = AccountId32::from([0u8; 32]);
	pub const StorageDepositPerByte: Balance = convert_decimals_to_evm(10);
}

impl Config for Runtime {
	type AddressMapping = MockAddressMapping;
	type Currency = Balances;
	type TransferAll = Currencies;
	type NewContractExtraBytes = ConstU32<100>;
	type StorageDepositPerByte = StorageDepositPerByte;
	type TxFeePerGas = ConstU128<20_000_000>;

	type Event = Event;
	type PrecompilesType = ();
	type PrecompilesValue = ();
	type ChainId = ConstU64<1>;
	type GasToWeight = GasToWeight;
	type ChargeTransactionPayment = DefaultTransactionPayment;

	type NetworkContractOrigin = EnsureSignedBy<NetworkContractAccount, AccountId32>;
	type NetworkContractSource = NetworkContractSource;
	type DeveloperDeposit = ConstU128<1000>;
	type PublicationFee = ConstU128<200>;
	type TreasuryAccount = TreasuryAccount;
	type FreePublicationOrigin = EnsureSignedBy<CouncilAccount, AccountId32>;

	type Runner = crate::runner::stack::Runner<Self>;
	type FindAuthor = AuthorGiven;
	type Task = ScheduledTasks;
	type IdleScheduler = IdleScheduler;
	type WeightInfo = ();
}

pub struct DefaultTransactionPayment;

use frame_support::traits::Imbalance;
impl<AccountId, Balance: Default + Copy, NegativeImbalance: Imbalance<Balance>>
	TransactionPayment<AccountId, Balance, NegativeImbalance> for DefaultTransactionPayment
{
	fn reserve_fee(_who: &AccountId, _weight: Weight) -> Result<Balance, DispatchError> {
		Ok(Default::default())
	}

	fn unreserve_fee(_who: &AccountId, _fee: Balance) {}

	fn unreserve_and_charge_fee(
		_who: &AccountId,
		_weight: Weight,
	) -> Result<(Balance, NegativeImbalance), TransactionValidityError> {
		Ok((Default::default(), Imbalance::zero()))
	}

	fn refund_fee(
		_who: &AccountId,
		_weight: Weight,
		_payed: NegativeImbalance,
	) -> Result<(), TransactionValidityError> {
		Ok(())
	}

	fn charge_fee(
		_who: &AccountId,
		_len: u32,
		_weight: Weight,
		_tip: Balance,
		_pays_fee: Pays,
		_class: DispatchClass,
	) -> Result<(), TransactionValidityError> {
		Ok(())
	}
}

pub type SignedExtra = (frame_system::CheckWeight<Runtime>,);
pub type UncheckedExtrinsic = sp_runtime::generic::UncheckedExtrinsic<Address, Call, Signature, SignedExtra>;

construct_runtime!(
	pub enum Runtime where
		Block = Block,
		NodeBlock = Block,
		UncheckedExtrinsic = UncheckedExtrinsic,
	{
		System: frame_system::{Pallet, Call, Storage, Config, Event<T>},
		EVM: evm_mod::{Pallet, Config<T>, Call, Storage, Event<T>},
		Tokens: orml_tokens::{Pallet, Storage, Event<T>},
		Balances: pallet_balances::{Pallet, Call, Storage, Config<T>, Event<T>},
		Currencies: orml_currencies::{Pallet, Call, Event<T>},
		IdleScheduler: module_idle_scheduler::{Pallet, Call, Storage, Event<T>},
	}
);<|MERGE_RESOLUTION|>--- conflicted
+++ resolved
@@ -128,13 +128,6 @@
 	}
 }
 
-<<<<<<< HEAD
-=======
-parameter_types!(
-	pub MinimumWeightRemainInBlock: Weight = u64::MIN;
-	pub const DisableBlockThreshold: BlockNumber = 6;
-);
-
 pub struct MockBlockNumberProvider;
 
 impl BlockNumberProvider for MockBlockNumberProvider {
@@ -145,18 +138,13 @@
 	}
 }
 
->>>>>>> 80ba6122
 impl module_idle_scheduler::Config for Runtime {
 	type Event = Event;
 	type WeightInfo = ();
 	type Task = ScheduledTasks;
-<<<<<<< HEAD
 	type MinimumWeightRemainInBlock = ConstU64<0>;
-=======
-	type MinimumWeightRemainInBlock = MinimumWeightRemainInBlock;
 	type RelayChainBlockNumberProvider = MockBlockNumberProvider;
-	type DisableBlockThreshold = DisableBlockThreshold;
->>>>>>> 80ba6122
+	type DisableBlockThreshold = ConstU32<6>;
 }
 
 pub struct GasToWeight;
