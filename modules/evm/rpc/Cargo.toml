[package]
name = "evm-rpc"
version = "1.0.0"
authors = ["Acala Developers"]
edition = "2018"

[dependencies]
jsonrpc-core = "15.0.0"
jsonrpc-derive = "15.0.0"
ethereum-types = "0.11.0"
<<<<<<< HEAD
rustc-hex = "2.1.0"
serde = { version = "1.0.124", features = ["derive"] }

frame-support = { git = "https://github.com/paritytech/substrate", branch = "polkadot-v0.9.1" }
pallet-transaction-payment-rpc-runtime-api = { git = "https://github.com/paritytech/substrate", branch = "polkadot-v0.9.1" }
sc-rpc-api = { git = "https://github.com/paritytech/substrate", branch = "polkadot-v0.9.1" }
sp-api = { git = "https://github.com/paritytech/substrate", branch = "polkadot-v0.9.1" }
sp-blockchain = { git = "https://github.com/paritytech/substrate", branch = "polkadot-v0.9.1" }
sp-core = { git = "https://github.com/paritytech/substrate", branch = "polkadot-v0.9.1" }
sp-io = { git = "https://github.com/paritytech/substrate", branch = "polkadot-v0.9.1" }
sp-rpc = { git = "https://github.com/paritytech/substrate", branch = "polkadot-v0.9.1" }
sp-runtime = { git = "https://github.com/paritytech/substrate", branch = "polkadot-v0.9.1" }
sp-storage = { git = "https://github.com/paritytech/substrate", branch = "polkadot-v0.9.1" }

=======
sp-api = { git = "https://github.com/paritytech/substrate", branch = "polkadot-v0.9.2" }
sp-blockchain = { git = "https://github.com/paritytech/substrate", branch = "polkadot-v0.9.2" }
sp-core = { git = "https://github.com/paritytech/substrate", branch = "polkadot-v0.9.2" }
sp-io = { git = "https://github.com/paritytech/substrate", branch = "polkadot-v0.9.2" }
sp-rpc = { git = "https://github.com/paritytech/substrate", branch = "polkadot-v0.9.2" }
sp-runtime = { git = "https://github.com/paritytech/substrate", branch = "polkadot-v0.9.2" }
sp-storage = { git = "https://github.com/paritytech/substrate", branch = "polkadot-v0.9.2" }
pallet-transaction-payment-rpc-runtime-api = { git = "https://github.com/paritytech/substrate", branch = "polkadot-v0.9.2" }
frame-support = { git = "https://github.com/paritytech/substrate", branch = "polkadot-v0.9.2" }
rustc-hex = "2.1.0"
serde = { version = "1.0.124", features = ["derive"] }
>>>>>>> 89302ce1
module-evm-rpc-runtime-api = { path = "runtime_api" }
module-evm = { path = ".." }

[dev-dependencies]
serde_json = "1.0.64"

[features]
default = [ "rpc_binary_search_estimate" ]
rpc_binary_search_estimate = []<|MERGE_RESOLUTION|>--- conflicted
+++ resolved
@@ -8,22 +8,12 @@
 jsonrpc-core = "15.0.0"
 jsonrpc-derive = "15.0.0"
 ethereum-types = "0.11.0"
-<<<<<<< HEAD
 rustc-hex = "2.1.0"
 serde = { version = "1.0.124", features = ["derive"] }
 
-frame-support = { git = "https://github.com/paritytech/substrate", branch = "polkadot-v0.9.1" }
-pallet-transaction-payment-rpc-runtime-api = { git = "https://github.com/paritytech/substrate", branch = "polkadot-v0.9.1" }
-sc-rpc-api = { git = "https://github.com/paritytech/substrate", branch = "polkadot-v0.9.1" }
-sp-api = { git = "https://github.com/paritytech/substrate", branch = "polkadot-v0.9.1" }
-sp-blockchain = { git = "https://github.com/paritytech/substrate", branch = "polkadot-v0.9.1" }
-sp-core = { git = "https://github.com/paritytech/substrate", branch = "polkadot-v0.9.1" }
-sp-io = { git = "https://github.com/paritytech/substrate", branch = "polkadot-v0.9.1" }
-sp-rpc = { git = "https://github.com/paritytech/substrate", branch = "polkadot-v0.9.1" }
-sp-runtime = { git = "https://github.com/paritytech/substrate", branch = "polkadot-v0.9.1" }
-sp-storage = { git = "https://github.com/paritytech/substrate", branch = "polkadot-v0.9.1" }
-
-=======
+frame-support = { git = "https://github.com/paritytech/substrate", branch = "polkadot-v0.9.2" }
+pallet-transaction-payment-rpc-runtime-api = { git = "https://github.com/paritytech/substrate", branch = "polkadot-v0.9.2" }
+sc-rpc-api = { git = "https://github.com/paritytech/substrate", branch = "polkadot-v0.9.2" }
 sp-api = { git = "https://github.com/paritytech/substrate", branch = "polkadot-v0.9.2" }
 sp-blockchain = { git = "https://github.com/paritytech/substrate", branch = "polkadot-v0.9.2" }
 sp-core = { git = "https://github.com/paritytech/substrate", branch = "polkadot-v0.9.2" }
@@ -31,11 +21,7 @@
 sp-rpc = { git = "https://github.com/paritytech/substrate", branch = "polkadot-v0.9.2" }
 sp-runtime = { git = "https://github.com/paritytech/substrate", branch = "polkadot-v0.9.2" }
 sp-storage = { git = "https://github.com/paritytech/substrate", branch = "polkadot-v0.9.2" }
-pallet-transaction-payment-rpc-runtime-api = { git = "https://github.com/paritytech/substrate", branch = "polkadot-v0.9.2" }
-frame-support = { git = "https://github.com/paritytech/substrate", branch = "polkadot-v0.9.2" }
-rustc-hex = "2.1.0"
-serde = { version = "1.0.124", features = ["derive"] }
->>>>>>> 89302ce1
+
 module-evm-rpc-runtime-api = { path = "runtime_api" }
 module-evm = { path = ".." }
 
