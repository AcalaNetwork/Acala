--- conflicted
+++ resolved
@@ -8,7 +8,6 @@
 jsonrpc-core = "15.0.0"
 jsonrpc-derive = "14.0.3"
 ethereum-types = "0.11.0"
-<<<<<<< HEAD
 sp-api = { git = "https://github.com/paritytech/substrate", branch = "rococo-v1" }
 sp-blockchain = { git = "https://github.com/paritytech/substrate", branch = "rococo-v1" }
 sp-core = { git = "https://github.com/paritytech/substrate", branch = "rococo-v1" }
@@ -21,20 +20,6 @@
 sc-client-api = { git = "https://github.com/paritytech/substrate", branch = "rococo-v1" }
 sc-rpc = { git = "https://github.com/paritytech/substrate", branch = "rococo-v1" }
 sc-network = { git = "https://github.com/paritytech/substrate", branch = "rococo-v1" }
-=======
-sp-api = { version = "3.0.0" }
-sp-blockchain = { version = "3.0.0" }
-sp-core = { version = "3.0.0" }
-sp-io = { version = "3.0.0" }
-sp-rpc = { version = "3.0.0" }
-sp-runtime = { version = "3.0.0" }
-sp-storage = { version = "3.0.0" }
-sp-transaction-pool = { version = "3.0.0" }
-sc-service = { version = "0.9.0" }
-sc-client-api = { version = "3.0.0" }
-sc-rpc = { version = "3.0.0" }
-sc-network = { version = "0.9.0" }
->>>>>>> 98db5f09
 rustc-hex = "2.1.0"
 serde = { version = "1.0", features = ["derive"] }
 module-evm-rpc-runtime-api = { path = "runtime_api" }
