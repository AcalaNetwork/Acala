[package]
name = "module-evm"
version = "1.0.0"
authors = ["Acala Developers"]
edition = "2018"

[package.metadata.docs.rs]
targets = ["x86_64-unknown-linux-gnu"]

[dependencies]
codec = { package = "parity-scale-codec", version = "2.0.0", default-features = false }
impl-trait-for-tuples = "0.1"
primitive-types = { version = "0.9.0", default-features = false, features = ["rlp", "byteorder"] }
ripemd160 = { version = "0.9", default-features = false }
rlp = { version = "0.5", default-features = false }
serde = { version = "1.0.124", optional = true, features = ["derive"] }
sha3 = { version = "0.9.1", default-features = false }
tiny-keccak = { version = "2.0", features = ["fips202"] }

evm = { version = "0.26.0", default-features = false, features = ["with-codec"] }
evm-gasometer = { version = "0.26.0", default-features = false }
evm-runtime = { version = "0.26.0", default-features = false }

<<<<<<< HEAD
=======
max-encoded-len = { git = "https://github.com/paritytech/substrate", branch = "polkadot-v0.9.4", default-features = false }
>>>>>>> 1d2283e5
frame-support = { git = "https://github.com/paritytech/substrate", branch = "polkadot-v0.9.4", default-features = false }
frame-system = { git = "https://github.com/paritytech/substrate", branch = "polkadot-v0.9.4", default-features = false }
pallet-timestamp = { git = "https://github.com/paritytech/substrate", branch = "polkadot-v0.9.4", default-features = false }

sp-core = { git = "https://github.com/paritytech/substrate", branch = "polkadot-v0.9.4", default-features = false }
sp-io = { git = "https://github.com/paritytech/substrate", branch = "polkadot-v0.9.4", default-features = false }
sp-runtime = { git = "https://github.com/paritytech/substrate", branch = "polkadot-v0.9.4", default-features = false }
sp-std = { git = "https://github.com/paritytech/substrate", branch = "polkadot-v0.9.4", default-features = false }
orml-traits = { path = "../../orml/traits", default-features = false }

support = { package = "module-support", path = "../support", default-features = false }
primitives = { package = "acala-primitives", path = "../../primitives", default-features = false }

[dev-dependencies]
env_logger = "0.7"
pallet-balances = { git = "https://github.com/paritytech/substrate", branch = "polkadot-v0.9.4" }
orml-currencies = { path = "../../orml/currencies" }
orml-tokens = { path = "../../orml/tokens" }

[features]
default = ["std"]
std = [
	"serde",
	"codec/std",
	"sp-core/std",
	"sp-runtime/std",
	"frame-support/std",
	"frame-system/std",
	"sp-io/std",
	"sp-std/std",
	"sha3/std",
	"rlp/std",
	"primitive-types/std",
	"evm/std",
	"evm/with-serde",
	"evm-runtime/std",
	"evm-gasometer/std",
	"pallet-timestamp/std",
	"ripemd160/std",
	"primitives/std",
	"orml-traits/std",
	"support/std",
]
with-ethereum-compatibility = []
try-runtime = ["frame-support/try-runtime"]<|MERGE_RESOLUTION|>--- conflicted
+++ resolved
@@ -21,10 +21,7 @@
 evm-gasometer = { version = "0.26.0", default-features = false }
 evm-runtime = { version = "0.26.0", default-features = false }
 
-<<<<<<< HEAD
-=======
 max-encoded-len = { git = "https://github.com/paritytech/substrate", branch = "polkadot-v0.9.4", default-features = false }
->>>>>>> 1d2283e5
 frame-support = { git = "https://github.com/paritytech/substrate", branch = "polkadot-v0.9.4", default-features = false }
 frame-system = { git = "https://github.com/paritytech/substrate", branch = "polkadot-v0.9.4", default-features = false }
 pallet-timestamp = { git = "https://github.com/paritytech/substrate", branch = "polkadot-v0.9.4", default-features = false }
