--- conflicted
+++ resolved
@@ -9,24 +9,6 @@
 
 [dependencies]
 codec = { package = "parity-scale-codec", version = "1.3.4", default-features = false }
-<<<<<<< HEAD
-frame-support = { git = "https://github.com/paritytech/substrate", branch = "rococo-v1", default-features = false }
-frame-system = { git = "https://github.com/paritytech/substrate", branch = "rococo-v1", default-features = false }
-pallet-timestamp = { git = "https://github.com/paritytech/substrate", branch = "rococo-v1", default-features = false }
-pallet-balances = { git = "https://github.com/paritytech/substrate", branch = "rococo-v1", default-features = false }
-sp-core = { git = "https://github.com/paritytech/substrate", branch = "rococo-v1", default-features = false }
-sp-runtime = { git = "https://github.com/paritytech/substrate", branch = "rococo-v1", default-features = false }
-sp-std = { git = "https://github.com/paritytech/substrate", branch = "rococo-v1", default-features = false }
-sp-io = { git = "https://github.com/paritytech/substrate", branch = "rococo-v1", default-features = false }
-primitive-types = { version = "0.8.0", default-features = false, features = ["rlp", "byteorder"] }
-rlp = { version = "0.5", default-features = false }
-evm = { version = "0.20.0", default-features = false, features = ["with-codec"] }
-evm-runtime = { version = "0.20.0", default-features = false }
-evm-gasometer = { version = "0.20.0", default-features = false }
-sha3 = { version = "0.8", default-features = false }
-impl-trait-for-tuples = "0.1"
-ripemd160 = { version = "0.9", default-features = false }
-=======
 impl-trait-for-tuples = "0.1"
 primitive-types = { version = "0.8.0", default-features = false, features = ["rlp", "byteorder"] }
 ripemd160 = { version = "0.9", default-features = false }
@@ -38,16 +20,15 @@
 evm-gasometer = { version = "0.21.0", default-features = false }
 evm-runtime = { version = "0.21.0", default-features = false }
 
-frame-support = { version = "2.0.0", default-features = false }
-frame-system = { version = "2.0.0", default-features = false }
-pallet-balances = { version = "2.0.0", default-features = false }
-pallet-timestamp = { version = "2.0.0", default-features = false }
+frame-support = { git = "https://github.com/paritytech/substrate", branch = "rococo-v1", default-features = false }
+frame-system = { git = "https://github.com/paritytech/substrate", branch = "rococo-v1", default-features = false }
+pallet-balances = { git = "https://github.com/paritytech/substrate", branch = "rococo-v1", default-features = false }
+pallet-timestamp = { git = "https://github.com/paritytech/substrate", branch = "rococo-v1", default-features = false }
 
-sp-core = { version = "2.0.0", default-features = false }
-sp-io = { version = "2.0.0", default-features = false }
-sp-runtime = { version = "2.0.0", default-features = false }
-sp-std = { version = "2.0.0", default-features = false }
->>>>>>> 45c362a4
+sp-core = { git = "https://github.com/paritytech/substrate", branch = "rococo-v1", default-features = false }
+sp-io = { git = "https://github.com/paritytech/substrate", branch = "rococo-v1", default-features = false }
+sp-runtime = { git = "https://github.com/paritytech/substrate", branch = "rococo-v1", default-features = false }
+sp-std = { git = "https://github.com/paritytech/substrate", branch = "rococo-v1", default-features = false }
 orml-traits = { path = "../../orml/traits", default-features = false }
 
 support = { package = "module-support", path = "../support", default-features = false }
