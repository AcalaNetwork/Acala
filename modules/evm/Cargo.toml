[package]
name = "module-evm"
version = "0.7.0"
authors = ["Acala Developers"]
edition = "2018"

[package.metadata.docs.rs]
targets = ["x86_64-unknown-linux-gnu"]

[dependencies]
codec = { package = "parity-scale-codec", version = "1.3.4", default-features = false }
impl-trait-for-tuples = "0.1"
primitive-types = { version = "0.7.0", default-features = false, features = ["rlp", "byteorder"] }
ripemd160 = { version = "0.9", default-features = false }
rlp = { version = "0.4", default-features = false }
serde = { version = "1.0.101", optional = true, features = ["derive"] }
sha3 = { version = "0.8", default-features = false }

evm = { version = "0.19.0", default-features = false, features = ["with-codec"] }
evm-gasometer = { version = "0.19.0", default-features = false }
evm-runtime = { version = "0.19.0", default-features = false }

frame-support = { version = "2.0.0", default-features = false }
frame-system = { version = "2.0.0", default-features = false }
pallet-balances = { version = "2.0.0", default-features = false }
pallet-timestamp = { version = "2.0.0", default-features = false }

sp-core = { version = "2.0.0", default-features = false }
sp-io = { version = "2.0.0", default-features = false }
sp-runtime = { version = "2.0.0", default-features = false }
sp-std = { version = "2.0.0", default-features = false }
<<<<<<< HEAD
sp-io = { version = "2.0.0", default-features = false }
primitive-types = { version = "0.8.0", default-features = false, features = ["rlp", "byteorder"] }
rlp = { version = "0.5", default-features = false }
evm = { version = "0.21.0", default-features = false, features = ["with-codec"] }
evm-runtime = { version = "0.21.0", default-features = false }
evm-gasometer = { version = "0.21.0", default-features = false }
sha3 = { version = "0.8", default-features = false }
impl-trait-for-tuples = "0.1"
ripemd160 = { version = "0.9", default-features = false }
=======

>>>>>>> b229e56d
orml-traits = { path = "../../orml/traits", default-features = false }

support = { package = "module-support", path = "../support", default-features = false }

primitives = { package = "acala-primitives", path = "../../primitives", default-features = false }

[dev-dependencies]
env_logger = "0.7"
orml-currencies = { path = "../../orml/currencies", default-features = false }
orml-tokens = { path = "../../orml/tokens", default-features = false }

[features]
default = ["std"]
std = [
	"serde",
	"codec/std",
	"sp-core/std",
	"sp-runtime/std",
	"frame-support/std",
	"frame-system/std",
	"pallet-balances/std",
	"sp-io/std",
	"sp-std/std",
	"sha3/std",
	"rlp/std",
	"primitive-types/std",
	"evm/std",
	"evm/with-serde",
	"evm-runtime/std",
	"evm-gasometer/std",
	"pallet-timestamp/std",
	"ripemd160/std",
	"primitives/std",
	"orml-traits/std",
	"support/std",
]
with-ethereum-compatibility = []<|MERGE_RESOLUTION|>--- conflicted
+++ resolved
@@ -10,15 +10,15 @@
 [dependencies]
 codec = { package = "parity-scale-codec", version = "1.3.4", default-features = false }
 impl-trait-for-tuples = "0.1"
-primitive-types = { version = "0.7.0", default-features = false, features = ["rlp", "byteorder"] }
+primitive-types = { version = "0.8.0", default-features = false, features = ["rlp", "byteorder"] }
 ripemd160 = { version = "0.9", default-features = false }
-rlp = { version = "0.4", default-features = false }
+rlp = { version = "0.5", default-features = false }
 serde = { version = "1.0.101", optional = true, features = ["derive"] }
 sha3 = { version = "0.8", default-features = false }
 
-evm = { version = "0.19.0", default-features = false, features = ["with-codec"] }
-evm-gasometer = { version = "0.19.0", default-features = false }
-evm-runtime = { version = "0.19.0", default-features = false }
+evm = { version = "0.21.0", default-features = false, features = ["with-codec"] }
+evm-gasometer = { version = "0.21.0", default-features = false }
+evm-runtime = { version = "0.21.0", default-features = false }
 
 frame-support = { version = "2.0.0", default-features = false }
 frame-system = { version = "2.0.0", default-features = false }
@@ -29,23 +29,9 @@
 sp-io = { version = "2.0.0", default-features = false }
 sp-runtime = { version = "2.0.0", default-features = false }
 sp-std = { version = "2.0.0", default-features = false }
-<<<<<<< HEAD
-sp-io = { version = "2.0.0", default-features = false }
-primitive-types = { version = "0.8.0", default-features = false, features = ["rlp", "byteorder"] }
-rlp = { version = "0.5", default-features = false }
-evm = { version = "0.21.0", default-features = false, features = ["with-codec"] }
-evm-runtime = { version = "0.21.0", default-features = false }
-evm-gasometer = { version = "0.21.0", default-features = false }
-sha3 = { version = "0.8", default-features = false }
-impl-trait-for-tuples = "0.1"
-ripemd160 = { version = "0.9", default-features = false }
-=======
-
->>>>>>> b229e56d
 orml-traits = { path = "../../orml/traits", default-features = false }
 
 support = { package = "module-support", path = "../support", default-features = false }
-
 primitives = { package = "acala-primitives", path = "../../primitives", default-features = false }
 
 [dev-dependencies]
