--- conflicted
+++ resolved
@@ -26,43 +26,25 @@
 frame-support = { git = "https://github.com/paritytech/substrate", branch = "polkadot-v0.9.12", default-features = false }
 frame-system = { git = "https://github.com/paritytech/substrate", branch = "polkadot-v0.9.12", default-features = false }
 pallet-timestamp = { git = "https://github.com/paritytech/substrate", branch = "polkadot-v0.9.12", default-features = false }
+pallet-balances = { git = "https://github.com/paritytech/substrate", branch = "polkadot-v0.9.12", default-features = false, optional = true }
 
-<<<<<<< HEAD
-frame-support = { git = "https://github.com/paritytech/substrate", branch = "polkadot-v0.9.11", default-features = false }
-frame-system = { git = "https://github.com/paritytech/substrate", branch = "polkadot-v0.9.11", default-features = false }
-pallet-timestamp = { git = "https://github.com/paritytech/substrate", branch = "polkadot-v0.9.11", default-features = false }
-pallet-balances = { git = "https://github.com/paritytech/substrate", branch = "polkadot-v0.9.11", default-features = false }
-
-sp-core = { git = "https://github.com/paritytech/substrate", branch = "polkadot-v0.9.11", default-features = false }
-sp-io = { git = "https://github.com/paritytech/substrate", branch = "polkadot-v0.9.11", default-features = false }
-sp-runtime = { git = "https://github.com/paritytech/substrate", branch = "polkadot-v0.9.11", default-features = false }
-sp-std = { git = "https://github.com/paritytech/substrate", branch = "polkadot-v0.9.11", default-features = false }
-=======
 sp-core = { git = "https://github.com/paritytech/substrate", branch = "polkadot-v0.9.12", default-features = false }
 sp-io = { git = "https://github.com/paritytech/substrate", branch = "polkadot-v0.9.12", default-features = false }
 sp-runtime = { git = "https://github.com/paritytech/substrate", branch = "polkadot-v0.9.12", default-features = false }
 sp-std = { git = "https://github.com/paritytech/substrate", branch = "polkadot-v0.9.12", default-features = false }
->>>>>>> 6e0dae03
 orml-traits = { path = "../../orml/traits", default-features = false }
-orml-bencher = { path = "../../orml/bencher", default-features = false }
-orml-weight-meter = { path = "../../orml/weight-meter", default-features = false }
-orml-currencies = { path = "../../orml/currencies", default-features = false }
-orml-tokens = { path = "../../orml/tokens", default-features = false }
+orml-bencher = { path = "../../orml/bencher", default-features = false, optional = true }
+orml-weight-meter = { path = "../../orml/weight-meter", default-features = false, optional = true }
+orml-currencies = { path = "../../orml/currencies", default-features = false, optional = true }
+orml-tokens = { path = "../../orml/tokens", default-features = false, optional = true }
 
 module-support = { path = "../support", default-features = false }
 module-evm-utiltity = { path = "../evm-utiltity", default-features = false }
 primitives = { package = "acala-primitives", path = "../../primitives", default-features = false }
+module-idle-scheduler = { path = "../idle-scheduler", default-features = false, optional = true }
 
 [dev-dependencies]
-<<<<<<< HEAD
-env_logger = "0.7"
-=======
 env_logger = "0.9.0"
-pallet-balances = { git = "https://github.com/paritytech/substrate", branch = "polkadot-v0.9.12" }
-orml-currencies = { path = "../../orml/currencies" }
-orml-tokens = { path = "../../orml/tokens" }
-module-idle-scheduler = { path = "../idle-scheduler" }
->>>>>>> 6e0dae03
 
 [features]
 default = ["std"]
@@ -87,28 +69,21 @@
 	"orml-traits/std",
 	"module-support/std",
 	"orml-bencher/std",
-	"orml-weight-meter/std",
-	"orml-currencies/std",
-	"orml-tokens/std",
-	"serde_json/std",
+	"orml-weight-meter/std"
 ]
 with-ethereum-compatibility = []
 try-runtime = ["frame-support/try-runtime"]
-<<<<<<< HEAD
-tracing = [
-	"evm/tracing",
-	"evm-gasometer/tracing",
-	"evm-runtime/tracing",
-]
+tracing = ["module-evm-utiltity/tracing"]
 bench = [
+	"pallet-balances",
+	"orml-currencies",
+	"orml-tokens",
 	"orml-bencher/bench",
-    "orml-weight-meter/bench",
+	"orml-weight-meter/bench",
 	"frame-support/runtime-benchmarks",
 	"sp-runtime/runtime-benchmarks",
 	"frame-system/runtime-benchmarks",
 	"serde_json",
-	"hex"
-]
-=======
-tracing = ["module-evm-utiltity/tracing"]
->>>>>>> 6e0dae03
+	"hex",
+	"module-idle-scheduler"
+]