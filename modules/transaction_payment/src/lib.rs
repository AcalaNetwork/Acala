--- conflicted
+++ resolved
@@ -6,37 +6,7 @@
 //! different currencies
 
 #![cfg_attr(not(feature = "std"), no_std)]
-<<<<<<< HEAD
-
-use codec::{Decode, Encode};
-use frame_support::{
-	decl_module, decl_storage,
-	dispatch::{DispatchResult, Dispatchable},
-	traits::{Currency, ExistenceRequirement, Get, Imbalance, IsSubType, OnUnbalanced, WithdrawReasons},
-	weights::{
-		DispatchClass, DispatchInfo, GetDispatchInfo, Pays, PostDispatchInfo, Weight, WeightToFeeCoefficient,
-		WeightToFeePolynomial,
-	},
-};
-use frame_system::{self as system};
-use orml_traits::MultiCurrency;
-use pallet_transaction_payment::{FeeDetails, InclusionFee, RuntimeDispatchInfo};
-use primitives::{Balance, CurrencyId};
-use sp_runtime::{
-	traits::{
-		CheckedSub, Convert, DispatchInfoOf, PostDispatchInfoOf, SaturatedConversion, Saturating, SignedExtension,
-		UniqueSaturatedInto, Zero,
-	},
-	transaction_validity::{
-		InvalidTransaction, TransactionPriority, TransactionValidity, TransactionValidityError, ValidTransaction,
-	},
-	FixedPointNumber, FixedPointOperand, FixedU128, Perquintill,
-};
-use sp_std::{prelude::*, vec};
-use support::{DEXManager, Ratio};
-=======
 #![allow(clippy::unused_unit)]
->>>>>>> 45c362a4
 
 mod default_weight;
 mod mock;
@@ -50,10 +20,10 @@
 		dispatch::{DispatchResult, Dispatchable},
 		pallet_prelude::*,
 		traits::{Currency, ExistenceRequirement, Imbalance, IsSubType, OnUnbalanced, WithdrawReasons},
-		weights::{DispatchInfo, GetDispatchInfo, Pays, PostDispatchInfo, WeightToFeePolynomial},
+		weights::{DispatchClass, DispatchInfo, GetDispatchInfo, Pays, PostDispatchInfo, WeightToFeePolynomial},
 	};
 	use orml_traits::MultiCurrency;
-	use pallet_transaction_payment_rpc_runtime_api::RuntimeDispatchInfo;
+	use pallet_transaction_payment::{FeeDetails, InclusionFee, RuntimeDispatchInfo};
 	use primitives::{Balance, CurrencyId};
 	use sp_runtime::{
 		traits::{
@@ -384,138 +354,20 @@
 			}
 		}
 
-<<<<<<< HEAD
-	/// Query the detailed fee of a given `call`.
-	pub fn query_fee_details<Extrinsic: GetDispatchInfo>(
-		unchecked_extrinsic: Extrinsic,
-		len: u32,
-	) -> FeeDetails<PalletBalanceOf<T>>
-	where
-		T: Send + Sync,
-		PalletBalanceOf<T>: Send + Sync,
-		<T as frame_system::Config>::Call: Dispatchable<Info = DispatchInfo>,
-	{
-		let dispatch_info = <Extrinsic as GetDispatchInfo>::get_dispatch_info(&unchecked_extrinsic);
-		Self::compute_fee_details(len, &dispatch_info, 0u32.into())
-	}
-
-	/// Compute the final fee value for a particular transaction.
-	///
-	/// The final fee is composed of:
-	///   - `base_fee`: This is the minimum amount a user pays for a
-	///     transaction. It is declared as a base _weight_ in the runtime and
-	///     converted to a fee using `WeightToFee`.
-	///   - `len_fee`: The length fee, the amount paid for the encoded length
-	///     (in bytes) of the transaction.
-	///   - `weight_fee`: This amount is computed based on the weight of the
-	///     transaction. Weight accounts for the execution time of a
-	///     transaction.
-	///   - `targeted_fee_adjustment`: This is a multiplier that can tune the
-	///     final fee based on the congestion of the network.
-	///   - (Optional) `tip`: If included in the transaction, the tip will be
-	///     added on top. Only signed transactions can have a tip.
-	///
-	/// The base fee and adjusted weight and length fees constitute the
-	/// _inclusion fee,_ which is the minimum fee for a transaction to be
-	/// included in a block.
-	///
-	/// ```ignore
-	/// inclusion_fee = base_fee + len_fee + [targeted_fee_adjustment * weight_fee];
-	/// final_fee = inclusion_fee + tip;
-	/// ```
-	pub fn compute_fee(
-		len: u32,
-		info: &DispatchInfoOf<<T as frame_system::Config>::Call>,
-		tip: PalletBalanceOf<T>,
-	) -> PalletBalanceOf<T>
-	where
-		<T as frame_system::Config>::Call: Dispatchable<Info = DispatchInfo>,
-	{
-		Self::compute_fee_details(len, info, tip).final_fee()
-	}
-
-	/// Compute the fee details for a particular transaction.
-	pub fn compute_fee_details(
-		len: u32,
-		info: &DispatchInfoOf<T::Call>,
-		tip: PalletBalanceOf<T>,
-	) -> FeeDetails<PalletBalanceOf<T>>
-	where
-		<T as frame_system::Config>::Call: Dispatchable<Info = DispatchInfo>,
-	{
-		Self::compute_fee_raw(len, info.weight, tip, info.pays_fee, info.class)
-	}
-
-	/// Compute the actual post dispatch fee for a particular transaction.
-	///
-	/// Identical to `compute_fee` with the only difference that the post
-	/// dispatch corrected weight is used for the weight fee calculation.
-	pub fn compute_actual_fee(
-		len: u32,
-		info: &DispatchInfoOf<<T as frame_system::Config>::Call>,
-		post_info: &PostDispatchInfoOf<<T as frame_system::Config>::Call>,
-		tip: PalletBalanceOf<T>,
-	) -> PalletBalanceOf<T>
-	where
-		<T as frame_system::Config>::Call: Dispatchable<Info = DispatchInfo, PostInfo = PostDispatchInfo>,
-	{
-		Self::compute_actual_fee_details(len, info, post_info, tip).final_fee()
-	}
-
-	/// Compute the actual post dispatch fee details for a particular
-	/// transaction.
-	pub fn compute_actual_fee_details(
-		len: u32,
-		info: &DispatchInfoOf<T::Call>,
-		post_info: &PostDispatchInfoOf<T::Call>,
-		tip: PalletBalanceOf<T>,
-	) -> FeeDetails<PalletBalanceOf<T>>
-	where
-		T::Call: Dispatchable<Info = DispatchInfo, PostInfo = PostDispatchInfo>,
-	{
-		Self::compute_fee_raw(
-			len,
-			post_info.calc_actual_weight(info),
-			tip,
-			post_info.pays_fee(info),
-			info.class,
-		)
-	}
-
-	fn compute_fee_raw(
-		len: u32,
-		weight: Weight,
-		tip: PalletBalanceOf<T>,
-		pays_fee: Pays,
-		class: DispatchClass,
-	) -> FeeDetails<PalletBalanceOf<T>> {
-		if pays_fee == Pays::Yes {
-			let len = <PalletBalanceOf<T>>::from(len);
-			let per_byte = T::TransactionByteFee::get();
-
-			// length fee. this is not adjusted.
-			let fixed_len_fee = per_byte.saturating_mul(len);
-
-			// the adjustable part of the fee.
-			let unadjusted_weight_fee = Self::weight_to_fee(weight);
-			let multiplier = Self::next_fee_multiplier();
-			// final adjusted weight fee.
-			let adjusted_weight_fee = multiplier.saturating_mul_int(unadjusted_weight_fee);
-
-			let base_fee = Self::weight_to_fee(T::BlockWeights::get().get(class).base_extrinsic);
-			FeeDetails {
-				inclusion_fee: Some(InclusionFee {
-					base_fee,
-					len_fee: fixed_len_fee,
-					adjusted_weight_fee,
-				}),
-				tip,
-			}
-		} else {
-			FeeDetails {
-				inclusion_fee: None,
-				tip,
-=======
+		/// Query the detailed fee of a given `call`.
+		pub fn query_fee_details<Extrinsic: GetDispatchInfo>(
+			unchecked_extrinsic: Extrinsic,
+			len: u32,
+		) -> FeeDetails<PalletBalanceOf<T>>
+		where
+			T: Send + Sync,
+			PalletBalanceOf<T>: Send + Sync,
+			<T as frame_system::Config>::Call: Dispatchable<Info = DispatchInfo>,
+		{
+			let dispatch_info = <Extrinsic as GetDispatchInfo>::get_dispatch_info(&unchecked_extrinsic);
+			Self::compute_fee_details(len, &dispatch_info, 0u32.into())
+		}
+
 		/// Compute the final fee value for a particular transaction.
 		///
 		/// The final fee is composed of:
@@ -548,6 +400,18 @@
 		where
 			<T as frame_system::Config>::Call: Dispatchable<Info = DispatchInfo>,
 		{
+			Self::compute_fee_details(len, info, tip).final_fee()
+		}
+
+		/// Compute the fee details for a particular transaction.
+		pub fn compute_fee_details(
+			len: u32,
+			info: &DispatchInfoOf<T::Call>,
+			tip: PalletBalanceOf<T>,
+		) -> FeeDetails<PalletBalanceOf<T>>
+		where
+			<T as frame_system::Config>::Call: Dispatchable<Info = DispatchInfo>,
+		{
 			Self::compute_fee_raw(len, info.weight, tip, info.pays_fee, info.class)
 		}
 
@@ -564,6 +428,20 @@
 		where
 			<T as frame_system::Config>::Call: Dispatchable<Info = DispatchInfo, PostInfo = PostDispatchInfo>,
 		{
+			Self::compute_actual_fee_details(len, info, post_info, tip).final_fee()
+		}
+
+		/// Compute the actual post dispatch fee details for a particular
+		/// transaction.
+		pub fn compute_actual_fee_details(
+			len: u32,
+			info: &DispatchInfoOf<T::Call>,
+			post_info: &PostDispatchInfoOf<T::Call>,
+			tip: PalletBalanceOf<T>,
+		) -> FeeDetails<PalletBalanceOf<T>>
+		where
+			T::Call: Dispatchable<Info = DispatchInfo, PostInfo = PostDispatchInfo>,
+		{
 			Self::compute_fee_raw(
 				len,
 				post_info.calc_actual_weight(info),
@@ -579,7 +457,7 @@
 			tip: PalletBalanceOf<T>,
 			pays_fee: Pays,
 			class: DispatchClass,
-		) -> PalletBalanceOf<T> {
+		) -> FeeDetails<PalletBalanceOf<T>> {
 			if pays_fee == Pays::Yes {
 				let len = <PalletBalanceOf<T>>::from(len);
 				let per_byte = T::TransactionByteFee::get();
@@ -594,13 +472,19 @@
 				let adjusted_weight_fee = multiplier.saturating_mul_int(unadjusted_weight_fee);
 
 				let base_fee = Self::weight_to_fee(T::BlockWeights::get().get(class).base_extrinsic);
-				base_fee
-					.saturating_add(fixed_len_fee)
-					.saturating_add(adjusted_weight_fee)
-					.saturating_add(tip)
+				FeeDetails {
+					inclusion_fee: Some(InclusionFee {
+						base_fee,
+						len_fee: fixed_len_fee,
+						adjusted_weight_fee,
+					}),
+					tip,
+				}
 			} else {
-				tip
->>>>>>> 45c362a4
+				FeeDetails {
+					inclusion_fee: None,
+					tip,
+				}
 			}
 		}
 
