--- conflicted
+++ resolved
@@ -642,23 +642,6 @@
 		Ok(())
 	}
 
-<<<<<<< HEAD
-	impl<T: Config + Send + Sync> TransactionPayment<T::AccountId, PalletBalanceOf<T>, NegativeImbalanceOf<T>>
-		for ChargeTransactionPayment<T>
-	where
-		PalletBalanceOf<T>: Send + Sync + FixedPointOperand,
-	{
-		fn reserve_fee(who: &T::AccountId, weight: Weight) -> Result<PalletBalanceOf<T>, DispatchError> {
-			let fee = Module::<T>::weight_to_fee(weight);
-			Module::<T>::ensure_can_charge_fee(who, fee, WithdrawReasons::TRANSACTION_PAYMENT);
-			<T as Config>::Currency::reserve(&who, fee)?;
-			Ok(fee)
-		}
-
-		fn unreserve_fee(who: &T::AccountId, fee: PalletBalanceOf<T>) {
-			<T as Config>::Currency::unreserve(&who, fee);
-		}
-=======
 	fn validate(
 		&self,
 		who: &Self::AccountId,
@@ -672,7 +655,6 @@
 			..Default::default()
 		})
 	}
->>>>>>> 56be4f1d
 
 	fn pre_dispatch(
 		self,
@@ -725,10 +707,15 @@
 where
 	PalletBalanceOf<T>: Send + Sync + FixedPointOperand,
 {
-	fn reserve_fee(who: &T::AccountId, weight: Weight) -> DispatchResult {
+	fn reserve_fee(who: &T::AccountId, weight: Weight) -> Result<PalletBalanceOf<T>, DispatchError> {
 		let fee = Module::<T>::weight_to_fee(weight);
 		Module::<T>::ensure_can_charge_fee(who, fee, WithdrawReasons::TRANSACTION_PAYMENT);
-		<T as Config>::Currency::reserve(&who, fee)
+		<T as Config>::Currency::reserve(&who, fee)?;
+		Ok(fee)
+	}
+
+	fn unreserve_fee(who: &T::AccountId, fee: PalletBalanceOf<T>) {
+		<T as Config>::Currency::unreserve(&who, fee);
 	}
 
 	fn unreserve_and_charge_fee(
