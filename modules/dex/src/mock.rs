--- conflicted
+++ resolved
@@ -151,11 +151,6 @@
 	type ListingOrigin = EnsureSignedBy<ListingOrigin, AccountId>;
 	type ExtendedProvisioningBlocks = ConstU64<2000>;
 	type OnLiquidityPoolUpdated = MockOnLiquidityPoolUpdated;
-<<<<<<< HEAD
-=======
-	type StableAsset = MockStableAsset;
-	type AlternativeSwapPathJointList = AlternativeSwapPathJointList;
->>>>>>> 251c63cf
 }
 
 parameter_types! {
