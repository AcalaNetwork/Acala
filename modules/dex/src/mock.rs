--- conflicted
+++ resolved
@@ -118,12 +118,8 @@
 	type Currency = Tokens;
 	type GetExchangeFee = GetExchangeFee;
 	type TradingPathLimit = TradingPathLimit;
-<<<<<<< HEAD
-	type ModuleId = DEXModuleId;
+	type PalletId = DEXPalletId;
 	type CurrencyIdMapping = ();
-=======
-	type PalletId = DEXPalletId;
->>>>>>> 91d312dd
 	type WeightInfo = ();
 	type DEXIncentives = MockDEXIncentives;
 	type ListingOrigin = EnsureSignedBy<ListingOrigin, AccountId>;
