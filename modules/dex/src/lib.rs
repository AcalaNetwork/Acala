--- conflicted
+++ resolved
@@ -478,26 +478,17 @@
 		if target_amount.is_zero() {
 			Zero::zero()
 		} else {
-<<<<<<< HEAD
 			// new_target_pool = target_pool - target_amount / (1 - fee_rate)
 			let new_target_pool = Rate::one()
 				.saturating_sub(fee_rate)
 				.reciprocal()
-				.and_then(|n| n.checked_add(&Ratio::from_inner(1))) // add 1 to result in order to correct the possible losses caused by remainder discarding in internal division calculation
-=======
-			Rate::one()
-				.checked_sub(&fee_rate)
-				.and_then(|n| n.reciprocal())
-				// add 1 to result in order to correct the possible losses caused by remainder discarding in internal
+				.and_then(|n| n.checked_add(&Ratio::from_inner(1))) // add 1 to result in order to correct the possible losses caused by remainder discarding in internal
 				// division calculation
-				.and_then(|n| n.checked_add(&Ratio::from_inner(1)))
->>>>>>> 05cdf0c6
 				.and_then(|n| n.checked_mul_int(target_amount))
 				// add 1 to result in order to correct the possible losses caused by remainder discarding in internal
 				// division calculation
 				.and_then(|n| n.checked_add(Balance::one()))
 				.and_then(|n| target_pool.checked_sub(n))
-<<<<<<< HEAD
 				.unwrap_or_default();
 
 			if new_target_pool.is_zero() {
@@ -505,24 +496,14 @@
 			} else {
 				// supply_amount = target_pool * supply_pool / new_target_pool - supply_pool
 				Ratio::checked_from_rational(target_pool, new_target_pool)
-					.and_then(|n| n.checked_add(&Ratio::from_inner(1))) // add 1 to result in order to correct the possible losses caused by remainder discarding in internal division calculation
+					.and_then(|n| n.checked_add(&Ratio::from_inner(1))) // add 1 to result in order to correct the possible losses caused by remainder discarding in
+					// internal division calculation
 					.and_then(|n| n.checked_mul_int(supply_pool))
-					.and_then(|n| n.checked_add(Balance::one())) // add 1 to result in order to correct the possible losses caused by remainder discarding in internal division calculation
+					.and_then(|n| n.checked_add(Balance::one())) // add 1 to result in order to correct the possible losses caused by remainder discarding in
+					// internal division calculation
 					.and_then(|n| n.checked_sub(supply_pool))
 					.unwrap_or_default()
 			}
-=======
-				.and_then(|n| Ratio::checked_from_rational(supply_pool, n))
-				// add 1 to result in order to correct the possible losses caused by remainder discarding in internal
-				// division calculation
-				.and_then(|n| n.checked_add(&Ratio::from_inner(1)))
-				.and_then(|n| n.checked_mul_int(target_pool))
-				// add 1 to result in order to correct the possible losses caused by remainder discarding in internal
-				// division calculation
-				.and_then(|n| n.checked_add(Balance::one()))
-				.and_then(|n| n.checked_sub(supply_pool))
-				.unwrap_or_default()
->>>>>>> 05cdf0c6
 		}
 	}
 
