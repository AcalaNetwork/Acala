#![cfg_attr(not(feature = "std"), no_std)]

use frame_support::{decl_error, decl_event, decl_module, decl_storage, ensure, traits::Get, Parameter};
use orml_traits::{MultiCurrency, MultiCurrencyExtended};
use sp_runtime::{
	traits::{
		AccountIdConversion, CheckedAdd, CheckedSub, MaybeSerializeDeserialize, Member, Saturating, SimpleArithmetic,
		UniqueSaturatedInto, Zero,
	},
	DispatchResult, ModuleId,
};
use support::{DexManager, Price, Rate, Ratio};
use system::{self as system, ensure_signed};

mod mock;
mod tests;

const MODULE_ID: ModuleId = ModuleId(*b"aca/dexm");

type BalanceOf<T> = <<T as Trait>::Currency as MultiCurrency<<T as system::Trait>::AccountId>>::Balance;
type CurrencyIdOf<T> = <<T as Trait>::Currency as MultiCurrency<<T as system::Trait>::AccountId>>::CurrencyId;

pub trait Trait: system::Trait {
	type Event: From<Event<Self>> + Into<<Self as system::Trait>::Event>;
	type Currency: MultiCurrencyExtended<Self::AccountId>;
	type Share: Parameter + Member + SimpleArithmetic + Default + Copy + MaybeSerializeDeserialize;
	type GetBaseCurrencyId: Get<CurrencyIdOf<Self>>;
	type GetExchangeFee: Get<Rate>;
}

decl_event!(
	pub enum Event<T> where
		<T as system::Trait>::AccountId,
		<T as Trait>::Share,
		Balance = BalanceOf<T>,
		CurrencyId = CurrencyIdOf<T>,
	{
		AddLiquidity(AccountId, CurrencyId, Balance, Balance, Share),
		WithdrawLiquidity(AccountId, CurrencyId, Balance, Balance, Share),
		Swap(AccountId, CurrencyId, Balance, CurrencyId, Balance),
	}
);

decl_error! {
	/// Error for dex module.
	pub enum Error for Module<T: Trait> {
		BaseCurrencyIdNotAllowed,
		TokenNotEnough,
		ShareNotEnough,
		InvalidBalance,
		CanNotSwapItself,
		InacceptablePrice,
		InvalidLiquidityIncrement,
	}
}

decl_storage! {
	trait Store for Module<T: Trait> as Dex {
		LiquidityPool get(fn liquidity_pool): map hasher(blake2_256) CurrencyIdOf<T> => (BalanceOf<T>, BalanceOf<T>);
		TotalShares get(fn total_shares): map hasher(blake2_256) CurrencyIdOf<T> => T::Share;
		Shares get(fn shares): double_map hasher(blake2_256) CurrencyIdOf<T>, hasher(blake2_256) T::AccountId => T::Share;
	}
}

decl_module! {
	pub struct Module<T: Trait> for enum Call where origin: T::Origin {
		type Error = Error<T>;

		fn deposit_event() = default;

<<<<<<< HEAD
=======
		const GetExchangeFee: Rate = T::GetExchangeFee::get();

>>>>>>> 47c82beb
		pub fn swap_currency(origin, supply: (CurrencyIdOf<T>, BalanceOf<T>), target: (CurrencyIdOf<T>, BalanceOf<T>)) {
			let who = ensure_signed(origin)?;
			let base_currency_id = T::GetBaseCurrencyId::get();
			ensure!(
				target.0 != supply.0,
				Error::<T>::CanNotSwapItself,
			);

			if target.0 == base_currency_id {
				Self::swap_other_to_base(who, supply.0, supply.1, target.1)?;
			} else if supply.0 == base_currency_id {
				Self::swap_base_to_other(who, target.0, supply.1, target.1)?;
			} else {
				Self::swap_other_to_other(who, supply.0, supply.1, target.0, target.1)?;
			}
		}

		pub fn add_liquidity(origin, other_currency_id: CurrencyIdOf<T>, max_other_currency_amount: BalanceOf<T>, max_base_currency_amount: BalanceOf<T>) {
			let who = ensure_signed(origin)?;
			let base_currency_id = T::GetBaseCurrencyId::get();
			ensure!(
				other_currency_id != base_currency_id,
				Error::<T>::BaseCurrencyIdNotAllowed,
			);
			ensure!(
				!max_other_currency_amount.is_zero() && !max_base_currency_amount.is_zero(),
				Error::<T>::InvalidBalance,
			);

			let total_shares = Self::total_shares(other_currency_id);
			let (other_currency_increment, base_currency_increment, share_increment): (BalanceOf<T>, BalanceOf<T>, T::Share) =
			if total_shares.is_zero() {
				// initialize this liquidity pool, the initial share is equal to the max value between base currency amount and other currency amount
				let initial_share: u128 = rstd::cmp::max(max_other_currency_amount, max_base_currency_amount).unique_saturated_into();
				let initial_share: T::Share = initial_share.unique_saturated_into();

				(max_other_currency_amount, max_base_currency_amount, initial_share)
			} else {
				let (other_currency_pool, base_currency_pool): (BalanceOf<T>, BalanceOf<T>) = Self::liquidity_pool(other_currency_id);
				let other_base_price = Price::from_rational(base_currency_pool, other_currency_pool);
				let input_other_base_price = Price::from_rational(max_base_currency_amount, max_other_currency_amount);

				if input_other_base_price <= other_base_price {
					// max_other_currency_amount may be too much, calculate the actual other currency amount
					let base_other_price = Price::from_rational(other_currency_pool, base_currency_pool);
					let other_currency_amount = base_other_price.saturating_mul_int(&max_base_currency_amount);
					let share = Ratio::from_rational(other_currency_amount, other_currency_pool).checked_mul_int(&total_shares).unwrap_or_default();
					(other_currency_amount, max_base_currency_amount, share)
				} else {
					// max_base_currency_amount is too much, calculate the actual base currency amount
					let base_currency_amount = other_base_price.saturating_mul_int(&max_other_currency_amount);
					let share = Ratio::from_rational(base_currency_amount, base_currency_pool).checked_mul_int(&total_shares).unwrap_or_default();
					(max_other_currency_amount, base_currency_amount, share)
				}
			};

			ensure!(
				!share_increment.is_zero() && !other_currency_increment.is_zero() && !base_currency_increment.is_zero(),
				Error::<T>::InvalidLiquidityIncrement,
			);
			ensure!(
				T::Currency::ensure_can_withdraw(base_currency_id, &who, base_currency_increment).is_ok()
				&&
				T::Currency::ensure_can_withdraw(other_currency_id, &who, other_currency_increment).is_ok(),
				Error::<T>::TokenNotEnough,
			);
			T::Currency::transfer(other_currency_id, &who, &Self::account_id(), other_currency_increment)
			.expect("never failed because after checks");
			T::Currency::transfer(base_currency_id, &who, &Self::account_id(), base_currency_increment)
			.expect("never failed because after checks");
			<TotalShares<T>>::mutate(other_currency_id, |share| *share = share.saturating_add(share_increment));
			<Shares<T>>::mutate(other_currency_id, &who, |share| *share = share.saturating_add(share_increment));
			<LiquidityPool<T>>::mutate(other_currency_id, |pool| {
				*pool = (pool.0.saturating_add(other_currency_increment), pool.1.saturating_add(base_currency_increment));
			});
			Self::deposit_event(RawEvent::AddLiquidity(
				who,
				other_currency_id,
				other_currency_increment,
				base_currency_increment,
				share_increment,
			));
		}

		pub fn withdraw_liquidity(origin, currency_id: CurrencyIdOf<T>, share_amount: T::Share) {
			let who = ensure_signed(origin)?;
			let base_currency_id = T::GetBaseCurrencyId::get();
			ensure!(
				currency_id != base_currency_id,
				Error::<T>::BaseCurrencyIdNotAllowed,
			);
			ensure!(
				Self::shares(currency_id, &who) >= share_amount && !share_amount.is_zero(),
				Error::<T>::ShareNotEnough,
			);

			let (other_currency_pool, base_currency_pool): (BalanceOf<T>, BalanceOf<T>) = Self::liquidity_pool(currency_id);
			let proportion = Ratio::from_rational(share_amount, Self::total_shares(currency_id));
			let withdraw_other_currency_amount = proportion.saturating_mul_int(&other_currency_pool);
			let withdraw_base_currency_amount = proportion.saturating_mul_int(&base_currency_pool);
			if !withdraw_other_currency_amount.is_zero() {
				T::Currency::transfer(currency_id, &Self::account_id(), &who, withdraw_other_currency_amount)
				.expect("never failed because after checks");
			}
			if !withdraw_base_currency_amount.is_zero() {
				T::Currency::transfer(base_currency_id, &Self::account_id(), &who, withdraw_base_currency_amount)
				.expect("never failed because after checks");
			}
			<TotalShares<T>>::mutate(currency_id, |share| *share = share.saturating_sub(share_amount));
			<Shares<T>>::mutate(currency_id, &who, |share| *share = share.saturating_sub(share_amount));
			<LiquidityPool<T>>::mutate(currency_id, |pool| {
				*pool = (pool.0.saturating_sub(withdraw_other_currency_amount), pool.1.saturating_sub(withdraw_base_currency_amount));
			});

			Self::deposit_event(RawEvent::WithdrawLiquidity(
				who,
				currency_id,
				withdraw_other_currency_amount,
				withdraw_base_currency_amount,
				share_amount,
			));
		}
	}
}

impl<T: Trait> Module<T> {
	pub fn account_id() -> T::AccountId {
		MODULE_ID.into_account()
	}

	pub fn calculate_swap_target_amount(
		supply_pool: BalanceOf<T>,
		target_pool: BalanceOf<T>,
		supply_amount: BalanceOf<T>,
	) -> BalanceOf<T> {
		// new_target_pool = supply_pool * target_pool / (supply_amount + supply_pool)
		let new_target_pool = supply_pool
			.checked_add(&supply_amount)
			.and_then(|n| Some(Ratio::from_rational(supply_pool, n)))
			.and_then(|n| n.checked_mul_int(&target_pool))
			.unwrap_or_default();

		// new_target_pool should be more then 0
		if !new_target_pool.is_zero() {
			// actual can get = (target_pool - new_target_pool) * (1 - GetExchangeFee)
			target_pool
				.checked_sub(&new_target_pool)
				.and_then(|n| n.checked_sub(&T::GetExchangeFee::get().saturating_mul_int(&n)))
				.unwrap_or_default()
		} else {
			0.into()
		}
	}

	pub fn calculate_swap_supply_amount(
		supply_pool: BalanceOf<T>,
		target_pool: BalanceOf<T>,
		target_amount: BalanceOf<T>,
	) -> BalanceOf<T> {
		// new_target_pool = target_pool - target_amount / (1 - GetExchangeFee)
		// supply_amount = target_pool * supply_pool / new_target_pool - supply_pool
		Rate::from_natural(1)
			.checked_sub(&T::GetExchangeFee::get())
			.and_then(|n| Ratio::from_natural(1).checked_div(&n))
			.and_then(|n| n.checked_mul_int(&target_amount))
			.and_then(|n| target_pool.checked_sub(&n))
			.and_then(|n| Some(Ratio::from_rational(supply_pool, n)))
			.and_then(|n| n.checked_mul_int(&target_pool))
			.and_then(|n| n.checked_sub(&supply_pool))
			.unwrap_or_default()
	}

	// use other currency to swap base currency
	pub fn swap_other_to_base(
		who: T::AccountId,
		other_currency_id: CurrencyIdOf<T>,
		other_currency_amount: BalanceOf<T>,
		min_base_currency_amount: BalanceOf<T>,
	) -> DispatchResult {
		ensure!(
			!other_currency_amount.is_zero()
				&& T::Currency::ensure_can_withdraw(other_currency_id, &who, other_currency_amount).is_ok(),
			Error::<T>::TokenNotEnough,
		);
		let base_currency_id = T::GetBaseCurrencyId::get();
		let (other_currency_pool, base_currency_pool) = Self::liquidity_pool(other_currency_id);
		let base_currency_amount =
			Self::calculate_swap_target_amount(other_currency_pool, base_currency_pool, other_currency_amount);
		ensure!(
			base_currency_amount >= min_base_currency_amount,
			Error::<T>::InacceptablePrice,
		);

		T::Currency::transfer(other_currency_id, &who, &Self::account_id(), other_currency_amount)
			.expect("never failed because after checks");
		T::Currency::transfer(base_currency_id, &Self::account_id(), &who, base_currency_amount)
			.expect("never failed because after checks");
		<LiquidityPool<T>>::mutate(other_currency_id, |pool| {
			*pool = (
				pool.0.saturating_add(other_currency_amount),
				pool.1.saturating_sub(base_currency_amount),
			);
		});
		Self::deposit_event(RawEvent::Swap(
			who,
			other_currency_id,
			other_currency_amount,
			base_currency_id,
			base_currency_amount,
		));
		Ok(())
	}

	// use base currency to swap other currency
	pub fn swap_base_to_other(
		who: T::AccountId,
		other_currency_id: CurrencyIdOf<T>,
		base_currency_amount: BalanceOf<T>,
		min_other_currency_amount: BalanceOf<T>,
	) -> DispatchResult {
		let base_currency_id = T::GetBaseCurrencyId::get();
		ensure!(
			!base_currency_amount.is_zero()
				&& T::Currency::ensure_can_withdraw(base_currency_id, &who, base_currency_amount).is_ok(),
			Error::<T>::TokenNotEnough,
		);
		let (other_currency_pool, base_currency_pool) = Self::liquidity_pool(other_currency_id);
		let other_currency_amount =
			Self::calculate_swap_target_amount(base_currency_pool, other_currency_pool, base_currency_amount);
		ensure!(
			other_currency_amount >= min_other_currency_amount,
			Error::<T>::InacceptablePrice,
		);

		T::Currency::transfer(base_currency_id, &who, &Self::account_id(), base_currency_amount)
			.expect("never failed because after checks");
		T::Currency::transfer(other_currency_id, &Self::account_id(), &who, other_currency_amount)
			.expect("never failed because after checks");
		<LiquidityPool<T>>::mutate(other_currency_id, |pool| {
			*pool = (
				pool.0.saturating_sub(other_currency_amount),
				pool.1.saturating_add(base_currency_amount),
			);
		});
		Self::deposit_event(RawEvent::Swap(
			who,
			base_currency_id,
			base_currency_amount,
			other_currency_id,
			other_currency_amount,
		));
		Ok(())
	}

	// use other currency to swap another other currency
	pub fn swap_other_to_other(
		who: T::AccountId,
		supply_other_currency_id: CurrencyIdOf<T>,
		supply_other_currency_amount: BalanceOf<T>,
		target_other_currency_id: CurrencyIdOf<T>,
		min_target_other_currency_amount: BalanceOf<T>,
	) -> DispatchResult {
		ensure!(
			!supply_other_currency_amount.is_zero()
				&& T::Currency::ensure_can_withdraw(supply_other_currency_id, &who, supply_other_currency_amount)
					.is_ok(),
			Error::<T>::TokenNotEnough,
		);
		let (supply_other_currency_pool, supply_base_currency_pool) = Self::liquidity_pool(supply_other_currency_id);
		let intermediate_base_currency_amount = Self::calculate_swap_target_amount(
			supply_other_currency_pool,
			supply_base_currency_pool,
			supply_other_currency_amount,
		);
		let (target_other_currency_pool, target_base_currency_pool) = Self::liquidity_pool(target_other_currency_id);
		let target_other_currency_amount = Self::calculate_swap_target_amount(
			target_base_currency_pool,
			target_other_currency_pool,
			intermediate_base_currency_amount,
		);
		ensure!(
			target_other_currency_amount >= min_target_other_currency_amount,
			Error::<T>::InacceptablePrice,
		);

		T::Currency::transfer(
			supply_other_currency_id,
			&who,
			&Self::account_id(),
			supply_other_currency_amount,
		)
		.expect("never failed because after checks");
		T::Currency::transfer(
			target_other_currency_id,
			&Self::account_id(),
			&who,
			target_other_currency_amount,
		)
		.expect("never failed because after checks");
		<LiquidityPool<T>>::mutate(supply_other_currency_id, |pool| {
			*pool = (
				pool.0.saturating_add(supply_other_currency_amount),
				pool.1.saturating_sub(intermediate_base_currency_amount),
			);
		});
		<LiquidityPool<T>>::mutate(target_other_currency_id, |pool| {
			*pool = (
				pool.0.saturating_sub(target_other_currency_amount),
				pool.1.saturating_add(intermediate_base_currency_amount),
			);
		});
		Self::deposit_event(RawEvent::Swap(
			who,
			supply_other_currency_id,
			supply_other_currency_amount,
			target_other_currency_id,
			target_other_currency_amount,
		));
		Ok(())
	}
}

impl<T: Trait> DexManager<T::AccountId, CurrencyIdOf<T>, BalanceOf<T>> for Module<T> {
	fn get_supply_amount(
		supply_currency_id: CurrencyIdOf<T>,
		target_currency_id: CurrencyIdOf<T>,
		target_currency_amount: BalanceOf<T>,
	) -> BalanceOf<T> {
		let base_currency_id = T::GetBaseCurrencyId::get();
		if supply_currency_id == target_currency_id {
			0.into()
		} else if target_currency_id == base_currency_id {
			let (other_currency_pool, base_currency_pool) = Self::liquidity_pool(supply_currency_id);
			Self::calculate_swap_supply_amount(other_currency_pool, base_currency_pool, target_currency_amount)
		} else if supply_currency_id == base_currency_id {
			let (other_currency_pool, base_currency_pool) = Self::liquidity_pool(target_currency_id);
			Self::calculate_swap_supply_amount(base_currency_pool, other_currency_pool, target_currency_amount)
		} else {
			let (target_other_currency_pool, target_base_currency_pool) = Self::liquidity_pool(target_currency_id);
			let intermediate_base_currency_amount = Self::calculate_swap_supply_amount(
				target_base_currency_pool,
				target_other_currency_pool,
				target_currency_amount,
			);
			let (supply_other_currency_pool, supply_base_currency_pool) = Self::liquidity_pool(supply_currency_id);
			Self::calculate_swap_supply_amount(
				supply_other_currency_pool,
				supply_base_currency_pool,
				intermediate_base_currency_amount,
			)
		}
	}

	fn exchange_currency(
		who: T::AccountId,
		supply: (CurrencyIdOf<T>, BalanceOf<T>),
		target: (CurrencyIdOf<T>, BalanceOf<T>),
	) -> DispatchResult {
		let base_currency_id = T::GetBaseCurrencyId::get();
		ensure!(target.0 != supply.0, Error::<T>::CanNotSwapItself);
		if target.0 == base_currency_id {
			Self::swap_other_to_base(who, supply.0, supply.1, target.1)
		} else if supply.0 == base_currency_id {
			Self::swap_base_to_other(who, target.0, supply.1, target.1)
		} else {
			Self::swap_other_to_other(who, supply.0, supply.1, target.0, target.1)
		}
	}

	fn get_exchange_slippage(
		supply_currency_id: CurrencyIdOf<T>,
		target_currency_id: CurrencyIdOf<T>,
		supply_amount: BalanceOf<T>,
	) -> Option<Ratio> {
		let base_currency_id = T::GetBaseCurrencyId::get();

		if supply_currency_id == target_currency_id {
			None
		} else if supply_currency_id == base_currency_id {
			let (_, base_currency_pool) = Self::liquidity_pool(target_currency_id);

			// supply_amount / (supply_amount + base_currency_pool)
			Some(Ratio::from_rational(
				supply_amount,
				supply_amount.saturating_add(base_currency_pool),
			))
		} else if target_currency_id == base_currency_id {
			let (other_currency_pool, _) = Self::liquidity_pool(supply_currency_id);

			// supply_amount / (supply_amount + other_currency_pool)
			Some(Ratio::from_rational(
				supply_amount,
				supply_amount.saturating_add(other_currency_pool),
			))
		} else {
			let (supply_other_currency_pool, supply_base_currency_pool) = Self::liquidity_pool(supply_currency_id);
			let (_, target_base_currency_pool) = Self::liquidity_pool(target_currency_id);

			// first slippage in swap supply other currency to base currency:
			// first_slippage = supply_amount / (supply_amount + supply_other_currency_pool)
			let supply_to_base_slippage: Ratio =
				Ratio::from_rational(supply_amount, supply_amount.saturating_add(supply_other_currency_pool));

			// second slippage in swap base currency to target other currency:
			// base_amount = first_slippage * supply_base_currency_pool
			// second_slippage = base_amount / (base_amount + target_base_currency_pool)
			let base_to_target_slippage: Ratio = Ratio::from_rational(
				supply_to_base_slippage.saturating_mul_int(&supply_base_currency_pool),
				supply_to_base_slippage
					.saturating_mul_int(&supply_base_currency_pool)
					.saturating_add(target_base_currency_pool),
			);

			// final_slippage = first_slippage + (1 - first_slippage) * second_slippage
			let final_slippage: Ratio = supply_to_base_slippage.saturating_add(
				Ratio::from_natural(1)
					.saturating_sub(supply_to_base_slippage)
					.saturating_mul(base_to_target_slippage),
			);

			Some(final_slippage)
		}
	}
}<|MERGE_RESOLUTION|>--- conflicted
+++ resolved
@@ -68,11 +68,8 @@
 
 		fn deposit_event() = default;
 
-<<<<<<< HEAD
-=======
 		const GetExchangeFee: Rate = T::GetExchangeFee::get();
 
->>>>>>> 47c82beb
 		pub fn swap_currency(origin, supply: (CurrencyIdOf<T>, BalanceOf<T>), target: (CurrencyIdOf<T>, BalanceOf<T>)) {
 			let who = ensure_signed(origin)?;
 			let base_currency_id = T::GetBaseCurrencyId::get();
