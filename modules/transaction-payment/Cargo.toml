--- conflicted
+++ resolved
@@ -8,7 +8,6 @@
 serde = { version = "1.0.124", optional = true }
 codec = { package = "parity-scale-codec", version = "2.3.1", default-features = false }
 scale-info = { version = "1.0", default-features = false, features = ["derive"] }
-<<<<<<< HEAD
 sp-runtime = { git = "https://github.com/paritytech/substrate", branch = "master", default-features = false }
 frame-support = { git = "https://github.com/paritytech/substrate", branch = "master", default-features = false }
 frame-system = { git = "https://github.com/paritytech/substrate", branch = "master", default-features = false }
@@ -16,20 +15,10 @@
 sp-io= { git = "https://github.com/paritytech/substrate", branch = "master", default-features = false }
 pallet-transaction-payment = { git = "https://github.com/paritytech/substrate", branch = "master", default-features = false }
 pallet-transaction-payment-rpc-runtime-api = { git = "https://github.com/paritytech/substrate", branch = "master", default-features = false }
-=======
-sp-runtime = { git = "https://github.com/paritytech/substrate", branch = "polkadot-v0.9.15", default-features = false }
-frame-support = { git = "https://github.com/paritytech/substrate", branch = "polkadot-v0.9.15", default-features = false }
-frame-system = { git = "https://github.com/paritytech/substrate", branch = "polkadot-v0.9.15", default-features = false }
-sp-std = { git = "https://github.com/paritytech/substrate", branch = "polkadot-v0.9.15", default-features = false }
-sp-io= { git = "https://github.com/paritytech/substrate", branch = "polkadot-v0.9.15", default-features = false }
-pallet-transaction-payment = { git = "https://github.com/paritytech/substrate", branch = "polkadot-v0.9.15", default-features = false }
-pallet-transaction-payment-rpc-runtime-api = { git = "https://github.com/paritytech/substrate", branch = "polkadot-v0.9.15", default-features = false }
->>>>>>> 35078ea2
 primitives = { package = "acala-primitives", path = "../../primitives", default-features = false }
 support = { package = "module-support", path = "../support", default-features = false }
 
 orml-traits = { path = "../../orml/traits", default-features = false }
-<<<<<<< HEAD
 xcm = { git = "https://github.com/paritytech/polkadot", branch = "master", default-features = false }
 xcm-builder = { git = "https://github.com/paritytech/polkadot", branch = "master", default-features = false }
 xcm-executor = { git = "https://github.com/paritytech/polkadot", branch = "master", default-features = false }
@@ -37,15 +26,6 @@
 [dev-dependencies]
 sp-core = { git = "https://github.com/paritytech/substrate", branch = "master" }
 pallet-balances = { git = "https://github.com/paritytech/substrate", branch = "master" }
-=======
-xcm = { git = "https://github.com/paritytech/polkadot", branch = "release-v0.9.15", default-features = false }
-xcm-builder = { git = "https://github.com/paritytech/polkadot", branch = "release-v0.9.15", default-features = false }
-xcm-executor = { git = "https://github.com/paritytech/polkadot", branch = "release-v0.9.15", default-features = false }
-
-[dev-dependencies]
-sp-core = { git = "https://github.com/paritytech/substrate", branch = "polkadot-v0.9.15" }
-pallet-balances = { git = "https://github.com/paritytech/substrate", branch = "polkadot-v0.9.15" }
->>>>>>> 35078ea2
 orml-tokens = { path = "../../orml/tokens" }
 module-currencies = { path = "../../modules/currencies" }
 module-dex = { path = "../dex" }
