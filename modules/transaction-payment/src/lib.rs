// This file is part of Acala.

// Copyright (C) 2020-2022 Acala Foundation.
// SPDX-License-Identifier: GPL-3.0-or-later WITH Classpath-exception-2.0

// This program is free software: you can redistribute it and/or modify
// it under the terms of the GNU General Public License as published by
// the Free Software Foundation, either version 3 of the License, or
// (at your option) any later version.

// This program is distributed in the hope that it will be useful,
// but WITHOUT ANY WARRANTY; without even the implied warranty of
// MERCHANTABILITY or FITNESS FOR A PARTICULAR PURPOSE. See the
// GNU General Public License for more details.

// You should have received a copy of the GNU General Public License
// along with this program. If not, see <https://www.gnu.org/licenses/>.

//! # Transaction Payment Module
//!
//! ## Overview
//!
//! Transaction payment module is responsible for charge fee and tip in
//! different currencies

#![cfg_attr(not(feature = "std"), no_std)]
#![allow(clippy::unused_unit)]
#![allow(clippy::boxed_local)]
#![allow(clippy::type_complexity)]

use frame_support::{
	dispatch::{DispatchResult, Dispatchable},
	pallet_prelude::*,
	traits::{
		Currency, ExistenceRequirement, Imbalance, IsSubType, NamedReservableCurrency, OnUnbalanced, SameOrOther,
		WithdrawReasons,
	},
	transactional,
	weights::{
		constants::WEIGHT_PER_SECOND, DispatchInfo, GetDispatchInfo, Pays, PostDispatchInfo, WeightToFeeCoefficient,
		WeightToFeePolynomial,
	},
	BoundedVec, PalletId,
};
use frame_system::pallet_prelude::*;
use orml_traits::MultiCurrency;
use pallet_transaction_payment_rpc_runtime_api::RuntimeDispatchInfo;
use pallet_transaction_payment_rpc_runtime_api::{FeeDetails, InclusionFee};
use primitives::{Balance, CurrencyId, Multiplier, ReserveIdentifier};
use scale_info::TypeInfo;
use sp_runtime::{
	traits::{
		AccountIdConversion, Convert, DispatchInfoOf, One, PostDispatchInfoOf, SaturatedConversion, Saturating,
		SignedExtension, Zero,
	},
	transaction_validity::{
		InvalidTransaction, TransactionPriority, TransactionValidity, TransactionValidityError, ValidTransaction,
	},
<<<<<<< HEAD
	FixedPointNumber, FixedPointOperand, FixedU128, MultiSignature, Percent, Perquintill,
=======
	FixedPointNumber, FixedPointOperand, Percent, Perquintill,
>>>>>>> de561650
};
use sp_std::prelude::*;
use support::{DEXManager, PriceProvider, Ratio, SwapLimit, TransactionPayment};
use xcm::opaque::latest::{prelude::XcmError, AssetId, Fungibility::Fungible, MultiAsset, MultiLocation};
use xcm_builder::TakeRevenue;
use xcm_executor::{traits::WeightTrader, Assets};

mod mock;
mod tests;
pub mod weights;

pub use module::*;
pub use weights::WeightInfo;

type PalletBalanceOf<T> = <<T as Config>::Currency as Currency<<T as frame_system::Config>::AccountId>>::Balance;
type NegativeImbalanceOf<T> =
	<<T as Config>::Currency as Currency<<T as frame_system::Config>::AccountId>>::NegativeImbalance;
type CallOf<T> = <T as Config>::Call;

/// A struct to update the weight multiplier per block. It implements
/// `Convert<Multiplier, Multiplier>`, meaning that it can convert the
/// previous multiplier to the next one. This should be called on
/// `on_finalize` of a block, prior to potentially cleaning the weight data
/// from the system module.
///
/// given:
///     s = previous block weight
///     s'= ideal block weight
///     m = maximum block weight
///     diff = (s - s')/m
///     v = 0.00001
///     t1 = (v * diff)
///     t2 = (v * diff)^2 / 2
/// then:
///     next_multiplier = prev_multiplier * (1 + t1 + t2)
///
/// Where `(s', v)` must be given as the `Get` implementation of the `T`
/// generic type. Moreover, `M` must provide the minimum allowed value for
/// the multiplier. Note that a runtime should ensure with tests that the
/// combination of this `M` and `V` is not such that the multiplier can drop
/// to zero and never recover.
///
/// note that `s'` is interpreted as a portion in the _normal transaction_
/// capacity of the block. For example, given `s' == 0.25` and
/// `AvailableBlockRatio = 0.75`, then the target fullness is _0.25 of the
/// normal capacity_ and _0.1875 of the entire block_.
///
/// This implementation implies the bound:
/// - `v ≤ p / k * (s − s')`
/// - or, solving for `p`: `p >= v * k * (s - s')`
///
/// where `p` is the amount of change over `k` blocks.
///
/// Hence:
/// - in a fully congested chain: `p >= v * k * (1 - s')`.
/// - in an empty chain: `p >= v * k * (-s')`.
///
/// For example, when all blocks are full and there are 28800 blocks per day
/// (default in `substrate-node`) and v == 0.00001, s' == 0.1875, we'd have:
///
/// p >= 0.00001 * 28800 * 0.8125
/// p >= 0.234
///
/// Meaning that fees can change by around ~23% per day, given extreme
/// congestion.
///
/// More info can be found at:
/// https://w3f-research.readthedocs.io/en/latest/polkadot/Token%20Economics.html
pub struct TargetedFeeAdjustment<T, S, V, M>(sp_std::marker::PhantomData<(T, S, V, M)>);

/// Something that can convert the current multiplier to the next one.
pub trait MultiplierUpdate: Convert<Multiplier, Multiplier> {
	/// Minimum multiplier
	fn min() -> Multiplier;
	/// Target block saturation level
	fn target() -> Perquintill;
	/// Variability factor
	fn variability() -> Multiplier;
}

impl MultiplierUpdate for () {
	fn min() -> Multiplier {
		Default::default()
	}
	fn target() -> Perquintill {
		Default::default()
	}
	fn variability() -> Multiplier {
		Default::default()
	}
}

impl<T, S, V, M> MultiplierUpdate for TargetedFeeAdjustment<T, S, V, M>
where
	T: frame_system::Config,
	S: Get<Perquintill>,
	V: Get<Multiplier>,
	M: Get<Multiplier>,
{
	fn min() -> Multiplier {
		M::get()
	}
	fn target() -> Perquintill {
		S::get()
	}
	fn variability() -> Multiplier {
		V::get()
	}
}

impl<T, S, V, M> Convert<Multiplier, Multiplier> for TargetedFeeAdjustment<T, S, V, M>
where
	T: frame_system::Config,
	S: Get<Perquintill>,
	V: Get<Multiplier>,
	M: Get<Multiplier>,
{
	fn convert(previous: Multiplier) -> Multiplier {
		// Defensive only. The multiplier in storage should always be at most positive.
		// Nonetheless we recover here in case of errors, because any value below this
		// would be stale and can never change.
		let min_multiplier = M::get();
		let previous = previous.max(min_multiplier);

		let weights = T::BlockWeights::get();
		// the computed ratio is only among the normal class.
		let normal_max_weight = weights
			.get(DispatchClass::Normal)
			.max_total
			.unwrap_or(weights.max_block);
		let current_block_weight = <frame_system::Pallet<T>>::block_weight();
		let normal_block_weight = *current_block_weight.get(DispatchClass::Normal).min(&normal_max_weight);

		let s = S::get();
		let v = V::get();

		let target_weight = (s * normal_max_weight) as u128;
		let block_weight = normal_block_weight as u128;

		// determines if the first_term is positive
		let positive = block_weight >= target_weight;
		let diff_abs = block_weight.max(target_weight) - block_weight.min(target_weight);

		// defensive only, a test case assures that the maximum weight diff can fit in
		// Multiplier without any saturation.
		let diff = Multiplier::saturating_from_rational(diff_abs, normal_max_weight.max(1));
		let diff_squared = diff.saturating_mul(diff);

		let v_squared_2 = v.saturating_mul(v) / Multiplier::saturating_from_integer(2);

		let first_term = v.saturating_mul(diff);
		let second_term = v_squared_2.saturating_mul(diff_squared);

		if positive {
			let excess = first_term.saturating_add(second_term).saturating_mul(previous);
			previous.saturating_add(excess).max(min_multiplier)
		} else {
			// Defensive-only: first_term > second_term. Safe subtraction.
			let negative = first_term.saturating_sub(second_term).saturating_mul(previous);
			previous.saturating_sub(negative).max(min_multiplier)
		}
	}
}

#[frame_support::pallet]
pub mod module {
	use super::*;

	pub const RESERVE_ID: ReserveIdentifier = ReserveIdentifier::TransactionPayment;
	pub const DEPOSIT_ID: ReserveIdentifier = ReserveIdentifier::TransactionPaymentDeposit;

	#[pallet::config]
	pub trait Config: frame_system::Config {
		type Event: From<Event<Self>> + IsType<<Self as frame_system::Config>::Event>;

		/// The aggregated call type.
		type Call: Parameter
			+ Dispatchable<Origin = Self::Origin, PostInfo = PostDispatchInfo, Info = DispatchInfo>
			+ GetDispatchInfo
			+ IsSubType<Call<Self>>
			+ IsType<<Self as frame_system::Config>::Call>;

		/// Native currency id, the actual received currency type as fee for
		/// treasury. Should be ACA
		#[pallet::constant]
		type NativeCurrencyId: Get<CurrencyId>;

		/// The currency type in which fees will be paid.
		type Currency: NamedReservableCurrency<
			Self::AccountId,
			ReserveIdentifier = ReserveIdentifier,
			Balance = Balance,
		>;

		/// Currency to transfer, reserve/unreserve, lock/unlock assets
		type MultiCurrency: MultiCurrency<Self::AccountId, CurrencyId = CurrencyId, Balance = Balance>;

		/// Handler for the unbalanced reduction when taking transaction fees.
		/// This is either one or two separate imbalances, the first is the
		/// transaction fee paid, the second is the tip paid, if any.
		type OnTransactionPayment: OnUnbalanced<NegativeImbalanceOf<Self>>;

		/// The fee to be paid for making a transaction; the per-byte portion.
		#[pallet::constant]
		type TransactionByteFee: Get<PalletBalanceOf<Self>>;

		/// A fee mulitplier for `Operational` extrinsics to compute "virtual tip" to boost their
		/// `priority`
		///
		/// This value is multipled by the `final_fee` to obtain a "virtual tip" that is later
		/// added to a tip component in regular `priority` calculations.
		/// It means that a `Normal` transaction can front-run a similarly-sized `Operational`
		/// extrinsic (with no tip), by including a tip value greater than the virtual tip.
		///
		/// ```rust,ignore
		/// // For `Normal`
		/// let priority = priority_calc(tip);
		///
		/// // For `Operational`
		/// let virtual_tip = (inclusion_fee + tip) * OperationalFeeMultiplier;
		/// let priority = priority_calc(tip + virtual_tip);
		/// ```
		///
		/// Note that since we use `final_fee` the multiplier applies also to the regular `tip`
		/// sent with the transaction. So, not only does the transaction get a priority bump based
		/// on the `inclusion_fee`, but we also amplify the impact of tips applied to `Operational`
		/// transactions.
		#[pallet::constant]
		type OperationalFeeMultiplier: Get<u64>;

		/// The step amount of tips required to effect transaction priority.
		#[pallet::constant]
		type TipPerWeightStep: Get<PalletBalanceOf<Self>>;

		/// The maximum value of tips that affect the priority.
		/// Set the maximum value of tips to prevent affecting the unsigned extrinsic.
		#[pallet::constant]
		type MaxTipsOfPriority: Get<PalletBalanceOf<Self>>;

		/// Deposit for setting an Alternative fee swap
		#[pallet::constant]
		type AlternativeFeeSwapDeposit: Get<PalletBalanceOf<Self>>;

		/// Convert a weight value into a deductible fee based on the currency
		/// type.
		type WeightToFee: WeightToFeePolynomial<Balance = PalletBalanceOf<Self>>;

		/// Update the multiplier of the next block, based on the previous
		/// block's weight.
		type FeeMultiplierUpdate: MultiplierUpdate;

		/// DEX to exchange currencies.
		type DEX: DEXManager<Self::AccountId, CurrencyId, Balance>;

		/// When swap with DEX, the acceptable max slippage for the price from oracle.
		#[pallet::constant]
		type MaxSwapSlippageCompareToOracle: Get<Ratio>;

		/// The limit for length of trading path
		#[pallet::constant]
		type TradingPathLimit: Get<u32>;

		/// The price source to provider external market price.
		type PriceSource: PriceProvider<CurrencyId>;

		/// Weight information for the extrinsics in this module.
		type WeightInfo: WeightInfo;

		/// PalletId used to derivate sub account.
		#[pallet::constant]
		type PalletId: Get<PalletId>;

		/// Treasury account used to transfer balance to sub account of `PalletId`.
		#[pallet::constant]
		type TreasuryAccount: Get<Self::AccountId>;

		/// Custom fee surplus if not payed with native asset.
		#[pallet::constant]
		type CustomFeeSurplus: Get<Percent>;

		/// Alternative fee surplus if not payed with native asset.
		#[pallet::constant]
		type AlternativeFeeSurplus: Get<Percent>;

		/// Default fee tokens used in tx fee pool.
		#[pallet::constant]
		type DefaultFeeTokens: Get<Vec<CurrencyId>>;

		/// The origin which change swap balance threshold or enable charge fee pool.
		type UpdateOrigin: EnsureOrigin<Self::Origin>;
	}

	#[pallet::extra_constants]
	impl<T: Config> Pallet<T> {
		//TODO: rename to snake case after https://github.com/paritytech/substrate/issues/8826 fixed.
		#[allow(non_snake_case)]
		/// The polynomial that is applied in order to derive fee from weight.
		fn WeightToFee() -> Vec<WeightToFeeCoefficient<PalletBalanceOf<T>>> {
			T::WeightToFee::polynomial().to_vec()
		}
	}

	#[pallet::type_value]
	pub fn DefaultFeeMultiplier() -> Multiplier {
		Multiplier::saturating_from_integer(1)
	}

	#[pallet::error]
	pub enum Error<T> {
		/// The swap path is invalid
		InvalidSwapPath,
		/// The balance is invalid
		InvalidBalance,
		/// Can't find rate by the supply token
		InvalidRate,
		/// Can't find the token info in the charge fee pool
		InvalidToken,
		/// Dex swap pool is not available now
		DexNotAvailable,
		/// Charge fee pool is already exist
		ChargeFeePoolAlreadyExisted,
	}

	#[pallet::event]
	#[pallet::generate_deposit(pub fn deposit_event)]
	pub enum Event<T: Config> {
		/// The charge fee pool is enabled
		ChargeFeePoolEnabled {
			sub_account: T::AccountId,
			currency_id: CurrencyId,
			fee_swap_path: Vec<CurrencyId>,
			exchange_rate: Ratio,
			pool_size: Balance,
			swap_threshold: Balance,
		},
		/// The charge fee pool is swapped
		ChargeFeePoolSwapped {
			sub_account: T::AccountId,
			supply_currency_id: CurrencyId,
			old_exchange_rate: Ratio,
			swap_exchange_rate: Ratio,
			new_exchange_rate: Ratio,
			new_pool_size: Balance,
		},
		/// The charge fee pool is disabled
		ChargeFeePoolDisabled {
			currency_id: CurrencyId,
			foreign_amount: Balance,
			native_amount: Balance,
		},
	}

	/// The next fee multiplier.
	///
	/// NextFeeMultiplier: Multiplier
	#[pallet::storage]
	#[pallet::getter(fn next_fee_multiplier)]
	pub type NextFeeMultiplier<T: Config> = StorageValue<_, Multiplier, ValueQuery, DefaultFeeMultiplier>;

	/// The alternative fee swap path of accounts.
	///
	/// AlternativeFeeSwapPath: map AccountId => Option<Vec<CurrencyId>>
	#[pallet::storage]
	#[pallet::getter(fn alternative_fee_swap_path)]
	pub type AlternativeFeeSwapPath<T: Config> =
		StorageMap<_, Twox64Concat, T::AccountId, BoundedVec<CurrencyId, T::TradingPathLimit>, OptionQuery>;

	/// The global fee swap path.
	/// The path includes `DefaultFeeTokens` trading path, and foreign asset trading path.
	///
	/// GlobalFeeSwapPath: map CurrencyId => Option<Vec<CurrencyId>>
	#[pallet::storage]
	#[pallet::getter(fn global_fee_swap_path)]
	pub type GlobalFeeSwapPath<T: Config> =
		StorageMap<_, Twox64Concat, CurrencyId, BoundedVec<CurrencyId, T::TradingPathLimit>, OptionQuery>;

	/// The size of fee pool in native token. During `initialize_pool` this amount of native token
	/// will be transferred from `TreasuryAccount` to sub account of `PalletId`.
	///
	/// PoolSize: map CurrencyId => Balance
	#[pallet::storage]
	#[pallet::getter(fn pool_size)]
	pub type PoolSize<T: Config> = StorageMap<_, Twox64Concat, CurrencyId, Balance, ValueQuery>;

	/// The exchange rate between the given currency and native token.
	/// This value is updated when upon swap from dex.
	///
	/// TokenExchangeRate: map CurrencyId => Option<Ratio>
	#[pallet::storage]
	#[pallet::getter(fn token_exchange_rate)]
	pub type TokenExchangeRate<T: Config> = StorageMap<_, Twox64Concat, CurrencyId, Ratio, OptionQuery>;

	/// The balance threshold to trigger swap from dex, normally the value is gt ED of native asset.
	///
	/// SwapBalanceThreshold: map CurrencyId => Balance
	#[pallet::storage]
	#[pallet::getter(fn swap_balance_threshold)]
	pub type SwapBalanceThreshold<T: Config> = StorageMap<_, Twox64Concat, CurrencyId, Balance, ValueQuery>;

	#[pallet::pallet]
	pub struct Pallet<T>(_);

	#[pallet::hooks]
	impl<T: Config> Hooks<T::BlockNumber> for Pallet<T> {
		/// `on_initialize` to return the weight used in `on_finalize`.
		fn on_initialize(_: T::BlockNumber) -> Weight {
			<T as Config>::WeightInfo::on_finalize()
		}

		fn on_finalize(_: T::BlockNumber) {
			NextFeeMultiplier::<T>::mutate(|fm| {
				*fm = T::FeeMultiplierUpdate::convert(*fm);
			});
		}

		#[cfg(feature = "std")]
		fn integrity_test() {
			// given weight == u64, we build multipliers from `diff` of two weight values,
			// which can at most be MaximumBlockWeight. Make sure that this can fit in a
			// multiplier without loss.
			assert!(
				<Multiplier as sp_runtime::traits::Bounded>::max_value()
					>= Multiplier::checked_from_integer::<u128>(T::BlockWeights::get().max_block.try_into().unwrap())
						.unwrap(),
			);

			// This is the minimum value of the multiplier. Make sure that if we collapse to
			// this value, we can recover with a reasonable amount of traffic. For this test
			// we assert that if we collapse to minimum, the trend will be positive with a
			// weight value which is 1% more than the target.
			let min_value = T::FeeMultiplierUpdate::min();
			let mut target = T::FeeMultiplierUpdate::target()
				* T::BlockWeights::get().get(DispatchClass::Normal).max_total.expect(
					"Setting `max_total` for `Normal` dispatch class is not compatible with \
					`transaction-payment` module.",
				);

			// add 1 percent;
			let addition = target / 100;
			if addition == 0 {
				// this is most likely because in a test setup we set everything to ().
				return;
			}
			target += addition;

			sp_io::TestExternalities::new_empty().execute_with(|| {
				<frame_system::Pallet<T>>::set_block_consumed_resources(target, 0);
				let next = T::FeeMultiplierUpdate::convert(min_value);
				assert!(
					next > min_value,
					"The minimum bound of the multiplier is too low. When \
					block saturation is more than target by 1% and multiplier is minimal then \
					the multiplier doesn't increase."
				);
			})
		}
	}

	#[pallet::call]
	impl<T: Config> Pallet<T> {
		/// Set fee swap path
		#[pallet::weight(<T as Config>::WeightInfo::set_alternative_fee_swap_path())]
		#[transactional]
		pub fn set_alternative_fee_swap_path(
			origin: OriginFor<T>,
			fee_swap_path: Option<Vec<CurrencyId>>,
		) -> DispatchResult {
			let who = ensure_signed(origin)?;

			if let Some(path) = fee_swap_path {
				let path: BoundedVec<CurrencyId, T::TradingPathLimit> =
					path.try_into().map_err(|_| Error::<T>::InvalidSwapPath)?;
				ensure!(
					path.len() > 1
						&& path.first() != Some(&T::NativeCurrencyId::get())
						&& path.last() == Some(&T::NativeCurrencyId::get()),
					Error::<T>::InvalidSwapPath
				);
				T::Currency::ensure_reserved_named(&DEPOSIT_ID, &who, T::AlternativeFeeSwapDeposit::get())?;
				AlternativeFeeSwapPath::<T>::insert(&who, &path);
			} else {
				AlternativeFeeSwapPath::<T>::remove(&who);
				T::Currency::unreserve_all_named(&DEPOSIT_ID, &who);
			}
			Ok(())
		}

		/// Enable and initialize charge fee pool.
		#[pallet::weight(<T as Config>::WeightInfo::enable_charge_fee_pool())]
		#[transactional]
		pub fn enable_charge_fee_pool(
			origin: OriginFor<T>,
			currency_id: CurrencyId,
			swap_path: Vec<CurrencyId>,
			pool_size: Balance,
			swap_threshold: Balance,
		) -> DispatchResult {
			T::UpdateOrigin::ensure_origin(origin)?;
			Self::initialize_pool(currency_id, swap_path, pool_size, swap_threshold)
		}

		/// Disable charge fee pool.
		#[pallet::weight(<T as Config>::WeightInfo::disable_charge_fee_pool())]
		#[transactional]
		pub fn disable_charge_fee_pool(origin: OriginFor<T>, currency_id: CurrencyId) -> DispatchResult {
			T::UpdateOrigin::ensure_origin(origin)?;
			Self::disable_pool(currency_id)
		}

		/// Dapp wrap call, and user pay tx fee as provided trading path. this dispatch call should
		/// make sure the trading path is valid.
		#[pallet::weight({
			let dispatch_info = call.get_dispatch_info();
			(T::WeightInfo::with_fee_path().saturating_add(dispatch_info.weight), dispatch_info.class,)
		})]
		pub fn with_fee_path(
			origin: OriginFor<T>,
			_fee_swap_path: Vec<CurrencyId>,
			call: Box<CallOf<T>>,
		) -> DispatchResultWithPostInfo {
			ensure_signed(origin.clone())?;
			call.dispatch(origin)
		}

		/// Dapp wrap call, and user pay tx fee as provided currency, this dispatch call should make
		/// sure the currency is exist in tx fee pool.
		#[pallet::weight({
			let dispatch_info = call.get_dispatch_info();
			(T::WeightInfo::with_fee_currency().saturating_add(dispatch_info.weight), dispatch_info.class,)
		})]
		pub fn with_fee_currency(
			origin: OriginFor<T>,
			_currency_id: CurrencyId,
			call: Box<CallOf<T>>,
		) -> DispatchResultWithPostInfo {
			ensure_signed(origin.clone())?;
			call.dispatch(origin)
		}

		/// Fee paid by other account
		#[pallet::weight({
			let dispatch_info = call.get_dispatch_info();
			(T::WeightInfo::with_fee_paid_by().saturating_add(dispatch_info.weight), dispatch_info.class,)
		})]
		pub fn with_fee_paid_by(
			origin: OriginFor<T>,
			call: Box<CallOf<T>>,
			_payer_addr: T::AccountId,
			_payer_sig: MultiSignature,
		) -> DispatchResultWithPostInfo {
			ensure_signed(origin.clone())?;
			call.dispatch(origin)
		}
	}
}

impl<T: Config> Pallet<T>
where
	PalletBalanceOf<T>: FixedPointOperand,
{
	/// Query the data that we know about the fee of a given `call`.
	///
	/// This module is not and cannot be aware of the internals of a signed
	/// extension, for example a tip. It only interprets the extrinsic as
	/// some encoded value and accounts for its weight and length, the
	/// runtime's extrinsic base weight, and the current fee multiplier.
	///
	/// All dispatchables must be annotated with weight and will have some
	/// fee info. This function always returns.
	pub fn query_info<Extrinsic: GetDispatchInfo>(
		unchecked_extrinsic: Extrinsic,
		len: u32,
	) -> RuntimeDispatchInfo<PalletBalanceOf<T>>
	where
		T: Send + Sync,
		PalletBalanceOf<T>: Send + Sync,
	{
		// NOTE: we can actually make it understand `ChargeTransactionPayment`, but
		// would be some hassle for sure. We have to make it aware of the index of
		// `ChargeTransactionPayment` in `Extra`. Alternatively, we could actually
		// execute the tx's per-dispatch and record the balance of the sender before and
		// after the pipeline.. but this is way too much hassle for a very very little
		// potential gain in the future.
		let dispatch_info = <Extrinsic as GetDispatchInfo>::get_dispatch_info(&unchecked_extrinsic);

		let partial_fee = Self::compute_fee(len, &dispatch_info, 0u32.into());
		let DispatchInfo { weight, class, .. } = dispatch_info;

		RuntimeDispatchInfo {
			weight,
			class,
			partial_fee,
		}
	}

	/// Query the detailed fee of a given `call`.
	pub fn query_fee_details<Extrinsic: GetDispatchInfo>(
		unchecked_extrinsic: Extrinsic,
		len: u32,
	) -> FeeDetails<PalletBalanceOf<T>> {
		let dispatch_info = <Extrinsic as GetDispatchInfo>::get_dispatch_info(&unchecked_extrinsic);
		Self::compute_fee_details(len, &dispatch_info, 0u32.into())
	}

	/// Compute the fee details for a particular transaction.
	pub fn compute_fee_details(
		len: u32,
		info: &DispatchInfoOf<CallOf<T>>,
		tip: PalletBalanceOf<T>,
	) -> FeeDetails<PalletBalanceOf<T>> {
		Self::compute_fee_raw(len, info.weight, tip, info.pays_fee, info.class)
	}

	/// Compute the final fee value for a particular transaction.
	///
	/// The final fee is composed of:
	///   - `base_fee`: This is the minimum amount a user pays for a transaction. It is declared as
	///     a base _weight_ in the runtime and converted to a fee using `WeightToFee`.
	///   - `len_fee`: The length fee, the amount paid for the encoded length (in bytes) of the
	///     transaction.
	///   - `weight_fee`: This amount is computed based on the weight of the transaction. Weight
	///     accounts for the execution time of a transaction.
	///   - `targeted_fee_adjustment`: This is a multiplier that can tune the final fee based on the
	///     congestion of the network.
	///   - (Optional) `tip`: If included in the transaction, the tip will be added on top. Only
	///     signed transactions can have a tip.
	///
	/// The base fee and adjusted weight and length fees constitute the
	/// _inclusion fee,_ which is the minimum fee for a transaction to be
	/// included in a block.
	///
	/// ```ignore
	/// inclusion_fee = base_fee + len_fee + [targeted_fee_adjustment * weight_fee];
	/// final_fee = inclusion_fee + tip;
	/// ```
	pub fn compute_fee(len: u32, info: &DispatchInfoOf<CallOf<T>>, tip: PalletBalanceOf<T>) -> PalletBalanceOf<T> {
		Self::compute_fee_details(len, info, tip).final_fee()
	}

	/// Compute the actual post dispatch fee details for a particular
	/// transaction.
	pub fn compute_actual_fee_details(
		len: u32,
		info: &DispatchInfoOf<CallOf<T>>,
		post_info: &PostDispatchInfoOf<CallOf<T>>,
		tip: PalletBalanceOf<T>,
	) -> FeeDetails<PalletBalanceOf<T>> {
		Self::compute_fee_raw(
			len,
			post_info.calc_actual_weight(info),
			tip,
			post_info.pays_fee(info),
			info.class,
		)
	}

	/// Compute the actual post dispatch fee for a particular transaction.
	///
	/// Identical to `compute_fee` with the only difference that the post
	/// dispatch corrected weight is used for the weight fee calculation.
	pub fn compute_actual_fee(
		len: u32,
		info: &DispatchInfoOf<CallOf<T>>,
		post_info: &PostDispatchInfoOf<CallOf<T>>,
		tip: PalletBalanceOf<T>,
	) -> PalletBalanceOf<T> {
		Self::compute_actual_fee_details(len, info, post_info, tip).final_fee()
	}

	fn compute_fee_raw(
		len: u32,
		weight: Weight,
		tip: PalletBalanceOf<T>,
		pays_fee: Pays,
		class: DispatchClass,
	) -> FeeDetails<PalletBalanceOf<T>> {
		if pays_fee == Pays::Yes {
			let len = <PalletBalanceOf<T>>::from(len);
			let per_byte = T::TransactionByteFee::get();

			// length fee. this is not adjusted.
			let fixed_len_fee = per_byte.saturating_mul(len);

			// the adjustable part of the fee.
			let unadjusted_weight_fee = Self::weight_to_fee(weight);
			let multiplier = Self::next_fee_multiplier();
			// final adjusted weight fee.
			let adjusted_weight_fee = multiplier.saturating_mul_int(unadjusted_weight_fee);

			let base_fee = Self::weight_to_fee(T::BlockWeights::get().get(class).base_extrinsic);
			FeeDetails {
				inclusion_fee: Some(InclusionFee {
					base_fee,
					len_fee: fixed_len_fee,
					adjusted_weight_fee,
				}),
				tip,
			}
		} else {
			FeeDetails {
				inclusion_fee: None,
				tip,
			}
		}
	}

	pub fn weight_to_fee(weight: Weight) -> PalletBalanceOf<T> {
		// cap the weight to the maximum defined in runtime, otherwise it will be the
		// `Bounded` maximum of its data type, which is not desired.
		let capped_weight = weight.min(T::BlockWeights::get().max_block);
		T::WeightToFee::calc(&capped_weight)
	}

	/// If native asset is enough, return `None`, else return the fee amount should be swapped.
	fn check_native_is_not_enough(
		who: &T::AccountId,
		fee: PalletBalanceOf<T>,
		reason: WithdrawReasons,
	) -> Option<Balance> {
		let native_existential_deposit = <T as Config>::Currency::minimum_balance();
		let total_native = <T as Config>::Currency::free_balance(who);

		if fee.saturating_add(native_existential_deposit) <= total_native {
			// User's locked balance can't be transferable, which means can't be used for fee payment.
			if let Some(new_free_balance) = total_native.checked_sub(fee) {
				if T::Currency::ensure_can_withdraw(who, fee, reason, new_free_balance).is_ok() {
					return None;
				}
			}
			Some(fee)
		} else {
			Some(fee.saturating_add(native_existential_deposit.saturating_sub(total_native)))
		}
	}

	/// Determine the fee and surplus that should be withdraw from user. There are three kind call:
	/// - TransactionPayment::with_fee_path: swap with dex
	/// - TransactionPayment::with_fee_currency: swap with tx fee pool
	/// - others call: first use native asset, if not enough use alternative, or else use default.
	fn ensure_can_charge_fee_with_call(
		who: &T::AccountId,
		fee: PalletBalanceOf<T>,
		call: &CallOf<T>,
<<<<<<< HEAD
	) -> Result<(T::AccountId, Balance), DispatchError> {
=======
		reason: WithdrawReasons,
	) -> Result<Balance, DispatchError> {
>>>>>>> de561650
		let custom_fee_surplus = T::CustomFeeSurplus::get().mul_ceil(fee);
		let custom_fee_amount = fee.saturating_add(custom_fee_surplus);
		match call.is_sub_type() {
			Some(Call::with_fee_path { fee_swap_path, .. }) => {
				ensure!(
					fee_swap_path.len() > 1
						&& fee_swap_path.first() != Some(&T::NativeCurrencyId::get())
						&& fee_swap_path.last() == Some(&T::NativeCurrencyId::get()),
					Error::<T>::InvalidSwapPath
				);
				T::DEX::swap_with_specific_path(
					who,
					fee_swap_path,
					SwapLimit::ExactTarget(Balance::MAX, custom_fee_amount),
				)
				.map(|_| (who.clone(), custom_fee_surplus))
			}
			Some(Call::with_fee_currency { currency_id, .. }) => {
				ensure!(
					TokenExchangeRate::<T>::contains_key(currency_id),
					Error::<T>::InvalidToken
				);
<<<<<<< HEAD
				Self::swap_from_pool_or_dex(who, custom_fee_amount, *currency_id)
					.map(|_| (who.clone(), custom_fee_surplus))
			}
			Some(Call::with_fee_paid_by {
				call: _,
				payer_addr,
				payer_sig: _,
			}) => {
				// validate payer signature in runtime side, because `SignedExtension` between different runtime
				// may be different.
				Self::native_then_alternative_or_default(payer_addr, fee).map(|surplus| (payer_addr.clone(), surplus))
			}
			_ => Self::native_then_alternative_or_default(who, fee).map(|surplus| (who.clone(), surplus)),
=======
				let fee_amount = if T::DefaultFeeTokens::get().contains(currency_id) {
					fee.saturating_add(T::AlternativeFeeSurplus::get().mul_ceil(fee))
				} else {
					custom_fee_amount
				};
				Self::swap_from_pool_or_dex(who, fee_amount, *currency_id).map(|_| fee_amount)
			}
			_ => Self::native_then_alternative_or_default(who, fee, reason),
>>>>>>> de561650
		}
	}

	/// If native is enough, do nothing, return `Ok(0)` means there are none extra surplus fee.
	/// If native is not enough, try swap from tx fee pool or dex. As user can set his own
	/// `AlternativeFeeSwapPath`, this will direct swap from dex. Sometimes, user setting of
	/// `AlternativeFeeSwapPath` may be wrong or dex is not available, or user do not set any
	/// `AlternativeFeeSwapPath`, then use the `DefaultFeeTokens` to swap from tx fee pool.
	fn native_then_alternative_or_default(
		who: &T::AccountId,
		fee: PalletBalanceOf<T>,
		reason: WithdrawReasons,
	) -> Result<Balance, DispatchError> {
		if let Some(amount) = Self::check_native_is_not_enough(who, fee, reason) {
			// native asset is not enough
			let fee_surplus = T::AlternativeFeeSurplus::get().mul_ceil(fee);
			let fee_amount = fee_surplus.saturating_add(amount);

			// alter native fee swap path, swap from dex: O(1)
			if let Some(path) = AlternativeFeeSwapPath::<T>::get(who) {
				if T::DEX::swap_with_specific_path(who, &path, SwapLimit::ExactTarget(Balance::MAX, fee_amount)).is_ok()
				{
					return Ok(fee_surplus);
				}
			}

			// default fee tokens, swap from tx fee pool: O(1)
			for supply_currency_id in T::DefaultFeeTokens::get() {
				if Self::swap_from_pool_or_dex(who, fee_amount, supply_currency_id).is_ok() {
					return Ok(fee_surplus);
				}
			}

			// migration of `GlobalFeeSwapPath`. after Dapp using `with_fee_currency`, we can delete this.
			let global_fee_swap_path = GlobalFeeSwapPath::<T>::iter_values()
				.map(|v| v.into_inner())
				.collect::<Vec<_>>();
			for path in global_fee_swap_path {
				if let Some(supply_currency_id) = path.first() {
					if Self::swap_from_pool_or_dex(who, fee_amount, *supply_currency_id).is_ok() {
						return Ok(fee_surplus);
					}
				}
			}

			Err(DispatchError::Other("charge fee failed!"))
		} else {
			// native asset is enough
			Ok(0)
		}
	}

	/// swap user's given asset with native asset. prior exchange from charge fee pool, if native
	/// asset balance of charge fee pool is not enough, swap from dex.
	#[transactional]
	fn swap_from_pool_or_dex(who: &T::AccountId, amount: Balance, supply_currency_id: CurrencyId) -> DispatchResult {
		let rate = TokenExchangeRate::<T>::get(supply_currency_id).ok_or(Error::<T>::InvalidRate)?;
		let sub_account = Self::sub_account_id(supply_currency_id);

		// if sub account has not enough native asset, trigger swap from dex. if `native_balance`
		// is lt ED, it become 0 because we don't add sub account to whitelist on purpose,
		// this means the charge fee pool is exhausted for this given token pair.
		// we normally set the `SwapBalanceThreshold` gt ED to prevent this case.
		let native_balance = T::Currency::free_balance(&sub_account);
		let threshold_balance = SwapBalanceThreshold::<T>::get(supply_currency_id);
		if native_balance < threshold_balance {
			if let Some(trading_path) = GlobalFeeSwapPath::<T>::get(supply_currency_id) {
				let supply_balance = T::MultiCurrency::free_balance(supply_currency_id, &sub_account);
				let supply_amount =
					supply_balance.saturating_sub(T::MultiCurrency::minimum_balance(supply_currency_id));
				if let Ok((supply_amount, swap_native_balance)) = T::DEX::swap_with_specific_path(
					&sub_account,
					&trading_path,
					SwapLimit::ExactSupply(supply_amount, 0),
				) {
					// calculate and update new rate, also update the pool size
					let swap_exchange_rate = Ratio::saturating_from_rational(supply_amount, swap_native_balance);
					let new_pool_size = swap_native_balance.saturating_add(native_balance);
					let new_exchange_rate = Self::calculate_exchange_rate(supply_currency_id, swap_exchange_rate)?;

					TokenExchangeRate::<T>::insert(supply_currency_id, new_exchange_rate);
					PoolSize::<T>::insert(supply_currency_id, new_pool_size);
					Pallet::<T>::deposit_event(Event::<T>::ChargeFeePoolSwapped {
						sub_account: sub_account.clone(),
						supply_currency_id,
						old_exchange_rate: rate,
						swap_exchange_rate,
						new_exchange_rate,
						new_pool_size,
					});
				} else {
					debug_assert!(false, "Swap tx fee pool should not fail!");
				}
			}
		}

		// use fix rate to calculate the amount of supply asset that equal to native asset.
		let supply_account = rate.saturating_mul_int(amount);
		T::MultiCurrency::transfer(supply_currency_id, who, &sub_account, supply_account)?;
		T::Currency::transfer(&sub_account, who, amount, ExistenceRequirement::KeepAlive)?;
		Ok(())
	}

	/// The sub account derivated by `PalletId`.
	fn sub_account_id(id: CurrencyId) -> T::AccountId {
		T::PalletId::get().into_sub_account(id)
	}

	/// Calculate the new exchange rate.
	/// old_rate * (threshold/poolSize) + swap_exchange_rate * (1-threshold/poolSize)
	fn calculate_exchange_rate(currency_id: CurrencyId, swap_exchange_rate: Ratio) -> Result<Ratio, Error<T>> {
		let threshold_balance = SwapBalanceThreshold::<T>::get(currency_id);
		let old_threshold_rate = Ratio::saturating_from_rational(threshold_balance, PoolSize::<T>::get(currency_id));
		let new_threshold_rate = Ratio::one().saturating_sub(old_threshold_rate);

		let rate = TokenExchangeRate::<T>::get(currency_id).ok_or(Error::<T>::InvalidRate)?;
		let old_parts = rate.saturating_mul(old_threshold_rate);
		let new_parts = swap_exchange_rate.saturating_mul(new_threshold_rate);
		let new_exchange_rate = old_parts.saturating_add(new_parts);
		Ok(new_exchange_rate)
	}

	/// Initiate a charge fee pool, transfer token from treasury account to sub account.
	pub fn initialize_pool(
		currency_id: CurrencyId,
		fee_swap_path: Vec<CurrencyId>,
		pool_size: Balance,
		swap_threshold: Balance,
	) -> DispatchResult {
		// first add to GlobalFeeSwapPath mapping storage
		ensure!(
			fee_swap_path.len() > 1
				&& fee_swap_path.first() != Some(&T::NativeCurrencyId::get())
				&& fee_swap_path.last() == Some(&T::NativeCurrencyId::get()),
			Error::<T>::InvalidSwapPath
		);
		let first_currency = *fee_swap_path.get(0).expect("ensured path not empty; qed");
		ensure!(currency_id == first_currency, Error::<T>::InvalidSwapPath);
		let global_mut = GlobalFeeSwapPath::<T>::try_mutate(currency_id, |maybe_path| -> DispatchResult {
			let path: BoundedVec<CurrencyId, T::TradingPathLimit> = fee_swap_path
				.clone()
				.try_into()
				.map_err(|_| Error::<T>::InvalidSwapPath)?;
			*maybe_path = Some(path);
			Ok(())
		});
		ensure!(global_mut.is_ok(), Error::<T>::InvalidSwapPath);

		// do tx fee pool pre-check
		let treasury_account = T::TreasuryAccount::get();
		let sub_account = Self::sub_account_id(currency_id);
		let native_existential_deposit = <T as Config>::Currency::minimum_balance();
		ensure!(
			pool_size > native_existential_deposit && pool_size > swap_threshold,
			Error::<T>::InvalidBalance
		);
		ensure!(
			PoolSize::<T>::get(currency_id).is_zero(),
			Error::<T>::ChargeFeePoolAlreadyExisted
		);

		// make sure trading path is valid, and the trading path is valid when swap from dex
		let (supply_amount, _) = T::DEX::get_swap_amount(
			&fee_swap_path,
			SwapLimit::ExactTarget(Balance::MAX, native_existential_deposit),
		)
		.ok_or(Error::<T>::DexNotAvailable)?;
		let exchange_rate = Ratio::saturating_from_rational(supply_amount, native_existential_deposit);

		// transfer initial tokens between treasury account and sub account of this enabled token
		T::MultiCurrency::transfer(
			currency_id,
			&treasury_account,
			&sub_account,
			T::MultiCurrency::minimum_balance(currency_id),
		)?;
		T::Currency::transfer(
			&treasury_account,
			&sub_account,
			pool_size,
			ExistenceRequirement::KeepAlive,
		)?;

		// other storage
		SwapBalanceThreshold::<T>::insert(currency_id, swap_threshold);
		TokenExchangeRate::<T>::insert(currency_id, exchange_rate);
		PoolSize::<T>::insert(currency_id, pool_size);

		Self::deposit_event(Event::ChargeFeePoolEnabled {
			sub_account,
			currency_id,
			fee_swap_path,
			exchange_rate,
			pool_size,
			swap_threshold,
		});
		Ok(())
	}

	/// Disable a charge fee pool, transfer token from sub account back to treasury account.
	pub fn disable_pool(currency_id: CurrencyId) -> DispatchResult {
		ensure!(
			TokenExchangeRate::<T>::contains_key(currency_id),
			Error::<T>::InvalidToken
		);
		let treasury_account = T::TreasuryAccount::get();
		let sub_account = Self::sub_account_id(currency_id);
		let foreign_amount: Balance = T::MultiCurrency::free_balance(currency_id, &sub_account);
		let native_amount: Balance = T::Currency::free_balance(&sub_account);

		T::MultiCurrency::transfer(currency_id, &sub_account, &treasury_account, foreign_amount)?;
		T::Currency::transfer(
			&sub_account,
			&treasury_account,
			native_amount,
			ExistenceRequirement::AllowDeath,
		)?;

		TokenExchangeRate::<T>::remove(currency_id);
		PoolSize::<T>::remove(currency_id);
		SwapBalanceThreshold::<T>::remove(currency_id);
		GlobalFeeSwapPath::<T>::remove(currency_id);

		Self::deposit_event(Event::ChargeFeePoolDisabled {
			currency_id,
			foreign_amount,
			native_amount,
		});
		Ok(())
	}
}

/// `WeightTrader` implementation used for `Trader`, the `rate` is read from storage,
/// and `token_per_second` is calculated by `rate` * `native_asset_per_second`.
pub struct TransactionFeePoolTrader<T, C, K: Get<u128>, R: TakeRevenue> {
	weight: Weight,
	amount: u128,
	asset_location: Option<MultiLocation>,
	asset_per_second: u128,
	_marker: PhantomData<(T, C, K, R)>,
}

impl<T: Config, C, K: Get<u128>, R: TakeRevenue> WeightTrader for TransactionFeePoolTrader<T, C, K, R>
where
	C: Convert<MultiLocation, Option<CurrencyId>>,
{
	fn new() -> Self {
		Self {
			weight: 0,
			amount: 0,
			asset_location: None,
			asset_per_second: 0,
			_marker: Default::default(),
		}
	}

	fn buy_weight(&mut self, weight: Weight, payment: Assets) -> Result<Assets, XcmError> {
		// only support first fungible assets now.
		let asset_id = payment
			.fungible
			.iter()
			.next()
			.map_or(Err(XcmError::TooExpensive), |v| Ok(v.0))?;

		if let AssetId::Concrete(ref multi_location) = asset_id.clone() {
			if let Some(token_id) = C::convert(multi_location.clone()) {
				if let Some(rate) = TokenExchangeRate::<T>::get(token_id) {
					// calculate the amount of fungible asset.
					let weight_ratio = Ratio::saturating_from_rational(weight as u128, WEIGHT_PER_SECOND as u128);
					let asset_per_second = rate.saturating_mul_int(K::get());
					let amount = weight_ratio.saturating_mul_int(asset_per_second);
					let required = MultiAsset {
						id: asset_id.clone(),
						fun: Fungible(amount),
					};
					let unused = payment.checked_sub(required).map_err(|_| XcmError::TooExpensive)?;
					self.weight = self.weight.saturating_add(weight);
					self.amount = self.amount.saturating_add(amount);
					self.asset_location = Some(multi_location.clone());
					self.asset_per_second = asset_per_second;
					return Ok(unused);
				}
			}
		}
		Err(XcmError::TooExpensive)
	}

	fn refund_weight(&mut self, weight: Weight) -> Option<MultiAsset> {
		let weight = weight.min(self.weight);
		let weight_ratio = Ratio::saturating_from_rational(weight as u128, WEIGHT_PER_SECOND as u128);
		let amount = weight_ratio.saturating_mul_int(self.asset_per_second);
		self.weight = self.weight.saturating_sub(weight);
		self.amount = self.amount.saturating_sub(amount);
		if amount > 0 && self.asset_location.is_some() {
			Some(
				(
					self.asset_location.as_ref().expect("checked is non-empty; qed").clone(),
					amount,
				)
					.into(),
			)
		} else {
			None
		}
	}
}

impl<T, C, K: Get<u128>, R: TakeRevenue> Drop for TransactionFeePoolTrader<T, C, K, R> {
	fn drop(&mut self) {
		if self.amount > 0 && self.asset_location.is_some() {
			R::take_revenue(
				(
					self.asset_location.as_ref().expect("checked is non-empty; qed").clone(),
					self.amount,
				)
					.into(),
			);
		}
	}
}
impl<T> Convert<Weight, PalletBalanceOf<T>> for Pallet<T>
where
	T: Config,
	PalletBalanceOf<T>: FixedPointOperand,
{
	/// Compute the fee for the specified weight.
	///
	/// This fee is already adjusted by the per block fee adjustment factor
	/// and is therefore the share that the weight contributes to the
	/// overall fee of a transaction. It is mainly for informational
	/// purposes and not used in the actual fee calculation.
	fn convert(weight: Weight) -> PalletBalanceOf<T> {
		NextFeeMultiplier::<T>::get().saturating_mul_int(Self::weight_to_fee(weight))
	}
}

/// Require the transactor pay for themselves and maybe include a tip to
/// gain additional priority in the queue.
///
/// # Transaction Validity
///
/// This extension sets the `priority` field of `TransactionValidity` depending on the amount
/// of tip being paid per weight unit.
///
/// Operational transactions will receive an additional priority bump, so that they are normally
/// considered before regular transactions.
#[derive(Encode, Decode, Clone, Eq, PartialEq, TypeInfo)]
#[scale_info(skip_type_params(T))]
pub struct ChargeTransactionPayment<T: Config + Send + Sync>(#[codec(compact)] pub PalletBalanceOf<T>);

impl<T: Config + Send + Sync> sp_std::fmt::Debug for ChargeTransactionPayment<T> {
	#[cfg(feature = "std")]
	fn fmt(&self, f: &mut sp_std::fmt::Formatter) -> sp_std::fmt::Result {
		write!(f, "ChargeTransactionPayment<{:?}>", self.0)
	}
	#[cfg(not(feature = "std"))]
	fn fmt(&self, _: &mut sp_std::fmt::Formatter) -> sp_std::fmt::Result {
		Ok(())
	}
}

impl<T: Config + Send + Sync> ChargeTransactionPayment<T>
where
	PalletBalanceOf<T>: Send + Sync + FixedPointOperand,
{
	/// utility constructor. Used only in client/factory code.
	pub fn from(fee: PalletBalanceOf<T>) -> Self {
		Self(fee)
	}

	fn withdraw_fee(
		&self,
		who: &T::AccountId,
		call: &CallOf<T>,
		info: &DispatchInfoOf<CallOf<T>>,
		len: usize,
	) -> Result<
		(
			PalletBalanceOf<T>,
			Option<NegativeImbalanceOf<T>>,
			Option<PalletBalanceOf<T>>,
			T::AccountId,
		),
		TransactionValidityError,
	> {
		let tip = self.0;
		let fee = Pallet::<T>::compute_fee(len as u32, info, tip);

		// Only mess with balances if fee is not zero.
		if fee.is_zero() {
			return Ok((fee, None, None, who.clone()));
		}

		let reason = if tip.is_zero() {
			WithdrawReasons::TRANSACTION_PAYMENT
		} else {
			WithdrawReasons::TRANSACTION_PAYMENT | WithdrawReasons::TIP
		};

<<<<<<< HEAD
		let (payer, fee_surplus) =
			Pallet::<T>::ensure_can_charge_fee_with_call(who, fee, call).map_err(|_| InvalidTransaction::Payment)?;
=======
		let fee_surplus = Pallet::<T>::ensure_can_charge_fee_with_call(who, fee, call, reason)
			.map_err(|_| InvalidTransaction::Payment)?;
>>>>>>> de561650

		// withdraw native currency as fee, also consider surplus when swap from dex or pool.
		match <T as Config>::Currency::withdraw(&payer, fee + fee_surplus, reason, ExistenceRequirement::KeepAlive) {
			Ok(imbalance) => Ok((fee + fee_surplus, Some(imbalance), Some(fee_surplus), payer)),
			Err(_) => Err(InvalidTransaction::Payment.into()),
		}
	}

	/// Get an appropriate priority for a transaction with the given `DispatchInfo`, encoded length
	/// and user-included tip.
	///
	/// The priority is based on the amount of `tip` the user is willing to pay per unit of either
	/// `weight` or `length`, depending which one is more limiting. For `Operational` extrinsics
	/// we add a "virtual tip" to the calculations.
	///
	/// The formula should simply be `tip / bounded_{weight|length}`, but since we are using
	/// integer division, we have no guarantees it's going to give results in any reasonable
	/// range (might simply end up being zero). Hence we use a scaling factor:
	/// `tip * (max_block_{weight|length} / bounded_{weight|length})`, since given current
	/// state of-the-art blockchains, number of per-block transactions is expected to be in a
	/// range reasonable enough to not saturate the `Balance` type while multiplying by the tip.
	fn get_priority(
		info: &DispatchInfoOf<CallOf<T>>,
		len: usize,
		tip: PalletBalanceOf<T>,
		final_fee: PalletBalanceOf<T>,
	) -> TransactionPriority {
		// Calculate how many such extrinsics we could fit into an empty block and take
		// the limiting factor.
		let max_block_weight = T::BlockWeights::get().max_block;
		let max_block_length = *T::BlockLength::get().max.get(info.class) as u64;

		let bounded_weight = info.weight.max(1).min(max_block_weight);
		let bounded_length = (len as u64).max(1).min(max_block_length);

		let max_tx_per_block_weight = max_block_weight / bounded_weight;
		let max_tx_per_block_length = max_block_length / bounded_length;
		// Given our current knowledge this value is going to be in a reasonable range - i.e.
		// less than 10^9 (2^30), so multiplying by the `tip` value is unlikely to overflow the
		// balance type. We still use saturating ops obviously, but the point is to end up with some
		// `priority` distribution instead of having all transactions saturate the priority.
		let max_tx_per_block = max_tx_per_block_length
			.min(max_tx_per_block_weight)
			.saturated_into::<PalletBalanceOf<T>>();
		// tipPerWeight = tipPerWight / TipPerWeightStep * TipPerWeightStep
		//              = tip / bounded_{weight|length} / TipPerWeightStep * TipPerWeightStep
		// priority = tipPerWeight * max_block_{weight|length}
		// MaxTipsOfPriority = 10_000 KAR/ACA = 10^16.
		// `MaxTipsOfPriority * max_block_{weight|length}` will overflow, so div `TipPerWeightStep` here.
		let max_reward = |val: PalletBalanceOf<T>| {
			val.checked_div(T::TipPerWeightStep::get())
				.expect("TipPerWeightStep is non-zero; qed")
				.saturating_mul(max_tx_per_block)
		};

		// To distribute no-tip transactions a little bit, we increase the tip value by one.
		// This means that given two transactions without a tip, smaller one will be preferred.
		// Set the maximum value of tips to prevent affecting the unsigned extrinsic.
		let tip = tip.saturating_add(One::one()).min(T::MaxTipsOfPriority::get());
		let scaled_tip = max_reward(tip);

		match info.class {
			DispatchClass::Normal => {
				// For normal class we simply take the `tip_per_weight`.
				scaled_tip
			}
			DispatchClass::Mandatory => {
				// Mandatory extrinsics should be prohibited (e.g. by the [`CheckWeight`]
				// extensions), but just to be safe let's return the same priority as `Normal` here.
				scaled_tip
			}
			DispatchClass::Operational => {
				// A "virtual tip" value added to an `Operational` extrinsic.
				// This value should be kept high enough to allow `Operational` extrinsics
				// to get in even during congestion period, but at the same time low
				// enough to prevent a possible spam attack by sending invalid operational
				// extrinsics which push away regular transactions from the pool.
				let fee_multiplier = T::OperationalFeeMultiplier::get().saturated_into();
				let virtual_tip = final_fee.saturating_mul(fee_multiplier);
				let scaled_virtual_tip = max_reward(virtual_tip);

				scaled_tip.saturating_add(scaled_virtual_tip)
			}
		}
		.saturated_into::<TransactionPriority>()
	}
}

impl<T: Config + Send + Sync> SignedExtension for ChargeTransactionPayment<T>
where
	PalletBalanceOf<T>: Send + Sync + From<u64> + FixedPointOperand,
{
	const IDENTIFIER: &'static str = "ChargeTransactionPayment";
	type AccountId = T::AccountId;
	type Call = CallOf<T>;
	type AdditionalSigned = ();
	type Pre = (
		PalletBalanceOf<T>,
		Self::AccountId,
		Option<NegativeImbalanceOf<T>>,
		PalletBalanceOf<T>,         // fee includes surplus
		Option<PalletBalanceOf<T>>, // surplus
	);

	fn additional_signed(&self) -> sp_std::result::Result<(), TransactionValidityError> {
		Ok(())
	}

	fn validate(
		&self,
		who: &Self::AccountId,
		call: &Self::Call,
		info: &DispatchInfoOf<Self::Call>,
		len: usize,
	) -> TransactionValidity {
		let (final_fee, _, _, _) = self.withdraw_fee(who, call, info, len)?;
		let tip = self.0;
		Ok(ValidTransaction {
			priority: Self::get_priority(info, len, tip, final_fee),
			..Default::default()
		})
	}

	fn pre_dispatch(
		self,
		who: &Self::AccountId,
		call: &Self::Call,
		info: &DispatchInfoOf<Self::Call>,
		len: usize,
	) -> Result<Self::Pre, TransactionValidityError> {
		let (fee, imbalance, surplus, payer) = self.withdraw_fee(who, call, info, len)?;
		Ok((self.0, payer, imbalance, fee, surplus))
	}

	fn post_dispatch(
		pre: Option<Self::Pre>,
		info: &DispatchInfoOf<Self::Call>,
		post_info: &PostDispatchInfoOf<Self::Call>,
		len: usize,
		_result: &DispatchResult,
	) -> Result<(), TransactionValidityError> {
		if let Some((tip, who, Some(payed), fee, surplus)) = pre {
			let actual_fee = Pallet::<T>::compute_actual_fee(len as u32, info, post_info, tip);
			let refund_fee = fee.saturating_sub(actual_fee);
			let mut refund = refund_fee;
			let mut actual_tip = tip;

			if !tip.is_zero() && !info.weight.is_zero() {
				// tip_pre_weight * unspent_weight
				let refund_tip = tip
					.checked_div(info.weight.saturated_into::<PalletBalanceOf<T>>())
					.expect("checked is non-zero; qed")
					.saturating_mul(post_info.calc_unspent(info).saturated_into::<PalletBalanceOf<T>>());
				refund = refund_fee.saturating_add(refund_tip);
				actual_tip = tip.saturating_sub(refund_tip);
			}
			// the refund surplus also need to return back to user
			if let Some(surplus) = surplus {
				let percent = Percent::from_rational(surplus, fee.saturating_sub(surplus));
				let actual_surplus = percent.mul_ceil(actual_fee);
				refund = refund.saturating_sub(actual_surplus);
			}
			let actual_payment = match <T as Config>::Currency::deposit_into_existing(&who, refund) {
				Ok(refund_imbalance) => {
					// The refund cannot be larger than the up front payed max weight.
					// `PostDispatchInfo::calc_unspent` guards against such a case.
					match payed.offset(refund_imbalance) {
						SameOrOther::Same(actual_payment) => actual_payment,
						SameOrOther::None => Default::default(),
						_ => return Err(InvalidTransaction::Payment.into()),
					}
				}
				// We do not recreate the account using the refund. The up front payment
				// is gone in that case.
				Err(_) => payed,
			};
			let (tip, fee) = actual_payment.split(actual_tip);

			// distribute fee
			<T as Config>::OnTransactionPayment::on_unbalanceds(Some(fee).into_iter().chain(Some(tip)));
		}
		Ok(())
	}
}

impl<T: Config + Send + Sync> TransactionPayment<T::AccountId, PalletBalanceOf<T>, NegativeImbalanceOf<T>>
	for ChargeTransactionPayment<T>
where
	PalletBalanceOf<T>: Send + Sync + FixedPointOperand,
{
	fn reserve_fee(
		who: &T::AccountId,
		fee: PalletBalanceOf<T>,
		named: Option<ReserveIdentifier>,
	) -> Result<PalletBalanceOf<T>, DispatchError> {
		Pallet::<T>::native_then_alternative_or_default(who, fee, WithdrawReasons::TRANSACTION_PAYMENT)?;
		T::Currency::reserve_named(&named.unwrap_or(RESERVE_ID), who, fee)?;
		Ok(fee)
	}

	fn unreserve_fee(
		who: &T::AccountId,
		fee: PalletBalanceOf<T>,
		named: Option<ReserveIdentifier>,
	) -> PalletBalanceOf<T> {
		<T as Config>::Currency::unreserve_named(&named.unwrap_or(RESERVE_ID), who, fee)
	}

	fn unreserve_and_charge_fee(
		who: &T::AccountId,
		weight: Weight,
	) -> Result<(PalletBalanceOf<T>, NegativeImbalanceOf<T>), TransactionValidityError> {
		let fee = Pallet::<T>::weight_to_fee(weight);
		<T as Config>::Currency::unreserve_named(&RESERVE_ID, who, fee);

		match <T as Config>::Currency::withdraw(
			who,
			fee,
			WithdrawReasons::TRANSACTION_PAYMENT,
			ExistenceRequirement::KeepAlive,
		) {
			Ok(imbalance) => Ok((fee, imbalance)),
			Err(_) => Err(InvalidTransaction::Payment.into()),
		}
	}

	fn refund_fee(
		who: &T::AccountId,
		refund_weight: Weight,
		payed: NegativeImbalanceOf<T>,
	) -> Result<(), TransactionValidityError> {
		let refund = Pallet::<T>::weight_to_fee(refund_weight);
		let actual_payment = match <T as Config>::Currency::deposit_into_existing(who, refund) {
			Ok(refund_imbalance) => {
				// The refund cannot be larger than the up front payed max weight.
				match payed.offset(refund_imbalance) {
					SameOrOther::Same(actual_payment) => actual_payment,
					SameOrOther::None => Default::default(),
					_ => return Err(InvalidTransaction::Payment.into()),
				}
			}
			// We do not recreate the account using the refund. The up front payment
			// is gone in that case.
			Err(_) => payed,
		};

		// distribute fee
		<T as Config>::OnTransactionPayment::on_unbalanced(actual_payment);

		Ok(())
	}

	fn charge_fee(
		who: &T::AccountId,
		len: u32,
		weight: Weight,
		tip: PalletBalanceOf<T>,
		pays_fee: Pays,
		class: DispatchClass,
	) -> Result<(), TransactionValidityError> {
		let fee = Pallet::<T>::compute_fee_raw(len, weight, tip, pays_fee, class).final_fee();

		// withdraw native currency as fee
		let actual_payment = <T as Config>::Currency::withdraw(
			who,
			fee,
			WithdrawReasons::TRANSACTION_PAYMENT,
			ExistenceRequirement::KeepAlive,
		)
		.map_err(|_| InvalidTransaction::Payment)?;

		// distribute fee
		<T as Config>::OnTransactionPayment::on_unbalanced(actual_payment);
		Ok(())
	}

	fn weight_to_fee(weight: Weight) -> PalletBalanceOf<T> {
		Pallet::<T>::weight_to_fee(weight)
	}

	/// Apply multiplier to fee, return the final fee. If multiplier is `None`, use
	/// `next_fee_multiplier`.
	fn apply_multiplier_to_fee(fee: PalletBalanceOf<T>, multiplier: Option<Multiplier>) -> PalletBalanceOf<T> {
		let multiplier = multiplier.unwrap_or_else(|| Pallet::<T>::next_fee_multiplier());
		multiplier.saturating_mul_int(fee)
	}
}<|MERGE_RESOLUTION|>--- conflicted
+++ resolved
@@ -56,11 +56,7 @@
 	transaction_validity::{
 		InvalidTransaction, TransactionPriority, TransactionValidity, TransactionValidityError, ValidTransaction,
 	},
-<<<<<<< HEAD
-	FixedPointNumber, FixedPointOperand, FixedU128, MultiSignature, Percent, Perquintill,
-=======
-	FixedPointNumber, FixedPointOperand, Percent, Perquintill,
->>>>>>> de561650
+	FixedPointNumber, FixedPointOperand, MultiSignature, Percent, Perquintill,
 };
 use sp_std::prelude::*;
 use support::{DEXManager, PriceProvider, Ratio, SwapLimit, TransactionPayment};
@@ -804,12 +800,8 @@
 		who: &T::AccountId,
 		fee: PalletBalanceOf<T>,
 		call: &CallOf<T>,
-<<<<<<< HEAD
+		reason: WithdrawReasons,
 	) -> Result<(T::AccountId, Balance), DispatchError> {
-=======
-		reason: WithdrawReasons,
-	) -> Result<Balance, DispatchError> {
->>>>>>> de561650
 		let custom_fee_surplus = T::CustomFeeSurplus::get().mul_ceil(fee);
 		let custom_fee_amount = fee.saturating_add(custom_fee_surplus);
 		match call.is_sub_type() {
@@ -832,9 +824,12 @@
 					TokenExchangeRate::<T>::contains_key(currency_id),
 					Error::<T>::InvalidToken
 				);
-<<<<<<< HEAD
-				Self::swap_from_pool_or_dex(who, custom_fee_amount, *currency_id)
-					.map(|_| (who.clone(), custom_fee_surplus))
+				let fee_amount = if T::DefaultFeeTokens::get().contains(currency_id) {
+					fee.saturating_add(T::AlternativeFeeSurplus::get().mul_ceil(fee))
+				} else {
+					custom_fee_amount
+				};
+				Self::swap_from_pool_or_dex(who, fee_amount, *currency_id).map(|_| (who.clone(), fee_amount))
 			}
 			Some(Call::with_fee_paid_by {
 				call: _,
@@ -843,19 +838,10 @@
 			}) => {
 				// validate payer signature in runtime side, because `SignedExtension` between different runtime
 				// may be different.
-				Self::native_then_alternative_or_default(payer_addr, fee).map(|surplus| (payer_addr.clone(), surplus))
-			}
-			_ => Self::native_then_alternative_or_default(who, fee).map(|surplus| (who.clone(), surplus)),
-=======
-				let fee_amount = if T::DefaultFeeTokens::get().contains(currency_id) {
-					fee.saturating_add(T::AlternativeFeeSurplus::get().mul_ceil(fee))
-				} else {
-					custom_fee_amount
-				};
-				Self::swap_from_pool_or_dex(who, fee_amount, *currency_id).map(|_| fee_amount)
-			}
-			_ => Self::native_then_alternative_or_default(who, fee, reason),
->>>>>>> de561650
+				Self::native_then_alternative_or_default(payer_addr, fee, WithdrawReasons::TRANSACTION_PAYMENT)
+					.map(|surplus| (payer_addr.clone(), surplus))
+			}
+			_ => Self::native_then_alternative_or_default(who, fee, reason).map(|surplus| (who.clone(), surplus)),
 		}
 	}
 
@@ -1255,13 +1241,8 @@
 			WithdrawReasons::TRANSACTION_PAYMENT | WithdrawReasons::TIP
 		};
 
-<<<<<<< HEAD
-		let (payer, fee_surplus) =
-			Pallet::<T>::ensure_can_charge_fee_with_call(who, fee, call).map_err(|_| InvalidTransaction::Payment)?;
-=======
-		let fee_surplus = Pallet::<T>::ensure_can_charge_fee_with_call(who, fee, call, reason)
+		let (payer, fee_surplus) = Pallet::<T>::ensure_can_charge_fee_with_call(who, fee, call, reason)
 			.map_err(|_| InvalidTransaction::Payment)?;
->>>>>>> de561650
 
 		// withdraw native currency as fee, also consider surplus when swap from dex or pool.
 		match <T as Config>::Currency::withdraw(&payer, fee + fee_surplus, reason, ExistenceRequirement::KeepAlive) {
