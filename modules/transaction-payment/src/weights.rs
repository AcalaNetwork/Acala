--- conflicted
+++ resolved
@@ -51,11 +51,8 @@
 	fn remove_global_fee_swap_path() -> Weight;
 	fn set_swap_balance_threshold() -> Weight;
 	fn enable_charge_fee_pool() -> Weight;
-<<<<<<< HEAD
 	fn disable_charge_fee_pool() -> Weight;
-=======
 	fn on_finalize() -> Weight;
->>>>>>> 533fa254
 }
 
 /// Weights for module_transaction_payment using the Acala node and recommended hardware.
@@ -100,19 +97,17 @@
 			.saturating_add(T::DbWeight::get().reads(8 as Weight))
 			.saturating_add(T::DbWeight::get().writes(7 as Weight))
 	}
-<<<<<<< HEAD
 	fn disable_charge_fee_pool() -> Weight {
 		(628_000_000 as Weight)
 			.saturating_add(T::DbWeight::get().reads(7 as Weight))
 			.saturating_add(T::DbWeight::get().writes(7 as Weight))
-=======
+	}
 	// Storage: TransactionPayment NextFeeMultiplier (r:1 w:1)
 	// Storage: System BlockWeight (r:1 w:0)
 	fn on_finalize() -> Weight {
 		(9_119_000 as Weight)
 			.saturating_add(T::DbWeight::get().reads(2 as Weight))
 			.saturating_add(T::DbWeight::get().writes(1 as Weight))
->>>>>>> 533fa254
 	}
 }
 
@@ -143,16 +138,14 @@
 			.saturating_add(RocksDbWeight::get().reads(8 as Weight))
 			.saturating_add(RocksDbWeight::get().writes(7 as Weight))
 	}
-<<<<<<< HEAD
 	fn disable_charge_fee_pool() -> Weight {
 		(628_000_000 as Weight)
 			.saturating_add(RocksDbWeight::get().reads(7 as Weight))
 			.saturating_add(RocksDbWeight::get().writes(7 as Weight))
-=======
+	}
 	fn on_finalize() -> Weight {
 		(9_119_000 as Weight)
 			.saturating_add(RocksDbWeight::get().reads(2 as Weight))
 			.saturating_add(RocksDbWeight::get().writes(1 as Weight))
->>>>>>> 533fa254
 	}
 }