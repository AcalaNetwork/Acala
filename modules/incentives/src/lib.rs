--- conflicted
+++ resolved
@@ -1,9 +1,9 @@
 #![cfg_attr(not(feature = "std"), no_std)]
 #![allow(clippy::unused_unit)]
 
-use frame_support::{pallet_prelude::*, traits::Happened, transactional};
+use frame_support::{pallet_prelude::*, transactional};
 use frame_system::pallet_prelude::*;
-use orml_traits::{MultiCurrency, RewardHandler};
+use orml_traits::{Happened, MultiCurrency, RewardHandler};
 use primitives::{Amount, Balance, CurrencyId};
 use sp_runtime::{
 	traits::{AccountIdConversion, UniqueSaturatedInto, Zero},
@@ -44,44 +44,7 @@
 
 #[frame_support::pallet]
 pub mod module {
-<<<<<<< HEAD
-	use frame_support::{pallet_prelude::*, transactional};
-	use frame_system::pallet_prelude::*;
-	use orml_traits::{Happened, MultiCurrency, RewardHandler};
-	use primitives::{Amount, Balance, CurrencyId};
-	use sp_runtime::{
-		traits::{AccountIdConversion, UniqueSaturatedInto, Zero},
-		DispatchResult, FixedPointNumber, ModuleId, RuntimeDebug,
-	};
-	use sp_std::prelude::*;
-	use support::{CDPTreasury, DEXIncentives, DEXManager, EmergencyShutdown, Rate};
-
-	pub trait WeightInfo {
-		fn deposit_dex_share() -> Weight;
-		fn withdraw_dex_share() -> Weight;
-		fn claim_rewards() -> Weight;
-		fn update_loans_incentive_rewards(c: u32) -> Weight;
-		fn update_dex_incentive_rewards(c: u32) -> Weight;
-		fn update_homa_incentive_reward() -> Weight;
-		fn update_dex_saving_rates(c: u32) -> Weight;
-	}
-
-	/// PoolId for various rewards pools
-	#[derive(Encode, Decode, Copy, Clone, PartialEq, Eq, RuntimeDebug)]
-	pub enum PoolId {
-		/// Rewards(ACA) pool for users who open CDP
-		Loans(CurrencyId),
-		/// Rewards(ACA) pool for market makers who provide dex liquidity
-		DexIncentive(CurrencyId),
-		/// Rewards(AUSD) pool for liquidators who provide dex liquidity to
-		/// participate automatic liquidation
-		DexSaving(CurrencyId),
-		/// Rewards(ACA) pool for users who staking by Homa protocol
-		Homa,
-	}
-=======
 	use super::*;
->>>>>>> 56be4f1d
 
 	#[pallet::config]
 	pub trait Config:
