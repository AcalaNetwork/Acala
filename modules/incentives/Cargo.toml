[package]
name = "module-incentives"
version = "2.2.1"
authors = ["Acala Developers"]
edition = "2021"

[dependencies]
serde = { version = "1.0.124", optional = true }
codec = { package = "parity-scale-codec", version = "2.3.1", default-features = false }
scale-info = { version = "1.0", default-features = false, features = ["derive"] }
<<<<<<< HEAD
sp-runtime = { git = "https://github.com/paritytech/substrate", branch = "master", default-features = false }
frame-support = { git = "https://github.com/paritytech/substrate", branch = "master", default-features = false }
frame-system = { git = "https://github.com/paritytech/substrate", branch = "master", default-features = false }
sp-std = { git = "https://github.com/paritytech/substrate", branch = "master", default-features = false }
=======
sp-runtime = { git = "https://github.com/paritytech/substrate", branch = "polkadot-v0.9.15", default-features = false }
frame-support = { git = "https://github.com/paritytech/substrate", branch = "polkadot-v0.9.15", default-features = false }
frame-system = { git = "https://github.com/paritytech/substrate", branch = "polkadot-v0.9.15", default-features = false }
sp-std = { git = "https://github.com/paritytech/substrate", branch = "polkadot-v0.9.15", default-features = false }
>>>>>>> 35078ea2
orml-traits = { path = "../../orml/traits", default-features = false }
orml-rewards = { path = "../../orml/rewards", default-features = false }
support = { package = "module-support", path = "../support", default-features = false }
primitives = { package = "acala-primitives", path = "../../primitives", default-features = false }

[dev-dependencies]
<<<<<<< HEAD
sp-core = { git = "https://github.com/paritytech/substrate", branch = "master" }
sp-io = { git = "https://github.com/paritytech/substrate", branch = "master" }
pallet-balances = { git = "https://github.com/paritytech/substrate", branch = "master" }
=======
sp-core = { git = "https://github.com/paritytech/substrate", branch = "polkadot-v0.9.15" }
sp-io = { git = "https://github.com/paritytech/substrate", branch = "polkadot-v0.9.15" }
pallet-balances = { git = "https://github.com/paritytech/substrate", branch = "polkadot-v0.9.15" }
>>>>>>> 35078ea2
orml-tokens = { path = "../../orml/tokens" }
orml-rewards = { path = "../../orml/rewards" }

[features]
default = ["std"]
std = [
	"serde",
	"codec/std",
	"scale-info/std",
	"sp-runtime/std",
	"frame-support/std",
	"frame-system/std",
	"sp-std/std",
	"orml-traits/std",
	"orml-rewards/std",
	"support/std",
	"primitives/std",
]
try-runtime = ["frame-support/try-runtime"]<|MERGE_RESOLUTION|>--- conflicted
+++ resolved
@@ -8,32 +8,19 @@
 serde = { version = "1.0.124", optional = true }
 codec = { package = "parity-scale-codec", version = "2.3.1", default-features = false }
 scale-info = { version = "1.0", default-features = false, features = ["derive"] }
-<<<<<<< HEAD
 sp-runtime = { git = "https://github.com/paritytech/substrate", branch = "master", default-features = false }
 frame-support = { git = "https://github.com/paritytech/substrate", branch = "master", default-features = false }
 frame-system = { git = "https://github.com/paritytech/substrate", branch = "master", default-features = false }
 sp-std = { git = "https://github.com/paritytech/substrate", branch = "master", default-features = false }
-=======
-sp-runtime = { git = "https://github.com/paritytech/substrate", branch = "polkadot-v0.9.15", default-features = false }
-frame-support = { git = "https://github.com/paritytech/substrate", branch = "polkadot-v0.9.15", default-features = false }
-frame-system = { git = "https://github.com/paritytech/substrate", branch = "polkadot-v0.9.15", default-features = false }
-sp-std = { git = "https://github.com/paritytech/substrate", branch = "polkadot-v0.9.15", default-features = false }
->>>>>>> 35078ea2
 orml-traits = { path = "../../orml/traits", default-features = false }
 orml-rewards = { path = "../../orml/rewards", default-features = false }
 support = { package = "module-support", path = "../support", default-features = false }
 primitives = { package = "acala-primitives", path = "../../primitives", default-features = false }
 
 [dev-dependencies]
-<<<<<<< HEAD
 sp-core = { git = "https://github.com/paritytech/substrate", branch = "master" }
 sp-io = { git = "https://github.com/paritytech/substrate", branch = "master" }
 pallet-balances = { git = "https://github.com/paritytech/substrate", branch = "master" }
-=======
-sp-core = { git = "https://github.com/paritytech/substrate", branch = "polkadot-v0.9.15" }
-sp-io = { git = "https://github.com/paritytech/substrate", branch = "polkadot-v0.9.15" }
-pallet-balances = { git = "https://github.com/paritytech/substrate", branch = "polkadot-v0.9.15" }
->>>>>>> 35078ea2
 orml-tokens = { path = "../../orml/tokens" }
 orml-rewards = { path = "../../orml/rewards" }
 
