--- conflicted
+++ resolved
@@ -51,12 +51,7 @@
 	}
 
 	#[pallet::event]
-<<<<<<< HEAD
 	#[pallet::generate_deposit(pub fn deposit_event)]
-	#[pallet::metadata(T::Balance = "Balance")]
-=======
-	#[pallet::generate_deposit(fn deposit_event)]
->>>>>>> 6f21b137
 	pub enum Event<T: Config> {
 		/// Dummy event, just here so there's a generic type that's used.
 		Dummy(T::Balance),
