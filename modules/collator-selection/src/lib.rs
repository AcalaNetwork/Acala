// This file is part of Acala.

// Copyright (C) 2020-2021 Acala Foundation.
// SPDX-License-Identifier: GPL-3.0-or-later WITH Classpath-exception-2.0

// This program is free software: you can redistribute it and/or modify
// it under the terms of the GNU General Public License as published by
// the Free Software Foundation, either version 3 of the License, or
// (at your option) any later version.

// This program is distributed in the hope that it will be useful,
// but WITHOUT ANY WARRANTY; without even the implied warranty of
// MERCHANTABILITY or FITNESS FOR A PARTICULAR PURPOSE. See the
// GNU General Public License for more details.

// You should have received a copy of the GNU General Public License
// along with this program. If not, see <https://www.gnu.org/licenses/>.

//! Collator Selection pallet.
//!
//! A pallet to manage collators in a parachain.
//!
//! ## Overview
//!
//! The Collator Selection pallet manages the collators of a parachain. **Collation is _not_ a
//! secure activity** and this pallet does not implement any game-theoretic mechanisms to meet BFT
//! safety assumptions of the chosen set.
//!
//! ## Terminology
//!
//! - Collator: A parachain block producer.
//! - Bond: An amount of `Balance` _reserved_ for candidate registration.
//! - Invulnerable: An account guaranteed to be in the collator set.
//!
//! ## Implementation
//!
//! The final [`Collators`] are aggregated from two individual lists:
//!
//! 1. [`Invulnerables`]: a set of collators appointed by governance. These accounts will always be
//!    collators.
//! 2. [`Candidates`]: these are *candidates to the collation task* and may or may not be elected as
//!    a final collator.
//!
//! The current implementation resolves congestion of [`Candidates`] in a first-come-first-serve
//! manner.
//!
//! ### Rewards
//!
//! The Collator Selection pallet maintains an on-chain account (the "Pot"). In each block, the
//! collator who authored it receives:
//!
//! - Half the value of the Pot.
//! - Half the value of the transaction fees within the block. The other half of the transaction
//!   fees are deposited into the Pot.
//!
//! Note: Eventually the Pot distribution may be modified as discussed in
//! [this issue](https://github.com/paritytech/statemint/issues/21#issuecomment-810481073).

#![cfg_attr(not(feature = "std"), no_std)]
#![allow(clippy::unused_unit)]
#![allow(clippy::into_iter_on_ref)]
#![allow(clippy::try_err)]
#![allow(clippy::let_and_return)]

pub use pallet::*;

#[cfg(test)]
mod mock;

#[cfg(test)]
mod tests;

#[cfg(feature = "runtime-benchmarks")]
mod benchmarking;
pub mod weights;

#[frame_support::pallet]
pub mod pallet {
	pub use crate::weights::WeightInfo;
	use frame_support::{
		dispatch::DispatchResultWithPostInfo,
		inherent::Vec,
		pallet_prelude::*,
		traits::{Currency, EnsureOrigin, MaxEncodedLen, ReservableCurrency},
		BoundedVec, PalletId,
	};
	use frame_support::{
		sp_runtime::{traits::AccountIdConversion, RuntimeDebug},
		weights::DispatchClass,
	};
	use frame_system::pallet_prelude::*;
	use frame_system::Config as SystemConfig;
	use pallet_session::SessionManager;
	use sp_staking::SessionIndex;
	use sp_std::convert::TryInto;

	type BalanceOf<T> = <<T as Config>::Currency as Currency<<T as SystemConfig>::AccountId>>::Balance;

	/// A convertor from collators id. Since this pallet does not have stash/controller, this is
	/// just identity.
	pub struct IdentityCollator;
	impl<T> sp_runtime::traits::Convert<T, Option<T>> for IdentityCollator {
		fn convert(t: T) -> Option<T> {
			Some(t)
		}
	}

	/// Configure the pallet by specifying the parameters and types on which it depends.
	#[pallet::config]
	pub trait Config: frame_system::Config {
		/// Overarching event type.
		type Event: From<Event<Self>> + IsType<<Self as frame_system::Config>::Event>;

		/// The currency mechanism.
		type Currency: ReservableCurrency<Self::AccountId>;

		/// Origin that can dictate updating parameters of this pallet.
		type UpdateOrigin: EnsureOrigin<Self::Origin>;

		/// Account Identifier from which the internal Pot is generated.
		type PotId: Get<PalletId>;

		/// Maximum number of candidates that we should have. This is used for benchmarking and is
		/// not enforced.
		///
		/// This does not take into account the invulnerables.
		type MaxCandidates: Get<u32>;

		/// Maximum number of invulnerables.
		type MaxInvulnerables: Get<u32>;

		/// The weight information of this pallet.
		type WeightInfo: WeightInfo;
	}

	/// Basic information about a collation candidate.
	#[derive(PartialEq, Eq, Clone, Encode, Decode, RuntimeDebug, MaxEncodedLen)]
	pub struct CandidateInfo<AccountId, Balance, BlockNumber> {
		/// Account identifier.
		pub who: AccountId,
		/// Reserved deposit.
		pub deposit: Balance,
		/// The status of validator.
		pub validator: bool,
		/// Last block at which they authored a block.
		pub last_block: BlockNumber,
	}

	type CandidateInfoOf<T> =
		CandidateInfo<<T as SystemConfig>::AccountId, BalanceOf<T>, <T as SystemConfig>::BlockNumber>;

	#[pallet::pallet]
	#[pallet::generate_store(pub(super) trait Store)]
	pub struct Pallet<T>(_);

	/// The invulnerable, fixed collators.
	#[pallet::storage]
	#[pallet::getter(fn invulnerables)]
	pub type Invulnerables<T: Config> = StorageValue<_, BoundedVec<T::AccountId, T::MaxInvulnerables>, ValueQuery>;

	/// The (community, limited) collation candidates.
	#[pallet::storage]
	#[pallet::getter(fn candidates)]
	pub type Candidates<T: Config> = StorageValue<_, BoundedVec<CandidateInfoOf<T>, T::MaxCandidates>, ValueQuery>;

	/// Desired number of candidates.
	///
	/// This should ideally always be less than [`Config::MaxCandidates`] for weights to be correct.
	#[pallet::storage]
	#[pallet::getter(fn desired_candidates)]
	pub type DesiredCandidates<T> = StorageValue<_, u32, ValueQuery>;

	/// Fixed deposit bond for each candidate.
	#[pallet::storage]
	#[pallet::getter(fn candidacy_bond)]
	pub type CandidacyBond<T> = StorageValue<_, BalanceOf<T>, ValueQuery>;

	/// Session points for each candidate.
	#[pallet::storage]
	#[pallet::getter(fn session_points)]
	pub type SessionPoints<T: Config> = StorageMap<_, Twox64Concat, T::AccountId, u32, ValueQuery>;

	#[pallet::genesis_config]
	pub struct GenesisConfig<T: Config> {
		pub invulnerables: Vec<T::AccountId>,
		pub candidacy_bond: BalanceOf<T>,
		pub desired_candidates: u32,
	}

	#[cfg(feature = "std")]
	impl<T: Config> Default for GenesisConfig<T> {
		fn default() -> Self {
			Self {
				invulnerables: Default::default(),
				candidacy_bond: Default::default(),
				desired_candidates: Default::default(),
			}
		}
	}

	#[pallet::genesis_build]
	impl<T: Config> GenesisBuild<T> for GenesisConfig<T> {
		fn build(&self) {
			let duplicate_invulnerables = self.invulnerables.iter().collect::<std::collections::BTreeSet<_>>();
			assert_eq!(
				duplicate_invulnerables.len(),
				self.invulnerables.len(),
				"duplicate invulnerables in genesis."
			);

			let bounded_invulnerables: BoundedVec<T::AccountId, T::MaxInvulnerables> = self
				.invulnerables
				.clone()
				.try_into()
				.expect("genesis invulnerables are more than T::MaxInvulnerables");
			assert!(
				T::MaxCandidates::get() >= self.desired_candidates,
				"genesis desired_candidates are more than T::MaxCandidates",
			);

			<DesiredCandidates<T>>::put(&self.desired_candidates);
			<CandidacyBond<T>>::put(&self.candidacy_bond);
			<Invulnerables<T>>::put(&bounded_invulnerables);
		}
	}

	#[pallet::event]
	#[pallet::metadata(T::AccountId = "AccountId", BalanceOf<T> = "Balance")]
	#[pallet::generate_deposit(pub(super) fn deposit_event)]
	pub enum Event<T: Config> {
		NewInvulnerables(Vec<T::AccountId>),
		NewDesiredCandidates(u32),
		NewCandidacyBond(BalanceOf<T>),
		CandidateAdded(T::AccountId, BalanceOf<T>),
		CandidateRemoved(T::AccountId),
	}

	// Errors inform users that something went wrong.
	#[pallet::error]
	pub enum Error<T> {
		MaxCandidatesExceeded,
		Unknown,
		Permission,
		AlreadyCandidate,
		NotCandidate,
		AlreadyInvulnerable,
		InvalidProof,
		MaxInvulnerablesExceeded,
	}

	#[pallet::hooks]
	impl<T: Config> Hooks<BlockNumberFor<T>> for Pallet<T> {}

	#[pallet::call]
	impl<T: Config> Pallet<T> {
		#[pallet::weight(T::WeightInfo::set_invulnerables(new.len() as u32))]
		pub fn set_invulnerables(origin: OriginFor<T>, new: Vec<T::AccountId>) -> DispatchResultWithPostInfo {
			T::UpdateOrigin::ensure_origin(origin)?;
			let bounded_new: BoundedVec<T::AccountId, T::MaxInvulnerables> =
				new.try_into().map_err(|_| Error::<T>::MaxInvulnerablesExceeded)?;
			<Invulnerables<T>>::put(&bounded_new);
			Self::deposit_event(Event::NewInvulnerables(bounded_new.into_inner()));
			Ok(().into())
		}

		#[pallet::weight(T::WeightInfo::set_desired_candidates())]
		pub fn set_desired_candidates(origin: OriginFor<T>, max: u32) -> DispatchResultWithPostInfo {
			T::UpdateOrigin::ensure_origin(origin)?;
			if max > T::MaxCandidates::get() {
				Err(Error::<T>::MaxCandidatesExceeded)?;
			}
			<DesiredCandidates<T>>::put(&max);
			Self::deposit_event(Event::NewDesiredCandidates(max));
			Ok(().into())
		}

		#[pallet::weight(T::WeightInfo::set_candidacy_bond())]
		pub fn set_candidacy_bond(origin: OriginFor<T>, bond: BalanceOf<T>) -> DispatchResultWithPostInfo {
			T::UpdateOrigin::ensure_origin(origin)?;
			<CandidacyBond<T>>::put(&bond);
			Self::deposit_event(Event::NewCandidacyBond(bond));
			Ok(().into())
		}

		#[pallet::weight(T::WeightInfo::register_as_candidate(T::MaxCandidates::get()))]
		pub fn register_as_candidate(origin: OriginFor<T>) -> DispatchResultWithPostInfo {
			let who = ensure_signed(origin)?;

			// ensure we are below limit.
			let length = <Candidates<T>>::decode_len().unwrap_or_default();
			ensure!(
				(length as u32) < Self::desired_candidates(),
				Error::<T>::MaxCandidatesExceeded
			);
			ensure!(!Self::invulnerables().contains(&who), Error::<T>::AlreadyInvulnerable);

			let deposit = Self::candidacy_bond();
			let incoming = CandidateInfo {
				who: who.clone(),
				deposit,
				validator: false,
				last_block: frame_system::Pallet::<T>::block_number(),
			};

			let mut bounded_candidates = Self::candidates();

			if bounded_candidates.iter().any(|candidate| candidate.who == who) {
				Err(Error::<T>::AlreadyCandidate)?;
			} else {
				bounded_candidates
					.try_push(incoming)
					.map_err(|_| Error::<T>::MaxCandidatesExceeded)?;
				T::Currency::reserve(&who, deposit)?;
				<Candidates<T>>::put(&bounded_candidates);
			}

			Self::deposit_event(Event::CandidateAdded(who, deposit));
			Ok(Some(T::WeightInfo::register_as_candidate(bounded_candidates.len() as u32)).into())
		}

		#[pallet::weight(T::WeightInfo::leave_intent(T::MaxCandidates::get()))]
		pub fn leave_intent(origin: OriginFor<T>) -> DispatchResultWithPostInfo {
			let who = ensure_signed(origin)?;

			let current_count = Self::try_remove_candidate(&who)?;

			Ok(Some(T::WeightInfo::leave_intent(current_count as u32)).into())
		}
	}

	impl<T: Config> Pallet<T> {
		/// Get a unique, inaccessible account id from the `PotId`.
		pub fn account_id() -> T::AccountId {
			T::PotId::get().into_account()
		}
		/// Removes a candidate if they exist and sends them back their deposit
		fn try_remove_candidate(who: &T::AccountId) -> Result<usize, DispatchError> {
			let current_count = <Candidates<T>>::try_mutate(|candidates| -> Result<usize, DispatchError> {
				let index = candidates
					.iter()
					.position(|candidate| candidate.who == *who)
					.ok_or(Error::<T>::NotCandidate)?;
				T::Currency::unreserve(&who, candidates[index].deposit);
				candidates.remove(index);
				Ok(candidates.len())
			});
			Self::deposit_event(Event::CandidateRemoved(who.clone()));
			current_count
		}

		/// Assemble the current set of candidates and invulnerables into the next collator set.
		///
		/// This is done on the fly, as frequent as we are told to do so, as the session manager.
		pub fn assemble_collators(candidates: Vec<T::AccountId>) -> Vec<T::AccountId> {
			let mut collators = Self::invulnerables().into_inner();
			collators.extend(candidates.into_iter().collect::<Vec<_>>());
			collators
		}
	}

	/// Keep track of number of authored blocks per authority, uncles are counted as well since
	/// they're a valid proof of being online.
	impl<T: Config + pallet_authorship::Config> pallet_authorship::EventHandler<T::AccountId, T::BlockNumber>
		for Pallet<T>
	{
		fn note_author(author: T::AccountId) {
			let candidates_len = <Candidates<T>>::mutate(|candidates| -> usize {
<<<<<<< HEAD
				if let Some(found) = candidates.iter_mut().find(|candidate| candidate.who == author) {
					log::debug!(
						"note author {:?} authored a block at #{:?}",
						author,
						<frame_system::Pallet<T>>::block_number(),
					);
=======
				let mut candidates_inner = candidates.to_vec();
				if let Some(found) = candidates_inner.iter_mut().find(|candidate| candidate.who == author) {
>>>>>>> b9cf15ee
					found.last_block = frame_system::Pallet::<T>::block_number();
					<SessionPoints<T>>::mutate(author, |point| *point += 1);
				} else {
					log::debug!(
						"note author {:?} authored a block at #{:?}, not in candidates",
						author,
						<frame_system::Pallet<T>>::block_number(),
					);
				}
				*candidates = candidates_inner
					.try_into()
					.expect("Only modified existing elements of candidates_inner");
				candidates.len()
			});

			frame_system::Pallet::<T>::register_extra_weight_unchecked(
				T::WeightInfo::note_author(candidates_len as u32),
				DispatchClass::Mandatory,
			);
		}

		fn note_uncle(_author: T::AccountId, _age: T::BlockNumber) {}
	}

	/// Play the role of the session manager.
	impl<T: Config> SessionManager<T::AccountId> for Pallet<T> {
		fn new_session(index: SessionIndex) -> Option<Vec<T::AccountId>> {
			let candidates = Self::candidates()
				.iter()
				.map(|candidate| candidate.who.clone())
				.collect::<Vec<_>>();
			let result = Self::assemble_collators(candidates);

			log::debug!(
				"assembling new collators for new session {:?} at #{:?}, candidates: {:?}",
				index,
				<frame_system::Pallet<T>>::block_number(),
				result,
			);

<<<<<<< HEAD
			//TODO
			//frame_system::Pallet::<T>::register_extra_weight_unchecked(
			//	T::WeightInfo::new_session(candidates_len_before as u32, removed as u32),
			//	DispatchClass::Mandatory,
			//);
=======
			let candidates = Self::candidates();
			let candidates_len_before = candidates.len();
			let active_candidates = Self::kick_stale_candidates(candidates.into_inner());
			let active_candidates_len = active_candidates.len();
			let result = Self::assemble_collators(active_candidates);
			let removed = candidates_len_before - active_candidates_len;
>>>>>>> b9cf15ee

			Some(result)
		}

		fn start_session(index: SessionIndex) {
			<Candidates<T>>::mutate(|candidates| {
				candidates.iter_mut().for_each(|candidate| {
					if candidate.validator {
						<SessionPoints<T>>::insert(&candidate.who, 0);
					} else {
						candidate.validator = true;
					}
				});
			});

			log::debug!(
				"start session {:?} at #{:?}, candidates: {:?}",
				index,
				<frame_system::Pallet<T>>::block_number(),
				<SessionPoints<T>>::iter().map(|(who, _)| who).collect::<Vec<_>>()
			);
			//TODO
			//frame_system::Pallet::<T>::register_extra_weight_unchecked(
			//	T::WeightInfo::start_session(candidates_len_before as u32, removed as u32),
			//	DispatchClass::Mandatory,
			//);
		}

		fn end_session(index: SessionIndex) {
			let candidates_len_before = Self::candidates().len();
			<SessionPoints<T>>::iter().for_each(|(who, point)| {
				if point == 0 {
					log::debug!(
						"end session {:?} at #{:?}, remove candidate: {:?}",
						index,
						<frame_system::Pallet<T>>::block_number(),
						who,
					);

					let outcome = Self::try_remove_candidate(&who);
					if let Err(why) = outcome {
						log::warn!("Failed to remove candidate {:?}", why);
						debug_assert!(false, "failed to remove candidate {:?}", why);
					}
				}
			});

			<SessionPoints<T>>::remove_all();
			//TODO
			//let removed = candidates_len_before - Self::candidates().len();
			//frame_system::Pallet::<T>::register_extra_weight_unchecked(
			//	T::WeightInfo::end_session(candidates_len_before as u32, removed as u32),
			//	DispatchClass::Mandatory,
			//);
		}
	}
}<|MERGE_RESOLUTION|>--- conflicted
+++ resolved
@@ -365,17 +365,13 @@
 	{
 		fn note_author(author: T::AccountId) {
 			let candidates_len = <Candidates<T>>::mutate(|candidates| -> usize {
-<<<<<<< HEAD
+        let mut candidates_inner = candidates.to_vec();
 				if let Some(found) = candidates.iter_mut().find(|candidate| candidate.who == author) {
 					log::debug!(
 						"note author {:?} authored a block at #{:?}",
 						author,
 						<frame_system::Pallet<T>>::block_number(),
 					);
-=======
-				let mut candidates_inner = candidates.to_vec();
-				if let Some(found) = candidates_inner.iter_mut().find(|candidate| candidate.who == author) {
->>>>>>> b9cf15ee
 					found.last_block = frame_system::Pallet::<T>::block_number();
 					<SessionPoints<T>>::mutate(author, |point| *point += 1);
 				} else {
@@ -416,20 +412,12 @@
 				result,
 			);
 
-<<<<<<< HEAD
+
 			//TODO
 			//frame_system::Pallet::<T>::register_extra_weight_unchecked(
 			//	T::WeightInfo::new_session(candidates_len_before as u32, removed as u32),
 			//	DispatchClass::Mandatory,
 			//);
-=======
-			let candidates = Self::candidates();
-			let candidates_len_before = candidates.len();
-			let active_candidates = Self::kick_stale_candidates(candidates.into_inner());
-			let active_candidates_len = active_candidates.len();
-			let result = Self::assemble_collators(active_candidates);
-			let removed = candidates_len_before - active_candidates_len;
->>>>>>> b9cf15ee
 
 			Some(result)
 		}
