--- conflicted
+++ resolved
@@ -28,6 +28,7 @@
 #[test]
 fn basic_setup_works() {
 	new_test_ext().execute_with(|| {
+		assert_eq!(CollatorSelection::desired_candidates(), 2);
 		assert_eq!(CollatorSelection::candidacy_bond(), 10);
 
 		assert!(CollatorSelection::candidates().is_empty());
@@ -54,7 +55,6 @@
 }
 
 #[test]
-<<<<<<< HEAD
 fn set_desired_candidates_works() {
 	new_test_ext().execute_with(|| {
 		// given
@@ -81,8 +81,6 @@
 }
 
 #[test]
-=======
->>>>>>> 44ee71b4
 fn set_candidacy_bond() {
 	new_test_ext().execute_with(|| {
 		// given
@@ -167,6 +165,7 @@
 fn register_as_candidate_works() {
 	new_test_ext().execute_with(|| {
 		// given
+		assert_eq!(CollatorSelection::desired_candidates(), 2);
 		assert_eq!(CollatorSelection::candidacy_bond(), 10);
 		assert_eq!(CollatorSelection::candidates(), vec![]);
 		assert_eq!(CollatorSelection::invulnerables(), vec![1, 2]);
@@ -317,6 +316,7 @@
 	let invulnerables = vec![1, 1];
 
 	let collator_selection = collator_selection::GenesisConfig::<Test> {
+		desired_candidates: 2,
 		candidacy_bond: 10,
 		invulnerables,
 	};
