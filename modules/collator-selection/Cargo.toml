[package]
name = 'module-collator-selection'
version = "1.0.0"
authors = ["Acala Developers"]
edition = "2018"

[package.metadata.docs.rs]
targets = ['x86_64-unknown-linux-gnu']

[dependencies]
log = { version = "0.4.0", default-features = false }
codec = { default-features = false, features = ['derive'], package = 'parity-scale-codec', version = '2.0.0' }
serde = { version = "1.0.119", default-features = false }
<<<<<<< HEAD
max-encoded-len = { git = "https://github.com/paritytech/substrate", branch = "polkadot-v0.9.4", default-features = false }

frame-benchmarking = { git = "https://github.com/paritytech/substrate", branch = "polkadot-v0.9.4", default-features = false, optional = true }
frame-support = { git = "https://github.com/paritytech/substrate", branch = "polkadot-v0.9.4", default-features = false }
frame-system = { git = "https://github.com/paritytech/substrate", branch = "polkadot-v0.9.4", default-features = false }
pallet-authorship = { git = "https://github.com/paritytech/substrate", branch = "polkadot-v0.9.4", default-features = false }
pallet-session = { git = "https://github.com/paritytech/substrate", branch = "polkadot-v0.9.4", default-features = false }
sp-runtime = { git = "https://github.com/paritytech/substrate", branch = "polkadot-v0.9.4", default-features = false }
sp-staking = { git = "https://github.com/paritytech/substrate", branch = "polkadot-v0.9.4", default-features = false }
sp-std = { git = "https://github.com/paritytech/substrate", branch = "polkadot-v0.9.4", default-features = false }

primitives = { package = "acala-primitives", path = "../../primitives", default-features = false }

[dev-dependencies]
pallet-aura = { git = "https://github.com/paritytech/substrate", branch = "polkadot-v0.9.4" }
pallet-balances = { git = "https://github.com/paritytech/substrate", branch = "polkadot-v0.9.4" }
pallet-timestamp = { git = "https://github.com/paritytech/substrate", branch = "polkadot-v0.9.4" }
sp-consensus-aura = { git = "https://github.com/paritytech/substrate", branch = "polkadot-v0.9.4" }
sp-core = { git = "https://github.com/paritytech/substrate", branch = "polkadot-v0.9.4" }
sp-io = { git = "https://github.com/paritytech/substrate", branch = "polkadot-v0.9.4" }
sp-runtime = { git = "https://github.com/paritytech/substrate", branch = "polkadot-v0.9.4" }
sp-tracing = { git = "https://github.com/paritytech/substrate", branch = "polkadot-v0.9.4" }
=======
max-encoded-len = { git = "https://github.com/paritytech/substrate", branch = "rh-v0.9.5-missing-companions", default-features = false }
sp-std = { git = "https://github.com/paritytech/substrate", branch = "rh-v0.9.5-missing-companions", default-features = false }
sp-runtime = { git = "https://github.com/paritytech/substrate", branch = "rh-v0.9.5-missing-companions", default-features = false }
sp-staking = { git = "https://github.com/paritytech/substrate", branch = "rh-v0.9.5-missing-companions", default-features = false }
frame-support = { git = "https://github.com/paritytech/substrate", branch = "rh-v0.9.5-missing-companions", default-features = false }
frame-system = { git = "https://github.com/paritytech/substrate", branch = "rh-v0.9.5-missing-companions", default-features = false }
pallet-authorship = { git = "https://github.com/paritytech/substrate", branch = "rh-v0.9.5-missing-companions", default-features = false }
pallet-session = { git = "https://github.com/paritytech/substrate", branch = "rh-v0.9.5-missing-companions", default-features = false }

frame-benchmarking = { git = "https://github.com/paritytech/substrate", branch = "rh-v0.9.5-missing-companions", default-features = false, optional = true }

[dev-dependencies]
sp-core = { git = "https://github.com/paritytech/substrate", branch = "rh-v0.9.5-missing-companions" }
sp-io = { git = "https://github.com/paritytech/substrate", branch = "rh-v0.9.5-missing-companions" }
sp-tracing = { git = "https://github.com/paritytech/substrate", branch = "rh-v0.9.5-missing-companions" }
sp-runtime = { git = "https://github.com/paritytech/substrate", branch = "rh-v0.9.5-missing-companions" }
pallet-timestamp = { git = "https://github.com/paritytech/substrate", branch = "rh-v0.9.5-missing-companions" }
sp-consensus-aura = { git = "https://github.com/paritytech/substrate", branch = "rh-v0.9.5-missing-companions" }
pallet-balances = { git = "https://github.com/paritytech/substrate", branch = "rh-v0.9.5-missing-companions" }
pallet-aura = { git = "https://github.com/paritytech/substrate", branch = "rh-v0.9.5-missing-companions" }
>>>>>>> adfc56ac

[features]
default = ['std']
runtime-benchmarks = [
	'frame-benchmarking',
	'frame-support/runtime-benchmarks',
	'frame-system/runtime-benchmarks',
]
std = [
	'codec/std',
	'log/std',
	'frame-benchmarking/std',
	'frame-support/std',
	'frame-system/std',
	'pallet-authorship/std',
	'pallet-session/std',
	'sp-runtime/std',
	'sp-staking/std',
	'sp-std/std',
	"primitives/std",
]
try-runtime = ["frame-support/try-runtime"]<|MERGE_RESOLUTION|>--- conflicted
+++ resolved
@@ -11,51 +11,28 @@
 log = { version = "0.4.0", default-features = false }
 codec = { default-features = false, features = ['derive'], package = 'parity-scale-codec', version = '2.0.0' }
 serde = { version = "1.0.119", default-features = false }
-<<<<<<< HEAD
-max-encoded-len = { git = "https://github.com/paritytech/substrate", branch = "polkadot-v0.9.4", default-features = false }
+max-encoded-len = { git = "https://github.com/paritytech/substrate", branch = "rh-v0.9.5-missing-companions", default-features = false }
 
-frame-benchmarking = { git = "https://github.com/paritytech/substrate", branch = "polkadot-v0.9.4", default-features = false, optional = true }
-frame-support = { git = "https://github.com/paritytech/substrate", branch = "polkadot-v0.9.4", default-features = false }
-frame-system = { git = "https://github.com/paritytech/substrate", branch = "polkadot-v0.9.4", default-features = false }
-pallet-authorship = { git = "https://github.com/paritytech/substrate", branch = "polkadot-v0.9.4", default-features = false }
-pallet-session = { git = "https://github.com/paritytech/substrate", branch = "polkadot-v0.9.4", default-features = false }
-sp-runtime = { git = "https://github.com/paritytech/substrate", branch = "polkadot-v0.9.4", default-features = false }
-sp-staking = { git = "https://github.com/paritytech/substrate", branch = "polkadot-v0.9.4", default-features = false }
-sp-std = { git = "https://github.com/paritytech/substrate", branch = "polkadot-v0.9.4", default-features = false }
+frame-benchmarking = { git = "https://github.com/paritytech/substrate", branch = "rh-v0.9.5-missing-companions", default-features = false, optional = true }
+frame-support = { git = "https://github.com/paritytech/substrate", branch = "rh-v0.9.5-missing-companions", default-features = false }
+frame-system = { git = "https://github.com/paritytech/substrate", branch = "rh-v0.9.5-missing-companions", default-features = false }
+pallet-authorship = { git = "https://github.com/paritytech/substrate", branch = "rh-v0.9.5-missing-companions", default-features = false }
+pallet-session = { git = "https://github.com/paritytech/substrate", branch = "rh-v0.9.5-missing-companions", default-features = false }
+sp-runtime = { git = "https://github.com/paritytech/substrate", branch = "rh-v0.9.5-missing-companions", default-features = false }
+sp-staking = { git = "https://github.com/paritytech/substrate", branch = "rh-v0.9.5-missing-companions", default-features = false }
+sp-std = { git = "https://github.com/paritytech/substrate", branch = "rh-v0.9.5-missing-companions", default-features = false }
 
 primitives = { package = "acala-primitives", path = "../../primitives", default-features = false }
 
 [dev-dependencies]
-pallet-aura = { git = "https://github.com/paritytech/substrate", branch = "polkadot-v0.9.4" }
-pallet-balances = { git = "https://github.com/paritytech/substrate", branch = "polkadot-v0.9.4" }
-pallet-timestamp = { git = "https://github.com/paritytech/substrate", branch = "polkadot-v0.9.4" }
-sp-consensus-aura = { git = "https://github.com/paritytech/substrate", branch = "polkadot-v0.9.4" }
-sp-core = { git = "https://github.com/paritytech/substrate", branch = "polkadot-v0.9.4" }
-sp-io = { git = "https://github.com/paritytech/substrate", branch = "polkadot-v0.9.4" }
-sp-runtime = { git = "https://github.com/paritytech/substrate", branch = "polkadot-v0.9.4" }
-sp-tracing = { git = "https://github.com/paritytech/substrate", branch = "polkadot-v0.9.4" }
-=======
-max-encoded-len = { git = "https://github.com/paritytech/substrate", branch = "rh-v0.9.5-missing-companions", default-features = false }
-sp-std = { git = "https://github.com/paritytech/substrate", branch = "rh-v0.9.5-missing-companions", default-features = false }
-sp-runtime = { git = "https://github.com/paritytech/substrate", branch = "rh-v0.9.5-missing-companions", default-features = false }
-sp-staking = { git = "https://github.com/paritytech/substrate", branch = "rh-v0.9.5-missing-companions", default-features = false }
-frame-support = { git = "https://github.com/paritytech/substrate", branch = "rh-v0.9.5-missing-companions", default-features = false }
-frame-system = { git = "https://github.com/paritytech/substrate", branch = "rh-v0.9.5-missing-companions", default-features = false }
-pallet-authorship = { git = "https://github.com/paritytech/substrate", branch = "rh-v0.9.5-missing-companions", default-features = false }
-pallet-session = { git = "https://github.com/paritytech/substrate", branch = "rh-v0.9.5-missing-companions", default-features = false }
-
-frame-benchmarking = { git = "https://github.com/paritytech/substrate", branch = "rh-v0.9.5-missing-companions", default-features = false, optional = true }
-
-[dev-dependencies]
+pallet-aura = { git = "https://github.com/paritytech/substrate", branch = "rh-v0.9.5-missing-companions" }
+pallet-balances = { git = "https://github.com/paritytech/substrate", branch = "rh-v0.9.5-missing-companions" }
+pallet-timestamp = { git = "https://github.com/paritytech/substrate", branch = "rh-v0.9.5-missing-companions" }
+sp-consensus-aura = { git = "https://github.com/paritytech/substrate", branch = "rh-v0.9.5-missing-companions" }
 sp-core = { git = "https://github.com/paritytech/substrate", branch = "rh-v0.9.5-missing-companions" }
 sp-io = { git = "https://github.com/paritytech/substrate", branch = "rh-v0.9.5-missing-companions" }
+sp-runtime = { git = "https://github.com/paritytech/substrate", branch = "rh-v0.9.5-missing-companions" }
 sp-tracing = { git = "https://github.com/paritytech/substrate", branch = "rh-v0.9.5-missing-companions" }
-sp-runtime = { git = "https://github.com/paritytech/substrate", branch = "rh-v0.9.5-missing-companions" }
-pallet-timestamp = { git = "https://github.com/paritytech/substrate", branch = "rh-v0.9.5-missing-companions" }
-sp-consensus-aura = { git = "https://github.com/paritytech/substrate", branch = "rh-v0.9.5-missing-companions" }
-pallet-balances = { git = "https://github.com/paritytech/substrate", branch = "rh-v0.9.5-missing-companions" }
-pallet-aura = { git = "https://github.com/paritytech/substrate", branch = "rh-v0.9.5-missing-companions" }
->>>>>>> adfc56ac
 
 [features]
 default = ['std']
