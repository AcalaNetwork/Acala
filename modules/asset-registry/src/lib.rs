// This file is part of Acala.

// Copyright (C) 2020-2022 Acala Foundation.
// SPDX-License-Identifier: GPL-3.0-or-later WITH Classpath-exception-2.0

// This program is free software: you can redistribute it and/or modify
// it under the terms of the GNU General Public License as published by
// the Free Software Foundation, either version 3 of the License, or
// (at your option) any later version.

// This program is distributed in the hope that it will be useful,
// but WITHOUT ANY WARRANTY; without even the implied warranty of
// MERCHANTABILITY or FITNESS FOR A PARTICULAR PURPOSE. See the
// GNU General Public License for more details.

// You should have received a copy of the GNU General Public License
// along with this program. If not, see <https://www.gnu.org/licenses/>.

//! # Asset Registry Module
//!
//! Local and foreign assets management. The foreign assets can be updated without runtime upgrade.

#![cfg_attr(not(feature = "std"), no_std)]
#![allow(clippy::unused_unit)]
#![allow(deprecated)] // TODO: clean transactional

use frame_support::{
	assert_ok,
	dispatch::DispatchResult,
	ensure,
	pallet_prelude::*,
	traits::{Currency, EnsureOrigin},
	transactional,
};
use frame_system::pallet_prelude::*;
use module_support::{AssetIdMapping, BuyWeightRate, EVMBridge, Erc20InfoMapping, InvokeContext, Ratio};
use primitives::{
	currency::{
		AssetIds, AssetMetadata, CurrencyIdType, DexShare, DexShareType, Erc20Id, ForeignAssetId, Lease,
		StableAssetPoolId, TokenInfo,
	},
	evm::{
		is_system_contract, EvmAddress, H160_POSITION_CURRENCY_ID_TYPE, H160_POSITION_DEXSHARE_LEFT_FIELD,
		H160_POSITION_DEXSHARE_LEFT_TYPE, H160_POSITION_DEXSHARE_RIGHT_FIELD, H160_POSITION_DEXSHARE_RIGHT_TYPE,
		H160_POSITION_FOREIGN_ASSET, H160_POSITION_LIQUID_CROADLOAN, H160_POSITION_STABLE_ASSET, H160_POSITION_TOKEN,
	},
	CurrencyId,
};
use scale_info::prelude::format;
use sp_runtime::{traits::One, ArithmeticError, FixedPointNumber, FixedU128};
use sp_std::{boxed::Box, vec::Vec};

use xcm::{
	v1::{Junction, Junctions::*, MultiLocation},
	VersionedMultiLocation,
};

mod mock;
mod tests;
mod weights;

pub use module::*;
pub use weights::WeightInfo;

/// Type alias for currency balance.
pub type BalanceOf<T> = <<T as Config>::Currency as Currency<<T as frame_system::Config>::AccountId>>::Balance;

#[frame_support::pallet]
pub mod module {
	use super::*;

	#[pallet::config]
	pub trait Config: frame_system::Config {
		/// The overarching event type.
		type Event: From<Event<Self>> + IsType<<Self as frame_system::Config>::Event>;

		/// Currency type for withdraw and balance storage.
		type Currency: Currency<Self::AccountId>;

		/// The Currency ID for the staking currency
		#[pallet::constant]
		type StakingCurrencyId: Get<CurrencyId>;

		/// Evm Bridge for getting info of contracts from the EVM.
		type EVMBridge: EVMBridge<Self::AccountId, BalanceOf<Self>>;

		/// Required origin for registering asset.
		type RegisterOrigin: EnsureOrigin<Self::Origin>;

		/// Weight information for the extrinsics in this module.
		type WeightInfo: WeightInfo;
	}

	#[pallet::error]
	pub enum Error<T> {
		/// The given location could not be used (e.g. because it cannot be expressed in the
		/// desired version of XCM).
		BadLocation,
		/// MultiLocation existed
		MultiLocationExisted,
		/// AssetId not exists
		AssetIdNotExists,
		/// AssetId exists
		AssetIdExisted,
	}

	#[pallet::event]
	#[pallet::generate_deposit(fn deposit_event)]
	pub enum Event<T: Config> {
		/// The foreign asset registered.
		ForeignAssetRegistered {
			asset_id: ForeignAssetId,
			asset_address: MultiLocation,
			metadata: AssetMetadata<BalanceOf<T>>,
		},
		/// The foreign asset updated.
		ForeignAssetUpdated {
			asset_id: ForeignAssetId,
			asset_address: MultiLocation,
			metadata: AssetMetadata<BalanceOf<T>>,
		},
		/// The asset registered.
		AssetRegistered {
			asset_id: AssetIds,
			metadata: AssetMetadata<BalanceOf<T>>,
		},
		/// The asset updated.
		AssetUpdated {
			asset_id: AssetIds,
			metadata: AssetMetadata<BalanceOf<T>>,
		},
	}

	/// Next available Foreign AssetId ID.
	///
	/// NextForeignAssetId: ForeignAssetId
	#[pallet::storage]
	#[pallet::getter(fn next_foreign_asset_id)]
	pub type NextForeignAssetId<T: Config> = StorageValue<_, ForeignAssetId, ValueQuery>;

	/// Next available Stable AssetId ID.
	///
	/// NextStableAssetId: StableAssetPoolId
	#[pallet::storage]
	#[pallet::getter(fn next_stable_asset_id)]
	pub type NextStableAssetId<T: Config> = StorageValue<_, StableAssetPoolId, ValueQuery>;

	/// The storages for MultiLocations.
	///
	/// ForeignAssetLocations: map ForeignAssetId => Option<MultiLocation>
	#[pallet::storage]
	#[pallet::getter(fn foreign_asset_locations)]
	pub type ForeignAssetLocations<T: Config> = StorageMap<_, Twox64Concat, ForeignAssetId, MultiLocation, OptionQuery>;

	/// The storages for CurrencyIds.
	///
	/// LocationToCurrencyIds: map MultiLocation => Option<CurrencyId>
	#[pallet::storage]
	#[pallet::getter(fn location_to_currency_ids)]
	pub type LocationToCurrencyIds<T: Config> = StorageMap<_, Twox64Concat, MultiLocation, CurrencyId, OptionQuery>;

	/// The storages for EvmAddress.
	///
	/// Erc20IdToAddress: map Erc20Id => Option<EvmAddress>
	#[pallet::storage]
	#[pallet::getter(fn erc20_id_to_address)]
	pub type Erc20IdToAddress<T: Config> = StorageMap<_, Twox64Concat, Erc20Id, EvmAddress, OptionQuery>;

	/// The storages for AssetMetadatas.
	///
	/// AssetMetadatas: map AssetIds => Option<AssetMetadata>
	#[pallet::storage]
	#[pallet::getter(fn asset_metadatas)]
	pub type AssetMetadatas<T: Config> =
		StorageMap<_, Twox64Concat, AssetIds, AssetMetadata<BalanceOf<T>>, OptionQuery>;

	#[pallet::pallet]
	#[pallet::without_storage_info]
	pub struct Pallet<T>(_);

	#[pallet::genesis_config]
	pub struct GenesisConfig<T: Config> {
		pub assets: Vec<(CurrencyId, BalanceOf<T>)>,
	}

	#[cfg(feature = "std")]
	impl<T: Config> Default for GenesisConfig<T> {
		fn default() -> Self {
			GenesisConfig {
				assets: Default::default(),
			}
		}
	}

	#[pallet::genesis_build]
	impl<T: Config> GenesisBuild<T> for GenesisConfig<T> {
		fn build(&self) {
			self.assets.iter().for_each(|(asset, ed)| {
				assert_ok!(Pallet::<T>::do_register_native_asset(
					*asset,
					&AssetMetadata {
						name: asset.name().unwrap().as_bytes().to_vec(),
						symbol: asset.symbol().unwrap().as_bytes().to_vec(),
						decimals: asset.decimals().unwrap(),
						minimal_balance: *ed,
					}
				));
			});
		}
	}

	#[pallet::call]
	impl<T: Config> Pallet<T> {
		#[pallet::weight(T::WeightInfo::register_foreign_asset())]
		#[transactional]
		pub fn register_foreign_asset(
			origin: OriginFor<T>,
			location: Box<VersionedMultiLocation>,
			metadata: Box<AssetMetadata<BalanceOf<T>>>,
		) -> DispatchResult {
			T::RegisterOrigin::ensure_origin(origin)?;

			let location: MultiLocation = (*location).try_into().map_err(|()| Error::<T>::BadLocation)?;
			let foreign_asset_id = Self::do_register_foreign_asset(&location, &metadata)?;

			Self::deposit_event(Event::<T>::ForeignAssetRegistered {
				asset_id: foreign_asset_id,
				asset_address: location,
				metadata: *metadata,
			});
			Ok(())
		}

		#[pallet::weight(T::WeightInfo::update_foreign_asset())]
		#[transactional]
		pub fn update_foreign_asset(
			origin: OriginFor<T>,
			foreign_asset_id: ForeignAssetId,
			location: Box<VersionedMultiLocation>,
			metadata: Box<AssetMetadata<BalanceOf<T>>>,
		) -> DispatchResult {
			T::RegisterOrigin::ensure_origin(origin)?;

			let location: MultiLocation = (*location).try_into().map_err(|()| Error::<T>::BadLocation)?;
			Self::do_update_foreign_asset(foreign_asset_id, &location, &metadata)?;

			Self::deposit_event(Event::<T>::ForeignAssetUpdated {
				asset_id: foreign_asset_id,
				asset_address: location,
				metadata: *metadata,
			});
			Ok(())
		}

		#[pallet::weight(T::WeightInfo::register_stable_asset())]
		#[transactional]
		pub fn register_stable_asset(
			origin: OriginFor<T>,
			metadata: Box<AssetMetadata<BalanceOf<T>>>,
		) -> DispatchResult {
			T::RegisterOrigin::ensure_origin(origin)?;

			let stable_asset_id = Self::do_register_stable_asset(&metadata)?;

			Self::deposit_event(Event::<T>::AssetRegistered {
				asset_id: AssetIds::StableAssetId(stable_asset_id),
				metadata: *metadata,
			});
			Ok(())
		}

		#[pallet::weight(T::WeightInfo::update_stable_asset())]
		#[transactional]
		pub fn update_stable_asset(
			origin: OriginFor<T>,
			stable_asset_id: StableAssetPoolId,
			metadata: Box<AssetMetadata<BalanceOf<T>>>,
		) -> DispatchResult {
			T::RegisterOrigin::ensure_origin(origin)?;

			Self::do_update_stable_asset(&stable_asset_id, &metadata)?;

			Self::deposit_event(Event::<T>::AssetUpdated {
				asset_id: AssetIds::StableAssetId(stable_asset_id),
				metadata: *metadata,
			});
			Ok(())
		}

		#[pallet::weight(T::WeightInfo::register_erc20_asset())]
		#[transactional]
		pub fn register_erc20_asset(
			origin: OriginFor<T>,
			contract: EvmAddress,
			minimal_balance: BalanceOf<T>,
		) -> DispatchResult {
			T::RegisterOrigin::ensure_origin(origin)?;

			let metadata = Self::do_register_erc20_asset(contract, minimal_balance)?;

			Self::deposit_event(Event::<T>::AssetRegistered {
				asset_id: AssetIds::Erc20(contract),
				metadata,
			});
			Ok(())
		}

		#[pallet::weight(T::WeightInfo::update_erc20_asset())]
		#[transactional]
		pub fn update_erc20_asset(
			origin: OriginFor<T>,
			contract: EvmAddress,
			metadata: Box<AssetMetadata<BalanceOf<T>>>,
		) -> DispatchResult {
			T::RegisterOrigin::ensure_origin(origin)?;

			Self::do_update_erc20_asset(contract, &metadata)?;

			Self::deposit_event(Event::<T>::AssetUpdated {
				asset_id: AssetIds::Erc20(contract),
				metadata: *metadata,
			});
			Ok(())
		}

		#[pallet::weight(T::WeightInfo::register_native_asset())]
		#[transactional]
		pub fn register_native_asset(
			origin: OriginFor<T>,
			currency_id: CurrencyId,
			metadata: Box<AssetMetadata<BalanceOf<T>>>,
		) -> DispatchResult {
			T::RegisterOrigin::ensure_origin(origin)?;

			Self::do_register_native_asset(currency_id, &metadata)?;

			Self::deposit_event(Event::<T>::AssetRegistered {
				asset_id: AssetIds::NativeAssetId(currency_id),
				metadata: *metadata,
			});
			Ok(())
		}

		#[pallet::weight(T::WeightInfo::update_native_asset())]
		#[transactional]
		pub fn update_native_asset(
			origin: OriginFor<T>,
			currency_id: CurrencyId,
			metadata: Box<AssetMetadata<BalanceOf<T>>>,
		) -> DispatchResult {
			T::RegisterOrigin::ensure_origin(origin)?;

			Self::do_update_native_asset(currency_id, &metadata)?;

			Self::deposit_event(Event::<T>::AssetUpdated {
				asset_id: AssetIds::NativeAssetId(currency_id),
				metadata: *metadata,
			});
			Ok(())
		}
	}
}

impl<T: Config> Pallet<T> {
	fn get_next_stable_asset_id() -> Result<StableAssetPoolId, DispatchError> {
		NextStableAssetId::<T>::try_mutate(|current| -> Result<StableAssetPoolId, DispatchError> {
			let id = *current;
			*current = current.checked_add(One::one()).ok_or(ArithmeticError::Overflow)?;
			Ok(id)
		})
	}

	fn get_next_foreign_asset_id() -> Result<ForeignAssetId, DispatchError> {
		NextForeignAssetId::<T>::try_mutate(|current| -> Result<ForeignAssetId, DispatchError> {
			let id = *current;
			*current = current.checked_add(One::one()).ok_or(ArithmeticError::Overflow)?;
			Ok(id)
		})
	}

	fn do_register_foreign_asset(
		location: &MultiLocation,
		metadata: &AssetMetadata<BalanceOf<T>>,
	) -> Result<ForeignAssetId, DispatchError> {
		let foreign_asset_id = Self::get_next_foreign_asset_id()?;
		LocationToCurrencyIds::<T>::try_mutate(location, |maybe_currency_ids| -> DispatchResult {
			ensure!(maybe_currency_ids.is_none(), Error::<T>::MultiLocationExisted);
			*maybe_currency_ids = Some(CurrencyId::ForeignAsset(foreign_asset_id));

			ForeignAssetLocations::<T>::try_mutate(foreign_asset_id, |maybe_location| -> DispatchResult {
				ensure!(maybe_location.is_none(), Error::<T>::MultiLocationExisted);
				*maybe_location = Some(location.clone());

				AssetMetadatas::<T>::try_mutate(
					AssetIds::ForeignAssetId(foreign_asset_id),
					|maybe_asset_metadatas| -> DispatchResult {
						ensure!(maybe_asset_metadatas.is_none(), Error::<T>::AssetIdExisted);

						*maybe_asset_metadatas = Some(metadata.clone());
						Ok(())
					},
				)
			})
		})?;

		Ok(foreign_asset_id)
	}

	fn do_update_foreign_asset(
		foreign_asset_id: ForeignAssetId,
		location: &MultiLocation,
		metadata: &AssetMetadata<BalanceOf<T>>,
	) -> DispatchResult {
		ForeignAssetLocations::<T>::try_mutate(foreign_asset_id, |maybe_multi_locations| -> DispatchResult {
			let old_multi_locations = maybe_multi_locations.as_mut().ok_or(Error::<T>::AssetIdNotExists)?;

			AssetMetadatas::<T>::try_mutate(
				AssetIds::ForeignAssetId(foreign_asset_id),
				|maybe_asset_metadatas| -> DispatchResult {
					ensure!(maybe_asset_metadatas.is_some(), Error::<T>::AssetIdNotExists);

					// modify location
					if location != old_multi_locations {
						LocationToCurrencyIds::<T>::remove(old_multi_locations.clone());
						LocationToCurrencyIds::<T>::try_mutate(location, |maybe_currency_ids| -> DispatchResult {
							ensure!(maybe_currency_ids.is_none(), Error::<T>::MultiLocationExisted);
							*maybe_currency_ids = Some(CurrencyId::ForeignAsset(foreign_asset_id));
							Ok(())
						})?;
					}
					*maybe_asset_metadatas = Some(metadata.clone());
					*old_multi_locations = location.clone();
					Ok(())
				},
			)
		})
	}

	fn do_register_stable_asset(metadata: &AssetMetadata<BalanceOf<T>>) -> Result<StableAssetPoolId, DispatchError> {
		let stable_asset_id = Self::get_next_stable_asset_id()?;
		AssetMetadatas::<T>::try_mutate(
			AssetIds::StableAssetId(stable_asset_id),
			|maybe_asset_metadatas| -> DispatchResult {
				ensure!(maybe_asset_metadatas.is_none(), Error::<T>::AssetIdExisted);

				*maybe_asset_metadatas = Some(metadata.clone());
				Ok(())
			},
		)?;

		Ok(stable_asset_id)
	}

	fn do_update_stable_asset(
		stable_asset_id: &StableAssetPoolId,
		metadata: &AssetMetadata<BalanceOf<T>>,
	) -> DispatchResult {
		AssetMetadatas::<T>::try_mutate(
			AssetIds::StableAssetId(*stable_asset_id),
			|maybe_asset_metadatas| -> DispatchResult {
				ensure!(maybe_asset_metadatas.is_some(), Error::<T>::AssetIdNotExists);

				*maybe_asset_metadatas = Some(metadata.clone());
				Ok(())
			},
		)
	}

	fn do_register_erc20_asset(
		contract: EvmAddress,
		minimal_balance: BalanceOf<T>,
	) -> Result<AssetMetadata<BalanceOf<T>>, DispatchError> {
		let invoke_context = InvokeContext {
			contract,
			sender: Default::default(),
			origin: Default::default(),
		};

		let metadata = AssetMetadata {
			name: T::EVMBridge::name(invoke_context)?,
			symbol: T::EVMBridge::symbol(invoke_context)?,
			decimals: T::EVMBridge::decimals(invoke_context)?,
			minimal_balance,
		};

		let erc20_id = Into::<Erc20Id>::into(DexShare::Erc20(contract));

		AssetMetadatas::<T>::try_mutate(AssetIds::Erc20(contract), |maybe_asset_metadatas| -> DispatchResult {
			ensure!(maybe_asset_metadatas.is_none(), Error::<T>::AssetIdExisted);

			Erc20IdToAddress::<T>::try_mutate(erc20_id, |maybe_address| -> DispatchResult {
				ensure!(maybe_address.is_none(), Error::<T>::AssetIdExisted);
				*maybe_address = Some(contract);

				Ok(())
			})?;

			*maybe_asset_metadatas = Some(metadata.clone());
			Ok(())
		})?;

		Ok(metadata)
	}

	fn do_update_erc20_asset(contract: EvmAddress, metadata: &AssetMetadata<BalanceOf<T>>) -> DispatchResult {
		AssetMetadatas::<T>::try_mutate(AssetIds::Erc20(contract), |maybe_asset_metadatas| -> DispatchResult {
			ensure!(maybe_asset_metadatas.is_some(), Error::<T>::AssetIdNotExists);

			*maybe_asset_metadatas = Some(metadata.clone());
			Ok(())
		})
	}

	fn do_register_native_asset(asset: CurrencyId, metadata: &AssetMetadata<BalanceOf<T>>) -> DispatchResult {
		AssetMetadatas::<T>::try_mutate(
			AssetIds::NativeAssetId(asset),
			|maybe_asset_metadatas| -> DispatchResult {
				ensure!(maybe_asset_metadatas.is_none(), Error::<T>::AssetIdExisted);

				*maybe_asset_metadatas = Some(metadata.clone());
				Ok(())
			},
		)?;

		Ok(())
	}

	fn do_update_native_asset(currency_id: CurrencyId, metadata: &AssetMetadata<BalanceOf<T>>) -> DispatchResult {
		AssetMetadatas::<T>::try_mutate(
			AssetIds::NativeAssetId(currency_id),
			|maybe_asset_metadatas| -> DispatchResult {
				ensure!(maybe_asset_metadatas.is_some(), Error::<T>::AssetIdNotExists);

				*maybe_asset_metadatas = Some(metadata.clone());
				Ok(())
			},
		)
	}
}

pub struct AssetIdMaps<T>(sp_std::marker::PhantomData<T>);

impl<T: Config> AssetIdMapping<ForeignAssetId, MultiLocation, AssetMetadata<BalanceOf<T>>> for AssetIdMaps<T> {
	fn get_asset_metadata(asset_ids: AssetIds) -> Option<AssetMetadata<BalanceOf<T>>> {
		Pallet::<T>::asset_metadatas(asset_ids)
	}

	fn get_multi_location(foreign_asset_id: ForeignAssetId) -> Option<MultiLocation> {
		Pallet::<T>::foreign_asset_locations(foreign_asset_id)
	}

	fn get_currency_id(multi_location: MultiLocation) -> Option<CurrencyId> {
		Pallet::<T>::location_to_currency_ids(multi_location)
	}
}

fn key_to_currency(location: MultiLocation) -> Option<CurrencyId> {
	match location {
		MultiLocation {
			parents: 0,
			interior: X1(Junction::GeneralKey(key)),
		} => CurrencyId::decode(&mut &*key).ok(),
		_ => None,
	}
}

pub struct BuyWeightRateOfForeignAsset<T>(sp_std::marker::PhantomData<T>);

impl<T: Config> BuyWeightRate for BuyWeightRateOfForeignAsset<T>
where
	BalanceOf<T>: Into<u128>,
{
	fn calculate_rate(location: MultiLocation) -> Option<Ratio> {
		if let Some(CurrencyId::ForeignAsset(foreign_asset_id)) = Pallet::<T>::location_to_currency_ids(location) {
			if let Some(asset_metadata) = Pallet::<T>::asset_metadatas(AssetIds::ForeignAssetId(foreign_asset_id)) {
				let minimum_balance = asset_metadata.minimal_balance.into();
				let rate = FixedU128::saturating_from_rational(minimum_balance, T::Currency::minimum_balance().into());
				log::debug!(target: "asset-registry::weight", "ForeignAsset: {}, MinimumBalance: {}, rate:{:?}", foreign_asset_id, minimum_balance, rate);
				return Some(rate);
			}
		}
		None
	}
}

pub struct BuyWeightRateOfStableAsset<T>(sp_std::marker::PhantomData<T>);

impl<T: Config> BuyWeightRate for BuyWeightRateOfStableAsset<T>
where
	BalanceOf<T>: Into<u128>,
{
	fn calculate_rate(location: MultiLocation) -> Option<Ratio> {
		let currency = key_to_currency(location);
		match currency {
			Some(CurrencyId::StableAssetPoolToken(pool_id)) => {
				if let Some(asset_metadata) = Pallet::<T>::asset_metadatas(AssetIds::StableAssetId(pool_id)) {
					let minimum_balance = asset_metadata.minimal_balance.into();
					let rate =
						FixedU128::saturating_from_rational(minimum_balance, T::Currency::minimum_balance().into());
					log::debug!(target: "asset-registry::weight", "StableAsset: {}, MinimumBalance: {}, rate:{:?}", pool_id, minimum_balance, rate);
					Some(rate)
				} else {
					None
				}
			}
			_ => None,
		}
	}
}

pub struct BuyWeightRateOfErc20<T>(sp_std::marker::PhantomData<T>);

impl<T: Config> BuyWeightRate for BuyWeightRateOfErc20<T>
where
	BalanceOf<T>: Into<u128>,
{
	fn calculate_rate(location: MultiLocation) -> Option<Ratio> {
<<<<<<< HEAD
		match location {
			MultiLocation {
				parents: 0,
				interior: X1(Junction::GeneralKey(key)),
			} => {
				let currency_id = CurrencyId::decode(&mut &*key.into_inner()).ok()?;
				match currency_id {
					CurrencyId::Erc20(address) if !is_system_contract(address) => {
						if let Some(asset_metadata) = Pallet::<T>::asset_metadatas(AssetIds::Erc20(address)) {
							let minimum_balance = asset_metadata.minimal_balance.into();
							let rate = FixedU128::saturating_from_rational(
								minimum_balance,
								T::Currency::minimum_balance().into(),
							);
							log::debug!(target: "asset-registry::weight", "Erc20: {}, MinimumBalance: {}, rate:{:?}", address, minimum_balance, rate);
							Some(rate)
						} else {
							None
						}
					}
					_ => None,
=======
		let currency = key_to_currency(location);
		match currency {
			Some(CurrencyId::Erc20(address)) if !is_system_contract(address) => {
				if let Some(asset_metadata) = Pallet::<T>::asset_metadatas(AssetIds::Erc20(address)) {
					let minimum_balance = asset_metadata.minimal_balance.into();
					let rate =
						FixedU128::saturating_from_rational(minimum_balance, T::Currency::minimum_balance().into());
					log::debug!(target: "asset-registry::weight", "Erc20: {}, MinimumBalance: {}, rate:{:?}", address, minimum_balance, rate);
					Some(rate)
				} else {
					None
>>>>>>> f59cb5b5
				}
			}
			_ => None,
		}
	}
}

pub struct EvmErc20InfoMapping<T>(sp_std::marker::PhantomData<T>);

impl<T: Config> EvmErc20InfoMapping<T> {
	fn name_for_dex_share(symbol: DexShare) -> Option<Vec<u8>> {
		match symbol {
			DexShare::Token(symbol) => CurrencyId::Token(symbol).name().map(|v| v.as_bytes().to_vec()),
			DexShare::Erc20(address) => AssetMetadatas::<T>::get(AssetIds::Erc20(address)).map(|v| v.name),
			DexShare::LiquidCrowdloan(lease) => Some(
				format!(
					"LiquidCrowdloan-{}-{}",
					T::StakingCurrencyId::get().name().expect("constant never failed; qed"),
					lease
				)
				.into_bytes(),
			),
			DexShare::ForeignAsset(foreign_asset_id) => {
				AssetMetadatas::<T>::get(AssetIds::ForeignAssetId(foreign_asset_id)).map(|v| v.name)
			}
			DexShare::StableAssetPoolToken(stable_asset_pool_id) => {
				AssetMetadatas::<T>::get(AssetIds::StableAssetId(stable_asset_pool_id)).map(|v| v.name)
			}
		}
	}

	fn symbol_for_dex_share(symbol: DexShare) -> Option<Vec<u8>> {
		match symbol {
			DexShare::Token(symbol) => CurrencyId::Token(symbol).symbol().map(|v| v.as_bytes().to_vec()),
			DexShare::Erc20(address) => AssetMetadatas::<T>::get(AssetIds::Erc20(address)).map(|v| v.symbol),
			DexShare::LiquidCrowdloan(lease) => Some(
				format!(
					"LC{}-{}",
					T::StakingCurrencyId::get()
						.symbol()
						.expect("constant never failed; qed"),
					lease
				)
				.into_bytes(),
			),
			DexShare::ForeignAsset(foreign_asset_id) => {
				AssetMetadatas::<T>::get(AssetIds::ForeignAssetId(foreign_asset_id)).map(|v| v.symbol)
			}
			DexShare::StableAssetPoolToken(stable_asset_pool_id) => {
				AssetMetadatas::<T>::get(AssetIds::StableAssetId(stable_asset_pool_id)).map(|v| v.symbol)
			}
		}
	}

	fn decimal_for_dex_share(symbol: DexShare) -> Option<u8> {
		match symbol {
			DexShare::Token(symbol) => CurrencyId::Token(symbol).decimals(),
			DexShare::Erc20(address) => AssetMetadatas::<T>::get(AssetIds::Erc20(address)).map(|v| v.decimals),
			DexShare::LiquidCrowdloan(_) => T::StakingCurrencyId::get().decimals(),
			DexShare::ForeignAsset(foreign_asset_id) => {
				AssetMetadatas::<T>::get(AssetIds::ForeignAssetId(foreign_asset_id)).map(|v| v.decimals)
			}
			DexShare::StableAssetPoolToken(stable_asset_pool_id) => {
				AssetMetadatas::<T>::get(AssetIds::StableAssetId(stable_asset_pool_id)).map(|v| v.decimals)
			}
		}
	}

	fn decode_evm_address_for_dex_share(address: &[u8], left: bool) -> Option<DexShare> {
		let (dex_share_type, dex_share_field) = if left {
			(H160_POSITION_DEXSHARE_LEFT_TYPE, H160_POSITION_DEXSHARE_LEFT_FIELD)
		} else {
			(H160_POSITION_DEXSHARE_RIGHT_TYPE, H160_POSITION_DEXSHARE_RIGHT_FIELD)
		};
		match DexShareType::try_from(address[dex_share_type]).ok()? {
			DexShareType::Token => address[dex_share_field][3].try_into().map(DexShare::Token).ok(),
			DexShareType::Erc20 => {
				let id = u32::from_be_bytes(address[dex_share_field].try_into().ok()?);
				Erc20IdToAddress::<T>::get(id).map(DexShare::Erc20)
			}
			DexShareType::LiquidCrowdloan => {
				let id = Lease::from_be_bytes(address[dex_share_field].try_into().ok()?);
				Some(DexShare::LiquidCrowdloan(id))
			}
			DexShareType::ForeignAsset => {
				let id = ForeignAssetId::from_be_bytes(address[dex_share_field][2..].try_into().ok()?);
				Some(DexShare::ForeignAsset(id))
			}
			DexShareType::StableAssetPoolToken => {
				let id = StableAssetPoolId::from_be_bytes(address[dex_share_field][..].try_into().ok()?);
				Some(DexShare::StableAssetPoolToken(id))
			}
		}
	}
}

impl<T: Config> Erc20InfoMapping for EvmErc20InfoMapping<T> {
	// Returns the name associated with a given CurrencyId.
	// If CurrencyId is CurrencyId::DexShare and contain DexShare::Erc20,
	// the EvmAddress must have been mapped.
	fn name(currency_id: CurrencyId) -> Option<Vec<u8>> {
		let name = match currency_id {
			CurrencyId::Token(_) => AssetMetadatas::<T>::get(AssetIds::NativeAssetId(currency_id)).map(|v| v.name),
			CurrencyId::DexShare(symbol_0, symbol_1) => {
				let name_0 = EvmErc20InfoMapping::<T>::name_for_dex_share(symbol_0)?;
				let name_1 = EvmErc20InfoMapping::<T>::name_for_dex_share(symbol_1)?;

				let mut vec = Vec::new();
				vec.extend_from_slice(&b"LP "[..]);
				vec.extend_from_slice(&name_0);
				vec.extend_from_slice(&b" - "[..]);
				vec.extend_from_slice(&name_1);
				Some(vec)
			}
			CurrencyId::Erc20(address) => AssetMetadatas::<T>::get(AssetIds::Erc20(address)).map(|v| v.name),
			CurrencyId::StableAssetPoolToken(stable_asset_id) => {
				AssetMetadatas::<T>::get(AssetIds::StableAssetId(stable_asset_id)).map(|v| v.name)
			}
			CurrencyId::LiquidCrowdloan(lease) => Some(
				format!(
					"LiquidCrowdloan-{}-{}",
					T::StakingCurrencyId::get().name().expect("constant never failed; qed"),
					lease
				)
				.into_bytes(),
			),
			CurrencyId::ForeignAsset(foreign_asset_id) => {
				AssetMetadatas::<T>::get(AssetIds::ForeignAssetId(foreign_asset_id)).map(|v| v.name)
			}
		}?;

		// More than 32 bytes will be truncated.
		if name.len() > 32 {
			Some(name[..32].to_vec())
		} else {
			Some(name)
		}
	}

	// Returns the symbol associated with a given CurrencyId.
	// If CurrencyId is CurrencyId::DexShare and contain DexShare::Erc20,
	// the EvmAddress must have been mapped.
	fn symbol(currency_id: CurrencyId) -> Option<Vec<u8>> {
		let symbol = match currency_id {
			CurrencyId::Token(_) => AssetMetadatas::<T>::get(AssetIds::NativeAssetId(currency_id)).map(|v| v.symbol),
			CurrencyId::DexShare(symbol_0, symbol_1) => {
				let token_symbol_0 = EvmErc20InfoMapping::<T>::symbol_for_dex_share(symbol_0)?;
				let token_symbol_1 = EvmErc20InfoMapping::<T>::symbol_for_dex_share(symbol_1)?;

				let mut vec = Vec::new();
				vec.extend_from_slice(&b"LP_"[..]);
				vec.extend_from_slice(&token_symbol_0);
				vec.extend_from_slice(&b"_"[..]);
				vec.extend_from_slice(&token_symbol_1);
				Some(vec)
			}
			CurrencyId::Erc20(address) => AssetMetadatas::<T>::get(AssetIds::Erc20(address)).map(|v| v.symbol),
			CurrencyId::StableAssetPoolToken(stable_asset_id) => {
				AssetMetadatas::<T>::get(AssetIds::StableAssetId(stable_asset_id)).map(|v| v.symbol)
			}
			CurrencyId::LiquidCrowdloan(lease) => Some(
				format!(
					"LC{}-{}",
					T::StakingCurrencyId::get()
						.symbol()
						.expect("constant never failed; qed"),
					lease
				)
				.into_bytes(),
			),
			CurrencyId::ForeignAsset(foreign_asset_id) => {
				AssetMetadatas::<T>::get(AssetIds::ForeignAssetId(foreign_asset_id)).map(|v| v.symbol)
			}
		}?;

		// More than 32 bytes will be truncated.
		if symbol.len() > 32 {
			Some(symbol[..32].to_vec())
		} else {
			Some(symbol)
		}
	}

	// Returns the decimals associated with a given CurrencyId.
	// If CurrencyId is CurrencyId::DexShare and contain DexShare::Erc20,
	// the EvmAddress must have been mapped.
	fn decimals(currency_id: CurrencyId) -> Option<u8> {
		match currency_id {
			CurrencyId::Token(_) => AssetMetadatas::<T>::get(AssetIds::NativeAssetId(currency_id)).map(|v| v.decimals),
			CurrencyId::DexShare(symbol_0, _) => {
				// initial dex share amount is calculated based on currency_id_0,
				// use the decimals of currency_id_0 as the decimals of lp token.
				EvmErc20InfoMapping::<T>::decimal_for_dex_share(symbol_0)
			}
			CurrencyId::Erc20(address) => AssetMetadatas::<T>::get(AssetIds::Erc20(address)).map(|v| v.decimals),
			CurrencyId::StableAssetPoolToken(stable_asset_id) => {
				AssetMetadatas::<T>::get(AssetIds::StableAssetId(stable_asset_id)).map(|v| v.decimals)
			}
			CurrencyId::LiquidCrowdloan(_) => T::StakingCurrencyId::get().decimals(),
			CurrencyId::ForeignAsset(foreign_asset_id) => {
				AssetMetadatas::<T>::get(AssetIds::ForeignAssetId(foreign_asset_id)).map(|v| v.decimals)
			}
		}
	}

	// Encode the CurrencyId to EvmAddress.
	// If is CurrencyId::DexShare and contain DexShare::Erc20,
	// will use the u32 to get the DexShare::Erc20 from the mapping.
	fn encode_evm_address(v: CurrencyId) -> Option<EvmAddress> {
		match v {
			CurrencyId::DexShare(left, right) => {
				match left {
					DexShare::Erc20(address) => {
						// ensure erc20 is mapped
						AssetMetadatas::<T>::get(AssetIds::Erc20(address)).map(|_| ())?;
					}
					DexShare::Token(_)
					| DexShare::LiquidCrowdloan(_)
					| DexShare::ForeignAsset(_)
					| DexShare::StableAssetPoolToken(_) => {}
				};
				match right {
					DexShare::Erc20(address) => {
						// ensure erc20 is mapped
						AssetMetadatas::<T>::get(AssetIds::Erc20(address)).map(|_| ())?;
					}
					DexShare::Token(_)
					| DexShare::LiquidCrowdloan(_)
					| DexShare::ForeignAsset(_)
					| DexShare::StableAssetPoolToken(_) => {}
				};
			}
			CurrencyId::Token(_)
			| CurrencyId::Erc20(_)
			| CurrencyId::StableAssetPoolToken(_)
			| CurrencyId::LiquidCrowdloan(_)
			| CurrencyId::ForeignAsset(_) => {}
		};

		EvmAddress::try_from(v).ok()
	}

	// Decode the CurrencyId from EvmAddress.
	// If is CurrencyId::DexShare and contain DexShare::Erc20,
	// will use the u32 to get the DexShare::Erc20 from the mapping.
	fn decode_evm_address(addr: EvmAddress) -> Option<CurrencyId> {
		if !is_system_contract(addr) {
			return Some(CurrencyId::Erc20(addr));
		}

		let address = addr.as_bytes();
		let currency_id = match CurrencyIdType::try_from(address[H160_POSITION_CURRENCY_ID_TYPE]).ok()? {
			CurrencyIdType::Token => address[H160_POSITION_TOKEN].try_into().map(CurrencyId::Token).ok(),
			CurrencyIdType::DexShare => {
				let left = EvmErc20InfoMapping::<T>::decode_evm_address_for_dex_share(address, true)?;
				let right = EvmErc20InfoMapping::<T>::decode_evm_address_for_dex_share(address, false)?;
				Some(CurrencyId::DexShare(left, right))
			}
			CurrencyIdType::StableAsset => {
				let id = StableAssetPoolId::from_be_bytes(address[H160_POSITION_STABLE_ASSET].try_into().ok()?);
				Some(CurrencyId::StableAssetPoolToken(id))
			}
			CurrencyIdType::LiquidCrowdloan => {
				let id = Lease::from_be_bytes(address[H160_POSITION_LIQUID_CROADLOAN].try_into().ok()?);
				Some(CurrencyId::LiquidCrowdloan(id))
			}
			CurrencyIdType::ForeignAsset => {
				let id = ForeignAssetId::from_be_bytes(address[H160_POSITION_FOREIGN_ASSET].try_into().ok()?);
				Some(CurrencyId::ForeignAsset(id))
			}
		};

		// Make sure that every bit of the address is the same
		Self::encode_evm_address(currency_id?).and_then(|encoded| if encoded == addr { currency_id } else { None })
	}
}<|MERGE_RESOLUTION|>--- conflicted
+++ resolved
@@ -559,7 +559,7 @@
 		MultiLocation {
 			parents: 0,
 			interior: X1(Junction::GeneralKey(key)),
-		} => CurrencyId::decode(&mut &*key).ok(),
+		} => CurrencyId::decode(&mut &*key.into_inner()).ok(),
 		_ => None,
 	}
 }
@@ -615,29 +615,6 @@
 	BalanceOf<T>: Into<u128>,
 {
 	fn calculate_rate(location: MultiLocation) -> Option<Ratio> {
-<<<<<<< HEAD
-		match location {
-			MultiLocation {
-				parents: 0,
-				interior: X1(Junction::GeneralKey(key)),
-			} => {
-				let currency_id = CurrencyId::decode(&mut &*key.into_inner()).ok()?;
-				match currency_id {
-					CurrencyId::Erc20(address) if !is_system_contract(address) => {
-						if let Some(asset_metadata) = Pallet::<T>::asset_metadatas(AssetIds::Erc20(address)) {
-							let minimum_balance = asset_metadata.minimal_balance.into();
-							let rate = FixedU128::saturating_from_rational(
-								minimum_balance,
-								T::Currency::minimum_balance().into(),
-							);
-							log::debug!(target: "asset-registry::weight", "Erc20: {}, MinimumBalance: {}, rate:{:?}", address, minimum_balance, rate);
-							Some(rate)
-						} else {
-							None
-						}
-					}
-					_ => None,
-=======
 		let currency = key_to_currency(location);
 		match currency {
 			Some(CurrencyId::Erc20(address)) if !is_system_contract(address) => {
@@ -649,7 +626,6 @@
 					Some(rate)
 				} else {
 					None
->>>>>>> f59cb5b5
 				}
 			}
 			_ => None,
