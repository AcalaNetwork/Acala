//! Unit tests for the evm-bridge module.

#![cfg(test)]

use super::*;
use frame_support::{assert_err, assert_ok};
use mock::{alice, bob, erc20_address, EvmBridgeModule, ExtBuilder, Runtime};

#[test]
fn should_read_total_supply() {
	ExtBuilder::default().build().execute_with(|| {
		assert_eq!(
			EvmBridgeModule::total_supply(InvokeContext {
<<<<<<< HEAD
				contract: H160::default(),
				source: Default::default()
			}),
			Err(Error::<Runtime>::ExecutionFail.into())
		);

		assert_eq!(
			EvmBridgeModule::total_supply(InvokeContext {
=======
>>>>>>> db2f4533
				contract: erc20_address(),
				source: Default::default(),
			}),
			Ok(u128::max_value())
		);
	});
}

#[test]
fn should_read_balance_of() {
	ExtBuilder::default().build().execute_with(|| {
		let context = InvokeContext {
			contract: erc20_address(),
			source: Default::default(),
		};

		assert_eq!(EvmBridgeModule::balance_of(context, bob()), Ok(0));

		assert_eq!(EvmBridgeModule::balance_of(context, alice()), Ok(u128::max_value()));

		assert_eq!(EvmBridgeModule::balance_of(context, bob()), Ok(0));
	});
}

#[test]
fn should_transfer() {
	ExtBuilder::default().build().execute_with(|| {
		assert_err!(
			EvmBridgeModule::transfer(
				InvokeContext {
					contract: erc20_address(),
					source: bob(),
				},
				alice(),
				10
			),
			Error::<Runtime>::ExecutionRevert
		);

		assert_ok!(EvmBridgeModule::transfer(
			InvokeContext {
				contract: erc20_address(),
				source: alice()
			},
			bob(),
			100
		));
		assert_eq!(
			EvmBridgeModule::balance_of(
				InvokeContext {
					contract: erc20_address(),
					source: alice()
				},
				bob()
			),
			Ok(100)
		);

		assert_ok!(EvmBridgeModule::transfer(
			InvokeContext {
				contract: erc20_address(),
				source: bob(),
			},
			alice(),
			10
		));

		assert_eq!(
			EvmBridgeModule::balance_of(
				InvokeContext {
					contract: erc20_address(),
					source: alice()
				},
				bob()
			),
			Ok(90)
		);

		assert_err!(
			EvmBridgeModule::transfer(
				InvokeContext {
					contract: erc20_address(),
					source: bob(),
				},
				alice(),
				100
			),
			Error::<Runtime>::ExecutionRevert
		);
	});
}<|MERGE_RESOLUTION|>--- conflicted
+++ resolved
@@ -11,17 +11,6 @@
 	ExtBuilder::default().build().execute_with(|| {
 		assert_eq!(
 			EvmBridgeModule::total_supply(InvokeContext {
-<<<<<<< HEAD
-				contract: H160::default(),
-				source: Default::default()
-			}),
-			Err(Error::<Runtime>::ExecutionFail.into())
-		);
-
-		assert_eq!(
-			EvmBridgeModule::total_supply(InvokeContext {
-=======
->>>>>>> db2f4533
 				contract: erc20_address(),
 				source: Default::default(),
 			}),
