--- conflicted
+++ resolved
@@ -74,7 +74,8 @@
 }
 
 impl<T: Config> EVMBridgeTrait<AccountIdOf<T>, BalanceOf<T>> for Pallet<T> {
-<<<<<<< HEAD
+	// Calls the name method on an ERC20 contract using the given context
+	// and returns the token name.
 	fn name(context: InvokeContext) -> Result<Vec<u8>, DispatchError> {
 		// ERC20.name method hash
 		let input = hex!("06fdde03").to_vec();
@@ -107,6 +108,8 @@
 		Ok(data.to_vec())
 	}
 
+	// Calls the symbol method on an ERC20 contract using the given context
+	// and returns the token symbol.
 	fn symbol(context: InvokeContext) -> Result<Vec<u8>, DispatchError> {
 		// ERC20.symbol method hash
 		let input = hex!("95d89b41").to_vec();
@@ -139,6 +142,8 @@
 		Ok(data.to_vec())
 	}
 
+	// Calls the decimals method on an ERC20 contract using the given context
+	// and returns the decimals.
 	fn decimals(context: InvokeContext) -> Result<u8, DispatchError> {
 		// ERC20.decimals method hash
 		let input = hex!("313ce567").to_vec();
@@ -152,10 +157,8 @@
 		Ok(value)
 	}
 
-=======
 	// Calls the totalSupply method on an ERC20 contract using the given context
 	// and returns the total supply.
->>>>>>> 4e23faa3
 	fn total_supply(context: InvokeContext) -> Result<BalanceOf<T>, DispatchError> {
 		// ERC20.totalSupply method hash
 		let input = hex!("18160ddd").to_vec();
