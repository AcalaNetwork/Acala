[package]
name = "module-evm-bridge"
version = "2.2.1"
authors = ["Acala Developers"]
edition = "2021"

[package.metadata.docs.rs]
targets = ["x86_64-unknown-linux-gnu"]

[dependencies]
serde = { version = "1.0.124", optional = true, features = ["derive"] }
codec = { package = "parity-scale-codec", version = "2.3.1", default-features = false }
scale-info = { version = "1.0", default-features = false, features = ["derive"] }
<<<<<<< HEAD
frame-support = { git = "https://github.com/paritytech/substrate", branch = "master", default-features = false }
frame-system = { git = "https://github.com/paritytech/substrate", branch = "master", default-features = false }
sp-core = { git = "https://github.com/paritytech/substrate", branch = "master", default-features = false }
sp-runtime = { git = "https://github.com/paritytech/substrate", branch = "master", default-features = false }
sp-std = { git = "https://github.com/paritytech/substrate", branch = "master", default-features = false }
sp-io = { git = "https://github.com/paritytech/substrate", branch = "master", default-features = false }
=======
frame-support = { git = "https://github.com/paritytech/substrate", branch = "polkadot-v0.9.15", default-features = false }
frame-system = { git = "https://github.com/paritytech/substrate", branch = "polkadot-v0.9.15", default-features = false }
sp-core = { git = "https://github.com/paritytech/substrate", branch = "polkadot-v0.9.15", default-features = false }
sp-runtime = { git = "https://github.com/paritytech/substrate", branch = "polkadot-v0.9.15", default-features = false }
sp-std = { git = "https://github.com/paritytech/substrate", branch = "polkadot-v0.9.15", default-features = false }
sp-io = { git = "https://github.com/paritytech/substrate", branch = "polkadot-v0.9.15", default-features = false }
>>>>>>> 35078ea2
primitive-types = { version = "0.10.1", default-features = false, features = ["rlp", "byteorder"] }
impl-trait-for-tuples = "0.2.1"
ethereum-types = { version = "0.12.0", default-features = false }
primitives = { package = "acala-primitives", path = "../../primitives", default-features = false }
support = { package = "module-support", path = "../support", default-features = false }
module-evm = { path = "../evm", default-features = false }
module-evm-utiltity-macro = { path = "../evm-utiltity/macro" }
num_enum = { version = "0.5.1", default-features = false }

[dev-dependencies]
<<<<<<< HEAD
pallet-balances = { git = "https://github.com/paritytech/substrate", branch = "master" }
pallet-timestamp = { git = "https://github.com/paritytech/substrate", branch = "master" }
=======
pallet-balances = { git = "https://github.com/paritytech/substrate", branch = "polkadot-v0.9.15" }
pallet-timestamp = { git = "https://github.com/paritytech/substrate", branch = "polkadot-v0.9.15" }
>>>>>>> 35078ea2

[features]
default = ["std"]
std = [
	"serde",
	"codec/std",
	"num_enum/std",
	"scale-info/std",
	"sp-core/std",
	"sp-runtime/std",
	"frame-support/std",
	"frame-system/std",
	"sp-io/std",
	"sp-std/std",
	"ethereum-types/std",
	"primitives/std",
	"primitive-types/std",
	"support/std",
	"module-evm/std",
]
try-runtime = ["frame-support/try-runtime"]<|MERGE_RESOLUTION|>--- conflicted
+++ resolved
@@ -11,21 +11,12 @@
 serde = { version = "1.0.124", optional = true, features = ["derive"] }
 codec = { package = "parity-scale-codec", version = "2.3.1", default-features = false }
 scale-info = { version = "1.0", default-features = false, features = ["derive"] }
-<<<<<<< HEAD
 frame-support = { git = "https://github.com/paritytech/substrate", branch = "master", default-features = false }
 frame-system = { git = "https://github.com/paritytech/substrate", branch = "master", default-features = false }
 sp-core = { git = "https://github.com/paritytech/substrate", branch = "master", default-features = false }
 sp-runtime = { git = "https://github.com/paritytech/substrate", branch = "master", default-features = false }
 sp-std = { git = "https://github.com/paritytech/substrate", branch = "master", default-features = false }
 sp-io = { git = "https://github.com/paritytech/substrate", branch = "master", default-features = false }
-=======
-frame-support = { git = "https://github.com/paritytech/substrate", branch = "polkadot-v0.9.15", default-features = false }
-frame-system = { git = "https://github.com/paritytech/substrate", branch = "polkadot-v0.9.15", default-features = false }
-sp-core = { git = "https://github.com/paritytech/substrate", branch = "polkadot-v0.9.15", default-features = false }
-sp-runtime = { git = "https://github.com/paritytech/substrate", branch = "polkadot-v0.9.15", default-features = false }
-sp-std = { git = "https://github.com/paritytech/substrate", branch = "polkadot-v0.9.15", default-features = false }
-sp-io = { git = "https://github.com/paritytech/substrate", branch = "polkadot-v0.9.15", default-features = false }
->>>>>>> 35078ea2
 primitive-types = { version = "0.10.1", default-features = false, features = ["rlp", "byteorder"] }
 impl-trait-for-tuples = "0.2.1"
 ethereum-types = { version = "0.12.0", default-features = false }
@@ -36,13 +27,8 @@
 num_enum = { version = "0.5.1", default-features = false }
 
 [dev-dependencies]
-<<<<<<< HEAD
 pallet-balances = { git = "https://github.com/paritytech/substrate", branch = "master" }
 pallet-timestamp = { git = "https://github.com/paritytech/substrate", branch = "master" }
-=======
-pallet-balances = { git = "https://github.com/paritytech/substrate", branch = "polkadot-v0.9.15" }
-pallet-timestamp = { git = "https://github.com/paritytech/substrate", branch = "polkadot-v0.9.15" }
->>>>>>> 35078ea2
 
 [features]
 default = ["std"]
