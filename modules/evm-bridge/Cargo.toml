--- conflicted
+++ resolved
@@ -10,21 +10,12 @@
 [dependencies]
 serde = { version = "1.0.101", optional = true, features = ["derive"] }
 codec = { package = "parity-scale-codec", version = "1.3.4", default-features = false }
-<<<<<<< HEAD
 frame-support = { git = "https://github.com/paritytech/substrate", branch = "rococo-v1", default-features = false }
 frame-system = { git = "https://github.com/paritytech/substrate", branch = "rococo-v1", default-features = false }
 sp-core = { git = "https://github.com/paritytech/substrate", branch = "rococo-v1", default-features = false }
 sp-runtime = { git = "https://github.com/paritytech/substrate", branch = "rococo-v1", default-features = false }
 sp-std = { git = "https://github.com/paritytech/substrate", branch = "rococo-v1", default-features = false }
 sp-io = { git = "https://github.com/paritytech/substrate", branch = "rococo-v1", default-features = false }
-=======
-frame-support = { version = "2.0.0", default-features = false }
-frame-system = { version = "2.0.0", default-features = false }
-sp-core = { version = "2.0.0", default-features = false }
-sp-runtime = { version = "2.0.0", default-features = false }
-sp-std = { version = "2.0.0", default-features = false }
-sp-io = { version = "2.0.0", default-features = false }
->>>>>>> 45c362a4
 primitive-types = { version = "0.8.0", default-features = false, features = ["rlp", "byteorder"] }
 sha3 = { version = "0.8", default-features = false }
 impl-trait-for-tuples = "0.1"
