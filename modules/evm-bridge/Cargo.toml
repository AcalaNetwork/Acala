--- conflicted
+++ resolved
@@ -24,14 +24,9 @@
 module-evm = { path = "../evm", default-features = false }
 
 [dev-dependencies]
-<<<<<<< HEAD
 sha3 = { version = "0.9.1" }
-pallet-balances = { git = "https://github.com/paritytech/substrate", branch = "rococo-v1" }
-pallet-timestamp = { git = "https://github.com/paritytech/substrate", branch = "rococo-v1" }
-=======
 pallet-balances = { git = "https://github.com/paritytech/substrate", branch = "statemint" }
 pallet-timestamp = { git = "https://github.com/paritytech/substrate", branch = "statemint" }
->>>>>>> b3b311e5
 
 [features]
 default = ["std"]
