--- conflicted
+++ resolved
@@ -10,7 +10,6 @@
 [dependencies]
 serde = { version = "1.0.101", optional = true, features = ["derive"] }
 codec = { package = "parity-scale-codec", version = "2.0.0", default-features = false }
-<<<<<<< HEAD
 frame-support = { git = "https://github.com/paritytech/substrate", branch = "rococo-v1", default-features = false }
 frame-system = { git = "https://github.com/paritytech/substrate", branch = "rococo-v1", default-features = false }
 sp-core = { git = "https://github.com/paritytech/substrate", branch = "rococo-v1", default-features = false }
@@ -19,18 +18,7 @@
 sp-io = { git = "https://github.com/paritytech/substrate", branch = "rococo-v1", default-features = false }
 primitive-types = { version = "0.9.0", default-features = false, features = ["rlp", "byteorder"] }
 sha3 = { version = "0.8", default-features = false }
-impl-trait-for-tuples = "0.1"
-=======
-frame-support = { version = "3.0.0", default-features = false }
-frame-system = { version = "3.0.0", default-features = false }
-sp-core = { version = "3.0.0", default-features = false }
-sp-runtime = { version = "3.0.0", default-features = false }
-sp-std = { version = "3.0.0", default-features = false }
-sp-io = { version = "3.0.0", default-features = false }
-primitive-types = { version = "0.9.0", default-features = false, features = ["rlp", "byteorder"] }
-sha3 = { version = "0.8", default-features = false }
 impl-trait-for-tuples = "0.2.1"
->>>>>>> 98db5f09
 ethereum-types = { version = "0.11.0", default-features = false }
 primitives = { package = "acala-primitives", path = "../../primitives", default-features = false }
 support = { package = "module-support", path = "../support", default-features = false }
@@ -38,13 +26,8 @@
 hex-literal = { version = "0.3.1" }
 
 [dev-dependencies]
-<<<<<<< HEAD
 pallet-balances = { git = "https://github.com/paritytech/substrate", branch = "rococo-v1", default-features = false }
 pallet-timestamp = { git = "https://github.com/paritytech/substrate", branch = "rococo-v1", default-features = false }
-=======
-pallet-balances = "3.0.0"
-pallet-timestamp = "3.0.0"
->>>>>>> 98db5f09
 
 [features]
 default = ["std"]
