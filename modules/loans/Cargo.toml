[package]
name = "module-loans"
version = "0.7.3"
authors = ["Acala Developers"]
edition = "2018"

[dependencies]
serde = { version = "1.0.101", optional = true }
codec = { package = "parity-scale-codec", version = "2.0.0", default-features = false }
<<<<<<< HEAD
frame-system = { git = "https://github.com/paritytech/substrate", branch = "rococo-v1", default-features = false }
frame-support = { git = "https://github.com/paritytech/substrate", branch = "rococo-v1", default-features = false }
sp-std = { git = "https://github.com/paritytech/substrate", branch = "rococo-v1", default-features = false }
sp-runtime = { git = "https://github.com/paritytech/substrate", branch = "rococo-v1", default-features = false }
=======
frame-system = { version = "3.0.0", default-features = false }
frame-support = { version = "3.0.0", default-features = false }
sp-std = { version = "3.0.0", default-features = false }
sp-runtime = { version = "3.0.0", default-features = false }
>>>>>>> 98db5f09
orml-traits = { path = "../../orml/traits", default-features = false }
orml-tokens = { path = "../../orml/tokens", default-features = false }
primitives = { package = "acala-primitives", path = "../../primitives", default-features = false }
support = { package = "module-support", path = "../support", default-features = false }

[dev-dependencies]
<<<<<<< HEAD
sp-core = { git = "https://github.com/paritytech/substrate", branch = "rococo-v1", default-features = false }
sp-io = { git = "https://github.com/paritytech/substrate", branch = "rococo-v1", default-features = false }
pallet-balances = { git = "https://github.com/paritytech/substrate", branch = "rococo-v1", default-features = false }
orml-currencies = { path = "../../orml/currencies", default-features = false }
cdp-treasury = { package = "module-cdp-treasury", path = "../cdp_treasury", default-features = false }
=======
sp-core = "3.0.0"
sp-io = "3.0.0"
pallet-balances = "3.0.0"
orml-currencies = { path = "../../orml/currencies" }
cdp-treasury = { package = "module-cdp-treasury", path = "../cdp-treasury" }
>>>>>>> 98db5f09

[features]
default = ["std"]
std = [
	"serde",
	"codec/std",
	"frame-system/std",
	"frame-support/std",
	"sp-std/std",
	"sp-runtime/std",
	"orml-traits/std",
	"primitives/std",
	"support/std",
	"orml-tokens/std",
]<|MERGE_RESOLUTION|>--- conflicted
+++ resolved
@@ -7,36 +7,21 @@
 [dependencies]
 serde = { version = "1.0.101", optional = true }
 codec = { package = "parity-scale-codec", version = "2.0.0", default-features = false }
-<<<<<<< HEAD
 frame-system = { git = "https://github.com/paritytech/substrate", branch = "rococo-v1", default-features = false }
 frame-support = { git = "https://github.com/paritytech/substrate", branch = "rococo-v1", default-features = false }
 sp-std = { git = "https://github.com/paritytech/substrate", branch = "rococo-v1", default-features = false }
 sp-runtime = { git = "https://github.com/paritytech/substrate", branch = "rococo-v1", default-features = false }
-=======
-frame-system = { version = "3.0.0", default-features = false }
-frame-support = { version = "3.0.0", default-features = false }
-sp-std = { version = "3.0.0", default-features = false }
-sp-runtime = { version = "3.0.0", default-features = false }
->>>>>>> 98db5f09
 orml-traits = { path = "../../orml/traits", default-features = false }
 orml-tokens = { path = "../../orml/tokens", default-features = false }
 primitives = { package = "acala-primitives", path = "../../primitives", default-features = false }
 support = { package = "module-support", path = "../support", default-features = false }
 
 [dev-dependencies]
-<<<<<<< HEAD
 sp-core = { git = "https://github.com/paritytech/substrate", branch = "rococo-v1", default-features = false }
 sp-io = { git = "https://github.com/paritytech/substrate", branch = "rococo-v1", default-features = false }
 pallet-balances = { git = "https://github.com/paritytech/substrate", branch = "rococo-v1", default-features = false }
 orml-currencies = { path = "../../orml/currencies", default-features = false }
-cdp-treasury = { package = "module-cdp-treasury", path = "../cdp_treasury", default-features = false }
-=======
-sp-core = "3.0.0"
-sp-io = "3.0.0"
-pallet-balances = "3.0.0"
-orml-currencies = { path = "../../orml/currencies" }
-cdp-treasury = { package = "module-cdp-treasury", path = "../cdp-treasury" }
->>>>>>> 98db5f09
+cdp-treasury = { package = "module-cdp-treasury", path = "../cdp-treasury", default-features = false }
 
 [features]
 default = ["std"]
