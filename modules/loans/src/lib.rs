--- conflicted
+++ resolved
@@ -67,19 +67,11 @@
 		Balance = Balance,
 		CurrencyId = CurrencyId,
 	{
-<<<<<<< HEAD
-		/// Position updated (owner, collateral_type, collateral_adjustment, debit_adjustment)
+		/// Position updated. [owner, collateral_type, collateral_adjustment, debit_adjustment]
 		PositionUpdated(AccountId, CurrencyId, Amount, Amount),
-		/// Confiscate CDP's collateral assets and eliminate its debit (owner, collateral_type, confiscated_collateral_amount, deduct_debit_amount)
+		/// Confiscate CDP's collateral assets and eliminate its debit. [owner, collateral_type, confiscated_collateral_amount, deduct_debit_amount]
 		ConfiscateCollateralAndDebit(AccountId, CurrencyId, Balance, Balance),
-		/// Transfer loan (from, to)
-=======
-		/// Position updated. [owner, collateral_type, collateral_adjustment, debit_adjustment]
-		PositionUpdated(AccountId, CurrencyId, Amount, DebitAmount),
-		/// Confiscate CDP's collateral assets and eliminate its debit. [owner, collateral_type, confiscated_collateral_amount, deduct_debit_amount]
-		ConfiscateCollateralAndDebit(AccountId, CurrencyId, Balance, DebitBalance),
 		/// Transfer loan. [from, to, currency_id]
->>>>>>> 9f2dc87b
 		TransferLoan(AccountId, AccountId, CurrencyId),
 	}
 );
