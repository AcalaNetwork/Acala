[package]
name = "module-staking-pool"
version = "0.6.2"
authors = ["Acala Developers"]
edition = "2018"

[dependencies]
serde = { version = "1.0.101", optional = true }
codec = { package = "parity-scale-codec", version = "1.3.0", default-features = false }
frame-support = { version = "2.0.0", default-features = false }
frame-system = { version = "2.0.0", default-features = false }
orml-tokens = { path = "../../orml/tokens", default-features = false }
orml-traits = { package = "orml-traits", path = "../../orml/traits", default-features = false }
<<<<<<< HEAD
orml-utilities = { package = "orml-utilities", path = "../../orml/utilities", default-features = false }
sp-runtime = { version = "2.0.0-rc6", default-features = false }
sp-std = { version = "2.0.0-rc6", default-features = false }
=======
sp-runtime = { version = "2.0.0", default-features = false }
sp-std = { version = "2.0.0", default-features = false }
>>>>>>> 68790f59
support = { package = "module-support", path = "../support", default-features = false }
primitives = { package = "acala-primitives", path = "../../primitives", default-features = false }

[dev-dependencies]
sp-core = { version = "2.0.0", default-features = false }
sp-io = { version = "2.0.0", default-features = false }
pallet-balances = { version = "2.0.0", default-features = false }
orml-currencies = { path = "../../orml/currencies", default-features = false }

[features]
default = ["std"]
std = [
	"serde",
	"codec/std",
	"frame-support/std",
	"frame-system/std",
	"orml-tokens/std",
	"orml-traits/std",
	"orml-utilities/std",
	"sp-runtime/std",
	"sp-std/std",
	"support/std",
	"primitives/std",
]<|MERGE_RESOLUTION|>--- conflicted
+++ resolved
@@ -11,14 +11,9 @@
 frame-system = { version = "2.0.0", default-features = false }
 orml-tokens = { path = "../../orml/tokens", default-features = false }
 orml-traits = { package = "orml-traits", path = "../../orml/traits", default-features = false }
-<<<<<<< HEAD
 orml-utilities = { package = "orml-utilities", path = "../../orml/utilities", default-features = false }
-sp-runtime = { version = "2.0.0-rc6", default-features = false }
-sp-std = { version = "2.0.0-rc6", default-features = false }
-=======
 sp-runtime = { version = "2.0.0", default-features = false }
 sp-std = { version = "2.0.0", default-features = false }
->>>>>>> 68790f59
 support = { package = "module-support", path = "../support", default-features = false }
 primitives = { package = "acala-primitives", path = "../../primitives", default-features = false }
 
