--- conflicted
+++ resolved
@@ -5,13 +5,8 @@
 use super::*;
 use frame_support::{impl_outer_event, impl_outer_origin, ord_parameter_types, parameter_types};
 use frame_system::EnsureSignedBy;
-<<<<<<< HEAD
+use orml_traits::parameter_type_with_key;
 use primitives::{Amount, TokenSymbol};
-=======
-use orml_traits::parameter_type_with_key;
-use primitives::Amount;
-use primitives::TokenSymbol;
->>>>>>> dda0b28e
 use sp_core::H256;
 use sp_runtime::{
 	testing::Header,
@@ -125,11 +120,7 @@
 	pub const GetNativeCurrencyId: CurrencyId = ACA;
 }
 
-<<<<<<< HEAD
-impl module_currencies::Trait for Runtime {
-=======
-impl orml_currencies::Config for Runtime {
->>>>>>> dda0b28e
+impl module_currencies::Config for Runtime {
 	type Event = TestEvent;
 	type MultiCurrency = TokensModule;
 	type NativeCurrency = NativeCurrency;
