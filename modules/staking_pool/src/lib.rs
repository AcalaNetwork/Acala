#![cfg_attr(not(feature = "std"), no_std)]

use codec::{Decode, Encode};
use frame_support::{
	decl_error, decl_event, decl_module, decl_storage, ensure,
	traits::{EnsureOrigin, Get},
	IterableStorageDoubleMap,
};
use frame_system::{self as system};
use orml_traits::{Change, MultiCurrency};
use orml_utilities::with_transaction_result;
use primitives::{Balance, CurrencyId, EraIndex};
#[cfg(feature = "std")]
use serde::{Deserialize, Serialize};
use sp_runtime::{
	traits::{AccountIdConversion, CheckedDiv, One, Saturating, Zero},
	DispatchError, DispatchResult, FixedPointNumber, ModuleId, RuntimeDebug,
};
use sp_std::prelude::*;
use support::{
	ExchangeRate, HomaProtocol, NomineesProvider, OnNewEra, PolkadotBridge, PolkadotBridgeCall, PolkadotBridgeState,
	PolkadotBridgeType, PolkadotStakingLedger, PolkadotUnlockChunk, Rate, Ratio,
};

mod mock;
mod tests;

/// The params related to rebalance per era
#[derive(Encode, Decode, Clone, RuntimeDebug, PartialEq, Eq, Default)]
#[cfg_attr(feature = "std", derive(Serialize, Deserialize))]
pub struct Params {
	pub target_max_free_unbonded_ratio: Ratio,
	pub target_min_free_unbonded_ratio: Ratio,
	pub target_unbonding_to_free_ratio: Ratio,
	pub unbonding_to_free_adjustment: Rate,
	pub base_fee_rate: Rate,
}

pub trait FeeModel {
	fn get_fee_rate(remain_available_percent: Ratio, demand_in_available_percent: Ratio, base_rate: Rate) -> Rate;
}

type ChangeRate = Change<Rate>;
type ChangeRatio = Change<Ratio>;

type PolkadotAccountIdOf<T> =
	<<T as Trait>::Bridge as PolkadotBridgeType<<T as system::Trait>::BlockNumber, EraIndex>>::PolkadotAccountId;

pub trait Trait: system::Trait {
	type Event: From<Event<Self>> + Into<<Self as system::Trait>::Event>;

	/// The staking currency id(should be DOT in acala)
	type StakingCurrencyId: Get<CurrencyId>;

	/// The liquid currency id(should be LDOT in acala)
	type LiquidCurrencyId: Get<CurrencyId>;

	/// The default exchange rate for liquid currency to staking currency.
	type DefaultExchangeRate: Get<ExchangeRate>;

	/// The staking pool's module id, keep all staking currency belong to Homa
	/// protocol.
	type ModuleId: Get<ModuleId>;

	/// The sub account indexs of parachain to vault assets of Homa protocol in
	/// Polkadot.
	type PoolAccountIndexes: Get<Vec<u32>>;

	/// The origin which may update parameters. Root can always do this.
	type UpdateOrigin: EnsureOrigin<Self::Origin>;

	/// Calculation model for unbond fees
	type FeeModel: FeeModel;

	/// The nominees selected by governance of Homa protocol.
	type Nominees: NomineesProvider<PolkadotAccountIdOf<Self>>;

	/// The Bridge to do accross-chain operations between parachain and
	/// relaychain.
	type Bridge: PolkadotBridge<Self::AccountId, Self::BlockNumber, Balance, EraIndex>;

	/// The currency for managing assets related to Homa protocol.
	type Currency: MultiCurrency<Self::AccountId, CurrencyId = CurrencyId, Balance = Balance>;
}

decl_event!(
	pub enum Event<T>
	where
		<T as system::Trait>::AccountId,
		Balance = Balance,
	{
		/// \[who, bond_staking, issued_liquid\]
		MintLiquid(AccountId, Balance, Balance),
<<<<<<< HEAD
		/// [who, redeem_liquid_amount, unbond_staking_amount]
		RedeemByUnbond(AccountId, Balance, Balance),
		/// [who, redeem_liquid_amount, retrieved_staking_amount, fee_in_staking]
		RedeemByFreeUnbonded(AccountId, Balance, Balance, Balance),
		/// [who, target_era, fee, redeem_liquid_amount, claimed_staking_amount, fee_in_staking]
=======
		/// \[who, redeem_amount, unbond_amount\]
		RedeemByUnbond(AccountId, Balance, Balance),
		/// \[who, fee_in_liquid, liquid_amount_burned, staking_amount_retrived\]
		RedeemByFreeUnbonded(AccountId, Balance, Balance, Balance),
		/// \[who, target_era, fee, redeem_amount, unbond_amount\]
>>>>>>> 68790f59
		RedeemByClaimUnbonding(AccountId, EraIndex, Balance, Balance, Balance),
	}
);

decl_error! {
	/// Error for staking pool module.
	pub enum Error for Module<T: Trait> {
		LiquidCurrencyNotEnough,
		InvalidEra,
		Overflow,
	}
}

decl_storage! {
	trait Store for Module<T: Trait> as StakingPool {
		pub CurrentEra get(fn current_era): EraIndex;

		pub NextEraUnbond get(fn next_era_unbond): (Balance, Balance);
		pub Unbonding get(fn unbonding): map hasher(twox_64_concat) EraIndex => (Balance, Balance, Balance); // (unbounding, total_claimed, initial_total_claimed)

		pub ClaimedUnbond get(fn claimed_unbond): double_map hasher(twox_64_concat) T::AccountId, hasher(twox_64_concat) EraIndex => Balance;
		pub TotalClaimedUnbonded get(fn total_claimed_unbonded): Balance;

		pub TotalBonded get(fn total_bonded): Balance;
		pub UnbondingToFree get(fn unbonding_to_free): Balance;
		pub FreeUnbonded get(fn free_unbonded): Balance;

		pub StakingPoolParams get(fn staking_pool_params) config(): Params;
	}
}

decl_module! {
	pub struct Module<T: Trait> for enum Call where origin: T::Origin {
		type Error = Error<T>;
		fn deposit_event() = default;

		/// The staking currency id(should be DOT in acala)
		const StakingCurrencyId: CurrencyId = T::StakingCurrencyId::get();

		/// The liquid currency id(should be LDOT in acala)
		const LiquidCurrencyId: CurrencyId = T::LiquidCurrencyId::get();

		/// The default exchange rate for liquid currency to staking currency.
		const DefaultExchangeRate: ExchangeRate = T::DefaultExchangeRate::get();

		/// The staking pool's module id, keep all staking currency belong to Homa protocol.
		const ModuleId: ModuleId = T::ModuleId::get();

		/// The sub account indexs of parachain to vault assets of Homa protocol in Polkadot.
		const PoolAccountIndexes: Vec<u32> = T::PoolAccountIndexes::get();

		#[weight = 10000]
		pub fn set_staking_pool_params(
			origin,
			target_max_free_unbonded_ratio: ChangeRatio,
			target_min_free_unbonded_ratio: ChangeRatio,
			target_unbonding_to_free_ratio: ChangeRatio,
			unbonding_to_free_adjustment: ChangeRate,
			base_fee_rate: ChangeRate,
		) {
			with_transaction_result(|| {
				T::UpdateOrigin::ensure_origin(origin)?;
				StakingPoolParams::mutate(|params| {
					if let Change::NewValue(update) = target_max_free_unbonded_ratio {
						params.target_max_free_unbonded_ratio = update;
					}
					if let Change::NewValue(update) = target_min_free_unbonded_ratio {
						params.target_min_free_unbonded_ratio = update;
					}
					if let Change::NewValue(update) = target_unbonding_to_free_ratio {
						params.target_unbonding_to_free_ratio = update;
					}
					if let Change::NewValue(update) = unbonding_to_free_adjustment {
						params.unbonding_to_free_adjustment = update;
					}
					if let Change::NewValue(update) = base_fee_rate {
						params.base_fee_rate = update;
					}
				});
				Ok(())
			})?;
		}
	}
}

/// Impl helper for managing assets distributed on multiple sub accounts.
impl<T: Trait> Module<T> {
	/// Pass the sorted list, pick the first item
	pub fn distribute_increment(amount_list: Vec<(u32, Balance)>, increment: Balance) -> Vec<(u32, Balance)> {
		if amount_list.len().is_zero() {
			vec![]
		} else {
			vec![(amount_list[0].0, increment)]
		}
	}

	/// Pass the sorted list, consume available by order.
	pub fn distribute_decrement(amount_list: Vec<(u32, Balance)>, decrement: Balance) -> Vec<(u32, Balance)> {
		let mut distribution: Vec<(u32, Balance)> = vec![];
		let mut remain_decrement = decrement;

		for (sub_account_index, available) in amount_list {
			if remain_decrement.is_zero() {
				break;
			}
			distribution.push((sub_account_index, sp_std::cmp::min(available, remain_decrement)));
			remain_decrement = remain_decrement.saturating_sub(available);
		}

		distribution
	}

	pub fn bond_extra(amount: Balance) -> DispatchResult {
		let sub_accounts = T::PoolAccountIndexes::get();
		let mut current_available = sub_accounts
			.iter()
			.map(|account_index| {
				let staking_ledger = T::Bridge::staking_ledger(*account_index);
				let free = T::Bridge::balance(*account_index).saturating_sub(staking_ledger.total);
				(staking_ledger.active, *account_index, free)
			})
			.collect::<Vec<_>>();

		// Sort by bonded amount in ascending order
		current_available.sort_by(|a, b| a.0.cmp(&b.0));
		let current_available = current_available
			.iter()
			.map(|(_, account_index, free)| (*account_index, *free))
			.collect::<Vec<_>>();
		let distribution = Self::distribute_decrement(current_available, amount);

		for (account_index, val) in distribution {
			T::Bridge::bond_extra(account_index, val)?;
		}

		Ok(())
	}

	pub fn unbond(amount: Balance) -> DispatchResult {
		let sub_accounts = T::PoolAccountIndexes::get();
		let mut current_bonded = sub_accounts
			.iter()
			.map(|account_index| (*account_index, T::Bridge::staking_ledger(*account_index).active))
			.collect::<Vec<_>>();

		// Sort by bonded amount in descending order
		current_bonded.sort_by(|a, b| b.1.cmp(&a.1));
		let distribution = Self::distribute_decrement(current_bonded, amount);

		for (account_index, val) in distribution {
			T::Bridge::unbond(account_index, val)?;
		}

		Ok(())
	}

	pub fn receive_from_bridge(to: &T::AccountId, amount: Balance) -> DispatchResult {
		let sub_accounts = T::PoolAccountIndexes::get();
		let mut current_available = sub_accounts
			.iter()
			.map(|account_index| {
				let ledger = T::Bridge::staking_ledger(*account_index);
				let free = T::Bridge::balance(*account_index).saturating_sub(ledger.total);
				(ledger.active, *account_index, free)
			})
			.collect::<Vec<_>>();

		// Sort by bonded amount in descending order
		current_available.sort_by(|a, b| b.0.cmp(&a.0));
		let current_available = current_available
			.iter()
			.map(|(_, account_index, free)| (*account_index, *free))
			.collect::<Vec<_>>();
		let distribution = Self::distribute_decrement(current_available, amount);

		for (account_index, val) in distribution {
			T::Bridge::receive_from_bridge(account_index, to, val)?;
		}

		Ok(())
	}

	pub fn transfer_to_bridge(from: &T::AccountId, amount: Balance) -> DispatchResult {
		let sub_accounts = T::PoolAccountIndexes::get();
		let mut current_balance = sub_accounts
			.iter()
			.map(|account_index| (*account_index, T::Bridge::staking_ledger(*account_index).active))
			.collect::<Vec<_>>();

		// Sort by bonded amount in ascending order
		current_balance.sort_by(|a, b| a.1.cmp(&b.1));
		let distribution = Self::distribute_increment(current_balance, amount);

		for (account_index, val) in distribution.iter() {
			T::Bridge::transfer_to_bridge(*account_index, from, *val)?;
		}

		Ok(())
	}

	pub fn withdraw_unbonded() {
		for sub_account_index in T::PoolAccountIndexes::get() {
			T::Bridge::withdraw_unbonded(sub_account_index);
		}
	}

	pub fn payout_nominator() {
		for sub_account_index in T::PoolAccountIndexes::get() {
			T::Bridge::payout_nominator(sub_account_index);
		}
	}

	pub fn nominate(targets: Vec<PolkadotAccountIdOf<T>>) {
		for sub_account_index in T::PoolAccountIndexes::get() {
			T::Bridge::nominate(sub_account_index, targets.clone());
		}
	}

	/// Aggregate ledger of all sub accounts
	pub fn staking_ledger() -> PolkadotStakingLedger<Balance, EraIndex> {
		let mut active: Balance = Zero::zero();
		let mut total: Balance = Zero::zero();

		let mut accumulated_unlocking: Vec<PolkadotUnlockChunk<Balance, EraIndex>> = vec![];

		for sub_account_index in T::PoolAccountIndexes::get() {
			let ledger = T::Bridge::staking_ledger(sub_account_index);
			active = active.saturating_add(ledger.active);
			total = total.saturating_add(ledger.total);

			for chunk in ledger.unlocking {
				let mut find: bool = false;
				for (index, existd_chunk) in accumulated_unlocking.iter().enumerate() {
					if chunk.era == existd_chunk.era {
						accumulated_unlocking[index].value = existd_chunk.value.saturating_add(chunk.value);
						find = true;
						break;
					}
				}
				if !find {
					accumulated_unlocking.push(chunk.clone());
				}
			}
		}

		// sort list
		accumulated_unlocking.sort_by(|a, b| a.era.cmp(&b.era));

		PolkadotStakingLedger::<Balance, EraIndex> {
			total,
			active,
			unlocking: accumulated_unlocking,
		}
	}

	/// Aggregate balance of all sub accounts
	pub fn balance() -> Balance {
		let mut total: Balance = Zero::zero();
		for sub_account_index in T::PoolAccountIndexes::get() {
			total = total.saturating_add(T::Bridge::balance(sub_account_index));
		}
		total
	}
}

impl<T: Trait> Module<T> {
	/// Module account id
	pub fn account_id() -> T::AccountId {
		T::ModuleId::get().into_account()
	}

	/// It represent how much bonded DOT is belong to LDOT holders
	/// use it in operation checks
	pub fn get_communal_bonded() -> Balance {
		let (unbond_next_era, _) = Self::next_era_unbond();
		Self::total_bonded().saturating_sub(unbond_next_era)
	}

	/// It represent how much bonded DOT(include bonded, unbonded, unbonding) is
	/// belong to LDOT holders use it in exchange rate calculation
	pub fn get_total_communal_balance() -> Balance {
		Self::get_communal_bonded()
			.saturating_add(Self::free_unbonded())
			.saturating_add(Self::unbonding_to_free())
	}

	/// Percentage of free unbonded pool in total communal
	pub fn get_free_unbonded_ratio() -> Ratio {
		Ratio::checked_from_rational(Self::free_unbonded(), Self::get_total_communal_balance()).unwrap_or_default()
	}

	/// Percentage of total unbonding to free in total communal
	pub fn get_unbonding_to_free_ratio() -> Ratio {
		Ratio::checked_from_rational(Self::unbonding_to_free(), Self::get_total_communal_balance()).unwrap_or_default()
	}

	/// Percentage of total communal bonded in total communal
	pub fn get_communal_bonded_ratio() -> Ratio {
		Ratio::checked_from_rational(Self::get_communal_bonded(), Self::get_total_communal_balance())
			.unwrap_or_default()
	}

	/// liquid currency / staking currency  = total communal staking currency /
	/// total supply of liquid currency
	pub fn liquid_exchange_rate() -> ExchangeRate {
		let total_communal_staking_amount = Self::get_total_communal_balance();

		if !total_communal_staking_amount.is_zero() {
			let total_liquid_amount = T::Currency::total_issuance(T::LiquidCurrencyId::get());
			ExchangeRate::checked_from_rational(total_communal_staking_amount, total_liquid_amount)
				.unwrap_or_else(T::DefaultExchangeRate::get)
		} else {
			T::DefaultExchangeRate::get()
		}
	}

	pub fn get_available_unbonded(who: &T::AccountId) -> Balance {
		let current_era = Self::current_era();
		ClaimedUnbond::<T>::iter_prefix(who)
			.filter(|(era_index, _)| era_index <= &current_era)
			.fold(Zero::zero(), |available_unbonded, (_, claimed)| {
				available_unbonded.saturating_add(claimed)
			})
	}

	pub fn bond_to_bridge(amount: Balance) -> DispatchResult {
		if amount.is_zero() {
			return Ok(());
		}

		Self::transfer_to_bridge(&Self::account_id(), amount)?;
		Self::bond_extra(amount)?;

		FreeUnbonded::mutate(|free_unbonded| {
			*free_unbonded = free_unbonded.saturating_sub(amount);
		});
		TotalBonded::mutate(|total_bonded| {
			*total_bonded = total_bonded.saturating_add(amount);
		});

		Ok(())
	}

	pub fn unbond_from_bridge(era: EraIndex) {
		let (total_to_unbond, claimed_to_unbond) = Self::next_era_unbond();
		let bonding_duration = <<T as Trait>::Bridge as PolkadotBridgeType<_, _>>::BondingDuration::get();
		let unbonded_era_index = era.saturating_add(bonding_duration);

		if !total_to_unbond.is_zero() && Self::unbond(total_to_unbond).is_ok() {
			NextEraUnbond::kill();
			TotalBonded::mutate(|bonded| *bonded = bonded.saturating_sub(total_to_unbond));
			Unbonding::insert(
				unbonded_era_index,
				(total_to_unbond, claimed_to_unbond, claimed_to_unbond),
			);
			UnbondingToFree::mutate(|unbonding| {
				*unbonding = unbonding.saturating_add(total_to_unbond.saturating_sub(claimed_to_unbond))
			});
		}
	}

	pub fn rebalance(era: EraIndex) {
		// #1: bridge withdraw unbonded and withdraw payout
		Self::withdraw_unbonded();

		// TODO: record the balances of bridge before and after do payout_nominator,
		// and oncommision to homa treasury according to RewardFeeRatio
		Self::payout_nominator();

		// #2: update staking pool by bridge ledger
		// TODO: adjust the amount of this era unbond by the slash situation in last era
		let bridge_ledger = Self::staking_ledger();
		TotalBonded::put(bridge_ledger.active);

		// #3: withdraw available from bridge ledger and update unbonded at this era
		let bridge_available = Self::balance().saturating_sub(bridge_ledger.total);
		if Self::receive_from_bridge(&Self::account_id(), bridge_available).is_ok() {
			let (total_unbonded, claimed_unbonded, _) = Self::unbonding(era);
			let claimed_unbonded_added = bridge_available.min(claimed_unbonded);
			let free_unbonded_added = bridge_available.saturating_sub(claimed_unbonded_added);
			if !claimed_unbonded_added.is_zero() {
				TotalClaimedUnbonded::mutate(|balance| *balance = balance.saturating_add(claimed_unbonded_added));
			}
			if !free_unbonded_added.is_zero() {
				FreeUnbonded::mutate(|balance| *balance = balance.saturating_add(free_unbonded_added));
			}
			UnbondingToFree::mutate(|balance| {
				*balance = balance.saturating_sub(total_unbonded.saturating_sub(claimed_unbonded))
			});
			Unbonding::remove(era);
		}

		// #4: according to the pool adjustment params, bond and unbond at this era
		let staking_pool_params = Self::staking_pool_params();
		let bond_rate =
			Self::get_free_unbonded_ratio().saturating_sub(staking_pool_params.target_max_free_unbonded_ratio);
		let bond_amount = bond_rate
			.saturating_mul_int(Self::get_total_communal_balance())
			.min(Self::free_unbonded());

		let unbond_rate = staking_pool_params
			.target_unbonding_to_free_ratio
			.saturating_sub(Self::get_unbonding_to_free_ratio())
			.min(staking_pool_params.unbonding_to_free_adjustment);
		let unbond_amount = unbond_rate
			.saturating_mul_int(Self::get_total_communal_balance())
			.min(Self::get_communal_bonded());

		if !bond_amount.is_zero() {
			// bound more amount for staking. if it failed, just that added amount did not
			// succeed and it should not affect the process. so ignore result to continue.
			let _ = Self::bond_to_bridge(bond_amount);
		}

		if !unbond_amount.is_zero() {
			NextEraUnbond::mutate(|(unbond, _)| *unbond = unbond.saturating_add(unbond_amount));
		}

		// #5: unbond from bridge
		Self::unbond_from_bridge(era);

		// #6: nominate
		Self::nominate(T::Nominees::nominees());
	}
}

impl<T: Trait> OnNewEra<EraIndex> for Module<T> {
	fn on_new_era(new_era: EraIndex) {
		CurrentEra::put(new_era);
		Self::rebalance(new_era);
	}
}

impl<T: Trait> HomaProtocol<T::AccountId, Balance, EraIndex> for Module<T> {
	type Balance = Balance;

	/// This function must to be called in `with_transaction_result` scope to
	/// ensure atomic
	fn mint(who: &T::AccountId, amount: Self::Balance) -> sp_std::result::Result<Self::Balance, DispatchError> {
		if amount.is_zero() {
			return Ok(Zero::zero());
		}

		// transfer staking currency to staking pool
		T::Currency::transfer(T::StakingCurrencyId::get(), who, &Self::account_id(), amount)?;
		FreeUnbonded::mutate(|free| {
			*free = free.saturating_add(amount);
		});

		// issue liquid currency to who
		let liquid_amount_to_issue = Self::liquid_exchange_rate()
			.reciprocal()
			.unwrap_or_default()
			.checked_mul_int(amount)
			.ok_or(Error::<T>::Overflow)?;
		T::Currency::deposit(T::LiquidCurrencyId::get(), who, liquid_amount_to_issue)?;

		<Module<T>>::deposit_event(RawEvent::MintLiquid(who.clone(), amount, liquid_amount_to_issue));
		Ok(liquid_amount_to_issue)
	}

	/// This function must to be called in `with_transaction_result` scope to
	/// ensure atomic
	fn redeem_by_unbond(who: &T::AccountId, amount: Self::Balance) -> DispatchResult {
		let mut liquid_amount_to_redeem = amount;
		let liquid_exchange_rate = Self::liquid_exchange_rate();
		let mut staking_amount_to_unbond = liquid_exchange_rate
			.checked_mul_int(liquid_amount_to_redeem)
			.ok_or(Error::<T>::Overflow)?;
		let communal_bonded_staking_amount = Self::get_communal_bonded();

		if !staking_amount_to_unbond.is_zero() && !communal_bonded_staking_amount.is_zero() {
			// communal_bonded_staking_amount is not enough, re-calculate
			if staking_amount_to_unbond > communal_bonded_staking_amount {
				liquid_amount_to_redeem = liquid_exchange_rate
					.reciprocal()
					.unwrap_or_default()
					.saturating_mul_int(communal_bonded_staking_amount);
				staking_amount_to_unbond = communal_bonded_staking_amount;
			}

			// burn liquid currency
			T::Currency::withdraw(T::LiquidCurrencyId::get(), who, liquid_amount_to_redeem)
				.map_err(|_| Error::<T>::LiquidCurrencyNotEnough)?;

			// start unbond at next era, and the unbond become unbonded after bonding
			// duration
			let unbonded_era_index = Self::current_era()
				.checked_add(EraIndex::one())
				.and_then(|n| n.checked_add(<<T as Trait>::Bridge as PolkadotBridgeType<_, _>>::BondingDuration::get()))
				.ok_or(Error::<T>::Overflow)?;

			NextEraUnbond::mutate(|(unbond, claimed)| {
				*unbond = unbond.saturating_add(staking_amount_to_unbond);
				*claimed = claimed.saturating_add(staking_amount_to_unbond);
			});
			ClaimedUnbond::<T>::mutate(who, unbonded_era_index, |balance| {
				*balance = balance.saturating_add(staking_amount_to_unbond);
			});

			<Module<T>>::deposit_event(RawEvent::RedeemByUnbond(
				who.clone(),
				liquid_amount_to_redeem,
				staking_amount_to_unbond,
			));
		}

		Ok(())
	}

	/// This function must to be called in `with_transaction_result` scope to
	/// ensure atomic
	fn redeem_by_free_unbonded(who: &T::AccountId, amount: Self::Balance) -> DispatchResult {
		let mut redeem_liquid_amount = amount;
		let liquid_exchange_rate = Self::liquid_exchange_rate();
		let mut demand_staking_amount = liquid_exchange_rate
			.checked_mul_int(redeem_liquid_amount)
			.ok_or(Error::<T>::Overflow)?;

		let staking_pool_params = Self::staking_pool_params();
		let available_free_unbonded = Self::free_unbonded().saturating_sub(
			staking_pool_params
				.target_min_free_unbonded_ratio
				.saturating_mul_int(Self::get_total_communal_balance()),
		);

		if !demand_staking_amount.is_zero() && !available_free_unbonded.is_zero() {
			// if available_free_unbonded is not enough, need re-calculate
			if demand_staking_amount > available_free_unbonded {
				let ratio = Ratio::checked_from_rational(available_free_unbonded, demand_staking_amount)
					.expect("demand_staking_amount is not zero; qed");
				redeem_liquid_amount = ratio.saturating_mul_int(redeem_liquid_amount);
				demand_staking_amount = available_free_unbonded;
			}

			let demand_in_available_percent =
				Ratio::checked_from_rational(demand_staking_amount, available_free_unbonded)
					.expect("available_free_unbonded is not zero; qed");
			let current_free_unbonded_ratio = Self::get_free_unbonded_ratio();
			let remain_available_percent = current_free_unbonded_ratio
				.saturating_sub(staking_pool_params.target_min_free_unbonded_ratio)
				.checked_div(
					&sp_std::cmp::max(
						staking_pool_params.target_max_free_unbonded_ratio,
						current_free_unbonded_ratio,
					)
					.saturating_sub(staking_pool_params.target_min_free_unbonded_ratio),
				)
				.unwrap_or_default();
			let fee_in_staking = T::FeeModel::get_fee_rate(
				remain_available_percent,
				demand_in_available_percent,
				staking_pool_params.base_fee_rate,
			)
			.saturating_mul_int(demand_staking_amount);
			let retrieved_staking_amount = demand_staking_amount.saturating_sub(fee_in_staking);

			T::Currency::withdraw(T::LiquidCurrencyId::get(), who, redeem_liquid_amount)
				.map_err(|_| Error::<T>::LiquidCurrencyNotEnough)?;
			T::Currency::transfer(
				T::StakingCurrencyId::get(),
				&Self::account_id(),
				who,
				retrieved_staking_amount,
			)?;

			FreeUnbonded::mutate(|free_unbonded| {
				*free_unbonded = free_unbonded.saturating_sub(retrieved_staking_amount);
			});

			<Module<T>>::deposit_event(RawEvent::RedeemByFreeUnbonded(
				who.clone(),
				redeem_liquid_amount,
				retrieved_staking_amount,
				fee_in_staking,
			));
		}

		Ok(())
	}

	/// This function must to be called in `with_transaction_result` scope to
	/// ensure atomic
	fn redeem_by_claim_unbonding(who: &T::AccountId, amount: Self::Balance, target_era: EraIndex) -> DispatchResult {
		let current_era = Self::current_era();
		let bonding_duration = <<T as Trait>::Bridge as PolkadotBridgeType<_, _>>::BondingDuration::get();
		ensure!(
			target_era > current_era && target_era <= current_era + bonding_duration,
			Error::<T>::InvalidEra,
		);

		let mut redeem_liquid_amount = amount;
		let liquid_exchange_rate = Self::liquid_exchange_rate();
		let mut demand_staking_amount = liquid_exchange_rate
			.checked_mul_int(redeem_liquid_amount)
			.ok_or(Error::<T>::Overflow)?;
		let (unbonding, claimed_unbonding, initial_claimed_unbonding) = Self::unbonding(target_era);
		let staking_pool_params = Self::staking_pool_params();

		let initial_unclaimed = unbonding.saturating_sub(initial_claimed_unbonding);
		let unclaimed = unbonding.saturating_sub(claimed_unbonding);

		let available_unclaimed_unbonding = unclaimed.saturating_sub(
			staking_pool_params
				.target_min_free_unbonded_ratio
				.saturating_mul_int(initial_unclaimed),
		);

		if !demand_staking_amount.is_zero() && !available_unclaimed_unbonding.is_zero() {
			// if available_unclaimed_unbonding is not enough, need re-calculate
			if demand_staking_amount > available_unclaimed_unbonding {
				let ratio = Ratio::checked_from_rational(available_unclaimed_unbonding, demand_staking_amount)
					.expect("staking_amount_to_claim is not zero; qed");
				redeem_liquid_amount = ratio.saturating_mul_int(redeem_liquid_amount);
				demand_staking_amount = available_unclaimed_unbonding;
			}

			let demand_in_available_percent =
				Ratio::checked_from_rational(demand_staking_amount, available_unclaimed_unbonding)
					.expect("available_unclaimed_unbonding is not zero; qed");

			let current_unclaimed_ratio = Ratio::checked_from_rational(unclaimed, initial_unclaimed)
				.expect("if available_unclaimed_unbonding is not zero, initial_unclaimed must not be zero; qed");

			let remain_available_percent = current_unclaimed_ratio
				.saturating_sub(staking_pool_params.target_min_free_unbonded_ratio)
				.checked_div(
					&sp_std::cmp::max(
						staking_pool_params.target_max_free_unbonded_ratio,
						current_unclaimed_ratio,
					)
					.saturating_sub(staking_pool_params.target_min_free_unbonded_ratio),
				)
				.unwrap_or_default();

			let fee_in_staking = T::FeeModel::get_fee_rate(
				remain_available_percent,
				demand_in_available_percent,
				staking_pool_params.base_fee_rate,
			)
			.saturating_mul_int(demand_staking_amount);
			let claimed_staking_amount = demand_staking_amount.saturating_sub(fee_in_staking);

			T::Currency::withdraw(T::LiquidCurrencyId::get(), who, redeem_liquid_amount)
				.map_err(|_| Error::<T>::LiquidCurrencyNotEnough)?;

			ClaimedUnbond::<T>::mutate(who, target_era, |claimed_unbond| {
				*claimed_unbond = claimed_unbond.saturating_add(claimed_staking_amount);
			});
			Unbonding::mutate(target_era, |(_, claimed_unbonding, _)| {
				*claimed_unbonding = claimed_unbonding.saturating_add(claimed_staking_amount);
			});
			UnbondingToFree::mutate(|unbonding_to_free| {
				*unbonding_to_free = unbonding_to_free.saturating_sub(claimed_staking_amount);
			});

			<Module<T>>::deposit_event(RawEvent::RedeemByClaimUnbonding(
				who.clone(),
				target_era,
				redeem_liquid_amount,
				claimed_staking_amount,
				fee_in_staking,
			));
		}

		Ok(())
	}

	/// This function must to be called in `with_transaction_result` scope to
	/// ensure atomic
	fn withdraw_redemption(who: &T::AccountId) -> sp_std::result::Result<Self::Balance, DispatchError> {
		let current_era = Self::current_era();
		let staking_currency_id = T::StakingCurrencyId::get();
		let mut withdrawn_amount: Balance = Zero::zero();

		ClaimedUnbond::<T>::iter_prefix(who)
			.filter(|(era_index, _)| era_index <= &current_era)
			.for_each(|(era_index, claimed)| {
				withdrawn_amount = withdrawn_amount.saturating_add(claimed);
				ClaimedUnbond::<T>::remove(who, era_index);
			});

		T::Currency::transfer(staking_currency_id, &Self::account_id(), who, withdrawn_amount)?;
		TotalClaimedUnbonded::mutate(|balance| *balance = balance.saturating_sub(withdrawn_amount));
		Ok(withdrawn_amount)
	}
}<|MERGE_RESOLUTION|>--- conflicted
+++ resolved
@@ -91,19 +91,11 @@
 	{
 		/// \[who, bond_staking, issued_liquid\]
 		MintLiquid(AccountId, Balance, Balance),
-<<<<<<< HEAD
-		/// [who, redeem_liquid_amount, unbond_staking_amount]
-		RedeemByUnbond(AccountId, Balance, Balance),
-		/// [who, redeem_liquid_amount, retrieved_staking_amount, fee_in_staking]
-		RedeemByFreeUnbonded(AccountId, Balance, Balance, Balance),
-		/// [who, target_era, fee, redeem_liquid_amount, claimed_staking_amount, fee_in_staking]
-=======
 		/// \[who, redeem_amount, unbond_amount\]
 		RedeemByUnbond(AccountId, Balance, Balance),
 		/// \[who, fee_in_liquid, liquid_amount_burned, staking_amount_retrived\]
 		RedeemByFreeUnbonded(AccountId, Balance, Balance, Balance),
 		/// \[who, target_era, fee, redeem_amount, unbond_amount\]
->>>>>>> 68790f59
 		RedeemByClaimUnbonding(AccountId, EraIndex, Balance, Balance, Balance),
 	}
 );
