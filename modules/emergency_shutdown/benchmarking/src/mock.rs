--- conflicted
+++ resolved
@@ -8,11 +8,10 @@
 use orml_oracle::DefaultCombineData;
 use orml_traits::parameter_type_with_key;
 use primitives::{Amount, Balance, CurrencyId, TokenSymbol};
-use sp_core::H160;
 use sp_runtime::{
 	testing::{Header, TestXt, UintAuthorityId},
 	traits::IdentityLookup,
-	DispatchError, DispatchResult, ModuleId,
+	DispatchResult, ModuleId,
 };
 use sp_std::vec;
 use support::{AuctionManager, ExchangeRate, ExchangeRateProvider, Price, Rate, Ratio};
@@ -107,11 +106,7 @@
 	pub const GetNativeCurrencyId: CurrencyId = ACA;
 }
 
-<<<<<<< HEAD
-impl module_currencies::Trait for Runtime {
-=======
-impl orml_currencies::Config for Runtime {
->>>>>>> dda0b28e
+impl module_currencies::Config for Runtime {
 	type Event = ();
 	type MultiCurrency = Tokens;
 	type NativeCurrency = AdaptedBasicCurrency;
