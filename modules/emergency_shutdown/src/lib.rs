--- conflicted
+++ resolved
@@ -65,15 +65,10 @@
 
 		fn deposit_event() = default;
 
-<<<<<<< HEAD
 		pub fn emergency_shutdown(origin) {
-			ensure_root(origin)?;
-=======
-		fn emergency_shutdown(origin) {
 			T::ShutdownOrigin::try_origin(origin)
 				.map(|_| ())
 				.or_else(ensure_root)?;
->>>>>>> 16dad0a2
 			ensure!(!Self::is_shutdown(), Error::<T>::AlreadyShutdown);
 
 			// trigger shutdown in other related modules
@@ -91,15 +86,10 @@
 			Self::deposit_event(RawEvent::Shutdown(<system::Module<T>>::block_number()));
 		}
 
-<<<<<<< HEAD
 		pub fn open_collateral_refund(origin) {
-			ensure_root(origin)?;
-=======
-		fn open_collateral_refund(origin) {
 			T::ShutdownOrigin::try_origin(origin)
 				.map(|_| ())
 				.or_else(ensure_root)?;
->>>>>>> 16dad0a2
 			ensure!(Self::is_shutdown(), Error::<T>::MustAfterShutdown);	// must after shutdown
 			ensure!(<T as Trait>::Treasury::get_surplus_pool().is_zero(), Error::<T>::ExistSurplus);	// these's no surplus in cdp treasury
 			ensure!(
