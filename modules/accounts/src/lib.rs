//! # Accounts Module
//!
//! ## Overview
//!
//! Accounts module is responsible for opening and closing accounts in Acala,
//! and charge fee and tip in different currencies

#![cfg_attr(not(feature = "std"), no_std)]

use codec::{Decode, Encode};
use frame_support::{
	decl_error, decl_module, decl_storage,
	dispatch::{DispatchResult, Dispatchable},
	ensure,
	traits::{
		Currency, ExistenceRequirement, Get, Happened, Imbalance, OnKilledAccount, OnUnbalanced, StoredMap,
		WithdrawReason,
	},
	weights::{
		DispatchInfo, GetDispatchInfo, Pays, PostDispatchInfo, Weight, WeightToFeeCoefficient, WeightToFeePolynomial,
	},
	IsSubType, StorageMap,
};
use frame_system::{self as system, ensure_signed, AccountInfo};
use module_accounts_rpc_runtime_api::RuntimeDispatchInfo;
use orml_traits::{MultiCurrency, MultiLockableCurrency, MultiReservableCurrency, OnReceived};
use orml_utilities::with_transaction_result;
use primitives::{Balance, CurrencyId};
use sp_runtime::{
	traits::{
		AccountIdConversion, CheckedSub, Convert, DispatchInfoOf, PostDispatchInfoOf, SaturatedConversion, Saturating,
		SignedExtension, UniqueSaturatedInto, Zero,
	},
	transaction_validity::{
		InvalidTransaction, TransactionPriority, TransactionValidity, TransactionValidityError, ValidTransaction,
	},
	FixedPointNumber, FixedPointOperand, FixedU128, ModuleId, Perquintill,
};
use sp_std::convert::Infallible;
use sp_std::{prelude::*, vec};
use support::{DEXManager, Ratio};

mod default_weight;
mod mock;
mod tests;

pub trait WeightInfo {
	fn close_account(c: u32) -> Weight;
	fn on_finalize() -> Weight;
}

/// Fee multiplier.
pub type Multiplier = FixedU128;

type PalletBalanceOf<T> = <<T as Trait>::Currency as Currency<<T as system::Trait>::AccountId>>::Balance;
type NegativeImbalanceOf<T> = <<T as Trait>::Currency as Currency<<T as system::Trait>::AccountId>>::NegativeImbalance;

/// A struct to update the weight multiplier per block. It implements
/// `Convert<Multiplier, Multiplier>`, meaning that it can convert the previous
/// multiplier to the next one. This should be called on `on_finalize` of a
/// block, prior to potentially cleaning the weight data from the system module.
///
/// given:
///     s = previous block weight
///     s'= ideal block weight
///     m = maximum block weight
///     diff = (s - s')/m
///     v = 0.00001
///     t1 = (v * diff)
///     t2 = (v * diff)^2 / 2
/// then:
///     next_multiplier = prev_multiplier * (1 + t1 + t2)
///
/// Where `(s', v)` must be given as the `Get` implementation of the `T` generic
/// type. Moreover, `M` must provide the minimum allowed value for the
/// multiplier. Note that a runtime should ensure with tests that the
/// combination of this `M` and `V` is not such that the multiplier can drop to
/// zero and never recover.
///
/// note that `s'` is interpreted as a portion in the _normal transaction_
/// capacity of the block. For example, given `s' == 0.25` and
/// `AvailableBlockRatio = 0.75`, then the target fullness is _0.25 of the
/// normal capacity_ and _0.1875 of the entire block_.
///
/// This implementation implies the bound:
/// - `v ≤ p / k * (s − s')`
/// - or, solving for `p`: `p >= v * k * (s - s')`
///
/// where `p` is the amount of change over `k` blocks.
///
/// Hence:
/// - in a fully congested chain: `p >= v * k * (1 - s')`.
/// - in an empty chain: `p >= v * k * (-s')`.
///
/// For example, when all blocks are full and there are 28800 blocks per day
/// (default in `substrate-node`) and v == 0.00001, s' == 0.1875, we'd have:
///
/// p >= 0.00001 * 28800 * 0.8125
/// p >= 0.234
///
/// Meaning that fees can change by around ~23% per day, given extreme
/// congestion.
///
/// More info can be found at:
/// https://w3f-research.readthedocs.io/en/latest/polkadot/Token%20Economics.html
pub struct TargetedFeeAdjustment<T, S, V, M>(sp_std::marker::PhantomData<(T, S, V, M)>);

/// Something that can convert the current multiplier to the next one.
pub trait MultiplierUpdate: Convert<Multiplier, Multiplier> {
	/// Minimum multiplier
	fn min() -> Multiplier;
	/// Target block saturation level
	fn target() -> Perquintill;
	/// Variability factor
	fn variability() -> Multiplier;
}

impl MultiplierUpdate for () {
	fn min() -> Multiplier {
		Default::default()
	}
	fn target() -> Perquintill {
		Default::default()
	}
	fn variability() -> Multiplier {
		Default::default()
	}
}

impl<T, S, V, M> MultiplierUpdate for TargetedFeeAdjustment<T, S, V, M>
where
	T: frame_system::Trait,
	S: Get<Perquintill>,
	V: Get<Multiplier>,
	M: Get<Multiplier>,
{
	fn min() -> Multiplier {
		M::get()
	}
	fn target() -> Perquintill {
		S::get()
	}
	fn variability() -> Multiplier {
		V::get()
	}
}

impl<T, S, V, M> Convert<Multiplier, Multiplier> for TargetedFeeAdjustment<T, S, V, M>
where
	T: frame_system::Trait,
	S: Get<Perquintill>,
	V: Get<Multiplier>,
	M: Get<Multiplier>,
{
	fn convert(previous: Multiplier) -> Multiplier {
		// Defensive only. The multiplier in storage should always be at most positive.
		// Nonetheless we recover here in case of errors, because any value below this
		// would be stale and can never change.
		let min_multiplier = M::get();
		let previous = previous.max(min_multiplier);

		// the computed ratio is only among the normal class.
		let normal_max_weight = <T as frame_system::Trait>::AvailableBlockRatio::get()
			* <T as frame_system::Trait>::MaximumBlockWeight::get();
		let normal_block_weight = <frame_system::Module<T>>::block_weight()
			.get(frame_support::weights::DispatchClass::Normal)
			.min(normal_max_weight);

		let s = S::get();
		let v = V::get();

		let target_weight = (s * normal_max_weight) as u128;
		let block_weight = normal_block_weight as u128;

		// determines if the first_term is positive
		let positive = block_weight >= target_weight;
		let diff_abs = block_weight.max(target_weight) - block_weight.min(target_weight);

		// defensive only, a test case assures that the maximum weight diff can fit in
		// Multiplier without any saturation.
		let diff = Multiplier::saturating_from_rational(diff_abs, normal_max_weight.max(1));
		let diff_squared = diff.saturating_mul(diff);

		let v_squared_2 = v.saturating_mul(v) / Multiplier::saturating_from_integer(2);

		let first_term = v.saturating_mul(diff);
		let second_term = v_squared_2.saturating_mul(diff_squared);

		if positive {
			let excess = first_term.saturating_add(second_term).saturating_mul(previous);
			previous.saturating_add(excess).max(min_multiplier)
		} else {
			// Defensive-only: first_term > second_term. Safe subtraction.
			let negative = first_term.saturating_sub(second_term).saturating_mul(previous);
			previous.saturating_sub(negative).max(min_multiplier)
		}
	}
}

pub trait Trait: system::Trait + orml_currencies::Trait {
	/// All non-native currency ids in Acala.
	type AllNonNativeCurrencyIds: Get<Vec<CurrencyId>>;

	/// Native currency id, the actual received currency type as fee for
	/// treasury. Should be ACA
	type NativeCurrencyId: Get<CurrencyId>;

<<<<<<< HEAD
	/// The currency type in which fees will be paid.
	type Currency: Currency<Self::AccountId> + Send + Sync;
=======
	/// Stable currency id, should be AUSD
	type StableCurrencyId: Get<CurrencyId>;
>>>>>>> f15c5c6e

	/// Currency to transfer, reserve/unreserve, lock/unlock assets
	type MultiCurrency: MultiLockableCurrency<Self::AccountId, Moment = Self::BlockNumber, CurrencyId = CurrencyId, Balance = Balance>
		+ MultiReservableCurrency<Self::AccountId, CurrencyId = CurrencyId, Balance = Balance>;

	/// Handler for the unbalanced reduction when taking transaction fees. This
	/// is either one or two separate imbalances, the first is the transaction
	/// fee paid, the second is the tip paid, if any.
	type OnTransactionPayment: OnUnbalanced<NegativeImbalanceOf<Self>>;

	/// The fee to be paid for making a transaction; the per-byte portion.
	type TransactionByteFee: Get<PalletBalanceOf<Self>>;

	/// Convert a weight value into a deductible fee based on the currency type.
	type WeightToFee: WeightToFeePolynomial<Balance = PalletBalanceOf<Self>>;

	/// Update the multiplier of the next block, based on the previous block's
	/// weight.
	type FeeMultiplierUpdate: MultiplierUpdate;

	/// DEX to exchange currencies.
	type DEX: DEXManager<Self::AccountId, CurrencyId, Balance>;

	/// Handler to trigger events when opening accounts

	/// Handler for the unbalanced reduction when taking transaction fees. This
	/// is either one or two separate imbalances, the first is the transaction
	/// fee paid, the second is the tip paid, if any.

	/// Event handler which calls when open account in system.
	type OnCreatedAccount: Happened<Self::AccountId>;

	/// Handler to kill account in system.
	type KillAccount: Happened<Self::AccountId>;

	/// Deposit for opening account, would be reserved until account closed.
	type NewAccountDeposit: Get<Balance>;

	/// The treasury module account id to recycle assets.
	type TreasuryModuleId: Get<ModuleId>;

	/// The max slippage allowed when swap open account deposit or fee with DEX
	type MaxSlippageSwapWithDEX: Get<Ratio>;

	/// Weight information for the extrinsics in this module.
	type WeightInfo: WeightInfo;
}

decl_error! {
	/// Error for accounts manager module.
	pub enum Error for Module<T: Trait> {
		/// Balance is not sufficient
		NotEnoughBalance,
		/// Account ref count is not zero
		NonZeroRefCount,
		/// Account still has active reserved(include non-native token and native token beyond new account deposit)
		StillHasActiveReserved,
	}
}

decl_storage! {
	trait Store for Module<T: Trait> as Accounts {
		pub NextFeeMultiplier get(fn next_fee_multiplier): Multiplier = Multiplier::saturating_from_integer(1);
	}
}

decl_module! {
	pub struct Module<T: Trait> for enum Call where origin: T::Origin {
		type Error = Error<T>;

		/// All non-native currency ids in Acala.
		const AllNonNativeCurrencyIds: Vec<CurrencyId> = T::AllNonNativeCurrencyIds::get();

		/// Native currency id, the actual received currency type as fee for treasury.
		const NativeCurrencyId: CurrencyId = T::NativeCurrencyId::get();

		/// Stable currency id.
		const StableCurrencyId: CurrencyId = T::StableCurrencyId::get();

		/// Deposit for opening account, would be reserved until account closed.
		const NewAccountDeposit: Balance = T::NewAccountDeposit::get();

		/// The treasury module account id to recycle assets.
		const TreasuryModuleId: ModuleId = T::TreasuryModuleId::get();

		/// The max slippage allowed when swap open account deposit or fee with DEX
		const MaxSlippageSwapWithDEX: Ratio = T::MaxSlippageSwapWithDEX::get();

		/// The fee to be paid for making a transaction; the per-byte portion.
		const TransactionByteFee: PalletBalanceOf<T> = T::TransactionByteFee::get();

		/// The polynomial that is applied in order to derive fee from weight.
		const WeightToFee: Vec<WeightToFeeCoefficient<PalletBalanceOf<T>>> =
			T::WeightToFee::polynomial().to_vec();

		/// Kill self account from system.
		///
		/// The dispatch origin of this call must be Signed.
		///
		/// - `recipient`: the account as recipient to receive remaining currencies of the account will be killed,
		///					None means no recipient is specified.
		#[weight = <T as Trait>::WeightInfo::close_account(T::AllNonNativeCurrencyIds::get().len() as u32)]
		pub fn close_account(origin, recipient: Option<T::AccountId>) {
			with_transaction_result(|| {
				let who = ensure_signed(origin)?;

				// check must allow death,
				// if native/non-native currencies has locks, means ref_count shouldn't be zero, can not close the account.
				ensure!(
					<system::Module<T>>::allow_death(&who),
					Error::<T>::NonZeroRefCount,
				);

				let native_currency_id = T::NativeCurrencyId::get();
				let new_account_deposit = T::NewAccountDeposit::get();
				let total_reserved_native = <T as Trait>::MultiCurrency::reserved_balance(native_currency_id, &who);

				// ensure total reserved native is lte new account deposit,
				// otherwise think the account still has active reserved kept by some bussiness.
				ensure!(
					new_account_deposit >= total_reserved_native,
					Error::<T>::StillHasActiveReserved,
				);
				let treasury_account = Self::treasury_account_id();
				let recipient = recipient.unwrap_or_else(|| treasury_account.clone());

				// unreserve all reserved native currency
				<T as Trait>::MultiCurrency::unreserve(native_currency_id, &who, total_reserved_native);

				// transfer all free to recipient
				<T as Trait>::MultiCurrency::transfer(native_currency_id, &who, &recipient, <T as Trait>::MultiCurrency::free_balance(native_currency_id, &who))?;

				// handle other non-native currencies
				for currency_id in T::AllNonNativeCurrencyIds::get() {
					// ensure the account has no active reserved of non-native token
					ensure!(
						<T as Trait>::MultiCurrency::reserved_balance(currency_id, &who).is_zero(),
						Error::<T>::StillHasActiveReserved,
					);

					// transfer all free to recipient
					<T as Trait>::MultiCurrency::transfer(currency_id, &who, &recipient, <T as Trait>::MultiCurrency::free_balance(currency_id, &who))?;
				}

				// finally kill the account
				T::KillAccount::happened(&who);

				Ok(())
			})?;
		}

		/// `on_initialize` to return the weight used in `on_finalize`.
		fn on_initialize(now: T::BlockNumber) -> Weight {
			<T as Trait>::WeightInfo::on_finalize()
		}

		fn on_finalize() {
			NextFeeMultiplier::mutate(|fm| {
				*fm = T::FeeMultiplierUpdate::convert(*fm);
			});
		}

		fn integrity_test() {
			// given weight == u64, we build multipliers from `diff` of two weight values, which can
			// at most be MaximumBlockWeight. Make sure that this can fit in a multiplier without
			// loss.
			use sp_std::convert::TryInto;
			assert!(
				<Multiplier as sp_runtime::traits::Bounded>::max_value() >=
				Multiplier::checked_from_integer(
					<T as frame_system::Trait>::MaximumBlockWeight::get().try_into().unwrap()
				).unwrap(),
			);

			// This is the minimum value of the multiplier. Make sure that if we collapse to this
			// value, we can recover with a reasonable amount of traffic. For this test we assert
			// that if we collapse to minimum, the trend will be positive with a weight value
			// which is 1% more than the target.
			let min_value = T::FeeMultiplierUpdate::min();
			let mut target =
				T::FeeMultiplierUpdate::target() *
				(T::AvailableBlockRatio::get() * T::MaximumBlockWeight::get());

			// add 1 percent;
			let addition = target / 100;
			if addition == 0 {
				// this is most likely because in a test setup we set everything to ().
				return;
			}
			target += addition;

			sp_io::TestExternalities::new_empty().execute_with(|| {
				<frame_system::Module<T>>::set_block_limits(target, 0);
				let next = T::FeeMultiplierUpdate::convert(min_value);
				assert!(next > min_value, "The minimum bound of the multiplier is too low. When \
					block saturation is more than target by 1% and multiplier is minimal then \
					the multiplier doesn't increase."
				);
			})
		}
	}
}

impl<T: Trait> Module<T> {
	/// Get treasury account id.
	pub fn treasury_account_id() -> T::AccountId {
		T::TreasuryModuleId::get().into_account()
	}

	/// Open account by reserve native token.
	///
	/// If not enough free balance to reserve, all the balance would be
	/// transferred to treasury instead.
	fn open_account(k: &T::AccountId) {
		let native_currency_id = T::NativeCurrencyId::get();
		if <T as Trait>::MultiCurrency::reserve(native_currency_id, k, T::NewAccountDeposit::get()).is_ok() {
			T::OnCreatedAccount::happened(&k);
		} else {
			let treasury_account = Self::treasury_account_id();

			// Note: will not reap treasury account even though it cannot reserve open
			// account deposit best practice is to ensure that the first transfer received
			// by treasury account is sufficient to open an account.
			if *k != treasury_account {
				// send dust native currency to treasury account.
				// transfer all free balances from a new account to treasury account, so it
				// shouldn't fail. but even it failed, leave some dust storage is not a critical
				// issue, just open account without reserve NewAccountDeposit.
				if <T as Trait>::MultiCurrency::transfer(
					native_currency_id,
					k,
					&treasury_account,
					<T as Trait>::MultiCurrency::free_balance(native_currency_id, k),
				)
				.is_ok()
				{
					// remove the account info pretend that opening account has never happened
					system::Account::<T>::remove(k);
				}
			}
		}
	}
}

/// Note: Currently `pallet_balances` does not implement `OnReceived`,
/// which means here only do the preparations for opening an account by
/// non-native currency, actual process of opening account is handled by
/// `StoredMap`.
impl<T: Trait> OnReceived<T::AccountId, CurrencyId, Balance> for Module<T> {
	fn on_received(who: &T::AccountId, currency_id: CurrencyId, _: Balance) {
		let native_currency_id = T::NativeCurrencyId::get();

		if !<Self as StoredMap<_, _>>::is_explicit(who) && currency_id != native_currency_id {
<<<<<<< HEAD
			let new_account_deposit = T::NewAccountDeposit::get();
			let supply_amount_needed = T::DEX::get_supply_amount(currency_id, native_currency_id, new_account_deposit);
			let amount = <T as Trait>::MultiCurrency::free_balance(currency_id, who);

			if let Some(supply_amount_needed) = supply_amount_needed {
				let slippage = T::DEX::get_exchange_slippage(currency_id, native_currency_id, supply_amount_needed);
				if let Some(slippage) = slippage {
					if slippage <= T::MaxSlippageSwapWithDEX::get() {
						if amount >= supply_amount_needed {
							// successful swap will cause changes in native currency,
							// which also means that it will open a new account
							// exchange token to native currency and open account.
							// if it failed, leave some dust storage is not a critical issue,
							// just open account without reserve NewAccountDeposit.
							let _ = T::DEX::exchange_currency(
								who.clone(),
								currency_id,
								supply_amount_needed,
								native_currency_id,
								new_account_deposit,
							);
						} else {
							// open account will fail because there's no enough native token,
							// transfer all token as dust to treasury account.
							let treasury_account = Self::treasury_account_id();
							if *who != treasury_account {
								// transfer all free balances from a new account to treasury account, so it
								// shouldn't fail. but even it failed, leave some dust storage is not a critical
								// issue, just open account without reserve NewAccountDeposit.
								let _ =
									<T as Trait>::MultiCurrency::transfer(currency_id, who, &treasury_account, amount);
							}
						}
					}
				}
			}

			// Note: Don't recycle non-native token to avoid unreasonable loss
=======
			let stable_currency_id = T::StableCurrencyId::get();
			let trading_path = if currency_id == stable_currency_id {
				vec![stable_currency_id, native_currency_id]
			} else {
				vec![currency_id, stable_currency_id, native_currency_id]
			};

			// Successful swap will cause changes in native currency,
			// which also means that it will open a new account
			// exchange token to native currency and open account.
			// If swap failed, will leave some dust storage is not a critical issue,
			// just open account without reserve NewAccountDeposit.
			// Don't recycle non-native to avoid unreasonable loss
>>>>>>> f15c5c6e
			// due to insufficient liquidity of DEX, can try to open this
			// account again later. If want to recycle dust non-native,
			// should handle by the currencies module.
			let _ = T::DEX::swap_with_exact_target(
				who,
				&trading_path,
				T::NewAccountDeposit::get(),
				<T as Trait>::Currency::free_balance(currency_id, who),
				Some(T::MaxSlippageSwapWithDEX::get()),
			);
		}
	}
}

/// Fork StoredMap in frame_system,  still use `Account` storage of
/// frame_system.
impl<T: Trait> StoredMap<T::AccountId, T::AccountData> for Module<T> {
	fn get(k: &T::AccountId) -> T::AccountData {
		system::Account::<T>::get(k).data
	}

	fn is_explicit(k: &T::AccountId) -> bool {
		system::Account::<T>::contains_key(k)
	}

	fn insert(k: &T::AccountId, data: T::AccountData) {
		let existed = system::Account::<T>::contains_key(k);
		system::Account::<T>::mutate(k, |a| a.data = data);
		// if not existed before, create new account info
		if !existed {
			Self::open_account(k);
		}
	}

	fn remove(k: &T::AccountId) {
		T::KillAccount::happened(k);
	}

	fn mutate<R>(k: &T::AccountId, f: impl FnOnce(&mut T::AccountData) -> R) -> R {
		let existed = system::Account::<T>::contains_key(k);
		let r = system::Account::<T>::mutate(k, |a| f(&mut a.data));
		if !existed {
			T::OnCreatedAccount::happened(&k);
		}
		r
	}

	fn mutate_exists<R>(k: &T::AccountId, f: impl FnOnce(&mut Option<T::AccountData>) -> R) -> R {
		Self::try_mutate_exists(k, |x| -> Result<R, Infallible> { Ok(f(x)) }).expect("Infallible; qed")
	}

	fn try_mutate_exists<R, E>(
		k: &T::AccountId,
		f: impl FnOnce(&mut Option<T::AccountData>) -> Result<R, E>,
	) -> Result<R, E> {
		system::Account::<T>::try_mutate_exists(k, |maybe_value| {
			let existed = maybe_value.is_some();
			let (maybe_prefix, mut maybe_data) = split_inner(maybe_value.take(), |account| {
				((account.nonce, account.refcount), account.data)
			});
			f(&mut maybe_data).map(|result| {
				// Note: do not remove the AccountData storage even if the maybe_data is None
				let (nonce, refcount) = maybe_prefix.unwrap_or_default();
				let data = maybe_data.unwrap_or_default();
				*maybe_value = Some(AccountInfo { nonce, refcount, data });

				(existed, maybe_value.is_some(), result)
			})
		})
		.map(|(existed, exists, v)| {
			if !existed && exists {
				// need to open account
				Self::open_account(k);
			}

			v
		})
	}
}

/// Split an `option` into two constituent options, as defined by a `splitter`
/// function.
pub fn split_inner<T, R, S>(option: Option<T>, splitter: impl FnOnce(T) -> (R, S)) -> (Option<R>, Option<S>) {
	match option {
		Some(inner) => {
			let (r, s) = splitter(inner);
			(Some(r), Some(s))
		}
		None => (None, None),
	}
}

impl<T: Trait> OnKilledAccount<T::AccountId> for Module<T> {
	fn on_killed_account(_who: &T::AccountId) {}
}

impl<T: Trait> Module<T>
where
	PalletBalanceOf<T>: FixedPointOperand,
{
	/// Query the data that we know about the fee of a given `call`.
	///
	/// This module is not and cannot be aware of the internals of a signed
	/// extension, for example a tip. It only interprets the extrinsic as some
	/// encoded value and accounts for its weight and length, the runtime's
	/// extrinsic base weight, and the current fee multiplier.
	///
	/// All dispatchables must be annotated with weight and will have some fee
	/// info. This function always returns.
	pub fn query_info<Extrinsic: GetDispatchInfo>(
		unchecked_extrinsic: Extrinsic,
		len: u32,
	) -> RuntimeDispatchInfo<PalletBalanceOf<T>>
	where
		T: Send + Sync,
		PalletBalanceOf<T>: Send + Sync,
		T::Call: Dispatchable<Info = DispatchInfo>,
	{
		// NOTE: we can actually make it understand `ChargeTransactionPayment`, but
		// would be some hassle for sure. We have to make it aware of the index of
		// `ChargeTransactionPayment` in `Extra`. Alternatively, we could actually
		// execute the tx's per-dispatch and record the balance of the sender before and
		// after the pipeline.. but this is way too much hassle for a very very little
		// potential gain in the future.
		let dispatch_info = <Extrinsic as GetDispatchInfo>::get_dispatch_info(&unchecked_extrinsic);

		let partial_fee = Self::compute_fee(len, &dispatch_info, 0u32.into());
		let DispatchInfo { weight, class, .. } = dispatch_info;

		RuntimeDispatchInfo {
			weight,
			class,
			partial_fee,
		}
	}

	/// Compute the final fee value for a particular transaction.
	///
	/// The final fee is composed of:
	///   - `base_fee`: This is the minimum amount a user pays for a
	///     transaction. It is declared as a base _weight_ in the runtime and
	///     converted to a fee using `WeightToFee`.
	///   - `len_fee`: The length fee, the amount paid for the encoded length
	///     (in bytes) of the transaction.
	///   - `weight_fee`: This amount is computed based on the weight of the
	///     transaction. Weight accounts for the execution time of a
	///     transaction.
	///   - `targeted_fee_adjustment`: This is a multiplier that can tune the
	///     final fee based on the congestion of the network.
	///   - (Optional) `tip`: If included in the transaction, the tip will be
	///     added on top. Only signed transactions can have a tip.
	///
	/// The base fee and adjusted weight and length fees constitute the
	/// _inclusion fee,_ which is the minimum fee for a transaction to be
	/// included in a block.
	///
	/// ```ignore
	/// inclusion_fee = base_fee + len_fee + [targeted_fee_adjustment * weight_fee];
	/// final_fee = inclusion_fee + tip;
	/// ```
	pub fn compute_fee(len: u32, info: &DispatchInfoOf<T::Call>, tip: PalletBalanceOf<T>) -> PalletBalanceOf<T>
	where
		T::Call: Dispatchable<Info = DispatchInfo>,
	{
		Self::compute_fee_raw(len, info.weight, tip, info.pays_fee)
	}

	/// Compute the actual post dispatch fee for a particular transaction.
	///
	/// Identical to `compute_fee` with the only difference that the post
	/// dispatch corrected weight is used for the weight fee calculation.
	pub fn compute_actual_fee(
		len: u32,
		info: &DispatchInfoOf<T::Call>,
		post_info: &PostDispatchInfoOf<T::Call>,
		tip: PalletBalanceOf<T>,
	) -> PalletBalanceOf<T>
	where
		T::Call: Dispatchable<Info = DispatchInfo, PostInfo = PostDispatchInfo>,
	{
		Self::compute_fee_raw(len, post_info.calc_actual_weight(info), tip, post_info.pays_fee(info))
	}

	fn compute_fee_raw(len: u32, weight: Weight, tip: PalletBalanceOf<T>, pays_fee: Pays) -> PalletBalanceOf<T> {
		if pays_fee == Pays::Yes {
			let len = <PalletBalanceOf<T>>::from(len);
			let per_byte = T::TransactionByteFee::get();

			// length fee. this is not adjusted.
			let fixed_len_fee = per_byte.saturating_mul(len);

			// the adjustable part of the fee.
			let unadjusted_weight_fee = Self::weight_to_fee(weight);
			let multiplier = Self::next_fee_multiplier();
			// final adjusted weight fee.
			let adjusted_weight_fee = multiplier.saturating_mul_int(unadjusted_weight_fee);

			let base_fee = Self::weight_to_fee(T::ExtrinsicBaseWeight::get());
			base_fee
				.saturating_add(fixed_len_fee)
				.saturating_add(adjusted_weight_fee)
				.saturating_add(tip)
		} else {
			tip
		}
	}

	fn weight_to_fee(weight: Weight) -> PalletBalanceOf<T> {
		// cap the weight to the maximum defined in runtime, otherwise it will be the
		// `Bounded` maximum of its data type, which is not desired.
		let capped_weight = weight.min(<T as frame_system::Trait>::MaximumBlockWeight::get());
		T::WeightToFee::calc(&capped_weight)
	}
}

impl<T> Convert<Weight, PalletBalanceOf<T>> for Module<T>
where
	T: Trait,
	PalletBalanceOf<T>: FixedPointOperand,
{
	/// Compute the fee for the specified weight.
	///
	/// This fee is already adjusted by the per block fee adjustment factor and
	/// is therefore the share that the weight contributes to the overall fee of
	/// a transaction. It is mainly for informational purposes and not used in
	/// the actual fee calculation.
	fn convert(weight: Weight) -> PalletBalanceOf<T> {
		NextFeeMultiplier::get().saturating_mul_int(Self::weight_to_fee(weight))
	}
}

/// Require the transactor pay for themselves and maybe include a tip to gain
/// additional priority in the queue.
#[derive(Encode, Decode, Clone, Eq, PartialEq)]
pub struct ChargeTransactionPayment<T: Trait + Send + Sync>(#[codec(compact)] PalletBalanceOf<T>);

impl<T: Trait + Send + Sync> sp_std::fmt::Debug for ChargeTransactionPayment<T> {
	#[cfg(feature = "std")]
	fn fmt(&self, f: &mut sp_std::fmt::Formatter) -> sp_std::fmt::Result {
		write!(f, "ChargeTransactionPayment<{:?}>", self.0)
	}
	#[cfg(not(feature = "std"))]
	fn fmt(&self, _: &mut sp_std::fmt::Formatter) -> sp_std::fmt::Result {
		Ok(())
	}
}

impl<T: Trait + Send + Sync> ChargeTransactionPayment<T>
where
	T::Call: Dispatchable<Info = DispatchInfo, PostInfo = PostDispatchInfo> + IsSubType<orml_currencies::Call<T>>,
	PalletBalanceOf<T>: Send + Sync + FixedPointOperand,
{
	/// utility constructor. Used only in client/factory code.
	pub fn from(fee: PalletBalanceOf<T>) -> Self {
		Self(fee)
	}

	fn withdraw_fee(
		&self,
		who: &T::AccountId,
		_call: &T::Call,
		info: &DispatchInfoOf<T::Call>,
		len: usize,
	) -> Result<(PalletBalanceOf<T>, Option<NegativeImbalanceOf<T>>), TransactionValidityError> {
		// pay any fees.
		let tip = self.0;
		let fee = Module::<T>::compute_fee(len as u32, info, tip);
		let native_currency_id = T::NativeCurrencyId::get();

		let reason = if tip.is_zero() {
			WithdrawReason::TransactionPayment.into()
		} else {
			WithdrawReason::TransactionPayment | WithdrawReason::Tip
		};

		// check native balance if is enough
		let native_is_enough = <T as Trait>::Currency::free_balance(who)
			.checked_sub(&fee)
			.map_or(false, |new_free_balance| {
				<T as Trait>::Currency::ensure_can_withdraw(who, fee, reason, new_free_balance).is_ok()
			});

		// try to use non-native currency to swap native currency by exchange with DEX
		if !native_is_enough {
<<<<<<< HEAD
=======
			let native_currency_id = T::NativeCurrencyId::get();
			let stable_currency_id = T::StableCurrencyId::get();
>>>>>>> f15c5c6e
			let other_currency_ids = T::AllNonNativeCurrencyIds::get();
			let price_impact_limit = Some(T::MaxSlippageSwapWithDEX::get());
			// Note: in fact, just obtain the gap between of fee and usable native currency
			// amount, but `Currency` does not expose interface to get usable balance by
			// specific reason. Here try to swap the whole fee by non-native currency.
			let balance_fee: Balance = fee.unique_saturated_into();

			// iterator non-native currencies to get enough fee
			for currency_id in other_currency_ids {
<<<<<<< HEAD
				let currency_amount = <T as Trait>::MultiCurrency::free_balance(currency_id, who);
				let supply_amount_needed = T::DEX::get_supply_amount(currency_id, native_currency_id, balance_fee);

				// the balance is sufficient and slippage is acceptable
				if let Some(supply_amount_needed) = supply_amount_needed {
					if currency_amount >= supply_amount_needed
						&& T::DEX::get_exchange_slippage(currency_id, native_currency_id, supply_amount_needed)
							.map_or(false, |s| s <= T::MaxSlippageSwapWithDEX::get())
						&& T::DEX::exchange_currency(
							who.clone(),
							currency_id,
							supply_amount_needed,
							native_currency_id,
							balance_fee,
						)
						.is_ok()
					{
						// successfully swap, break iteration
						break;
					}
=======
				let trading_path = if currency_id == stable_currency_id {
					vec![stable_currency_id, native_currency_id]
				} else {
					vec![currency_id, stable_currency_id, native_currency_id]
				};

				if T::DEX::swap_with_exact_target(
					who,
					&trading_path,
					balance_fee,
					<T as Trait>::Currency::free_balance(currency_id, who),
					price_impact_limit,
				)
				.is_ok()
				{
					// successfully swap, break iteration
					break;
>>>>>>> f15c5c6e
				}
			}
		}

		// withdraw native currency as fee
		match <T as Trait>::Currency::withdraw(who, fee, reason, ExistenceRequirement::KeepAlive) {
			Ok(imbalance) => Ok((fee, Some(imbalance))),
			Err(_) => Err(InvalidTransaction::Payment.into()),
		}
	}

	/// Get an appropriate priority for a transaction with the given length and
	/// info.
	///
	/// This will try and optimise the `fee/weight` `fee/length`, whichever is
	/// consuming more of the maximum corresponding limit.
	///
	/// For example, if a transaction consumed 1/4th of the block length and
	/// half of the weight, its final priority is `fee * min(2, 4) = fee * 2`.
	/// If it consumed `1/4th` of the block length and the entire block weight
	/// `(1/1)`, its priority is `fee * min(1, 4) = fee * 1`. This means
	///  that the transaction which consumes more resources (either length or
	/// weight) with the same `fee` ends up having lower priority.
	fn get_priority(len: usize, info: &DispatchInfoOf<T::Call>, final_fee: PalletBalanceOf<T>) -> TransactionPriority {
		let weight_saturation = T::MaximumBlockWeight::get() / info.weight.max(1);
		let len_saturation = T::MaximumBlockLength::get() as u64 / (len as u64).max(1);
		let coefficient: PalletBalanceOf<T> = weight_saturation
			.min(len_saturation)
			.saturated_into::<PalletBalanceOf<T>>();
		final_fee
			.saturating_mul(coefficient)
			.saturated_into::<TransactionPriority>()
	}
}

impl<T: Trait + Send + Sync> SignedExtension for ChargeTransactionPayment<T>
where
	PalletBalanceOf<T>: Send + Sync + From<u64> + FixedPointOperand,
	T::Call: Dispatchable<Info = DispatchInfo, PostInfo = PostDispatchInfo> + IsSubType<orml_currencies::Call<T>>,
{
	const IDENTIFIER: &'static str = "ChargeTransactionPayment";
	type AccountId = T::AccountId;
	type Call = T::Call;
	type AdditionalSigned = ();
	type Pre = (
		PalletBalanceOf<T>,
		Self::AccountId,
		Option<NegativeImbalanceOf<T>>,
		PalletBalanceOf<T>,
	);

	fn additional_signed(&self) -> sp_std::result::Result<(), TransactionValidityError> {
		Ok(())
	}

	fn validate(
		&self,
		who: &Self::AccountId,
		call: &Self::Call,
		info: &DispatchInfoOf<Self::Call>,
		len: usize,
	) -> TransactionValidity {
		let (fee, _) = self.withdraw_fee(who, call, info, len)?;
		Ok(ValidTransaction {
			priority: Self::get_priority(len, info, fee),
			..Default::default()
		})
	}

	fn pre_dispatch(
		self,
		who: &Self::AccountId,
		call: &Self::Call,
		info: &DispatchInfoOf<Self::Call>,
		len: usize,
	) -> Result<Self::Pre, TransactionValidityError> {
		let (fee, imbalance) = self.withdraw_fee(who, call, info, len)?;
		Ok((self.0, who.clone(), imbalance, fee))
	}

	fn post_dispatch(
		pre: Self::Pre,
		info: &DispatchInfoOf<Self::Call>,
		post_info: &PostDispatchInfoOf<Self::Call>,
		len: usize,
		_result: &DispatchResult,
	) -> Result<(), TransactionValidityError> {
		let (tip, who, imbalance, fee) = pre;
		if let Some(payed) = imbalance {
			let actual_fee = Module::<T>::compute_actual_fee(len as u32, info, post_info, tip);
			let refund = fee.saturating_sub(actual_fee);
			let actual_payment = match <T as Trait>::Currency::deposit_into_existing(&who, refund) {
				Ok(refund_imbalance) => {
					// The refund cannot be larger than the up front payed max weight.
					// `PostDispatchInfo::calc_unspent` guards against such a case.
					match payed.offset(refund_imbalance) {
						Ok(actual_payment) => actual_payment,
						Err(_) => return Err(InvalidTransaction::Payment.into()),
					}
				}
				// We do not recreate the account using the refund. The up front payment
				// is gone in that case.
				Err(_) => payed,
			};
			let imbalances = actual_payment.split(tip);

			// distribute fee
			<T as Trait>::OnTransactionPayment::on_unbalanceds(
				Some(imbalances.0).into_iter().chain(Some(imbalances.1)),
			);
		}
		Ok(())
	}
}<|MERGE_RESOLUTION|>--- conflicted
+++ resolved
@@ -205,13 +205,11 @@
 	/// treasury. Should be ACA
 	type NativeCurrencyId: Get<CurrencyId>;
 
-<<<<<<< HEAD
+	/// Stable currency id, should be AUSD
+	type StableCurrencyId: Get<CurrencyId>;
+
 	/// The currency type in which fees will be paid.
 	type Currency: Currency<Self::AccountId> + Send + Sync;
-=======
-	/// Stable currency id, should be AUSD
-	type StableCurrencyId: Get<CurrencyId>;
->>>>>>> f15c5c6e
 
 	/// Currency to transfer, reserve/unreserve, lock/unlock assets
 	type MultiCurrency: MultiLockableCurrency<Self::AccountId, Moment = Self::BlockNumber, CurrencyId = CurrencyId, Balance = Balance>
@@ -465,46 +463,6 @@
 		let native_currency_id = T::NativeCurrencyId::get();
 
 		if !<Self as StoredMap<_, _>>::is_explicit(who) && currency_id != native_currency_id {
-<<<<<<< HEAD
-			let new_account_deposit = T::NewAccountDeposit::get();
-			let supply_amount_needed = T::DEX::get_supply_amount(currency_id, native_currency_id, new_account_deposit);
-			let amount = <T as Trait>::MultiCurrency::free_balance(currency_id, who);
-
-			if let Some(supply_amount_needed) = supply_amount_needed {
-				let slippage = T::DEX::get_exchange_slippage(currency_id, native_currency_id, supply_amount_needed);
-				if let Some(slippage) = slippage {
-					if slippage <= T::MaxSlippageSwapWithDEX::get() {
-						if amount >= supply_amount_needed {
-							// successful swap will cause changes in native currency,
-							// which also means that it will open a new account
-							// exchange token to native currency and open account.
-							// if it failed, leave some dust storage is not a critical issue,
-							// just open account without reserve NewAccountDeposit.
-							let _ = T::DEX::exchange_currency(
-								who.clone(),
-								currency_id,
-								supply_amount_needed,
-								native_currency_id,
-								new_account_deposit,
-							);
-						} else {
-							// open account will fail because there's no enough native token,
-							// transfer all token as dust to treasury account.
-							let treasury_account = Self::treasury_account_id();
-							if *who != treasury_account {
-								// transfer all free balances from a new account to treasury account, so it
-								// shouldn't fail. but even it failed, leave some dust storage is not a critical
-								// issue, just open account without reserve NewAccountDeposit.
-								let _ =
-									<T as Trait>::MultiCurrency::transfer(currency_id, who, &treasury_account, amount);
-							}
-						}
-					}
-				}
-			}
-
-			// Note: Don't recycle non-native token to avoid unreasonable loss
-=======
 			let stable_currency_id = T::StableCurrencyId::get();
 			let trading_path = if currency_id == stable_currency_id {
 				vec![stable_currency_id, native_currency_id]
@@ -518,7 +476,6 @@
 			// If swap failed, will leave some dust storage is not a critical issue,
 			// just open account without reserve NewAccountDeposit.
 			// Don't recycle non-native to avoid unreasonable loss
->>>>>>> f15c5c6e
 			// due to insufficient liquidity of DEX, can try to open this
 			// account again later. If want to recycle dust non-native,
 			// should handle by the currencies module.
@@ -526,7 +483,7 @@
 				who,
 				&trading_path,
 				T::NewAccountDeposit::get(),
-				<T as Trait>::Currency::free_balance(currency_id, who),
+				<T as Trait>::MultiCurrency::free_balance(currency_id, who),
 				Some(T::MaxSlippageSwapWithDEX::get()),
 			);
 		}
@@ -786,7 +743,6 @@
 		// pay any fees.
 		let tip = self.0;
 		let fee = Module::<T>::compute_fee(len as u32, info, tip);
-		let native_currency_id = T::NativeCurrencyId::get();
 
 		let reason = if tip.is_zero() {
 			WithdrawReason::TransactionPayment.into()
@@ -803,11 +759,8 @@
 
 		// try to use non-native currency to swap native currency by exchange with DEX
 		if !native_is_enough {
-<<<<<<< HEAD
-=======
 			let native_currency_id = T::NativeCurrencyId::get();
 			let stable_currency_id = T::StableCurrencyId::get();
->>>>>>> f15c5c6e
 			let other_currency_ids = T::AllNonNativeCurrencyIds::get();
 			let price_impact_limit = Some(T::MaxSlippageSwapWithDEX::get());
 			// Note: in fact, just obtain the gap between of fee and usable native currency
@@ -817,28 +770,6 @@
 
 			// iterator non-native currencies to get enough fee
 			for currency_id in other_currency_ids {
-<<<<<<< HEAD
-				let currency_amount = <T as Trait>::MultiCurrency::free_balance(currency_id, who);
-				let supply_amount_needed = T::DEX::get_supply_amount(currency_id, native_currency_id, balance_fee);
-
-				// the balance is sufficient and slippage is acceptable
-				if let Some(supply_amount_needed) = supply_amount_needed {
-					if currency_amount >= supply_amount_needed
-						&& T::DEX::get_exchange_slippage(currency_id, native_currency_id, supply_amount_needed)
-							.map_or(false, |s| s <= T::MaxSlippageSwapWithDEX::get())
-						&& T::DEX::exchange_currency(
-							who.clone(),
-							currency_id,
-							supply_amount_needed,
-							native_currency_id,
-							balance_fee,
-						)
-						.is_ok()
-					{
-						// successfully swap, break iteration
-						break;
-					}
-=======
 				let trading_path = if currency_id == stable_currency_id {
 					vec![stable_currency_id, native_currency_id]
 				} else {
@@ -849,14 +780,13 @@
 					who,
 					&trading_path,
 					balance_fee,
-					<T as Trait>::Currency::free_balance(currency_id, who),
+					<T as Trait>::MultiCurrency::free_balance(currency_id, who),
 					price_impact_limit,
 				)
 				.is_ok()
 				{
 					// successfully swap, break iteration
 					break;
->>>>>>> f15c5c6e
 				}
 			}
 		}
