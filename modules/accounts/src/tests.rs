--- conflicted
+++ resolved
@@ -8,13 +8,8 @@
 	weights::{DispatchClass, DispatchInfo, Pays},
 };
 use mock::{
-<<<<<<< HEAD
 	Accounts, Call, Currencies, DEXModule, ExtBuilder, MaximumBlockWeight, NewAccountDeposit, Origin, Runtime, System,
-	ACA, ACA_AUSD_LP, ALICE, AUSD, BOB, BTC, BTC_AUSD_LP, CAROL,
-=======
-	Accounts, Call, Currencies, DEXModule, ExtBuilder, NewAccountDeposit, Origin, Runtime, System, ACA, ALICE, AUSD,
-	BOB, BTC, CAROL,
->>>>>>> f15c5c6e
+	ACA, ALICE, AUSD, BOB, BTC, CAROL,
 };
 use orml_traits::MultiCurrency;
 use sp_runtime::testing::TestXt;
