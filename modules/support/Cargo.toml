[package]
name = "module-support"
version = "2.2.1"
authors = ["Acala Developers"]
edition = "2021"

[dependencies]
impl-trait-for-tuples = "0.1.3"
codec = { package = "parity-scale-codec", version = "2.3.1", default-features = false }
<<<<<<< HEAD
sp-runtime = { git = "https://github.com/paritytech/substrate", branch = "master", default-features = false }
frame-support = { git = "https://github.com/paritytech/substrate", branch = "master", default-features = false }
sp-std = { git = "https://github.com/paritytech/substrate", branch = "master", default-features = false }
sp-core = { git = "https://github.com/paritytech/substrate", branch = "master", default-features = false }
sp-io = { git = "https://github.com/paritytech/substrate", branch = "master", default-features = false }
primitives = { package = "acala-primitives", path = "../../primitives", default-features = false }
xcm = { git = "https://github.com/paritytech/polkadot", branch = "master", default-features = false }
=======
sp-runtime = { git = "https://github.com/paritytech/substrate", branch = "polkadot-v0.9.15", default-features = false }
frame-support = { git = "https://github.com/paritytech/substrate", branch = "polkadot-v0.9.15", default-features = false }
sp-std = { git = "https://github.com/paritytech/substrate", branch = "polkadot-v0.9.15", default-features = false }
sp-core = { git = "https://github.com/paritytech/substrate", branch = "polkadot-v0.9.15", default-features = false }
sp-io = { git = "https://github.com/paritytech/substrate", branch = "polkadot-v0.9.15", default-features = false }
primitives = { package = "acala-primitives", path = "../../primitives", default-features = false }
xcm = { git = "https://github.com/paritytech/polkadot", branch = "release-v0.9.15", default-features = false }
>>>>>>> 35078ea2

[features]
default = ["std"]
std = [
	"codec/std",
	"sp-runtime/std",
	"sp-core/std",
	"sp-std/std",
	"sp-io/std",
	"frame-support/std",
	"primitives/std",
	"xcm/std",
]<|MERGE_RESOLUTION|>--- conflicted
+++ resolved
@@ -7,7 +7,6 @@
 [dependencies]
 impl-trait-for-tuples = "0.1.3"
 codec = { package = "parity-scale-codec", version = "2.3.1", default-features = false }
-<<<<<<< HEAD
 sp-runtime = { git = "https://github.com/paritytech/substrate", branch = "master", default-features = false }
 frame-support = { git = "https://github.com/paritytech/substrate", branch = "master", default-features = false }
 sp-std = { git = "https://github.com/paritytech/substrate", branch = "master", default-features = false }
@@ -15,15 +14,6 @@
 sp-io = { git = "https://github.com/paritytech/substrate", branch = "master", default-features = false }
 primitives = { package = "acala-primitives", path = "../../primitives", default-features = false }
 xcm = { git = "https://github.com/paritytech/polkadot", branch = "master", default-features = false }
-=======
-sp-runtime = { git = "https://github.com/paritytech/substrate", branch = "polkadot-v0.9.15", default-features = false }
-frame-support = { git = "https://github.com/paritytech/substrate", branch = "polkadot-v0.9.15", default-features = false }
-sp-std = { git = "https://github.com/paritytech/substrate", branch = "polkadot-v0.9.15", default-features = false }
-sp-core = { git = "https://github.com/paritytech/substrate", branch = "polkadot-v0.9.15", default-features = false }
-sp-io = { git = "https://github.com/paritytech/substrate", branch = "polkadot-v0.9.15", default-features = false }
-primitives = { package = "acala-primitives", path = "../../primitives", default-features = false }
-xcm = { git = "https://github.com/paritytech/polkadot", branch = "release-v0.9.15", default-features = false }
->>>>>>> 35078ea2
 
 [features]
 default = ["std"]
