--- conflicted
+++ resolved
@@ -8,24 +8,18 @@
 impl-trait-for-tuples = "0.2.2"
 codec = { package = "parity-scale-codec", version = "3.0.0", default-features = false }
 scale-info = { version = "2.1", default-features = false, features = ["derive"] }
-<<<<<<< HEAD
 serde = { version = "1.0.136", optional = true }
-sp-runtime = { git = "https://github.com/paritytech/substrate", branch = "polkadot-v0.9.24", default-features = false }
-frame-support = { git = "https://github.com/paritytech/substrate", branch = "polkadot-v0.9.24", default-features = false }
-sp-std = { git = "https://github.com/paritytech/substrate", branch = "polkadot-v0.9.24", default-features = false }
-sp-core = { git = "https://github.com/paritytech/substrate", branch = "polkadot-v0.9.24", default-features = false }
-sp-io = { git = "https://github.com/paritytech/substrate", branch = "polkadot-v0.9.24", default-features = false }
-=======
+
+frame-support = { git = "https://github.com/paritytech/substrate", branch = "polkadot-v0.9.26", default-features = false }
 sp-runtime = { git = "https://github.com/paritytech/substrate", branch = "polkadot-v0.9.26", default-features = false }
-frame-support = { git = "https://github.com/paritytech/substrate", branch = "polkadot-v0.9.26", default-features = false }
 sp-std = { git = "https://github.com/paritytech/substrate", branch = "polkadot-v0.9.26", default-features = false }
 sp-core = { git = "https://github.com/paritytech/substrate", branch = "polkadot-v0.9.26", default-features = false }
 sp-io = { git = "https://github.com/paritytech/substrate", branch = "polkadot-v0.9.26", default-features = false }
->>>>>>> 7a1b0296
+xcm = { git = "https://github.com/paritytech/polkadot", branch = "release-v0.9.26", default-features = false }
+
+orml-tokens = { path = "../../orml/tokens", default-features = false }
+nutsfinance-stable-asset = { version = "0.1.0", default-features = false, path = "../../ecosystem-modules/stable-asset/lib/stable-asset", package = "nutsfinance-stable-asset" }
 primitives = { package = "acala-primitives", path = "../../primitives", default-features = false }
-nutsfinance-stable-asset = { version = "0.1.0", default-features = false, path = "../../ecosystem-modules/stable-asset/lib/stable-asset", package = "nutsfinance-stable-asset" }
-xcm = { git = "https://github.com/paritytech/polkadot", branch = "release-v0.9.26", default-features = false }
-orml-tokens = { path = "../../orml/tokens", default-features = false }
 
 [features]
 default = ["std"]
