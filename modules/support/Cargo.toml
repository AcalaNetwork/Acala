[package]
name = "module-support"
version = "2.4.0"
authors = ["Acala Developers"]
edition = "2021"

[dependencies]
impl-trait-for-tuples = "0.2.2"
codec = { package = "parity-scale-codec", version = "2.3.1", default-features = false }
scale-info = { version = "1.0", default-features = false, features = ["derive"] }
sp-runtime = { git = "https://github.com/paritytech/substrate", branch = "polkadot-v0.9.17", default-features = false }
frame-support = { git = "https://github.com/paritytech/substrate", branch = "polkadot-v0.9.17", default-features = false }
sp-std = { git = "https://github.com/paritytech/substrate", branch = "polkadot-v0.9.17", default-features = false }
sp-core = { git = "https://github.com/paritytech/substrate", branch = "polkadot-v0.9.17", default-features = false }
sp-io = { git = "https://github.com/paritytech/substrate", branch = "polkadot-v0.9.17", default-features = false }
primitives = { package = "acala-primitives", path = "../../primitives", default-features = false }
<<<<<<< HEAD
xcm = { git = "https://github.com/paritytech/polkadot", branch = "release-v0.9.16", default-features = false }
nutsfinance-stable-asset = { version = "0.1.0", default-features = false, path = "../../ecosystem-modules/stable-asset/lib/stable-asset", package = "nutsfinance-stable-asset" }
=======
xcm = { git = "https://github.com/paritytech/polkadot", branch = "release-v0.9.17", default-features = false }
>>>>>>> a5e172bd

[features]
default = ["std"]
std = [
	"codec/std",
	"scale-info/std",
	"sp-runtime/std",
	"sp-core/std",
	"sp-std/std",
	"sp-io/std",
	"frame-support/std",
	"primitives/std",
	"xcm/std",
]<|MERGE_RESOLUTION|>--- conflicted
+++ resolved
@@ -14,12 +14,8 @@
 sp-core = { git = "https://github.com/paritytech/substrate", branch = "polkadot-v0.9.17", default-features = false }
 sp-io = { git = "https://github.com/paritytech/substrate", branch = "polkadot-v0.9.17", default-features = false }
 primitives = { package = "acala-primitives", path = "../../primitives", default-features = false }
-<<<<<<< HEAD
-xcm = { git = "https://github.com/paritytech/polkadot", branch = "release-v0.9.16", default-features = false }
 nutsfinance-stable-asset = { version = "0.1.0", default-features = false, path = "../../ecosystem-modules/stable-asset/lib/stable-asset", package = "nutsfinance-stable-asset" }
-=======
 xcm = { git = "https://github.com/paritytech/polkadot", branch = "release-v0.9.17", default-features = false }
->>>>>>> a5e172bd
 
 [features]
 default = ["std"]
