[package]
name = "module-support"
version = "2.3.1"
authors = ["Acala Developers"]
edition = "2021"

[dependencies]
impl-trait-for-tuples = "0.1.3"
codec = { package = "parity-scale-codec", version = "2.3.1", default-features = false }
<<<<<<< HEAD
scale-info = { version = "1.0", default-features = false, features = ["derive"] }
sp-runtime = { git = "https://github.com/paritytech/substrate", branch = "polkadot-v0.9.15", default-features = false }
frame-support = { git = "https://github.com/paritytech/substrate", branch = "polkadot-v0.9.15", default-features = false }
sp-std = { git = "https://github.com/paritytech/substrate", branch = "polkadot-v0.9.15", default-features = false }
sp-core = { git = "https://github.com/paritytech/substrate", branch = "polkadot-v0.9.15", default-features = false }
sp-io = { git = "https://github.com/paritytech/substrate", branch = "polkadot-v0.9.15", default-features = false }
=======
sp-runtime = { git = "https://github.com/paritytech/substrate", branch = "polkadot-v0.9.16", default-features = false }
frame-support = { git = "https://github.com/paritytech/substrate", branch = "polkadot-v0.9.16", default-features = false }
sp-std = { git = "https://github.com/paritytech/substrate", branch = "polkadot-v0.9.16", default-features = false }
sp-core = { git = "https://github.com/paritytech/substrate", branch = "polkadot-v0.9.16", default-features = false }
sp-io = { git = "https://github.com/paritytech/substrate", branch = "polkadot-v0.9.16", default-features = false }
>>>>>>> 54db3acd
primitives = { package = "acala-primitives", path = "../../primitives", default-features = false }
xcm = { git = "https://github.com/paritytech/polkadot", branch = "release-v0.9.16", default-features = false }

[features]
default = ["std"]
std = [
	"codec/std",
	"scale-info/std",
	"sp-runtime/std",
	"sp-core/std",
	"sp-std/std",
	"sp-io/std",
	"frame-support/std",
	"primitives/std",
	"xcm/std",
]<|MERGE_RESOLUTION|>--- conflicted
+++ resolved
@@ -7,20 +7,12 @@
 [dependencies]
 impl-trait-for-tuples = "0.1.3"
 codec = { package = "parity-scale-codec", version = "2.3.1", default-features = false }
-<<<<<<< HEAD
 scale-info = { version = "1.0", default-features = false, features = ["derive"] }
-sp-runtime = { git = "https://github.com/paritytech/substrate", branch = "polkadot-v0.9.15", default-features = false }
-frame-support = { git = "https://github.com/paritytech/substrate", branch = "polkadot-v0.9.15", default-features = false }
-sp-std = { git = "https://github.com/paritytech/substrate", branch = "polkadot-v0.9.15", default-features = false }
-sp-core = { git = "https://github.com/paritytech/substrate", branch = "polkadot-v0.9.15", default-features = false }
-sp-io = { git = "https://github.com/paritytech/substrate", branch = "polkadot-v0.9.15", default-features = false }
-=======
 sp-runtime = { git = "https://github.com/paritytech/substrate", branch = "polkadot-v0.9.16", default-features = false }
 frame-support = { git = "https://github.com/paritytech/substrate", branch = "polkadot-v0.9.16", default-features = false }
 sp-std = { git = "https://github.com/paritytech/substrate", branch = "polkadot-v0.9.16", default-features = false }
 sp-core = { git = "https://github.com/paritytech/substrate", branch = "polkadot-v0.9.16", default-features = false }
 sp-io = { git = "https://github.com/paritytech/substrate", branch = "polkadot-v0.9.16", default-features = false }
->>>>>>> 54db3acd
 primitives = { package = "acala-primitives", path = "../../primitives", default-features = false }
 xcm = { git = "https://github.com/paritytech/polkadot", branch = "release-v0.9.16", default-features = false }
 
