// This file is part of Acala.

// Copyright (C) 2020-2022 Acala Foundation.
// SPDX-License-Identifier: GPL-3.0-or-later WITH Classpath-exception-2.0

// This program is free software: you can redistribute it and/or modify
// it under the terms of the GNU General Public License as published by
// the Free Software Foundation, either version 3 of the License, or
// (at your option) any later version.

// This program is distributed in the hope that it will be useful,
// but WITHOUT ANY WARRANTY; without even the implied warranty of
// MERCHANTABILITY or FITNESS FOR A PARTICULAR PURPOSE. See the
// GNU General Public License for more details.

// You should have received a copy of the GNU General Public License
// along with this program. If not, see <https://www.gnu.org/licenses/>.

#![cfg_attr(not(feature = "std"), no_std)]
#![allow(clippy::upper_case_acronyms)]

use codec::FullCodec;
use frame_support::pallet_prelude::{DispatchClass, Pays, Weight};
use primitives::{task::TaskResult, CurrencyId};
use sp_runtime::{
	traits::CheckedDiv, transaction_validity::TransactionValidityError, DispatchError, DispatchResult, FixedU128,
};
use sp_std::prelude::*;

use xcm::latest::prelude::*;

pub mod dex;
pub mod evm;
pub mod honzon;
pub mod mocks;

pub use crate::dex::*;
pub use crate::evm::*;
pub use crate::honzon::*;

pub type Price = FixedU128;
pub type ExchangeRate = FixedU128;
pub type Ratio = FixedU128;
pub type Rate = FixedU128;

<<<<<<< HEAD
pub trait RiskManager<AccountId, CurrencyId, Balance, DebitBalance> {
	fn get_debit_value(currency_id: CurrencyId, debit_balance: DebitBalance) -> Balance;

	fn check_position_valid(
		currency_id: CurrencyId,
		collateral_balance: Balance,
		debit_balance: DebitBalance,
		check_required_ratio: bool,
	) -> DispatchResult;

	fn check_debit_cap(currency_id: CurrencyId, total_debit_balance: DebitBalance) -> DispatchResult;
}

#[cfg(feature = "std")]
impl<AccountId, CurrencyId, Balance: Default, DebitBalance> RiskManager<AccountId, CurrencyId, Balance, DebitBalance>
	for ()
{
	fn get_debit_value(_currency_id: CurrencyId, _debit_balance: DebitBalance) -> Balance {
		Default::default()
	}

	fn check_position_valid(
		_currency_id: CurrencyId,
		_collateral_balance: Balance,
		_debit_balance: DebitBalance,
		_check_required_ratio: bool,
	) -> DispatchResult {
		Ok(())
	}

	fn check_debit_cap(_currency_id: CurrencyId, _total_debit_balance: DebitBalance) -> DispatchResult {
		Ok(())
	}
}

pub trait AuctionManager<AccountId> {
	type CurrencyId;
	type Balance;
	type AuctionId: FullCodec + Debug + Clone + Eq + PartialEq;

	fn new_collateral_auction(
		refund_recipient: &AccountId,
		currency_id: Self::CurrencyId,
		amount: Self::Balance,
		target: Self::Balance,
	) -> DispatchResult;
	fn cancel_auction(id: Self::AuctionId) -> DispatchResult;
	fn get_total_collateral_in_auction(id: Self::CurrencyId) -> Self::Balance;
	fn get_total_target_in_auction() -> Self::Balance;
}

#[derive(RuntimeDebug, Encode, Decode, Clone, Copy, PartialEq, TypeInfo)]
pub enum SwapLimit<Balance> {
	/// use exact amount supply amount to swap. (exact_supply_amount, minimum_target_amount)
	ExactSupply(Balance, Balance),
	/// swap to get exact amount target. (maximum_supply_amount, exact_target_amount)
	ExactTarget(Balance, Balance),
}

pub trait DEXManager<AccountId, CurrencyId, Balance> {
	fn get_liquidity_pool(currency_id_a: CurrencyId, currency_id_b: CurrencyId) -> (Balance, Balance);

	fn get_liquidity_token_address(currency_id_a: CurrencyId, currency_id_b: CurrencyId) -> Option<H160>;

	fn get_swap_amount(path: &[CurrencyId], limit: SwapLimit<Balance>) -> Option<(Balance, Balance)>;

	fn get_best_price_swap_path(
		supply_currency_id: CurrencyId,
		target_currency_id: CurrencyId,
		limit: SwapLimit<Balance>,
		alternative_path_joint_list: Vec<Vec<CurrencyId>>,
	) -> Option<Vec<CurrencyId>>;

	fn swap_with_specific_path(
		who: &AccountId,
		path: &[CurrencyId],
		limit: SwapLimit<Balance>,
	) -> sp_std::result::Result<(Balance, Balance), DispatchError>;

	fn add_liquidity(
		who: &AccountId,
		currency_id_a: CurrencyId,
		currency_id_b: CurrencyId,
		max_amount_a: Balance,
		max_amount_b: Balance,
		min_share_increment: Balance,
		stake_increment_share: bool,
	) -> sp_std::result::Result<(Balance, Balance, Balance), DispatchError>;

	fn remove_liquidity(
		who: &AccountId,
		currency_id_a: CurrencyId,
		currency_id_b: CurrencyId,
		remove_share: Balance,
		min_withdrawn_a: Balance,
		min_withdrawn_b: Balance,
		by_unstake: bool,
	) -> sp_std::result::Result<(Balance, Balance), DispatchError>;
}

#[cfg(feature = "std")]
impl<AccountId, CurrencyId, Balance> DEXManager<AccountId, CurrencyId, Balance> for ()
where
	Balance: Default,
{
	fn get_liquidity_pool(_currency_id_a: CurrencyId, _currency_id_b: CurrencyId) -> (Balance, Balance) {
		Default::default()
	}

	fn get_liquidity_token_address(_currency_id_a: CurrencyId, _currency_id_b: CurrencyId) -> Option<H160> {
		Some(Default::default())
	}

	fn get_swap_amount(_path: &[CurrencyId], _limit: SwapLimit<Balance>) -> Option<(Balance, Balance)> {
		Some(Default::default())
	}

	fn get_best_price_swap_path(
		_supply_currency_id: CurrencyId,
		_target_currency_id: CurrencyId,
		_limit: SwapLimit<Balance>,
		_alternative_path_joint_list: Vec<Vec<CurrencyId>>,
	) -> Option<Vec<CurrencyId>> {
		Some(Default::default())
	}

	fn swap_with_specific_path(
		_who: &AccountId,
		_path: &[CurrencyId],
		_limit: SwapLimit<Balance>,
	) -> sp_std::result::Result<(Balance, Balance), DispatchError> {
		Ok(Default::default())
	}

	fn add_liquidity(
		_who: &AccountId,
		_currency_id_a: CurrencyId,
		_currency_id_b: CurrencyId,
		_max_amount_a: Balance,
		_max_amount_b: Balance,
		_min_share_increment: Balance,
		_stake_increment_share: bool,
	) -> sp_std::result::Result<(Balance, Balance, Balance), DispatchError> {
		Ok(Default::default())
	}

	fn remove_liquidity(
		_who: &AccountId,
		_currency_id_a: CurrencyId,
		_currency_id_b: CurrencyId,
		_remove_share: Balance,
		_min_withdrawn_a: Balance,
		_min_withdrawn_b: Balance,
		_by_unstake: bool,
	) -> sp_std::result::Result<(Balance, Balance), DispatchError> {
		Ok(Default::default())
	}
}

/// An abstraction of cdp treasury for Honzon Protocol.
pub trait CDPTreasury<AccountId> {
	type Balance;
	type CurrencyId;

	/// get surplus amount of cdp treasury
	fn get_surplus_pool() -> Self::Balance;

	/// get debit amount of cdp treasury
	fn get_debit_pool() -> Self::Balance;

	/// get collateral assets amount of cdp treasury
	fn get_total_collaterals(id: Self::CurrencyId) -> Self::Balance;

	/// calculate the proportion of specific debit amount for the whole system
	fn get_debit_proportion(amount: Self::Balance) -> Ratio;

	/// issue debit for cdp treasury
	fn on_system_debit(amount: Self::Balance) -> DispatchResult;

	/// issue surplus(stable currency) for cdp treasury
	fn on_system_surplus(amount: Self::Balance) -> DispatchResult;

	/// issue debit to `who`
	/// if backed flag is true, means the debit to issue is backed on some
	/// assets, otherwise will increase same amount of debit to system debit.
	fn issue_debit(who: &AccountId, debit: Self::Balance, backed: bool) -> DispatchResult;

	/// burn debit(stable currency) of `who`
	fn burn_debit(who: &AccountId, debit: Self::Balance) -> DispatchResult;

	/// deposit surplus(stable currency) to cdp treasury by `from`
	fn deposit_surplus(from: &AccountId, surplus: Self::Balance) -> DispatchResult;

	/// withdraw surplus(stable currency) from cdp treasury to `to`
	fn withdraw_surplus(to: &AccountId, surplus: Self::Balance) -> DispatchResult;

	/// deposit collateral assets to cdp treasury by `who`
	fn deposit_collateral(from: &AccountId, currency_id: Self::CurrencyId, amount: Self::Balance) -> DispatchResult;

	/// withdraw collateral assets of cdp treasury to `who`
	fn withdraw_collateral(to: &AccountId, currency_id: Self::CurrencyId, amount: Self::Balance) -> DispatchResult;
}

pub trait CDPTreasuryExtended<AccountId>: CDPTreasury<AccountId> {
	fn swap_collateral_to_stable(
		currency_id: Self::CurrencyId,
		limit: SwapLimit<Self::Balance>,
		collateral_in_auction: bool,
	) -> sp_std::result::Result<(Self::Balance, Self::Balance), DispatchError>;

	fn create_collateral_auctions(
		currency_id: Self::CurrencyId,
		amount: Self::Balance,
		target: Self::Balance,
		refund_receiver: AccountId,
		splited: bool,
	) -> sp_std::result::Result<u32, DispatchError>;

	fn remove_liquidity_for_lp_collateral(
		currency_id: Self::CurrencyId,
		amount: Self::Balance,
	) -> sp_std::result::Result<(Self::Balance, Self::Balance), DispatchError>;

	fn max_auction() -> u32;
}

=======
>>>>>>> dc26c9ae
pub trait PriceProvider<CurrencyId> {
	fn get_price(currency_id: CurrencyId) -> Option<Price>;
	fn get_relative_price(base: CurrencyId, quote: CurrencyId) -> Option<Price> {
		if let (Some(base_price), Some(quote_price)) = (Self::get_price(base), Self::get_price(quote)) {
			base_price.checked_div(&quote_price)
		} else {
			None
		}
	}
}

pub trait DEXPriceProvider<CurrencyId> {
	fn get_relative_price(base: CurrencyId, quote: CurrencyId) -> Option<ExchangeRate>;
}

pub trait LockablePrice<CurrencyId> {
	fn lock_price(currency_id: CurrencyId) -> DispatchResult;
	fn unlock_price(currency_id: CurrencyId) -> DispatchResult;
}

pub trait ExchangeRateProvider {
	fn get_exchange_rate() -> ExchangeRate;
}

pub trait DEXIncentives<AccountId, CurrencyId, Balance> {
	fn do_deposit_dex_share(who: &AccountId, lp_currency_id: CurrencyId, amount: Balance) -> DispatchResult;
	fn do_withdraw_dex_share(who: &AccountId, lp_currency_id: CurrencyId, amount: Balance) -> DispatchResult;
}

#[cfg(feature = "std")]
impl<AccountId, CurrencyId, Balance> DEXIncentives<AccountId, CurrencyId, Balance> for () {
	fn do_deposit_dex_share(_: &AccountId, _: CurrencyId, _: Balance) -> DispatchResult {
		Ok(())
	}

	fn do_withdraw_dex_share(_: &AccountId, _: CurrencyId, _: Balance) -> DispatchResult {
		Ok(())
	}
}

pub trait TransactionPayment<AccountId, Balance, NegativeImbalance> {
	fn reserve_fee(who: &AccountId, weight: Weight) -> Result<Balance, DispatchError>;
	fn unreserve_fee(who: &AccountId, fee: Balance);
	fn unreserve_and_charge_fee(
		who: &AccountId,
		weight: Weight,
	) -> Result<(Balance, NegativeImbalance), TransactionValidityError>;
	fn refund_fee(who: &AccountId, weight: Weight, payed: NegativeImbalance) -> Result<(), TransactionValidityError>;
	fn charge_fee(
		who: &AccountId,
		len: u32,
		weight: Weight,
		tip: Balance,
		pays_fee: Pays,
		class: DispatchClass,
	) -> Result<(), TransactionValidityError>;
}

#[cfg(feature = "std")]
use frame_support::traits::Imbalance;
#[cfg(feature = "std")]
impl<AccountId, Balance: Default + Copy, NegativeImbalance: Imbalance<Balance>>
	TransactionPayment<AccountId, Balance, NegativeImbalance> for ()
{
	fn reserve_fee(_who: &AccountId, _weight: Weight) -> Result<Balance, DispatchError> {
		Ok(Default::default())
	}

	fn unreserve_fee(_who: &AccountId, _fee: Balance) {}

	fn unreserve_and_charge_fee(
		_who: &AccountId,
		_weight: Weight,
	) -> Result<(Balance, NegativeImbalance), TransactionValidityError> {
		Ok((Default::default(), Imbalance::zero()))
	}

	fn refund_fee(
		_who: &AccountId,
		_weight: Weight,
		_payed: NegativeImbalance,
	) -> Result<(), TransactionValidityError> {
		Ok(())
	}

	fn charge_fee(
		_who: &AccountId,
		_len: u32,
		_weight: Weight,
		_tip: Balance,
		_pays_fee: Pays,
		_class: DispatchClass,
	) -> Result<(), TransactionValidityError> {
		Ok(())
	}
}

/// Used to interface with the Compound's Cash module
pub trait CompoundCashTrait<Balance, Moment> {
	fn set_future_yield(next_cash_yield: Balance, yield_index: u128, timestamp_effective: Moment) -> DispatchResult;
}

pub trait CallBuilder {
	type AccountId: FullCodec;
	type Balance: FullCodec;
	type RelayChainCall: FullCodec;

	/// Execute multiple calls in a batch.
	/// Param:
	/// - calls: List of calls to be executed
	fn utility_batch_call(calls: Vec<Self::RelayChainCall>) -> Self::RelayChainCall;

	/// Execute a call, replacing the `Origin` with a sub-account.
	///  params:
	/// - call: The call to be executed. Can be nested with `utility_batch_call`
	/// - index: The index of sub-account to be used as the new origin.
	fn utility_as_derivative_call(call: Self::RelayChainCall, index: u16) -> Self::RelayChainCall;

	/// Bond extra on relay-chain.
	///  params:
	/// - amount: The amount of staking currency to bond.
	fn staking_bond_extra(amount: Self::Balance) -> Self::RelayChainCall;

	/// Unbond on relay-chain.
	///  params:
	/// - amount: The amount of staking currency to unbond.
	fn staking_unbond(amount: Self::Balance) -> Self::RelayChainCall;

	/// Withdraw unbonded staking on the relay-chain.
	///  params:
	/// - num_slashing_spans: The number of slashing spans to withdraw from.
	fn staking_withdraw_unbonded(num_slashing_spans: u32) -> Self::RelayChainCall;

	/// Transfer Staking currency to another account, disallowing "death".
	///  params:
	/// - to: The destination for the transfer
	/// - amount: The amount of staking currency to be transferred.
	fn balances_transfer_keep_alive(to: Self::AccountId, amount: Self::Balance) -> Self::RelayChainCall;

	/// Wrap the final calls into the Xcm format.
	///  params:
	/// - call: The call to be executed
	/// - extra_fee: Extra fee (in staking currency) used for buy the `weight` and `debt`.
	/// - weight: the weight limit used for XCM.
	/// - debt: the weight limit used to process the `call`.
	fn finalize_call_into_xcm_message(call: Self::RelayChainCall, extra_fee: Self::Balance, weight: Weight) -> Xcm<()>;
}

/// Dispatchable tasks
pub trait DispatchableTask {
	fn dispatch(self, weight: Weight) -> TaskResult;
}

/// Idle scheduler trait
pub trait IdleScheduler<Task> {
	fn schedule(task: Task) -> DispatchResult;
}

#[cfg(feature = "std")]
impl DispatchableTask for () {
	fn dispatch(self, _weight: Weight) -> TaskResult {
		unimplemented!()
	}
}

#[cfg(feature = "std")]
impl<Task> IdleScheduler<Task> for () {
	fn schedule(_task: Task) -> DispatchResult {
		unimplemented!()
	}
}

#[impl_trait_for_tuples::impl_for_tuples(30)]
pub trait OnNewEra<EraIndex> {
	fn on_new_era(era: EraIndex);
}

pub trait NomineesProvider<AccountId> {
	fn nominees() -> Vec<AccountId>;
}

pub trait HomaSubAccountXcm<AccountId, Balance> {
	/// Cross-chain transfer staking currency to sub account on relaychain.
	fn transfer_staking_to_sub_account(sender: &AccountId, sub_account_index: u16, amount: Balance) -> DispatchResult;
	/// Send XCM message to the relaychain for sub account to withdraw_unbonded staking currency and
	/// send it back.
	fn withdraw_unbonded_from_sub_account(sub_account_index: u16, amount: Balance) -> DispatchResult;
	/// Send XCM message to the relaychain for sub account to bond extra.
	fn bond_extra_on_sub_account(sub_account_index: u16, amount: Balance) -> DispatchResult;
	/// Send XCM message to the relaychain for sub account to unbond.
	fn unbond_on_sub_account(sub_account_index: u16, amount: Balance) -> DispatchResult;
	/// The fee of cross-chain transfer is deducted from the recipient.
	fn get_xcm_transfer_fee() -> Balance;
}<|MERGE_RESOLUTION|>--- conflicted
+++ resolved
@@ -43,235 +43,6 @@
 pub type Ratio = FixedU128;
 pub type Rate = FixedU128;
 
-<<<<<<< HEAD
-pub trait RiskManager<AccountId, CurrencyId, Balance, DebitBalance> {
-	fn get_debit_value(currency_id: CurrencyId, debit_balance: DebitBalance) -> Balance;
-
-	fn check_position_valid(
-		currency_id: CurrencyId,
-		collateral_balance: Balance,
-		debit_balance: DebitBalance,
-		check_required_ratio: bool,
-	) -> DispatchResult;
-
-	fn check_debit_cap(currency_id: CurrencyId, total_debit_balance: DebitBalance) -> DispatchResult;
-}
-
-#[cfg(feature = "std")]
-impl<AccountId, CurrencyId, Balance: Default, DebitBalance> RiskManager<AccountId, CurrencyId, Balance, DebitBalance>
-	for ()
-{
-	fn get_debit_value(_currency_id: CurrencyId, _debit_balance: DebitBalance) -> Balance {
-		Default::default()
-	}
-
-	fn check_position_valid(
-		_currency_id: CurrencyId,
-		_collateral_balance: Balance,
-		_debit_balance: DebitBalance,
-		_check_required_ratio: bool,
-	) -> DispatchResult {
-		Ok(())
-	}
-
-	fn check_debit_cap(_currency_id: CurrencyId, _total_debit_balance: DebitBalance) -> DispatchResult {
-		Ok(())
-	}
-}
-
-pub trait AuctionManager<AccountId> {
-	type CurrencyId;
-	type Balance;
-	type AuctionId: FullCodec + Debug + Clone + Eq + PartialEq;
-
-	fn new_collateral_auction(
-		refund_recipient: &AccountId,
-		currency_id: Self::CurrencyId,
-		amount: Self::Balance,
-		target: Self::Balance,
-	) -> DispatchResult;
-	fn cancel_auction(id: Self::AuctionId) -> DispatchResult;
-	fn get_total_collateral_in_auction(id: Self::CurrencyId) -> Self::Balance;
-	fn get_total_target_in_auction() -> Self::Balance;
-}
-
-#[derive(RuntimeDebug, Encode, Decode, Clone, Copy, PartialEq, TypeInfo)]
-pub enum SwapLimit<Balance> {
-	/// use exact amount supply amount to swap. (exact_supply_amount, minimum_target_amount)
-	ExactSupply(Balance, Balance),
-	/// swap to get exact amount target. (maximum_supply_amount, exact_target_amount)
-	ExactTarget(Balance, Balance),
-}
-
-pub trait DEXManager<AccountId, CurrencyId, Balance> {
-	fn get_liquidity_pool(currency_id_a: CurrencyId, currency_id_b: CurrencyId) -> (Balance, Balance);
-
-	fn get_liquidity_token_address(currency_id_a: CurrencyId, currency_id_b: CurrencyId) -> Option<H160>;
-
-	fn get_swap_amount(path: &[CurrencyId], limit: SwapLimit<Balance>) -> Option<(Balance, Balance)>;
-
-	fn get_best_price_swap_path(
-		supply_currency_id: CurrencyId,
-		target_currency_id: CurrencyId,
-		limit: SwapLimit<Balance>,
-		alternative_path_joint_list: Vec<Vec<CurrencyId>>,
-	) -> Option<Vec<CurrencyId>>;
-
-	fn swap_with_specific_path(
-		who: &AccountId,
-		path: &[CurrencyId],
-		limit: SwapLimit<Balance>,
-	) -> sp_std::result::Result<(Balance, Balance), DispatchError>;
-
-	fn add_liquidity(
-		who: &AccountId,
-		currency_id_a: CurrencyId,
-		currency_id_b: CurrencyId,
-		max_amount_a: Balance,
-		max_amount_b: Balance,
-		min_share_increment: Balance,
-		stake_increment_share: bool,
-	) -> sp_std::result::Result<(Balance, Balance, Balance), DispatchError>;
-
-	fn remove_liquidity(
-		who: &AccountId,
-		currency_id_a: CurrencyId,
-		currency_id_b: CurrencyId,
-		remove_share: Balance,
-		min_withdrawn_a: Balance,
-		min_withdrawn_b: Balance,
-		by_unstake: bool,
-	) -> sp_std::result::Result<(Balance, Balance), DispatchError>;
-}
-
-#[cfg(feature = "std")]
-impl<AccountId, CurrencyId, Balance> DEXManager<AccountId, CurrencyId, Balance> for ()
-where
-	Balance: Default,
-{
-	fn get_liquidity_pool(_currency_id_a: CurrencyId, _currency_id_b: CurrencyId) -> (Balance, Balance) {
-		Default::default()
-	}
-
-	fn get_liquidity_token_address(_currency_id_a: CurrencyId, _currency_id_b: CurrencyId) -> Option<H160> {
-		Some(Default::default())
-	}
-
-	fn get_swap_amount(_path: &[CurrencyId], _limit: SwapLimit<Balance>) -> Option<(Balance, Balance)> {
-		Some(Default::default())
-	}
-
-	fn get_best_price_swap_path(
-		_supply_currency_id: CurrencyId,
-		_target_currency_id: CurrencyId,
-		_limit: SwapLimit<Balance>,
-		_alternative_path_joint_list: Vec<Vec<CurrencyId>>,
-	) -> Option<Vec<CurrencyId>> {
-		Some(Default::default())
-	}
-
-	fn swap_with_specific_path(
-		_who: &AccountId,
-		_path: &[CurrencyId],
-		_limit: SwapLimit<Balance>,
-	) -> sp_std::result::Result<(Balance, Balance), DispatchError> {
-		Ok(Default::default())
-	}
-
-	fn add_liquidity(
-		_who: &AccountId,
-		_currency_id_a: CurrencyId,
-		_currency_id_b: CurrencyId,
-		_max_amount_a: Balance,
-		_max_amount_b: Balance,
-		_min_share_increment: Balance,
-		_stake_increment_share: bool,
-	) -> sp_std::result::Result<(Balance, Balance, Balance), DispatchError> {
-		Ok(Default::default())
-	}
-
-	fn remove_liquidity(
-		_who: &AccountId,
-		_currency_id_a: CurrencyId,
-		_currency_id_b: CurrencyId,
-		_remove_share: Balance,
-		_min_withdrawn_a: Balance,
-		_min_withdrawn_b: Balance,
-		_by_unstake: bool,
-	) -> sp_std::result::Result<(Balance, Balance), DispatchError> {
-		Ok(Default::default())
-	}
-}
-
-/// An abstraction of cdp treasury for Honzon Protocol.
-pub trait CDPTreasury<AccountId> {
-	type Balance;
-	type CurrencyId;
-
-	/// get surplus amount of cdp treasury
-	fn get_surplus_pool() -> Self::Balance;
-
-	/// get debit amount of cdp treasury
-	fn get_debit_pool() -> Self::Balance;
-
-	/// get collateral assets amount of cdp treasury
-	fn get_total_collaterals(id: Self::CurrencyId) -> Self::Balance;
-
-	/// calculate the proportion of specific debit amount for the whole system
-	fn get_debit_proportion(amount: Self::Balance) -> Ratio;
-
-	/// issue debit for cdp treasury
-	fn on_system_debit(amount: Self::Balance) -> DispatchResult;
-
-	/// issue surplus(stable currency) for cdp treasury
-	fn on_system_surplus(amount: Self::Balance) -> DispatchResult;
-
-	/// issue debit to `who`
-	/// if backed flag is true, means the debit to issue is backed on some
-	/// assets, otherwise will increase same amount of debit to system debit.
-	fn issue_debit(who: &AccountId, debit: Self::Balance, backed: bool) -> DispatchResult;
-
-	/// burn debit(stable currency) of `who`
-	fn burn_debit(who: &AccountId, debit: Self::Balance) -> DispatchResult;
-
-	/// deposit surplus(stable currency) to cdp treasury by `from`
-	fn deposit_surplus(from: &AccountId, surplus: Self::Balance) -> DispatchResult;
-
-	/// withdraw surplus(stable currency) from cdp treasury to `to`
-	fn withdraw_surplus(to: &AccountId, surplus: Self::Balance) -> DispatchResult;
-
-	/// deposit collateral assets to cdp treasury by `who`
-	fn deposit_collateral(from: &AccountId, currency_id: Self::CurrencyId, amount: Self::Balance) -> DispatchResult;
-
-	/// withdraw collateral assets of cdp treasury to `who`
-	fn withdraw_collateral(to: &AccountId, currency_id: Self::CurrencyId, amount: Self::Balance) -> DispatchResult;
-}
-
-pub trait CDPTreasuryExtended<AccountId>: CDPTreasury<AccountId> {
-	fn swap_collateral_to_stable(
-		currency_id: Self::CurrencyId,
-		limit: SwapLimit<Self::Balance>,
-		collateral_in_auction: bool,
-	) -> sp_std::result::Result<(Self::Balance, Self::Balance), DispatchError>;
-
-	fn create_collateral_auctions(
-		currency_id: Self::CurrencyId,
-		amount: Self::Balance,
-		target: Self::Balance,
-		refund_receiver: AccountId,
-		splited: bool,
-	) -> sp_std::result::Result<u32, DispatchError>;
-
-	fn remove_liquidity_for_lp_collateral(
-		currency_id: Self::CurrencyId,
-		amount: Self::Balance,
-	) -> sp_std::result::Result<(Self::Balance, Self::Balance), DispatchError>;
-
-	fn max_auction() -> u32;
-}
-
-=======
->>>>>>> dc26c9ae
 pub trait PriceProvider<CurrencyId> {
 	fn get_price(currency_id: CurrencyId) -> Option<Price>;
 	fn get_relative_price(base: CurrencyId, quote: CurrencyId) -> Option<Price> {
