--- conflicted
+++ resolved
@@ -211,13 +211,7 @@
 	fn get_exchange_rate() -> ExchangeRate;
 }
 
-<<<<<<< HEAD
-// REVIEW: No docs.
-#[impl_trait_for_tuples::impl_for_tuples(30)]
-pub trait OnEmergencyShutdown {
-	fn on_emergency_shutdown();
-=======
+// REVIEW: No docs.
 pub trait EmergencyShutdown {
 	fn is_shutdown() -> bool;
->>>>>>> 995cbadb
 }