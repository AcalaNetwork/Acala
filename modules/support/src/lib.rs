--- conflicted
+++ resolved
@@ -387,12 +387,6 @@
 	) -> Result<(), TransactionValidityError> {
 		Ok(())
 	}
-<<<<<<< HEAD
-}
-
-pub trait Contains<T> {
-	fn contains(t: &T) -> bool;
-=======
 
 	fn charge_fee(
 		_who: &AccountId,
@@ -404,5 +398,8 @@
 	) -> Result<(), TransactionValidityError> {
 		Ok(())
 	}
->>>>>>> 29649468
+}
+
+pub trait Contains<T> {
+	fn contains(t: &T) -> bool;
 }