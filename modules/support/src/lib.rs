// This file is part of Acala.

// Copyright (C) 2020-2022 Acala Foundation.
// SPDX-License-Identifier: GPL-3.0-or-later WITH Classpath-exception-2.0

// This program is free software: you can redistribute it and/or modify
// it under the terms of the GNU General Public License as published by
// the Free Software Foundation, either version 3 of the License, or
// (at your option) any later version.

// This program is distributed in the hope that it will be useful,
// but WITHOUT ANY WARRANTY; without even the implied warranty of
// MERCHANTABILITY or FITNESS FOR A PARTICULAR PURPOSE. See the
// GNU General Public License for more details.

// You should have received a copy of the GNU General Public License
// along with this program. If not, see <https://www.gnu.org/licenses/>.

#![cfg_attr(not(feature = "std"), no_std)]
#![allow(clippy::upper_case_acronyms)]

use codec::{Decode, Encode, FullCodec};
use frame_support::pallet_prelude::{DispatchClass, Pays, Weight};
use primitives::{
	evm::{CallInfo, EvmAddress},
	task::TaskResult,
	Balance, CurrencyId,
};
use sp_core::H160;
use sp_runtime::{
	traits::{AtLeast32BitUnsigned, CheckedDiv, MaybeSerializeDeserialize},
	transaction_validity::TransactionValidityError,
	DispatchError, DispatchResult, FixedU128, RuntimeDebug,
};
use sp_std::{
	cmp::{Eq, PartialEq},
	fmt::Debug,
	prelude::*,
};

use xcm::latest::prelude::*;

pub mod mocks;

pub type Price = FixedU128;
pub type ExchangeRate = FixedU128;
pub type Ratio = FixedU128;
pub type Rate = FixedU128;

pub trait RiskManager<AccountId, CurrencyId, Balance, DebitBalance> {
	fn get_bad_debt_value(currency_id: CurrencyId, debit_balance: DebitBalance) -> Balance;

	fn check_position_valid(
		currency_id: CurrencyId,
		collateral_balance: Balance,
		debit_balance: DebitBalance,
		check_required_ratio: bool,
	) -> DispatchResult;

	fn check_debit_cap(currency_id: CurrencyId, total_debit_balance: DebitBalance) -> DispatchResult;
}

#[cfg(feature = "std")]
impl<AccountId, CurrencyId, Balance: Default, DebitBalance> RiskManager<AccountId, CurrencyId, Balance, DebitBalance>
	for ()
{
	fn get_bad_debt_value(_currency_id: CurrencyId, _debit_balance: DebitBalance) -> Balance {
		Default::default()
	}

	fn check_position_valid(
		_currency_id: CurrencyId,
		_collateral_balance: Balance,
		_debit_balance: DebitBalance,
		_check_required_ratio: bool,
	) -> DispatchResult {
		Ok(())
	}

	fn check_debit_cap(_currency_id: CurrencyId, _total_debit_balance: DebitBalance) -> DispatchResult {
		Ok(())
	}
}

pub trait AuctionManager<AccountId> {
	type CurrencyId;
	type Balance;
	type AuctionId: FullCodec + Debug + Clone + Eq + PartialEq;

	fn new_collateral_auction(
		refund_recipient: &AccountId,
		currency_id: Self::CurrencyId,
		amount: Self::Balance,
		target: Self::Balance,
	) -> DispatchResult;
	fn cancel_auction(id: Self::AuctionId) -> DispatchResult;
	fn get_total_collateral_in_auction(id: Self::CurrencyId) -> Self::Balance;
	fn get_total_target_in_auction() -> Self::Balance;
}

#[derive(RuntimeDebug, Clone, Copy, PartialEq)]
pub enum SwapLimit<Balance> {
	/// use exact amount supply amount to swap. (exact_supply_amount, minimum_target_amount)
	ExactSupply(Balance, Balance),
	/// swap to get exact amount target. (maximum_supply_amount, exact_target_amount)
	ExactTarget(Balance, Balance),
}

pub trait DEXManager<AccountId, CurrencyId, Balance> {
	fn get_liquidity_pool(currency_id_a: CurrencyId, currency_id_b: CurrencyId) -> (Balance, Balance);

	fn get_liquidity_token_address(currency_id_a: CurrencyId, currency_id_b: CurrencyId) -> Option<H160>;

	fn get_swap_amount(path: &[CurrencyId], limit: SwapLimit<Balance>) -> Option<(Balance, Balance)>;

	fn get_best_price_swap_path(
		supply_currency_id: CurrencyId,
		target_currency_id: CurrencyId,
		limit: SwapLimit<Balance>,
		alternative_path_joint_list: Vec<Vec<CurrencyId>>,
	) -> Option<Vec<CurrencyId>>;

	fn swap_with_specific_path(
		who: &AccountId,
		path: &[CurrencyId],
		limit: SwapLimit<Balance>,
	) -> sp_std::result::Result<(Balance, Balance), DispatchError>;

	fn add_liquidity(
		who: &AccountId,
		currency_id_a: CurrencyId,
		currency_id_b: CurrencyId,
		max_amount_a: Balance,
		max_amount_b: Balance,
		min_share_increment: Balance,
		stake_increment_share: bool,
	) -> DispatchResult;

	fn remove_liquidity(
		who: &AccountId,
		currency_id_a: CurrencyId,
		currency_id_b: CurrencyId,
		remove_share: Balance,
		min_withdrawn_a: Balance,
		min_withdrawn_b: Balance,
		by_unstake: bool,
	) -> DispatchResult;
}

#[cfg(feature = "std")]
impl<AccountId, CurrencyId, Balance> DEXManager<AccountId, CurrencyId, Balance> for ()
where
	Balance: Default,
{
	fn get_liquidity_pool(_currency_id_a: CurrencyId, _currency_id_b: CurrencyId) -> (Balance, Balance) {
		Default::default()
	}

	fn get_liquidity_token_address(_currency_id_a: CurrencyId, _currency_id_b: CurrencyId) -> Option<H160> {
		Some(Default::default())
	}

	fn get_swap_amount(_path: &[CurrencyId], _limit: SwapLimit<Balance>) -> Option<(Balance, Balance)> {
		Some(Default::default())
	}

	fn get_best_price_swap_path(
		_supply_currency_id: CurrencyId,
		_target_currency_id: CurrencyId,
		_limit: SwapLimit<Balance>,
		_alternative_path_joint_list: Vec<Vec<CurrencyId>>,
	) -> Option<Vec<CurrencyId>> {
		Some(Default::default())
	}

	fn swap_with_specific_path(
		_who: &AccountId,
		_path: &[CurrencyId],
		_limit: SwapLimit<Balance>,
	) -> sp_std::result::Result<(Balance, Balance), DispatchError> {
		Ok(Default::default())
	}

	fn add_liquidity(
		_who: &AccountId,
		_currency_id_a: CurrencyId,
		_currency_id_b: CurrencyId,
		_max_amount_a: Balance,
		_max_amount_b: Balance,
		_min_share_increment: Balance,
		_stake_increment_share: bool,
	) -> DispatchResult {
		Ok(())
	}

	fn remove_liquidity(
		_who: &AccountId,
		_currency_id_a: CurrencyId,
		_currency_id_b: CurrencyId,
		_remove_share: Balance,
		_min_withdrawn_a: Balance,
		_min_withdrawn_b: Balance,
		_by_unstake: bool,
	) -> DispatchResult {
		Ok(())
	}
}

/// An abstraction of cdp treasury for Honzon Protocol.
pub trait CDPTreasury<AccountId> {
	type Balance;
	type CurrencyId;

	/// get surplus amount of cdp treasury
	fn get_surplus_pool() -> Self::Balance;

	/// get debit amount of cdp treasury
	fn get_debit_pool() -> Self::Balance;

	/// get collateral assets amount of cdp treasury
	fn get_total_collaterals(id: Self::CurrencyId) -> Self::Balance;

	/// calculate the proportion of specific debit amount for the whole system
	fn get_debit_proportion(amount: Self::Balance) -> Ratio;

	/// issue debit for cdp treasury
	fn on_system_debit(amount: Self::Balance) -> DispatchResult;

	/// issue surplus(stable currency) for cdp treasury
	fn on_system_surplus(amount: Self::Balance) -> DispatchResult;

	/// issue debit to `who`
	/// if backed flag is true, means the debit to issue is backed on some
	/// assets, otherwise will increase same amount of debit to system debit.
	fn issue_debit(who: &AccountId, debit: Self::Balance, backed: bool) -> DispatchResult;

	/// burn debit(stable currency) of `who`
	fn burn_debit(who: &AccountId, debit: Self::Balance) -> DispatchResult;

	/// deposit surplus(stable currency) to cdp treasury by `from`
	fn deposit_surplus(from: &AccountId, surplus: Self::Balance) -> DispatchResult;

	/// deposit collateral assets to cdp treasury by `who`
	fn deposit_collateral(from: &AccountId, currency_id: Self::CurrencyId, amount: Self::Balance) -> DispatchResult;

	/// withdraw collateral assets of cdp treasury to `who`
	fn withdraw_collateral(to: &AccountId, currency_id: Self::CurrencyId, amount: Self::Balance) -> DispatchResult;
}

pub trait CDPTreasuryExtended<AccountId>: CDPTreasury<AccountId> {
	fn swap_collateral_to_stable(
		currency_id: Self::CurrencyId,
		limit: SwapLimit<Self::Balance>,
		collateral_in_auction: bool,
	) -> sp_std::result::Result<(Self::Balance, Self::Balance), DispatchError>;

	fn create_collateral_auctions(
		currency_id: Self::CurrencyId,
		amount: Self::Balance,
		target: Self::Balance,
		refund_receiver: AccountId,
		splited: bool,
	) -> sp_std::result::Result<u32, DispatchError>;

	fn max_auction() -> u32;
}

pub trait PriceProvider<CurrencyId> {
	fn get_price(currency_id: CurrencyId) -> Option<Price>;
	fn get_relative_price(base: CurrencyId, quote: CurrencyId) -> Option<Price> {
		if let (Some(base_price), Some(quote_price)) = (Self::get_price(base), Self::get_price(quote)) {
			base_price.checked_div(&quote_price)
		} else {
			None
		}
	}
}

pub trait DEXPriceProvider<CurrencyId> {
	fn get_relative_price(base: CurrencyId, quote: CurrencyId) -> Option<ExchangeRate>;
}

pub trait LockablePrice<CurrencyId> {
	fn lock_price(currency_id: CurrencyId) -> DispatchResult;
	fn unlock_price(currency_id: CurrencyId) -> DispatchResult;
}

pub trait ExchangeRateProvider {
	fn get_exchange_rate() -> ExchangeRate;
}

pub trait EmergencyShutdown {
	fn is_shutdown() -> bool;
}

pub trait DEXIncentives<AccountId, CurrencyId, Balance> {
	fn do_deposit_dex_share(who: &AccountId, lp_currency_id: CurrencyId, amount: Balance) -> DispatchResult;
	fn do_withdraw_dex_share(who: &AccountId, lp_currency_id: CurrencyId, amount: Balance) -> DispatchResult;
}

#[cfg(feature = "std")]
impl<AccountId, CurrencyId, Balance> DEXIncentives<AccountId, CurrencyId, Balance> for () {
	fn do_deposit_dex_share(_: &AccountId, _: CurrencyId, _: Balance) -> DispatchResult {
		Ok(())
	}

	fn do_withdraw_dex_share(_: &AccountId, _: CurrencyId, _: Balance) -> DispatchResult {
		Ok(())
	}
}

/// Return true if the call of EVM precompile contract is allowed.
pub trait PrecompileCallerFilter {
	fn is_allowed(caller: H160) -> bool;
}

/// An abstraction of EVM for EVMBridge
pub trait EVM<AccountId> {
	type Balance: AtLeast32BitUnsigned + Copy + MaybeSerializeDeserialize + Default;

	fn execute(
		context: InvokeContext,
		input: Vec<u8>,
		value: Self::Balance,
		gas_limit: u64,
		storage_limit: u32,
		mode: ExecutionMode,
	) -> Result<CallInfo, sp_runtime::DispatchError>;

	/// Get the real origin account and charge storage rent from the origin.
	fn get_origin() -> Option<AccountId>;
	/// Provide a method to set origin for `on_initialize`
	fn set_origin(origin: AccountId);
}

#[derive(Encode, Decode, Eq, PartialEq, Copy, Clone, RuntimeDebug)]
pub enum ExecutionMode {
	Execute,
	/// Discard any state changes
	View,
	/// Also discard any state changes and use estimate gas mode for evm config
	EstimateGas,
}

#[derive(Encode, Decode, Eq, PartialEq, Copy, Clone, RuntimeDebug)]
pub struct InvokeContext {
	pub contract: EvmAddress,
	/// similar to msg.sender
	pub sender: EvmAddress,
	/// similar to tx.origin
	pub origin: EvmAddress,
}

/// An abstraction of EVMBridge
pub trait EVMBridge<AccountId, Balance> {
	/// Execute ERC20.name() to read token name from ERC20 contract
	fn name(context: InvokeContext) -> Result<Vec<u8>, DispatchError>;
	/// Execute ERC20.symbol() to read token symbol from ERC20 contract
	fn symbol(context: InvokeContext) -> Result<Vec<u8>, DispatchError>;
	/// Execute ERC20.decimals() to read token decimals from ERC20 contract
	fn decimals(context: InvokeContext) -> Result<u8, DispatchError>;
	/// Execute ERC20.totalSupply() to read total supply from ERC20 contract
	fn total_supply(context: InvokeContext) -> Result<Balance, DispatchError>;
	/// Execute ERC20.balanceOf(address) to read balance of address from ERC20
	/// contract
	fn balance_of(context: InvokeContext, address: EvmAddress) -> Result<Balance, DispatchError>;
	/// Execute ERC20.transfer(address, uint256) to transfer value to `to`
	fn transfer(context: InvokeContext, to: EvmAddress, value: Balance) -> DispatchResult;
	/// Get the real origin account and charge storage rent from the origin.
	fn get_origin() -> Option<AccountId>;
	/// Provide a method to set origin for `on_initialize`
	fn set_origin(origin: AccountId);
}

#[cfg(feature = "std")]
impl<AccountId, Balance: Default> EVMBridge<AccountId, Balance> for () {
	fn name(_context: InvokeContext) -> Result<Vec<u8>, DispatchError> {
		Err(DispatchError::Other("unimplemented evm bridge"))
	}
	fn symbol(_context: InvokeContext) -> Result<Vec<u8>, DispatchError> {
		Err(DispatchError::Other("unimplemented evm bridge"))
	}
	fn decimals(_context: InvokeContext) -> Result<u8, DispatchError> {
		Err(DispatchError::Other("unimplemented evm bridge"))
	}
	fn total_supply(_context: InvokeContext) -> Result<Balance, DispatchError> {
		Err(DispatchError::Other("unimplemented evm bridge"))
	}
	fn balance_of(_context: InvokeContext, _address: EvmAddress) -> Result<Balance, DispatchError> {
		Err(DispatchError::Other("unimplemented evm bridge"))
	}
	fn transfer(_context: InvokeContext, _to: EvmAddress, _value: Balance) -> DispatchResult {
		Err(DispatchError::Other("unimplemented evm bridge"))
	}
	fn get_origin() -> Option<AccountId> {
		None
	}
	fn set_origin(_origin: AccountId) {}
}

/// An abstraction of EVMStateRentTrait
pub trait EVMStateRentTrait<AccountId, Balance> {
	/// Query the constants `NewContractExtraBytes` value from evm module.
	fn query_new_contract_extra_bytes() -> u32;
	/// Query the constants `StorageDepositPerByte` value from evm module.
	fn query_storage_deposit_per_byte() -> Balance;
	/// Query the maintainer address from the ERC20 contract.
	fn query_maintainer(contract: H160) -> Result<H160, DispatchError>;
	/// Query the constants `DeveloperDeposit` value from evm module.
	fn query_developer_deposit() -> Balance;
	/// Query the constants `PublicationFee` value from evm module.
	fn query_publication_fee() -> Balance;
	/// Transfer the maintainer of the contract address.
	fn transfer_maintainer(from: AccountId, contract: H160, new_maintainer: H160) -> DispatchResult;
	/// Publish contract
	fn publish_contract_precompile(who: AccountId, contract: H160) -> DispatchResult;
	/// Query the developer status of an account
	fn query_developer_status(who: AccountId) -> bool;
	/// Enable developer mode
	fn enable_account_contract_development(who: AccountId) -> DispatchResult;
	/// Disable developer mode
	fn disable_account_contract_development(who: AccountId) -> DispatchResult;
}

pub trait TransactionPayment<AccountId, Balance, NegativeImbalance> {
	fn reserve_fee(who: &AccountId, weight: Weight) -> Result<Balance, DispatchError>;
	fn unreserve_fee(who: &AccountId, fee: Balance);
	fn unreserve_and_charge_fee(
		who: &AccountId,
		weight: Weight,
	) -> Result<(Balance, NegativeImbalance), TransactionValidityError>;
	fn refund_fee(who: &AccountId, weight: Weight, payed: NegativeImbalance) -> Result<(), TransactionValidityError>;
	fn charge_fee(
		who: &AccountId,
		len: u32,
		weight: Weight,
		tip: Balance,
		pays_fee: Pays,
		class: DispatchClass,
	) -> Result<(), TransactionValidityError>;
}

#[cfg(feature = "std")]
use frame_support::traits::Imbalance;
#[cfg(feature = "std")]
impl<AccountId, Balance: Default + Copy, NegativeImbalance: Imbalance<Balance>>
	TransactionPayment<AccountId, Balance, NegativeImbalance> for ()
{
	fn reserve_fee(_who: &AccountId, _weight: Weight) -> Result<Balance, DispatchError> {
		Ok(Default::default())
	}

	fn unreserve_fee(_who: &AccountId, _fee: Balance) {}

	fn unreserve_and_charge_fee(
		_who: &AccountId,
		_weight: Weight,
	) -> Result<(Balance, NegativeImbalance), TransactionValidityError> {
		Ok((Default::default(), Imbalance::zero()))
	}

	fn refund_fee(
		_who: &AccountId,
		_weight: Weight,
		_payed: NegativeImbalance,
	) -> Result<(), TransactionValidityError> {
		Ok(())
	}

	fn charge_fee(
		_who: &AccountId,
		_len: u32,
		_weight: Weight,
		_tip: Balance,
		_pays_fee: Pays,
		_class: DispatchClass,
	) -> Result<(), TransactionValidityError> {
		Ok(())
	}
}

pub trait Contains<T> {
	fn contains(t: &T) -> bool;
}

/// A mapping between `AccountId` and `EvmAddress`.
pub trait AddressMapping<AccountId> {
	/// Returns the AccountId used go generate the given EvmAddress.
	fn get_account_id(evm: &EvmAddress) -> AccountId;
	/// Returns the EvmAddress associated with a given AccountId or the
	/// underlying EvmAddress of the AccountId.
	/// Returns None if there is no EvmAddress associated with the AccountId
	/// and there is no underlying EvmAddress in the AccountId.
	fn get_evm_address(account_id: &AccountId) -> Option<EvmAddress>;
	/// Returns the EVM address associated with an account ID and generates an
	/// account mapping if no association exists.
	fn get_or_create_evm_address(account_id: &AccountId) -> EvmAddress;
	/// Returns the default EVM address associated with an account ID.
	fn get_default_evm_address(account_id: &AccountId) -> EvmAddress;
	/// Returns true if a given AccountId is associated with a given EvmAddress
	/// and false if is not.
	fn is_linked(account_id: &AccountId, evm: &EvmAddress) -> bool;
}

/// A mapping between AssetId and AssetMetadata.
pub trait AssetIdMapping<StableAssetPoolId, ForeignAssetId, MultiLocation, AssetMetadata> {
	/// Returns the AssetMetadata associated with a given contract address.
	fn get_erc20_asset_metadata(contract: EvmAddress) -> Option<AssetMetadata>;
	/// Returns the AssetMetadata associated with a given StableAssetPoolId.
	fn get_stable_asset_metadata(stable_asset_id: StableAssetPoolId) -> Option<AssetMetadata>;
	/// Returns the AssetMetadata associated with a given ForeignAssetId.
	fn get_foreign_asset_metadata(foreign_asset_id: ForeignAssetId) -> Option<AssetMetadata>;
	/// Returns the MultiLocation associated with a given ForeignAssetId.
	fn get_multi_location(foreign_asset_id: ForeignAssetId) -> Option<MultiLocation>;
	/// Returns the CurrencyId associated with a given MultiLocation.
	fn get_currency_id(multi_location: MultiLocation) -> Option<CurrencyId>;
}

/// A mapping between u32 and Erc20 address.
/// provide a way to encode/decode for CurrencyId;
pub trait Erc20InfoMapping {
	/// Returns the name associated with a given CurrencyId.
	/// If CurrencyId is CurrencyId::DexShare and contain DexShare::Erc20,
	/// the EvmAddress must have been mapped.
	fn name(currency_id: CurrencyId) -> Option<Vec<u8>>;
	/// Returns the symbol associated with a given CurrencyId.
	/// If CurrencyId is CurrencyId::DexShare and contain DexShare::Erc20,
	/// the EvmAddress must have been mapped.
	fn symbol(currency_id: CurrencyId) -> Option<Vec<u8>>;
	/// Returns the decimals associated with a given CurrencyId.
	/// If CurrencyId is CurrencyId::DexShare and contain DexShare::Erc20,
	/// the EvmAddress must have been mapped.
	fn decimals(currency_id: CurrencyId) -> Option<u8>;
	/// Encode the CurrencyId to EvmAddress.
	/// If is CurrencyId::DexShare and contain DexShare::Erc20,
	/// will use the u32 to get the DexShare::Erc20 from the mapping.
	fn encode_evm_address(v: CurrencyId) -> Option<EvmAddress>;
	/// Decode the CurrencyId from EvmAddress.
	/// If is CurrencyId::DexShare and contain DexShare::Erc20,
	/// will use the u32 to get the DexShare::Erc20 from the mapping.
	fn decode_evm_address(v: EvmAddress) -> Option<CurrencyId>;
}

#[cfg(feature = "std")]
impl Erc20InfoMapping for () {
	fn name(_currency_id: CurrencyId) -> Option<Vec<u8>> {
		None
	}

	fn symbol(_currency_id: CurrencyId) -> Option<Vec<u8>> {
		None
	}

	fn decimals(_currency_id: CurrencyId) -> Option<u8> {
		None
	}

	fn encode_evm_address(_v: CurrencyId) -> Option<EvmAddress> {
		None
	}

	fn decode_evm_address(_v: EvmAddress) -> Option<CurrencyId> {
		None
	}
}

/// Used to interface with the Compound's Cash module
pub trait CompoundCashTrait<Balance, Moment> {
	fn set_future_yield(next_cash_yield: Balance, yield_index: u128, timestamp_effective: Moment) -> DispatchResult;
}

pub trait CallBuilder {
	type AccountId: FullCodec;
	type Balance: FullCodec;
	type RelayChainCall: FullCodec;

	/// Execute multiple calls in a batch.
	/// Param:
	/// - calls: List of calls to be executed
	fn utility_batch_call(calls: Vec<Self::RelayChainCall>) -> Self::RelayChainCall;

	/// Execute a call, replacing the `Origin` with a sub-account.
	///  params:
	/// - call: The call to be executed. Can be nested with `utility_batch_call`
	/// - index: The index of sub-account to be used as the new origin.
	fn utility_as_derivative_call(call: Self::RelayChainCall, index: u16) -> Self::RelayChainCall;

	/// Bond extra on relay-chain.
	///  params:
	/// - amount: The amount of staking currency to bond.
	fn staking_bond_extra(amount: Self::Balance) -> Self::RelayChainCall;

	/// Unbond on relay-chain.
	///  params:
	/// - amount: The amount of staking currency to unbond.
	fn staking_unbond(amount: Self::Balance) -> Self::RelayChainCall;

	/// Withdraw unbonded staking on the relay-chain.
	///  params:
	/// - num_slashing_spans: The number of slashing spans to withdraw from.
	fn staking_withdraw_unbonded(num_slashing_spans: u32) -> Self::RelayChainCall;

	/// Transfer Staking currency to another account, disallowing "death".
	///  params:
	/// - to: The destination for the transfer
	/// - amount: The amount of staking currency to be transferred.
	fn balances_transfer_keep_alive(to: Self::AccountId, amount: Self::Balance) -> Self::RelayChainCall;

	/// Add a proxy to an account.
	///  params:
	/// - delegate: The account Id of the new proxy
	fn proxy_add_proxy(delegate: Self::AccountId) -> Self::RelayChainCall;

	/// Remove a proxy to an account.
	///  params:
	/// - delegate: The account Id of the proxy
	fn proxy_remove_proxy(delegate: Self::AccountId) -> Self::RelayChainCall;

	/// Make a `call` by the proxy, on the owner's behalf
	///  params:
	/// - real: The real account's Id the proxy is callling on behalf of.
	fn proxy_call_via_proxy(real: Self::AccountId, call: Self::RelayChainCall) -> Self::RelayChainCall;

	/// Wrap the final calls into the Xcm format.
	///  params:
	/// - call: The call to be executed
	/// - extra_fee: Extra fee (in staking currency) used for buy the `weight` and `debt`.
	/// - weight: the weight limit used for XCM.
	/// - debt: the weight limit used to process the `call`.
	fn finalize_call_into_xcm_message(call: Self::RelayChainCall, extra_fee: Self::Balance, weight: Weight) -> Xcm<()>;
}

/// Dispatchable tasks
pub trait DispatchableTask {
	fn dispatch(self, weight: Weight) -> TaskResult;
}

/// Idle scheduler trait
pub trait IdleScheduler<Task> {
	fn schedule(task: Task) -> DispatchResult;
}

#[cfg(feature = "std")]
impl DispatchableTask for () {
	fn dispatch(self, _weight: Weight) -> TaskResult {
		unimplemented!()
	}
}

#[cfg(feature = "std")]
impl<Task> IdleScheduler<Task> for () {
	fn schedule(_task: Task) -> DispatchResult {
		unimplemented!()
	}
}

#[impl_trait_for_tuples::impl_for_tuples(30)]
pub trait OnNewEra<EraIndex> {
	fn on_new_era(era: EraIndex);
}

pub trait NomineesProvider<AccountId> {
	fn nominees() -> Vec<AccountId>;
}

pub trait HomaSubAccountXcm<AccountId, Balance> {
	/// Cross-chain transfer staking currency to sub account on relaychain.
	fn transfer_staking_to_sub_account(sender: &AccountId, sub_account_index: u16, amount: Balance) -> DispatchResult;
	/// Send XCM message to the relaychain for sub account to withdraw_unbonded staking currency and
	/// send it back.
	fn withdraw_unbonded_from_sub_account(sub_account_index: u16, amount: Balance) -> DispatchResult;
	/// Send XCM message to the relaychain for sub account to bond extra.
	fn bond_extra_on_sub_account(sub_account_index: u16, amount: Balance) -> DispatchResult;
	/// Send XCM message to the relaychain for sub account to unbond.
	fn unbond_on_sub_account(sub_account_index: u16, amount: Balance) -> DispatchResult;
	/// The fee of cross-chain transfer is deducted from the recipient.
	fn get_xcm_transfer_fee() -> Balance;
}

<<<<<<< HEAD
pub trait ProxyXcm<AccountId> {
	/// Cross-chain transfer staking currency to sub account on relaychain.
	fn transfer_proxy(real: AccountId, new_owner: AccountId) -> DispatchResult;
	/// The cost of XCM operation to transfer proxy ownership.
	fn get_transfer_proxy_xcm_fee() -> Balance;
=======
pub trait ForeignChainStateQuery<AccountId, Call> {
	/// Call to be validated by foreign state oracle
	/// params:
	/// - who: Account that is requesting the query,
	/// - length_bound: Size of encoded call, needed to bound call size
	/// - dispatchable_call: Call to be dispatched on the condition of a foreign chain state
	fn query_task(who: AccountId, length_bound: u32, dispatchable_call: Call) -> DispatchResult;

	/// Cancels query, and refunds account the fee.
	/// params:
	/// - who: Account that is canceling the query.
	/// - index: Index of stored call to be canceled
	fn cancel_task(who: &AccountId, index: u64) -> DispatchResult;
>>>>>>> 38293f29
}<|MERGE_RESOLUTION|>--- conflicted
+++ resolved
@@ -677,13 +677,13 @@
 	fn get_xcm_transfer_fee() -> Balance;
 }
 
-<<<<<<< HEAD
 pub trait ProxyXcm<AccountId> {
 	/// Cross-chain transfer staking currency to sub account on relaychain.
 	fn transfer_proxy(real: AccountId, new_owner: AccountId) -> DispatchResult;
 	/// The cost of XCM operation to transfer proxy ownership.
 	fn get_transfer_proxy_xcm_fee() -> Balance;
-=======
+}
+
 pub trait ForeignChainStateQuery<AccountId, Call> {
 	/// Call to be validated by foreign state oracle
 	/// params:
@@ -697,5 +697,4 @@
 	/// - who: Account that is canceling the query.
 	/// - index: Index of stored call to be canceled
 	fn cancel_task(who: &AccountId, index: u64) -> DispatchResult;
->>>>>>> 38293f29
 }