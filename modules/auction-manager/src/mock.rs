--- conflicted
+++ resolved
@@ -176,12 +176,8 @@
 	type DEXIncentives = ();
 	type WeightInfo = ();
 	type ListingOrigin = EnsureSignedBy<One, AccountId>;
-<<<<<<< HEAD
 	type ExtendedProvisioningBlocks = ConstU64<0>;
-=======
-	type ExtendedProvisioningBlocks = ExtendedProvisioningBlocks;
 	type StableAsset = MockStableAsset<CurrencyId, Balance, AccountId, BlockNumber>;
->>>>>>> 59b5ba2f
 	type OnLiquidityPoolUpdated = ();
 }
 
