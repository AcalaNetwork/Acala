--- conflicted
+++ resolved
@@ -162,12 +162,8 @@
 	type Currency = Tokens;
 	type GetExchangeFee = GetExchangeFee;
 	type TradingPathLimit = TradingPathLimit;
-<<<<<<< HEAD
-	type ModuleId = DEXModuleId;
+	type PalletId = DEXPalletId;
 	type CurrencyIdMapping = ();
-=======
-	type PalletId = DEXPalletId;
->>>>>>> 91d312dd
 	type DEXIncentives = ();
 	type WeightInfo = ();
 	type ListingOrigin = EnsureSignedBy<One, AccountId>;
