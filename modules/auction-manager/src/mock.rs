// This file is part of Acala.

// Copyright (C) 2020-2022 Acala Foundation.
// SPDX-License-Identifier: GPL-3.0-or-later WITH Classpath-exception-2.0

// This program is free software: you can redistribute it and/or modify
// it under the terms of the GNU General Public License as published by
// the Free Software Foundation, either version 3 of the License, or
// (at your option) any later version.

// This program is distributed in the hope that it will be useful,
// but WITHOUT ANY WARRANTY; without even the implied warranty of
// MERCHANTABILITY or FITNESS FOR A PARTICULAR PURPOSE. See the
// GNU General Public License for more details.

// You should have received a copy of the GNU General Public License
// along with this program. If not, see <https://www.gnu.org/licenses/>.

//! Mocks for the auction manager module.

#![cfg(test)]

use super::*;
use frame_support::{
	construct_runtime, ord_parameter_types, parameter_types,
	traits::{ConstU32, ConstU64, Everything, Nothing},
	PalletId,
};
use frame_system::EnsureSignedBy;
use orml_traits::parameter_type_with_key;
use primitives::{TokenSymbol, TradingPair};
use sp_core::H256;
use sp_runtime::{
	testing::{Header, TestXt},
	traits::{AccountIdConversion, IdentityLookup, One as OneT},
};
use sp_std::cell::RefCell;
pub use support::Price;
use support::{mocks::MockStableAsset, SpecificJointsSwap};

pub type AccountId = u128;
pub type BlockNumber = u64;
pub type AuctionId = u32;
pub type Amount = i64;

pub const ALICE: AccountId = 1;
pub const BOB: AccountId = 2;
pub const CAROL: AccountId = 3;
pub const AUSD: CurrencyId = CurrencyId::Token(TokenSymbol::AUSD);
pub const BTC: CurrencyId = CurrencyId::Token(TokenSymbol::RENBTC);
pub const DOT: CurrencyId = CurrencyId::Token(TokenSymbol::DOT);

mod auction_manager {
	pub use super::super::*;
}

impl frame_system::Config for Runtime {
	type Origin = Origin;
	type Index = u64;
	type BlockNumber = BlockNumber;
	type Call = Call;
	type Hash = H256;
	type Hashing = ::sp_runtime::traits::BlakeTwo256;
	type AccountId = AccountId;
	type Lookup = IdentityLookup<Self::AccountId>;
	type Header = Header;
	type Event = Event;
	type BlockHashCount = ConstU64<250>;
	type BlockWeights = ();
	type BlockLength = ();
	type Version = ();
	type PalletInfo = PalletInfo;
	type AccountData = pallet_balances::AccountData<Balance>;
	type OnNewAccount = ();
	type OnKilledAccount = ();
	type DbWeight = ();
	type BaseCallFilter = Everything;
	type SystemWeightInfo = ();
	type SS58Prefix = ();
	type OnSetCode = ();
	type MaxConsumers = ConstU32<16>;
}

parameter_type_with_key! {
	pub ExistentialDeposits: |_currency_id: CurrencyId| -> Balance {
		Default::default()
	};
}

impl orml_tokens::Config for Runtime {
	type Event = Event;
	type Balance = Balance;
	type Amount = Amount;
	type CurrencyId = CurrencyId;
	type WeightInfo = ();
	type ExistentialDeposits = ExistentialDeposits;
	type OnDust = ();
	type MaxLocks = ();
	type DustRemovalWhitelist = Nothing;
}

impl orml_auction::Config for Runtime {
	type Event = Event;
	type Balance = Balance;
	type AuctionId = AuctionId;
	type Handler = AuctionManagerModule;
	type WeightInfo = ();
}

ord_parameter_types! {
	pub const One: AccountId = 1;
}

parameter_types! {
	pub const GetStableCurrencyId: CurrencyId = AUSD;
	pub const MaxAuctionsCount: u32 = 10_000;
	pub const CDPTreasuryPalletId: PalletId = PalletId(*b"aca/cdpt");
	pub TreasuryAccount: AccountId = PalletId(*b"aca/hztr").into_account();
	pub AlternativeSwapPathJointList: Vec<Vec<CurrencyId>> = vec![
		vec![DOT],
	];
}

impl cdp_treasury::Config for Runtime {
	type Event = Event;
	type Currency = Tokens;
	type GetStableCurrencyId = GetStableCurrencyId;
	type AuctionManagerHandler = AuctionManagerModule;
	type UpdateOrigin = EnsureSignedBy<One, AccountId>;
	type DEX = DEXModule;
	type Swap = SpecificJointsSwap<DEXModule, AlternativeSwapPathJointList>;
	type MaxAuctionsCount = MaxAuctionsCount;
	type PalletId = CDPTreasuryPalletId;
	type TreasuryAccount = TreasuryAccount;
	type WeightInfo = ();
	type StableAsset = MockStableAsset<CurrencyId, Balance, AccountId, BlockNumber>;
}

thread_local! {
	static RELATIVE_PRICE: RefCell<Option<Price>> = RefCell::new(Some(Price::one()));
}

pub struct MockPriceSource;
impl MockPriceSource {
	pub fn set_relative_price(price: Option<Price>) {
		RELATIVE_PRICE.with(|v| *v.borrow_mut() = price);
	}
}
impl PriceProvider<CurrencyId> for MockPriceSource {
	fn get_relative_price(_base: CurrencyId, _quote: CurrencyId) -> Option<Price> {
		RELATIVE_PRICE.with(|v| *v.borrow_mut())
	}

	fn get_price(_currency_id: CurrencyId) -> Option<Price> {
		None
	}
}

parameter_types! {
	pub const DEXPalletId: PalletId = PalletId(*b"aca/dexm");
	pub const GetExchangeFee: (u32, u32) = (0, 100);
	pub EnabledTradingPairs: Vec<TradingPair> = vec![
		TradingPair::from_currency_ids(AUSD, BTC).unwrap(),
		TradingPair::from_currency_ids(DOT, BTC).unwrap(),
		TradingPair::from_currency_ids(AUSD, DOT).unwrap()
	];
}

impl module_dex::Config for Runtime {
	type Event = Event;
	type Currency = Tokens;
	type GetExchangeFee = GetExchangeFee;
	type TradingPathLimit = ConstU32<4>;
	type PalletId = DEXPalletId;
	type Erc20InfoMapping = ();
	type DEXIncentives = ();
	type WeightInfo = ();
	type ListingOrigin = EnsureSignedBy<One, AccountId>;
<<<<<<< HEAD
	type ExtendedProvisioningBlocks = ExtendedProvisioningBlocks;
=======
	type ExtendedProvisioningBlocks = ConstU64<0>;
	type StableAsset = MockStableAsset<CurrencyId, Balance, AccountId, BlockNumber>;
>>>>>>> 2fa44c17
	type OnLiquidityPoolUpdated = ();
}

thread_local! {
	static IS_SHUTDOWN: RefCell<bool> = RefCell::new(false);
}

pub fn mock_shutdown() {
	IS_SHUTDOWN.with(|v| *v.borrow_mut() = true)
}

pub struct MockEmergencyShutdown;
impl EmergencyShutdown for MockEmergencyShutdown {
	fn is_shutdown() -> bool {
		IS_SHUTDOWN.with(|v| *v.borrow_mut())
	}
}

parameter_types! {
	pub MinimumIncrementSize: Rate = Rate::saturating_from_rational(1, 20);
}

impl Config for Runtime {
	type Event = Event;
	type Currency = Tokens;
	type Auction = AuctionModule;
	type MinimumIncrementSize = MinimumIncrementSize;
	type AuctionTimeToClose = ConstU64<100>;
	type AuctionDurationSoftCap = ConstU64<2000>;
	type GetStableCurrencyId = GetStableCurrencyId;
	type CDPTreasury = CDPTreasuryModule;
	type PriceSource = MockPriceSource;
	type UnsignedPriority = ConstU64<1048576>; // 1 << 20
	type EmergencyShutdown = MockEmergencyShutdown;
	type WeightInfo = ();
}

pub type Block = sp_runtime::generic::Block<Header, UncheckedExtrinsic>;
pub type UncheckedExtrinsic = sp_runtime::generic::UncheckedExtrinsic<u32, Call, u32, ()>;

construct_runtime!(
	pub enum Runtime where
		Block = Block,
		NodeBlock = Block,
		UncheckedExtrinsic = UncheckedExtrinsic,
	{
		System: frame_system::{Pallet, Call, Storage, Config, Event<T>},
		AuctionManagerModule: auction_manager::{Pallet, Storage, Call, Event<T>, ValidateUnsigned},
		Tokens: orml_tokens::{Pallet, Storage, Event<T>, Config<T>},
		AuctionModule: orml_auction::{Pallet, Storage, Call, Event<T>},
		CDPTreasuryModule: cdp_treasury::{Pallet, Storage, Call, Event<T>},
		DEXModule: module_dex::{Pallet, Storage, Call, Event<T>, Config<T>},
	}
);

pub type Extrinsic = TestXt<Call, ()>;

impl<LocalCall> frame_system::offchain::SendTransactionTypes<LocalCall> for Runtime
where
	Call: From<LocalCall>,
{
	type OverarchingCall = Call;
	type Extrinsic = Extrinsic;
}

pub struct ExtBuilder {
	balances: Vec<(AccountId, CurrencyId, Balance)>,
}

impl Default for ExtBuilder {
	fn default() -> Self {
		Self {
			balances: vec![
				(ALICE, AUSD, 1000),
				(BOB, AUSD, 1000),
				(CAROL, AUSD, 1000),
				(ALICE, BTC, 1000),
				(BOB, BTC, 1000),
				(CAROL, BTC, 1000),
				(ALICE, DOT, 1000),
				(BOB, DOT, 1000),
				(CAROL, DOT, 1000),
			],
		}
	}
}

impl ExtBuilder {
	pub fn build(self) -> sp_io::TestExternalities {
		let mut t = frame_system::GenesisConfig::default()
			.build_storage::<Runtime>()
			.unwrap();

		orml_tokens::GenesisConfig::<Runtime> {
			balances: self.balances,
		}
		.assimilate_storage(&mut t)
		.unwrap();

		module_dex::GenesisConfig::<Runtime> {
			initial_listing_trading_pairs: vec![],
			initial_enabled_trading_pairs: EnabledTradingPairs::get(),
			initial_added_liquidity_pools: vec![],
		}
		.assimilate_storage(&mut t)
		.unwrap();

		t.into()
	}

	pub fn lots_of_accounts() -> Self {
		let mut balances = Vec::new();
		for i in 0..1001 {
			let account_id: AccountId = i;
			balances.push((account_id, BTC, 1000));
		}
		Self { balances }
	}
}<|MERGE_RESOLUTION|>--- conflicted
+++ resolved
@@ -176,12 +176,7 @@
 	type DEXIncentives = ();
 	type WeightInfo = ();
 	type ListingOrigin = EnsureSignedBy<One, AccountId>;
-<<<<<<< HEAD
-	type ExtendedProvisioningBlocks = ExtendedProvisioningBlocks;
-=======
 	type ExtendedProvisioningBlocks = ConstU64<0>;
-	type StableAsset = MockStableAsset<CurrencyId, Balance, AccountId, BlockNumber>;
->>>>>>> 2fa44c17
 	type OnLiquidityPoolUpdated = ();
 }
 
