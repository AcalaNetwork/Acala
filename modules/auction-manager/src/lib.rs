--- conflicted
+++ resolved
@@ -595,84 +595,6 @@
 
 		// if bid_price doesn't reach target, DEX will try trading with DEX to get better result.
 		if !collateral_auction.in_reverse_stage(bid_price) {
-<<<<<<< HEAD
-			let default_swap_parital_path_list: Vec<Vec<CurrencyId>> = T::DefaultSwapParitalPathList::get();
-
-			// iterator default_swap_parital_path_list to try swap until swap succeed.
-			for partial_path in default_swap_parital_path_list {
-				let partial_path_len = partial_path.len();
-
-				// check collateral currency_id and partial_path can form a valid swap path.
-				if partial_path_len > 0 && collateral_auction.currency_id != partial_path[0] {
-					let mut swap_path = vec![collateral_auction.currency_id];
-					swap_path.extend(partial_path);
-
-					// DEX must take a higher bid.
-					if bid_price
-						< T::DEX::get_swap_target_amount(&swap_path, collateral_auction.amount).unwrap_or_default()
-					{
-						// try swap collateral in auction with DEX to get stable.
-						if let Ok(stable_amount) = T::CDPTreasury::swap_exact_collateral_to_stable(
-							collateral_auction.currency_id,
-							collateral_auction.amount,
-							Zero::zero(),
-							&swap_path,
-							true,
-						) {
-							// swap successfully, will not deal.
-							should_deal = false;
-
-							// refund stable currency to the last bidder, it shouldn't fail and affect the
-							// process. but even it failed, just the winner did not get the bid price. it
-							// can be fixed by treasury council.
-							if let Some(bidder) = maybe_bidder.as_ref() {
-								let res = T::CDPTreasury::issue_debit(bidder, bid_price, false);
-								if let Err(e) = res {
-									log::warn!(
-										target: "auction-manager",
-										"issue_debit: failed to issue stable {:?} to {:?}: {:?}. \
-										This is unexpected but should be safe",
-										bid_price, bidder, e
-									);
-									debug_assert!(false);
-								}
-							}
-
-							// DEX bid is higher than the target amount of auction,
-							// need refund extra stable currency to recipient.
-							if collateral_auction.in_reverse_stage(stable_amount) {
-								let refund_amount = stable_amount
-									.checked_sub(collateral_auction.target)
-									.expect("ensured stable_amount > target; qed");
-								// it shouldn't fail and affect the process.
-								// but even it failed, just the winner did not get the refund amount. it can be
-								// fixed by treasury council.
-								let res = T::CDPTreasury::issue_debit(
-									&collateral_auction.refund_recipient,
-									refund_amount,
-									false,
-								);
-								if let Err(e) = res {
-									log::warn!(
-										target: "auction-manager",
-										"issue_debit: failed to issue stable {:?} to {:?}: {:?}. \
-										This is unexpected but should be safe",
-										refund_amount, collateral_auction.refund_recipient, e
-									);
-									debug_assert!(false);
-								}
-							}
-							Self::deposit_event(Event::DEXTakeCollateralAuction {
-								auction_id,
-								collateral_type: collateral_auction.currency_id,
-								collateral_amount: collateral_auction.amount,
-								turnover: stable_amount,
-							});
-
-							// break loop.
-							break;
-						}
-=======
 			// try swap collateral in auction with DEX to get stable at least bid_price.
 			if let Ok((_, stable_amount)) = T::CDPTreasury::swap_collateral_to_stable(
 				collateral_auction.currency_id,
@@ -716,16 +638,15 @@
 							refund_amount, collateral_auction.refund_recipient, e
 						);
 						debug_assert!(false);
->>>>>>> 7ce724ba
 					}
 				}
 
-				Self::deposit_event(Event::DEXTakeCollateralAuction(
+				Self::deposit_event(Event::DEXTakeCollateralAuction {
 					auction_id,
-					collateral_auction.currency_id,
-					collateral_auction.amount,
-					stable_amount,
-				));
+					collateral_type: collateral_auction.currency_id,
+					collateral_amount: collateral_auction.amount,
+					turnover: stable_amount,
+				});
 			}
 		}
 
