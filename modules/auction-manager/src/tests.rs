// This file is part of Acala.

// Copyright (C) 2020-2022 Acala Foundation.
// SPDX-License-Identifier: GPL-3.0-or-later WITH Classpath-exception-2.0

// This program is free software: you can redistribute it and/or modify
// it under the terms of the GNU General Public License as published by
// the Free Software Foundation, either version 3 of the License, or
// (at your option) any later version.

// This program is distributed in the hope that it will be useful,
// but WITHOUT ANY WARRANTY; without even the implied warranty of
// MERCHANTABILITY or FITNESS FOR A PARTICULAR PURPOSE. See the
// GNU General Public License for more details.

// You should have received a copy of the GNU General Public License
// along with this program. If not, see <https://www.gnu.org/licenses/>.

//! Unit tests for the auction manager module.

#![cfg(test)]

use super::*;
use frame_support::{assert_noop, assert_ok};
use mock::{Call as MockCall, Event, *};
use sp_core::offchain::{testing, DbExternalities, OffchainDbExt, OffchainWorkerExt, StorageKind, TransactionPoolExt};
use sp_io::offchain;
use sp_runtime::traits::One;
use support::DEXManager;

fn run_to_block_offchain(n: u64) {
	while System::block_number() < n {
		System::set_block_number(System::block_number() + 1);
		AuctionManagerModule::offchain_worker(System::block_number());
		// this unlocks the concurrency storage lock so offchain_worker will fire next block
		offchain::sleep_until(offchain::timestamp().add(Duration::from_millis(LOCK_DURATION + 200)));
	}
}

#[test]
fn get_auction_time_to_close_work() {
	ExtBuilder::default().build().execute_with(|| {
		assert_eq!(AuctionManagerModule::get_auction_time_to_close(2000, 1), 100);
		assert_eq!(AuctionManagerModule::get_auction_time_to_close(2001, 1), 50);
	});
}

#[test]
fn collateral_auction_methods() {
	ExtBuilder::default().build().execute_with(|| {
		assert_ok!(AuctionManagerModule::new_collateral_auction(&ALICE, BTC, 10, 100, 0));
		assert_eq!(
			AuctionModule::auctions(0),
			Some(orml_traits::AuctionInfo {
				bid: None,
				start: 0,
				end: Some(2000)
			})
		);
		let collateral_auction_with_positive_target = AuctionManagerModule::collateral_auctions(0).unwrap();
		assert!(!collateral_auction_with_positive_target.always_forward());
		assert!(!collateral_auction_with_positive_target.in_reverse_stage(99));
		assert!(collateral_auction_with_positive_target.in_reverse_stage(100));
		assert!(collateral_auction_with_positive_target.in_reverse_stage(101));
		assert_eq!(collateral_auction_with_positive_target.payment_amount(99), 99);
		assert_eq!(collateral_auction_with_positive_target.payment_amount(100), 100);
		assert_eq!(collateral_auction_with_positive_target.payment_amount(101), 100);
		assert_eq!(collateral_auction_with_positive_target.collateral_amount(80, 100), 10);
		assert_eq!(collateral_auction_with_positive_target.collateral_amount(100, 200), 5);

		assert_ok!(AuctionManagerModule::new_collateral_auction(&ALICE, BTC, 10, 0, 0));
		let collateral_auction_with_zero_target = AuctionManagerModule::collateral_auctions(1).unwrap();
		assert!(collateral_auction_with_zero_target.always_forward());
		assert!(!collateral_auction_with_zero_target.in_reverse_stage(0));
		assert!(!collateral_auction_with_zero_target.in_reverse_stage(100));
		assert_eq!(collateral_auction_with_zero_target.payment_amount(99), 99);
		assert_eq!(collateral_auction_with_zero_target.payment_amount(101), 101);
		assert_eq!(collateral_auction_with_zero_target.collateral_amount(100, 200), 10);
	});
}

#[test]
fn new_collateral_auction_work() {
	ExtBuilder::default().build().execute_with(|| {
		System::set_block_number(1);
		let ref_count_0 = System::consumers(&ALICE);
		assert_noop!(
			AuctionManagerModule::new_collateral_auction(&ALICE, BTC, 0, 100, 0),
			Error::<Runtime>::InvalidAmount,
		);

		assert_ok!(AuctionManagerModule::new_collateral_auction(&ALICE, BTC, 10, 100, 0));
		System::assert_last_event(Event::AuctionManagerModule(crate::Event::NewCollateralAuction {
			auction_id: 0,
			collateral_type: BTC,
			collateral_amount: 10,
			target_bid_price: 100,
		}));

		assert_eq!(AuctionManagerModule::total_collateral_in_auction(BTC), 10);
		assert_eq!(AuctionManagerModule::total_target_in_auction(), 100);
		assert_eq!(AuctionModule::auctions_index(), 1);
		assert_eq!(System::consumers(&ALICE), ref_count_0 + 1);

		assert_noop!(
			AuctionManagerModule::new_collateral_auction(
				&ALICE,
				BTC,
				Balance::max_value(),
				Balance::max_value(),
				Balance::max_value()
			),
			Error::<Runtime>::InvalidAmount,
		);
	});
}

#[test]
fn collateral_auction_bid_handler_work() {
	ExtBuilder::default().build().execute_with(|| {
		assert_noop!(
			AuctionManagerModule::collateral_auction_bid_handler(1, 0, (BOB, 4), None),
			Error::<Runtime>::AuctionNotExists,
		);

		assert_ok!(CDPTreasuryModule::deposit_collateral(&ALICE, BTC, 10));
		assert_ok!(AuctionManagerModule::new_collateral_auction(&ALICE, BTC, 10, 100, 0));
		assert_eq!(CDPTreasuryModule::surplus_pool(), 0);
		assert_eq!(Tokens::free_balance(AUSD, &BOB), 1000);

		let bob_ref_count_0 = System::consumers(&BOB);

		assert_noop!(
			AuctionManagerModule::collateral_auction_bid_handler(1, 0, (BOB, 4), None),
			Error::<Runtime>::InvalidBidPrice,
		);
		assert_ok!(AuctionManagerModule::collateral_auction_bid_handler(
			1,
			0,
			(BOB, 5),
			None
		));
		assert_eq!(CDPTreasuryModule::surplus_pool(), 5);
		assert_eq!(Tokens::free_balance(AUSD, &BOB), 995);

		let bob_ref_count_1 = System::consumers(&BOB);
		assert_eq!(bob_ref_count_1, bob_ref_count_0 + 1);
		let carol_ref_count_0 = System::consumers(&CAROL);

		assert_ok!(AuctionManagerModule::collateral_auction_bid_handler(
			2,
			0,
			(CAROL, 10),
			Some((BOB, 5))
		));
		assert_eq!(CDPTreasuryModule::surplus_pool(), 10);
		assert_eq!(Tokens::free_balance(AUSD, &BOB), 1000);
		assert_eq!(Tokens::free_balance(AUSD, &CAROL), 990);
		assert_eq!(AuctionManagerModule::collateral_auctions(0).unwrap().amount, 10);

		let bob_ref_count_2 = System::consumers(&BOB);
		assert_eq!(bob_ref_count_2, bob_ref_count_1 - 1);
		let carol_ref_count_1 = System::consumers(&CAROL);
		assert_eq!(carol_ref_count_1, carol_ref_count_0 + 1);

		assert_ok!(AuctionManagerModule::collateral_auction_bid_handler(
			3,
			0,
			(BOB, 200),
			Some((CAROL, 10))
		));
		assert_eq!(CDPTreasuryModule::surplus_pool(), 100);
		assert_eq!(Tokens::free_balance(AUSD, &BOB), 900);
		assert_eq!(Tokens::free_balance(AUSD, &CAROL), 1000);
		assert_eq!(AuctionManagerModule::collateral_auctions(0).unwrap().amount, 5);

		let bob_ref_count_3 = System::consumers(&BOB);
		assert_eq!(bob_ref_count_3, bob_ref_count_2 + 1);
		let carol_ref_count_2 = System::consumers(&CAROL);
		assert_eq!(carol_ref_count_2, carol_ref_count_1 - 1);
	});
}

#[test]
fn bid_when_soft_cap_for_collateral_auction_work() {
	ExtBuilder::default().build().execute_with(|| {
		assert_ok!(AuctionManagerModule::new_collateral_auction(&ALICE, BTC, 10, 100, 0));
		assert_eq!(
			AuctionManagerModule::on_new_bid(1, 0, (BOB, 100), None).auction_end_change,
			Change::NewValue(Some(101))
		);
		assert!(!AuctionManagerModule::on_new_bid(2001, 0, (CAROL, 10), Some((BOB, 5))).accept_bid,);
		assert_eq!(
			AuctionManagerModule::on_new_bid(2001, 0, (CAROL, 15), Some((BOB, 5))).auction_end_change,
			Change::NewValue(Some(2051))
		);
	});
}

#[test]
fn always_forward_collateral_auction_without_bid_taked_by_dex() {
	ExtBuilder::default().build().execute_with(|| {
		System::set_block_number(1);
		assert_ok!(CDPTreasuryModule::deposit_collateral(&CAROL, BTC, 100));
		assert_ok!(DEXModule::add_liquidity(
			Origin::signed(CAROL),
			BTC,
			AUSD,
			100,
			1000,
			0,
			false
		));

		assert_ok!(AuctionManagerModule::new_collateral_auction(
			&CDPTreasuryModule::account_id(),
			BTC,
			100,
			0,
			0
		));
		assert_eq!(CDPTreasuryModule::total_collaterals(BTC), 100);
		assert_eq!(AuctionManagerModule::total_collateral_in_auction(BTC), 100);
		assert_eq!(DEXModule::get_liquidity_pool(BTC, AUSD), (100, 1000));
		assert_eq!(CDPTreasuryModule::surplus_pool(), 0);
		let ref_count_0 = System::consumers(&CDPTreasuryModule::account_id());

		AuctionManagerModule::on_auction_ended(0, None);
		System::assert_last_event(Event::AuctionManagerModule(crate::Event::DEXTakeCollateralAuction {
			auction_id: 0,
			collateral_type: BTC,
			collateral_amount: 100,
			supply_collateral_amount: 100,
			target_stable_amount: 500,
		}));

		assert_eq!(CDPTreasuryModule::total_collaterals(BTC), 0);
		assert_eq!(AuctionManagerModule::total_collateral_in_auction(BTC), 0);
		assert_eq!(DEXModule::get_liquidity_pool(BTC, AUSD), (200, 500));
		assert_eq!(CDPTreasuryModule::surplus_pool(), 500);
		let ref_count_1 = System::consumers(&CDPTreasuryModule::account_id());
		assert_eq!(ref_count_1, ref_count_0 - 1);
	});
}

#[test]
fn always_forward_collateral_auction_without_bid_aborted() {
	ExtBuilder::default().build().execute_with(|| {
		System::set_block_number(1);
		assert_ok!(CDPTreasuryModule::deposit_collateral(&CAROL, BTC, 100));
		assert_ok!(AuctionManagerModule::new_collateral_auction(
			&CDPTreasuryModule::account_id(),
			BTC,
			100,
			0,
			0
		));
		assert_eq!(CDPTreasuryModule::total_collaterals(BTC), 100);
		assert_eq!(AuctionManagerModule::total_collateral_in_auction(BTC), 100);
		assert_eq!(CDPTreasuryModule::surplus_pool(), 0);
		let ref_count_0 = System::consumers(&CDPTreasuryModule::account_id());

		AuctionManagerModule::on_auction_ended(0, None);
		System::assert_last_event(Event::AuctionManagerModule(crate::Event::CollateralAuctionAborted {
			auction_id: 0,
			collateral_type: BTC,
			collateral_amount: 100,
			target_stable_amount: 0,
			refund_recipient: CDPTreasuryModule::account_id(),
		}));

		assert_eq!(CDPTreasuryModule::total_collaterals(BTC), 100);
		assert_eq!(AuctionManagerModule::total_collateral_in_auction(BTC), 0);
		assert_eq!(CDPTreasuryModule::surplus_pool(), 0);
		let ref_count_1 = System::consumers(&CDPTreasuryModule::account_id());
		assert_eq!(ref_count_1, ref_count_0 - 1);
	});
}

#[test]
fn always_forward_collateral_auction_dealt() {
	ExtBuilder::default().build().execute_with(|| {
		System::set_block_number(1);
		assert_ok!(CDPTreasuryModule::deposit_collateral(&CAROL, BTC, 100));
		assert_ok!(AuctionManagerModule::new_collateral_auction(
			&CDPTreasuryModule::account_id(),
			BTC,
			100,
			0,
			0
		));
		assert_ok!(AuctionManagerModule::collateral_auction_bid_handler(
			1,
			0,
			(BOB, 200),
			None
		));
		assert_eq!(CDPTreasuryModule::total_collaterals(BTC), 100);
		assert_eq!(AuctionManagerModule::total_collateral_in_auction(BTC), 100);
		assert_eq!(CDPTreasuryModule::surplus_pool(), 200);
		assert_eq!(Tokens::free_balance(BTC, &BOB), 1000);
		let ref_count_0 = System::consumers(&CDPTreasuryModule::account_id());
		let bob_ref_count_0 = System::consumers(&BOB);

		AuctionManagerModule::on_auction_ended(0, Some((BOB, 200)));
		System::assert_last_event(Event::AuctionManagerModule(crate::Event::CollateralAuctionDealt {
			auction_id: 0,
			collateral_type: BTC,
			collateral_amount: 100,
			winner: BOB,
			payment_amount: 200,
		}));
		assert_eq!(CDPTreasuryModule::total_collaterals(BTC), 0);
		assert_eq!(AuctionManagerModule::total_collateral_in_auction(BTC), 0);
		assert_eq!(CDPTreasuryModule::surplus_pool(), 200);
		assert_eq!(Tokens::free_balance(BTC, &BOB), 1100);
		let ref_count_1 = System::consumers(&CDPTreasuryModule::account_id());
		let bob_ref_count_1 = System::consumers(&BOB);
		assert_eq!(ref_count_1, ref_count_0 - 1);
		assert_eq!(bob_ref_count_1, bob_ref_count_0 - 1);
	});
}

#[test]
fn always_forward_collateral_auction_with_bid_taked_by_dex() {
	ExtBuilder::default().build().execute_with(|| {
		System::set_block_number(1);
		assert_ok!(CDPTreasuryModule::deposit_collateral(&CAROL, BTC, 100));
		assert_ok!(DEXModule::add_liquidity(
			Origin::signed(CAROL),
			BTC,
			AUSD,
			100,
			1000,
			0,
			false
		));

		assert_ok!(AuctionManagerModule::new_collateral_auction(
			&CDPTreasuryModule::account_id(),
			BTC,
			100,
			0,
			0,
		));
		assert_ok!(AuctionManagerModule::collateral_auction_bid_handler(
			1,
			0,
			(BOB, 500),
			None
		));
		assert_eq!(CDPTreasuryModule::total_collaterals(BTC), 100);
		assert_eq!(AuctionManagerModule::total_collateral_in_auction(BTC), 100);
		assert_eq!(DEXModule::get_liquidity_pool(BTC, AUSD), (100, 1000));
		assert_eq!(CDPTreasuryModule::surplus_pool(), 500);
		assert_eq!(CDPTreasuryModule::debit_pool(), 0);
		assert_eq!(Tokens::free_balance(AUSD, &BOB), 500);
		let ref_count_0 = System::consumers(&CDPTreasuryModule::account_id());
		let bob_ref_count_0 = System::consumers(&BOB);

		AuctionManagerModule::on_auction_ended(0, Some((BOB, 500)));
		System::assert_last_event(Event::AuctionManagerModule(crate::Event::DEXTakeCollateralAuction {
			auction_id: 0,
			collateral_type: BTC,
			collateral_amount: 100,
			supply_collateral_amount: 100,
			target_stable_amount: 500,
		}));

		assert_eq!(CDPTreasuryModule::total_collaterals(BTC), 0);
		assert_eq!(AuctionManagerModule::total_collateral_in_auction(BTC), 0);
		assert_eq!(DEXModule::get_liquidity_pool(BTC, AUSD), (200, 500));
		assert_eq!(CDPTreasuryModule::surplus_pool(), 1000);
		assert_eq!(CDPTreasuryModule::debit_pool(), 500);
		assert_eq!(Tokens::free_balance(AUSD, &BOB), 1000);
		let ref_count_1 = System::consumers(&CDPTreasuryModule::account_id());
		let bob_ref_count_1 = System::consumers(&BOB);
		assert_eq!(ref_count_1, ref_count_0 - 1);
		assert_eq!(bob_ref_count_1, bob_ref_count_0 - 1);
	});
}

#[test]
fn reverse_collateral_auction_with_bid_taked_by_dex() {
	ExtBuilder::default().build().execute_with(|| {
		System::set_block_number(1);
		assert_ok!(CDPTreasuryModule::deposit_collateral(&CAROL, BTC, 100));
		assert_ok!(DEXModule::add_liquidity(
			Origin::signed(CAROL),
			BTC,
			AUSD,
			100,
			1000,
			0,
			false
		));

<<<<<<< HEAD
		assert_ok!(AuctionManagerModule::new_collateral_auction(&ALICE, BTC, 100, 200, 0));
		assert!(AuctionManagerModule::collateral_auction_bid_handler(1, 0, (BOB, 200), None).is_ok());
=======
		assert_ok!(AuctionManagerModule::new_collateral_auction(&ALICE, BTC, 100, 200));
		assert_ok!(AuctionManagerModule::collateral_auction_bid_handler(
			1,
			0,
			(BOB, 200),
			None
		));
>>>>>>> c9e18206
		assert_eq!(CDPTreasuryModule::total_collaterals(BTC), 100);
		assert_eq!(AuctionManagerModule::total_collateral_in_auction(BTC), 100);
		assert_eq!(DEXModule::get_liquidity_pool(BTC, AUSD), (100, 1000));
		assert_eq!(CDPTreasuryModule::surplus_pool(), 200);
		assert_eq!(CDPTreasuryModule::debit_pool(), 0);
		assert_eq!(Tokens::free_balance(AUSD, &BOB), 800);
		assert_eq!(Tokens::free_balance(BTC, &ALICE), 1000);
		let bob_ref_count_0 = System::consumers(&BOB);

		AuctionManagerModule::on_auction_ended(0, Some((BOB, 200)));
		System::assert_last_event(Event::AuctionManagerModule(crate::Event::DEXTakeCollateralAuction {
			auction_id: 0,
			collateral_type: BTC,
			collateral_amount: 100,
			supply_collateral_amount: 26,
			target_stable_amount: 200,
		}));

		assert_eq!(CDPTreasuryModule::total_collaterals(BTC), 0);
		assert_eq!(AuctionManagerModule::total_collateral_in_auction(BTC), 0);
		assert_eq!(DEXModule::get_liquidity_pool(BTC, AUSD), (126, 800));
		assert_eq!(CDPTreasuryModule::surplus_pool(), 400);
		assert_eq!(CDPTreasuryModule::debit_pool(), 200);
		assert_eq!(Tokens::free_balance(AUSD, &BOB), 1000);
		assert_eq!(Tokens::free_balance(BTC, &ALICE), 1074);
		let bob_ref_count_1 = System::consumers(&BOB);
		assert_eq!(bob_ref_count_1, bob_ref_count_0 - 1);
	});
}

#[test]
fn reverse_collateral_auction_with_bid_dealt() {
	ExtBuilder::default().build().execute_with(|| {
		System::set_block_number(1);
		assert_ok!(CDPTreasuryModule::deposit_collateral(&CAROL, BTC, 100));
<<<<<<< HEAD
		assert_ok!(AuctionManagerModule::new_collateral_auction(&ALICE, BTC, 100, 200, 0));
		assert!(AuctionManagerModule::collateral_auction_bid_handler(1, 0, (BOB, 250), None).is_ok());
=======
		assert_ok!(AuctionManagerModule::new_collateral_auction(&ALICE, BTC, 100, 200));
		assert_ok!(AuctionManagerModule::collateral_auction_bid_handler(
			1,
			0,
			(BOB, 250),
			None
		));
>>>>>>> c9e18206
		assert_eq!(CDPTreasuryModule::total_collaterals(BTC), 80);
		assert_eq!(AuctionManagerModule::total_collateral_in_auction(BTC), 80);
		assert_eq!(CDPTreasuryModule::surplus_pool(), 200);
		assert_eq!(CDPTreasuryModule::debit_pool(), 0);
		assert_eq!(Tokens::free_balance(BTC, &BOB), 1000);
		assert_eq!(Tokens::free_balance(AUSD, &BOB), 800);
		assert_eq!(Tokens::free_balance(BTC, &ALICE), 1020);
		let alice_ref_count_0 = System::consumers(&ALICE);

		AuctionManagerModule::on_auction_ended(0, Some((BOB, 250)));
		System::assert_last_event(Event::AuctionManagerModule(crate::Event::CollateralAuctionDealt {
			auction_id: 0,
			collateral_type: BTC,
			collateral_amount: 80,
			winner: BOB,
			payment_amount: 200,
		}));
		assert_eq!(CDPTreasuryModule::total_collaterals(BTC), 0);
		assert_eq!(AuctionManagerModule::total_collateral_in_auction(BTC), 0);
		assert_eq!(CDPTreasuryModule::surplus_pool(), 200);
		assert_eq!(CDPTreasuryModule::debit_pool(), 0);
		assert_eq!(Tokens::free_balance(AUSD, &BOB), 800);
		assert_eq!(Tokens::free_balance(BTC, &BOB), 1080);
		assert_eq!(Tokens::free_balance(BTC, &ALICE), 1020);
		let alice_ref_count_1 = System::consumers(&ALICE);
		assert_eq!(alice_ref_count_1, alice_ref_count_0 - 1);
	});
}

#[test]
fn collateral_auction_with_bid_aborted() {
	ExtBuilder::default().build().execute_with(|| {
		System::set_block_number(1);
		assert_ok!(CDPTreasuryModule::deposit_collateral(&CAROL, BTC, 100));
		assert_ok!(DEXModule::add_liquidity(
			Origin::signed(CAROL),
			BTC,
			AUSD,
			500,
			1000,
			0,
			false
		));

<<<<<<< HEAD
		assert_ok!(AuctionManagerModule::new_collateral_auction(&ALICE, BTC, 100, 200, 0));
		assert!(AuctionManagerModule::collateral_auction_bid_handler(1, 0, (BOB, 180), None).is_ok());
=======
		assert_ok!(AuctionManagerModule::new_collateral_auction(&ALICE, BTC, 100, 200));
		assert_ok!(AuctionManagerModule::collateral_auction_bid_handler(
			1,
			0,
			(BOB, 180),
			None
		));
>>>>>>> c9e18206
		assert_eq!(CDPTreasuryModule::total_collaterals(BTC), 100);
		assert_eq!(AuctionManagerModule::total_collateral_in_auction(BTC), 100);
		assert_eq!(DEXModule::get_liquidity_pool(BTC, AUSD), (500, 1000));
		assert_eq!(CDPTreasuryModule::surplus_pool(), 180);
		assert_eq!(CDPTreasuryModule::debit_pool(), 0);
		assert_eq!(Tokens::free_balance(AUSD, &BOB), 820);
		assert_eq!(Tokens::free_balance(BTC, &ALICE), 1000);
		let alice_ref_count_0 = System::consumers(&ALICE);

		AuctionManagerModule::on_auction_ended(0, Some((BOB, 180)));
		System::assert_last_event(Event::AuctionManagerModule(crate::Event::CollateralAuctionAborted {
			auction_id: 0,
			collateral_type: BTC,
			collateral_amount: 100,
			target_stable_amount: 200,
			refund_recipient: ALICE,
		}));

		assert_eq!(CDPTreasuryModule::total_collaterals(BTC), 100);
		assert_eq!(AuctionManagerModule::total_collateral_in_auction(BTC), 0);
		assert_eq!(DEXModule::get_liquidity_pool(BTC, AUSD), (500, 1000));
		assert_eq!(CDPTreasuryModule::surplus_pool(), 180);
		assert_eq!(CDPTreasuryModule::debit_pool(), 180);
		assert_eq!(Tokens::free_balance(AUSD, &BOB), 1000);
		assert_eq!(Tokens::free_balance(BTC, &ALICE), 1000);
		let alice_ref_count_1 = System::consumers(&ALICE);
		assert_eq!(alice_ref_count_1, alice_ref_count_0 - 1);
	});
}

#[test]
fn swap_bidders_works() {
	ExtBuilder::default().build().execute_with(|| {
		let alice_ref_count_0 = System::consumers(&ALICE);
		let bob_ref_count_0 = System::consumers(&BOB);

		AuctionManagerModule::swap_bidders(&BOB, None);

		let bob_ref_count_1 = System::consumers(&BOB);
		assert_eq!(bob_ref_count_1, bob_ref_count_0 + 1);

		AuctionManagerModule::swap_bidders(&ALICE, Some(&BOB));

		let alice_ref_count_1 = System::consumers(&ALICE);
		assert_eq!(alice_ref_count_1, alice_ref_count_0 + 1);
		let bob_ref_count_2 = System::consumers(&BOB);
		assert_eq!(bob_ref_count_2, bob_ref_count_1 - 1);

		AuctionManagerModule::swap_bidders(&BOB, Some(&ALICE));

		let alice_ref_count_2 = System::consumers(&ALICE);
		assert_eq!(alice_ref_count_2, alice_ref_count_1 - 1);
		let bob_ref_count_3 = System::consumers(&BOB);
		assert_eq!(bob_ref_count_3, bob_ref_count_2 + 1);
	});
}

#[test]
fn cancel_collateral_auction_failed() {
	ExtBuilder::default().build().execute_with(|| {
		assert_ok!(CDPTreasuryModule::deposit_collateral(&CAROL, BTC, 10));
		assert_ok!(AuctionManagerModule::new_collateral_auction(&ALICE, BTC, 10, 100, 0));
		MockPriceSource::set_relative_price(None);
		assert_noop!(
			AuctionManagerModule::cancel_collateral_auction(0, AuctionManagerModule::collateral_auctions(0).unwrap()),
			Error::<Runtime>::InvalidFeedPrice,
		);
		MockPriceSource::set_relative_price(Some(Price::one()));

		assert_ok!(AuctionModule::bid(Origin::signed(ALICE), 0, 100));
		let collateral_auction = AuctionManagerModule::collateral_auctions(0).unwrap();
		assert!(!collateral_auction.always_forward());
		assert_eq!(AuctionManagerModule::get_last_bid(0), Some((ALICE, 100)));
		assert!(collateral_auction.in_reverse_stage(100));
		assert_noop!(
			AuctionManagerModule::cancel_collateral_auction(0, collateral_auction),
			Error::<Runtime>::InReverseStage,
		);
	});
}

#[test]
fn cancel_collateral_auction_work() {
	ExtBuilder::default().build().execute_with(|| {
		System::set_block_number(1);
		assert_ok!(CDPTreasuryModule::deposit_collateral(&CAROL, BTC, 10));
		assert_eq!(CDPTreasuryModule::total_collaterals(BTC), 10);
		assert_ok!(AuctionManagerModule::new_collateral_auction(&ALICE, BTC, 10, 100, 0));
		assert_eq!(AuctionManagerModule::total_collateral_in_auction(BTC), 10);
		assert_eq!(AuctionManagerModule::total_target_in_auction(), 100);
		assert_eq!(CDPTreasuryModule::surplus_pool(), 0);
		assert_eq!(CDPTreasuryModule::debit_pool(), 0);
		assert_ok!(AuctionModule::bid(Origin::signed(BOB), 0, 80));
		assert_eq!(Tokens::free_balance(AUSD, &BOB), 920);
		assert_eq!(CDPTreasuryModule::total_collaterals(BTC), 10);
		assert_eq!(CDPTreasuryModule::surplus_pool(), 80);
		assert_eq!(CDPTreasuryModule::debit_pool(), 0);
		assert_eq!(Tokens::free_balance(AUSD, &BOB), 920);

		let alice_ref_count_0 = System::consumers(&ALICE);
		let bob_ref_count_0 = System::consumers(&BOB);

		mock_shutdown();
		assert_ok!(AuctionManagerModule::cancel(Origin::none(), 0));
		System::assert_last_event(Event::AuctionManagerModule(crate::Event::CancelAuction {
			auction_id: 0,
		}));

		assert_eq!(Tokens::free_balance(AUSD, &BOB), 1000);
		assert_eq!(AuctionManagerModule::total_collateral_in_auction(BTC), 0);
		assert_eq!(AuctionManagerModule::total_target_in_auction(), 0);
		assert_eq!(CDPTreasuryModule::total_collaterals(BTC), 10);
		assert_eq!(CDPTreasuryModule::debit_pool(), 80);
		assert_eq!(CDPTreasuryModule::surplus_pool(), 80);
		assert!(!AuctionManagerModule::collateral_auctions(0).is_some());
		assert!(!AuctionModule::auction_info(0).is_some());

		let alice_ref_count_1 = System::consumers(&ALICE);
		assert_eq!(alice_ref_count_1, alice_ref_count_0 - 1);
		let bob_ref_count_1 = System::consumers(&BOB);
		assert_eq!(bob_ref_count_1, bob_ref_count_0 - 1);
	});
}

#[test]
fn offchain_worker_cancels_auction_in_shutdown() {
	let (offchain, _offchain_state) = testing::TestOffchainExt::new();
	let (pool, pool_state) = testing::TestTransactionPoolExt::new();
	let mut ext = ExtBuilder::default().build();
	ext.register_extension(OffchainWorkerExt::new(offchain.clone()));
	ext.register_extension(TransactionPoolExt::new(pool));
	ext.register_extension(OffchainDbExt::new(offchain));

	ext.execute_with(|| {
		System::set_block_number(1);
		assert_ok!(AuctionManagerModule::new_collateral_auction(&ALICE, BTC, 10, 100, 0));
		assert!(AuctionManagerModule::collateral_auctions(0).is_some());
		run_to_block_offchain(2);
		// offchain worker does not have any tx because shutdown is false
		assert!(!MockEmergencyShutdown::is_shutdown());
		assert!(pool_state.write().transactions.pop().is_none());
		mock_shutdown();
		assert!(MockEmergencyShutdown::is_shutdown());

		// now offchain worker will cancel auction as shutdown is true
		run_to_block_offchain(3);
		let tx = pool_state.write().transactions.pop().unwrap();
		let tx = Extrinsic::decode(&mut &*tx).unwrap();
		if let MockCall::AuctionManagerModule(crate::Call::cancel { id: auction_id }) = tx.call {
			assert_ok!(AuctionManagerModule::cancel(Origin::none(), auction_id));
		}

		// auction is canceled
		assert!(AuctionManagerModule::collateral_auctions(0).is_none());
		assert!(pool_state.write().transactions.pop().is_none());
	});
}

#[test]
fn offchain_worker_max_iterations_check() {
	let (mut offchain, _offchain_state) = testing::TestOffchainExt::new();
	let (pool, pool_state) = testing::TestTransactionPoolExt::new();
	let mut ext = ExtBuilder::default().build();
	ext.register_extension(OffchainWorkerExt::new(offchain.clone()));
	ext.register_extension(TransactionPoolExt::new(pool));
	ext.register_extension(OffchainDbExt::new(offchain.clone()));

	ext.execute_with(|| {
		System::set_block_number(1);
		// sets max iterations value to 1
		offchain.local_storage_set(StorageKind::PERSISTENT, OFFCHAIN_WORKER_MAX_ITERATIONS, &1u32.encode());
		assert_ok!(AuctionManagerModule::new_collateral_auction(&ALICE, BTC, 10, 100, 0));
		assert_ok!(AuctionManagerModule::new_collateral_auction(&BOB, BTC, 10, 100, 0));
		assert!(AuctionManagerModule::collateral_auctions(1).is_some());
		assert!(AuctionManagerModule::collateral_auctions(0).is_some());
		mock_shutdown();
		assert!(MockEmergencyShutdown::is_shutdown());

		run_to_block_offchain(2);
		// now offchain worker will cancel one auction but the other one will cancel next block
		let tx = pool_state.write().transactions.pop().unwrap();
		let tx = Extrinsic::decode(&mut &*tx).unwrap();
		if let MockCall::AuctionManagerModule(crate::Call::cancel { id: auction_id }) = tx.call {
			assert_ok!(AuctionManagerModule::cancel(Origin::none(), auction_id));
		}
		assert!(
			AuctionManagerModule::collateral_auctions(1).is_some()
				|| AuctionManagerModule::collateral_auctions(0).is_some()
		);
		// only one auction canceled so offchain tx pool is empty
		assert!(pool_state.write().transactions.pop().is_none());

		run_to_block_offchain(3);
		// now offchain worker will cancel the next auction
		let tx = pool_state.write().transactions.pop().unwrap();
		let tx = Extrinsic::decode(&mut &*tx).unwrap();
		if let MockCall::AuctionManagerModule(crate::Call::cancel { id: auction_id }) = tx.call {
			assert_ok!(AuctionManagerModule::cancel(Origin::none(), auction_id));
		}
		assert!(AuctionManagerModule::collateral_auctions(1).is_none());
		assert!(AuctionManagerModule::collateral_auctions(0).is_none());
		assert!(pool_state.write().transactions.pop().is_none());
	});
}

#[test]
fn offchain_default_max_iterator_works() {
	let (mut offchain, _offchain_state) = testing::TestOffchainExt::new();
	let (pool, pool_state) = testing::TestTransactionPoolExt::new();
	let mut ext = ExtBuilder::lots_of_accounts().build();
	ext.register_extension(OffchainWorkerExt::new(offchain.clone()));
	ext.register_extension(TransactionPoolExt::new(pool));
	ext.register_extension(OffchainDbExt::new(offchain.clone()));

	ext.execute_with(|| {
		System::set_block_number(1);
		// checks that max iterations is stored as none
		assert!(offchain
			.local_storage_get(StorageKind::PERSISTENT, OFFCHAIN_WORKER_MAX_ITERATIONS)
			.is_none());

		for i in 0..1001 {
			let account_id: AccountId = i;
			assert_ok!(AuctionManagerModule::new_collateral_auction(&account_id, BTC, 1, 10, 0));
		}

		mock_shutdown();
		run_to_block_offchain(2);
		// should only run 1000 iterations stopping due to DEFAULT_MAX_ITERATION
		assert_eq!(pool_state.write().transactions.len(), 1000);
		run_to_block_offchain(3);
		// next block iterator starts where it left off and adds the final account to tx pool
		assert_eq!(pool_state.write().transactions.len(), 1001);
	});
}

#[test]
fn auction_triggers_on_liquidation_success() {
	ExtBuilder::default().build().execute_with(|| {
		System::set_block_number(1);
		assert_ok!(CDPTreasuryModule::deposit_collateral(&ALICE, BTC, 100));

		// Test ending auctions with successful bid
		assert_ok!(AuctionManagerModule::new_collateral_auction(&ALICE, BTC, 1, 1, 0));
		assert_eq!(LiquidatedCount::get(), 0);
		// Count incremented by 1
		AuctionManagerModule::on_auction_ended(0, Some((BOB, 1)));
		assert_eq!(LiquidatedCount::get(), 1);

		// Test ending the auction with no bidder
		assert_ok!(AuctionManagerModule::new_collateral_auction(&ALICE, BTC, 1, 1, 0));
		AuctionManagerModule::on_auction_ended(1, None);
		// Auction is aborted: Count does not increment.
		assert_eq!(LiquidatedCount::get(), 1);

		// Test ending the auction with bid too low
		assert_ok!(AuctionManagerModule::new_collateral_auction(&ALICE, BTC, 2, 2, 0));
		AuctionManagerModule::on_auction_ended(2, Some((BOB, 1)));
		// Auction is aborted: Count does not increment.
		assert_eq!(LiquidatedCount::get(), 1);

		assert_ok!(DEXModule::add_liquidity(
			Origin::signed(CAROL),
			BTC,
			AUSD,
			100,
			1000,
			0,
			false
		));

		// Test ending auctions with DEX and a valid bid
		assert_ok!(AuctionManagerModule::new_collateral_auction(&ALICE, BTC, 1, 1, 0));
		// Count incremented by 1
		AuctionManagerModule::on_auction_ended(3, Some((BOB, 1)));
		assert_eq!(LiquidatedCount::get(), 2);

		// Test ending auctions with DEX with no bid
		assert_ok!(AuctionManagerModule::new_collateral_auction(&ALICE, BTC, 10, 10, 0));
		// Count incremented by 1
		AuctionManagerModule::on_auction_ended(4, None);
		assert_eq!(LiquidatedCount::get(), 3);

		// Cannot double-end auctions
		AuctionManagerModule::on_auction_ended(0, Some((BOB, 1)));
		AuctionManagerModule::on_auction_ended(0, Some((BOB, 2)));
		AuctionManagerModule::on_auction_ended(0, Some((BOB, 3)));
		AuctionManagerModule::on_auction_ended(0, Some((BOB, 4)));
		assert_eq!(LiquidatedCount::get(), 3);
	});
}<|MERGE_RESOLUTION|>--- conflicted
+++ resolved
@@ -395,18 +395,13 @@
 			false
 		));
 
-<<<<<<< HEAD
 		assert_ok!(AuctionManagerModule::new_collateral_auction(&ALICE, BTC, 100, 200, 0));
-		assert!(AuctionManagerModule::collateral_auction_bid_handler(1, 0, (BOB, 200), None).is_ok());
-=======
-		assert_ok!(AuctionManagerModule::new_collateral_auction(&ALICE, BTC, 100, 200));
 		assert_ok!(AuctionManagerModule::collateral_auction_bid_handler(
 			1,
 			0,
 			(BOB, 200),
 			None
 		));
->>>>>>> c9e18206
 		assert_eq!(CDPTreasuryModule::total_collaterals(BTC), 100);
 		assert_eq!(AuctionManagerModule::total_collateral_in_auction(BTC), 100);
 		assert_eq!(DEXModule::get_liquidity_pool(BTC, AUSD), (100, 1000));
@@ -442,18 +437,13 @@
 	ExtBuilder::default().build().execute_with(|| {
 		System::set_block_number(1);
 		assert_ok!(CDPTreasuryModule::deposit_collateral(&CAROL, BTC, 100));
-<<<<<<< HEAD
 		assert_ok!(AuctionManagerModule::new_collateral_auction(&ALICE, BTC, 100, 200, 0));
-		assert!(AuctionManagerModule::collateral_auction_bid_handler(1, 0, (BOB, 250), None).is_ok());
-=======
-		assert_ok!(AuctionManagerModule::new_collateral_auction(&ALICE, BTC, 100, 200));
 		assert_ok!(AuctionManagerModule::collateral_auction_bid_handler(
 			1,
 			0,
 			(BOB, 250),
 			None
 		));
->>>>>>> c9e18206
 		assert_eq!(CDPTreasuryModule::total_collaterals(BTC), 80);
 		assert_eq!(AuctionManagerModule::total_collateral_in_auction(BTC), 80);
 		assert_eq!(CDPTreasuryModule::surplus_pool(), 200);
@@ -498,18 +488,13 @@
 			false
 		));
 
-<<<<<<< HEAD
 		assert_ok!(AuctionManagerModule::new_collateral_auction(&ALICE, BTC, 100, 200, 0));
-		assert!(AuctionManagerModule::collateral_auction_bid_handler(1, 0, (BOB, 180), None).is_ok());
-=======
-		assert_ok!(AuctionManagerModule::new_collateral_auction(&ALICE, BTC, 100, 200));
 		assert_ok!(AuctionManagerModule::collateral_auction_bid_handler(
 			1,
 			0,
 			(BOB, 180),
 			None
 		));
->>>>>>> c9e18206
 		assert_eq!(CDPTreasuryModule::total_collaterals(BTC), 100);
 		assert_eq!(AuctionManagerModule::total_collateral_in_auction(BTC), 100);
 		assert_eq!(DEXModule::get_liquidity_pool(BTC, AUSD), (500, 1000));
