--- conflicted
+++ resolved
@@ -134,11 +134,7 @@
 	pub const DEXModuleId: ModuleId = ModuleId(*b"aca/dexm");
 }
 
-<<<<<<< HEAD
-impl dex::Config for Runtime {
-=======
-impl module_dex::Trait for Runtime {
->>>>>>> 786e6d9f
+impl module_dex::Config for Runtime {
 	type Event = TestEvent;
 	type Currency = Currencies;
 	type GetExchangeFee = GetExchangeFee;
