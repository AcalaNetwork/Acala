[package]
name = "module-evm-utiltity"
version = "2.2.1"
authors = ["Acala Developers"]
edition = "2021"

[dependencies]
sha3 = { version = "0.9.1", default-features = false }

<<<<<<< HEAD
sp-std = { git = "https://github.com/paritytech/substrate", branch = "master", default-features = false }
=======
sp-std = { git = "https://github.com/paritytech/substrate", branch = "polkadot-v0.9.15", default-features = false }
>>>>>>> 35078ea2

evm = { git = "https://github.com/rust-blockchain/evm", rev = "966cf3abe4143451e408c3f586d51c6513d9a48e", default-features = false, features = ["with-codec"] }
evm-gasometer = { git = "https://github.com/rust-blockchain/evm", rev = "966cf3abe4143451e408c3f586d51c6513d9a48e", default-features = false }
evm-runtime = { git = "https://github.com/rust-blockchain/evm", rev = "966cf3abe4143451e408c3f586d51c6513d9a48e", default-features = false }
ethereum = { version = "0.10.0", default-features = false, features = ["with-codec"] }

[features]
default = ["std"]
std = [
	"sha3/std",
	"sp-std/std",
	"evm/std",
	"evm/with-serde",
	"evm-runtime/std",
	"evm-gasometer/std",
	"ethereum/with-serde",
]
tracing = [
	"evm/tracing",
	"evm-gasometer/tracing",
	"evm-runtime/tracing",
]<|MERGE_RESOLUTION|>--- conflicted
+++ resolved
@@ -7,11 +7,7 @@
 [dependencies]
 sha3 = { version = "0.9.1", default-features = false }
 
-<<<<<<< HEAD
 sp-std = { git = "https://github.com/paritytech/substrate", branch = "master", default-features = false }
-=======
-sp-std = { git = "https://github.com/paritytech/substrate", branch = "polkadot-v0.9.15", default-features = false }
->>>>>>> 35078ea2
 
 evm = { git = "https://github.com/rust-blockchain/evm", rev = "966cf3abe4143451e408c3f586d51c6513d9a48e", default-features = false, features = ["with-codec"] }
 evm-gasometer = { git = "https://github.com/rust-blockchain/evm", rev = "966cf3abe4143451e408c3f586d51c6513d9a48e", default-features = false }
