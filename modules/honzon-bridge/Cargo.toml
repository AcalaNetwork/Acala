[package]
name = "module-honzon-bridge"
version = "2.8.2"
authors = ["Acala Developers"]
edition = "2021"

[dependencies]
serde = { version = "1.0.136", optional = true }
scale-info = { version = "2.1", default-features = false, features = ["derive"] }
codec = { package = "parity-scale-codec", version = "3.0.0", default-features = false }
sp-runtime = { git = "https://github.com/paritytech/substrate", branch = "polkadot-v0.9.25", default-features = false }
sp-std = { git = "https://github.com/paritytech/substrate", branch = "polkadot-v0.9.25", default-features = false }
frame-support = { git = "https://github.com/paritytech/substrate", branch = "polkadot-v0.9.25", default-features = false }
frame-system = { git = "https://github.com/paritytech/substrate", branch = "polkadot-v0.9.25", default-features = false }
primitives = { package = "acala-primitives", path = "../../primitives", default-features = false }
orml-traits = { path = "../../orml/traits", default-features = false }

[dev-dependencies]
<<<<<<< HEAD
sp-core = { git = "https://github.com/paritytech/substrate", branch = "polkadot-v0.9.25" }
sp-io = { git = "https://github.com/paritytech/substrate", branch = "polkadot-v0.9.25" }
pallet-balances = { git = "https://github.com/paritytech/substrate", branch = "polkadot-v0.9.25" }
=======
serde_json = "1.0.68"
hex = "0.4"
sp-core = { git = "https://github.com/paritytech/substrate", branch = "polkadot-v0.9.24" }
sp-io = { git = "https://github.com/paritytech/substrate", branch = "polkadot-v0.9.24" }
pallet-balances = { git = "https://github.com/paritytech/substrate", branch = "polkadot-v0.9.24" }
pallet-timestamp = { git = "https://github.com/paritytech/substrate", branch = "polkadot-v0.9.24" }

>>>>>>> 0910ce31
module-currencies = { path = "../../modules/currencies" }
module-evm = { path = "../evm" }
module-evm-accounts = { path = "../evm-accounts" }
module-evm-bridge = { path = "../evm-bridge" }
module-support = { path = "../../modules/support" }
orml-tokens = { path = "../../orml/tokens" }

[features]
default = ["std"]
std = [
	"serde",
	"codec/std",
	"scale-info/std",
	"sp-runtime/std",
	"sp-std/std",
	"frame-support/std",
	"frame-system/std",
	"primitives/std",
	"orml-traits/std",
]
try-runtime = ["frame-support/try-runtime"]<|MERGE_RESOLUTION|>--- conflicted
+++ resolved
@@ -16,19 +16,13 @@
 orml-traits = { path = "../../orml/traits", default-features = false }
 
 [dev-dependencies]
-<<<<<<< HEAD
+serde_json = "1.0.68"
+hex = "0.4"
 sp-core = { git = "https://github.com/paritytech/substrate", branch = "polkadot-v0.9.25" }
 sp-io = { git = "https://github.com/paritytech/substrate", branch = "polkadot-v0.9.25" }
 pallet-balances = { git = "https://github.com/paritytech/substrate", branch = "polkadot-v0.9.25" }
-=======
-serde_json = "1.0.68"
-hex = "0.4"
-sp-core = { git = "https://github.com/paritytech/substrate", branch = "polkadot-v0.9.24" }
-sp-io = { git = "https://github.com/paritytech/substrate", branch = "polkadot-v0.9.24" }
-pallet-balances = { git = "https://github.com/paritytech/substrate", branch = "polkadot-v0.9.24" }
-pallet-timestamp = { git = "https://github.com/paritytech/substrate", branch = "polkadot-v0.9.24" }
+pallet-timestamp = { git = "https://github.com/paritytech/substrate", branch = "polkadot-v0.9.25" }
 
->>>>>>> 0910ce31
 module-currencies = { path = "../../modules/currencies" }
 module-evm = { path = "../evm" }
 module-evm-accounts = { path = "../evm-accounts" }
