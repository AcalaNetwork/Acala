// This file is part of Acala.

// Copyright (C) 2020-2021 Acala Foundation.
// SPDX-License-Identifier: GPL-3.0-or-later WITH Classpath-exception-2.0

// This program is free software: you can redistribute it and/or modify
// it under the terms of the GNU General Public License as published by
// the Free Software Foundation, either version 3 of the License, or
// (at your option) any later version.

// This program is distributed in the hope that it will be useful,
// but WITHOUT ANY WARRANTY; without even the implied warranty of
// MERCHANTABILITY or FITNESS FOR A PARTICULAR PURPOSE. See the
// GNU General Public License for more details.

// You should have received a copy of the GNU General Public License
// along with this program. If not, see <https://www.gnu.org/licenses/>.

//! Unit tests for the Homa-Lite Module

#![cfg(test)]

use super::*;
use frame_support::{assert_noop, assert_ok};
use mock::{
	dollar, Currencies, Event, ExtBuilder, HomaLite, MockRelayBlockNumberProvider, Origin, Runtime, System, ACALA,
	ALICE, BOB, CHARLIE, INITIAL_BALANCE, INVALID_CALLER, KSM, LKSM, ROOT,
};
use sp_runtime::traits::BadOrigin;

#[test]
fn mock_initialize_token_works() {
	ExtBuilder::default().build().execute_with(|| {
		let initial_dollar = dollar(INITIAL_BALANCE);
		assert_eq!(Currencies::free_balance(KSM, &ALICE), initial_dollar);
		assert_eq!(Currencies::free_balance(KSM, &BOB), initial_dollar);
		assert_eq!(Currencies::free_balance(LKSM, &ROOT), initial_dollar);
		assert_eq!(Currencies::free_balance(ACALA, &ALICE), initial_dollar);
		assert_eq!(Currencies::free_balance(ACALA, &BOB), initial_dollar);
		assert_eq!(Currencies::free_balance(ACALA, &ROOT), initial_dollar);
	});
}

#[test]
fn mint_works() {
	ExtBuilder::default().build().execute_with(|| {
		let amount = dollar(1000);

		assert_ok!(HomaLite::set_minting_cap(Origin::root(), 5 * dollar(INITIAL_BALANCE)));

		assert_noop!(
			HomaLite::mint(Origin::signed(ROOT), amount),
			orml_tokens::Error::<Runtime>::BalanceTooLow
		);

		// Since the exchange rate is not set, use the default 1:10 ratio
		// liquid = (amount - MintFee) * 10 * (1 - MaxRewardPerEra)
		//        = 0.99 * (1000 - 0.01)  * 10 = 9899.901
		let mut liquid = 9_899_901_000_000_000;
		assert_ok!(HomaLite::mint(Origin::signed(ALICE), amount));
		assert_eq!(Currencies::free_balance(LKSM, &ALICE), liquid);
		System::assert_last_event(Event::HomaLite(crate::Event::Minted(ALICE, amount, liquid)));
		// The total staking currency is now increased.
		assert_eq!(TotalStakingCurrency::<Runtime>::get(), dollar(1000));

		// Set the total staking amount
		let lksm_issuance = Currencies::total_issuance(LKSM);
		assert_eq!(lksm_issuance, 1_009_899_901_000_000_000);

		// Set the exchange rate to 1(S) : 5(L)
		assert_ok!(HomaLite::set_total_staking_currency(Origin::root(), lksm_issuance / 5));

		assert_eq!(
			HomaLite::get_exchange_rate(),
			ExchangeRate::saturating_from_rational(lksm_issuance / 5, lksm_issuance)
		);

		// The exchange rate is now 1:5 ratio
		// liquid = (1000 - 0.01) * 1_009_899_901_000_000_000 / 201_979_980_200_000_000 * 0.99
		liquid = 4_949_950_500_000_000;
		assert_ok!(HomaLite::mint(Origin::signed(BOB), amount));
		assert_eq!(Currencies::free_balance(LKSM, &BOB), liquid);
		System::assert_last_event(Event::HomaLite(crate::Event::Minted(BOB, amount, liquid)));
	});
}

#[test]
fn repeated_mints_have_similar_exchange_rate() {
	ExtBuilder::default().build().execute_with(|| {
		let amount = dollar(1000);

		assert_ok!(HomaLite::set_minting_cap(Origin::root(), 5 * dollar(INITIAL_BALANCE)));

		// Set the total staking amount
		let mut lksm_issuance = Currencies::total_issuance(LKSM);
		assert_eq!(lksm_issuance, dollar(1_000_000));

		// Set the exchange rate to 1(S) : 5(L)
		assert_ok!(HomaLite::set_total_staking_currency(Origin::root(), lksm_issuance / 5));

		// The exchange rate is now 1:5 ratio
		// liquid = (1000 - 0.01) * 1000 / 200 * 0.99
		let liquid_1 = 4_949_950_500_000_000;
		assert_ok!(HomaLite::mint(Origin::signed(BOB), amount));
		assert_eq!(Currencies::free_balance(KSM, &BOB), dollar(999_000));
		assert_eq!(Currencies::free_balance(LKSM, &BOB), liquid_1);
		// The effective exchange rate is lower than the theoretical rate.
		assert!(liquid_1 < dollar(5000));

		// New total issuance
		lksm_issuance = Currencies::total_issuance(LKSM);
		assert_eq!(lksm_issuance, 1_004_949_950_500_000_000);
		assert_eq!(TotalStakingCurrency::<Runtime>::get(), dollar(201_000));

		// Second exchange
		// liquid = (1000 - 0.01) * 1004949.9505 / 201000 * 0.99
		let liquid_2 = 4_949_703_990_002_433; // Actual amount is lower due to rounding loss
		assert_ok!(HomaLite::mint(Origin::signed(BOB), amount));
		System::assert_last_event(Event::HomaLite(crate::Event::Minted(BOB, amount, liquid_2)));
		assert_eq!(Currencies::free_balance(KSM, &BOB), 998_000_000_000_000_001);
		assert_eq!(Currencies::free_balance(LKSM, &BOB), 9_899_654_490_002_433);

		// Since the effective exchange rate is lower than the theortical rate, Liquid currency becomes more
		// valuable.
		assert!(liquid_1 > liquid_2);

		// The effective exchange rate should be quite close.
		// In this example the difffence is about 0.005%
		assert!(Permill::from_rational(liquid_1 - liquid_2, liquid_1) < Permill::from_rational(5u128, 1_000u128));

		// Now increase the Staking total by 1%
		assert_eq!(TotalStakingCurrency::<Runtime>::get(), 201_999_999_999_999_999);
		assert_ok!(HomaLite::set_total_staking_currency(Origin::root(), dollar(204_020)));
		lksm_issuance = Currencies::total_issuance(LKSM);
		assert_eq!(lksm_issuance, 1_009_899_654_490_002_433);

		// liquid = (1000 - 0.01) * 1009899.654490002433 / 204020 * 0.99
		let liquid_3 = 4_900_454_170_858_356; // Actual amount is lower due to rounding loss
		assert_ok!(HomaLite::mint(Origin::signed(BOB), amount));
		System::assert_last_event(Event::HomaLite(crate::Event::Minted(BOB, amount, liquid_3)));
		assert_eq!(Currencies::free_balance(KSM, &BOB), 997_000_000_000_000_002);
		assert_eq!(Currencies::free_balance(LKSM, &BOB), 14_800_108_660_860_789);

		// Increasing the Staking total increases the value of Liquid currency - this makes up for the
		// staking rewards.
		assert!(liquid_3 < liquid_2);
		assert!(liquid_3 < liquid_1);
	});
}

#[test]
fn mint_fails_when_cap_is_exceeded() {
	ExtBuilder::default().build().execute_with(|| {
		assert_ok!(HomaLite::set_minting_cap(Origin::root(), dollar(1_000)));

		assert_noop!(
			HomaLite::mint(Origin::signed(ALICE), dollar(1_001)),
			Error::<Runtime>::ExceededStakingCurrencyMintCap
		);

		assert_ok!(HomaLite::mint(Origin::signed(ALICE), dollar(1_000)));

		assert_noop!(
			HomaLite::mint(Origin::signed(ALICE), dollar(1)),
			Error::<Runtime>::ExceededStakingCurrencyMintCap
		);
	});
}

#[test]
fn failed_xcm_transfer_is_handled() {
	ExtBuilder::default().build().execute_with(|| {
		assert_ok!(HomaLite::set_minting_cap(Origin::root(), dollar(1_000)));

		// XCM transfer fails if it is called by INVALID_CALLER.
		assert_noop!(
			HomaLite::mint(Origin::signed(INVALID_CALLER), dollar(1)),
			DispatchError::Other("invalid caller"),
		);
	});
}

#[test]
fn cannot_set_total_staking_currency_to_zero() {
	ExtBuilder::default().build().execute_with(|| {
		assert_noop!(
			HomaLite::set_total_staking_currency(Origin::root(), 0),
			Error::<Runtime>::InvalidTotalStakingCurrency
		);
		assert_ok!(HomaLite::set_total_staking_currency(Origin::root(), 1));
		assert_eq!(TotalStakingCurrency::<Runtime>::get(), 1);
		System::assert_last_event(Event::HomaLite(crate::Event::TotalStakingCurrencySet(1)));
	});
}

#[test]
fn can_adjust_total_staking_currency() {
	ExtBuilder::default().build().execute_with(|| {
		assert_ok!(HomaLite::set_total_staking_currency(Origin::root(), 1));
		assert_eq!(HomaLite::total_staking_currency(), 1);

		assert_noop!(
			HomaLite::adjust_total_staking_currency(Origin::signed(ALICE), 5000i128),
			BadOrigin
		);

		// Can adjust total_staking_currency with ROOT.
		assert_ok!(HomaLite::adjust_total_staking_currency(Origin::root(), 5000i128));
		assert_eq!(HomaLite::total_staking_currency(), 5001);
		System::assert_last_event(Event::HomaLite(crate::Event::TotalStakingCurrencySet(5001)));

		// Can decrease total_staking_currency.
		assert_ok!(HomaLite::adjust_total_staking_currency(Origin::root(), -5000i128));
		assert_eq!(HomaLite::total_staking_currency(), 1);
		System::assert_last_event(Event::HomaLite(crate::Event::TotalStakingCurrencySet(1)));

		// overflow can be handled
		assert_ok!(HomaLite::set_total_staking_currency(
			Origin::root(),
			Balance::max_value()
		));

		assert_ok!(HomaLite::adjust_total_staking_currency(Origin::root(), 1i128));
		assert_eq!(HomaLite::total_staking_currency(), Balance::max_value());

		// Do not allow TotalStakingCurrency to become 0
		assert_ok!(HomaLite::set_total_staking_currency(Origin::root(), 5000));
		assert_noop!(
			HomaLite::adjust_total_staking_currency(Origin::root(), -5000i128),
			Error::<Runtime>::InvalidTotalStakingCurrency
		);
		assert_eq!(HomaLite::total_staking_currency(), 5000);

		// TotalStakingCurrency must be atleast 1
		assert_ok!(HomaLite::adjust_total_staking_currency(Origin::root(), -4999i128));
	});
}

#[test]
fn can_adjust_available_staking_balance_with_no_matches() {
	ExtBuilder::default().build().execute_with(|| {
		assert_noop!(
			HomaLite::adjust_available_staking_balance(Origin::signed(ALICE), 5000i128, 10),
			BadOrigin
		);

		// Can adjust available_staking_balance with ROOT.
		assert_ok!(HomaLite::adjust_available_staking_balance(Origin::root(), 5001i128, 10));
		assert_eq!(HomaLite::available_staking_balance(), 5001);
		System::assert_last_event(Event::HomaLite(crate::Event::AvailableStakingBalanceSet(5001)));

		// Can decrease available_staking_balance.
		assert_ok!(HomaLite::adjust_available_staking_balance(
			Origin::root(),
			-5001i128,
			10
		));
		assert_eq!(HomaLite::total_staking_currency(), 0);
		System::assert_last_event(Event::HomaLite(crate::Event::AvailableStakingBalanceSet(0)));

		// Underflow / overflow can be handled due to the use of saturating arithmetic
		assert_ok!(HomaLite::adjust_available_staking_balance(
			Origin::root(),
			-10_000i128,
			10
		));
		assert_eq!(HomaLite::available_staking_balance(), 0);

		assert_ok!(HomaLite::adjust_available_staking_balance(
			Origin::root(),
			i128::max_value(),
			10
		));
		assert_ok!(HomaLite::adjust_available_staking_balance(
			Origin::root(),
			i128::max_value(),
			10
		));
		assert_ok!(HomaLite::adjust_available_staking_balance(
			Origin::root(),
			i128::max_value(),
			10
		));
		assert_eq!(HomaLite::available_staking_balance(), Balance::max_value());
	});
}

#[test]
fn requires_root_to_set_total_staking_currency() {
	ExtBuilder::default().build().execute_with(|| {
		assert_noop!(
			HomaLite::set_total_staking_currency(Origin::signed(ALICE), 0),
			BadOrigin
		);
	});
}

#[test]
fn can_set_mint_cap() {
	ExtBuilder::default().build().execute_with(|| {
		// Current cap is not set
		assert_eq!(StakingCurrencyMintCap::<Runtime>::get(), 0);

		// Requires Root previlege.
		assert_noop!(
			HomaLite::set_minting_cap(Origin::signed(ALICE), dollar(1_000)),
			BadOrigin
		);

		// Set the cap.
		assert_ok!(HomaLite::set_minting_cap(Origin::root(), dollar(1_000)));

		// Cap should be set now.
		assert_eq!(StakingCurrencyMintCap::<Runtime>::get(), dollar(1_000));

		System::assert_last_event(Event::HomaLite(crate::Event::StakingCurrencyMintCapUpdated(dollar(
			1_000,
		))));
	});
}

#[test]
fn can_set_xcm_dest_weight() {
	ExtBuilder::default().build().execute_with(|| {
		// Requires Root previlege.
		assert_noop!(
			HomaLite::set_xcm_dest_weight(Origin::signed(ALICE), 1_000_000),
			BadOrigin
		);

		// Set the cap.
		assert_ok!(HomaLite::set_xcm_dest_weight(Origin::root(), 1_000_000));

		// Cap should be set now.
		assert_eq!(XcmDestWeight::<Runtime>::get(), 1_000_000);

		System::assert_last_event(Event::HomaLite(crate::Event::XcmDestWeightSet(1_000_000)));
	});
}

#[test]
fn can_schedule_unbond() {
	ExtBuilder::default().build().execute_with(|| {
		// Requires Root previlege.
		assert_noop!(
			HomaLite::schedule_unbond(Origin::signed(ALICE), 1_000_000, 100),
			BadOrigin
		);

		// Schedule an unbond.
		assert_ok!(HomaLite::schedule_unbond(Origin::root(), 1_000_000, 100));

		// Storage should be updated now.
		assert_eq!(ScheduledUnbond::<Runtime>::get(), vec![(1_000_000, 100)]);

		System::assert_last_event(Event::HomaLite(crate::Event::ScheduledUnbondAdded(1_000_000, 100)));

		// Schedule another unbond.
		assert_ok!(HomaLite::schedule_unbond(Origin::root(), 200, 80));

		// Storage should be updated now.
		assert_eq!(ScheduledUnbond::<Runtime>::get(), vec![(1_000_000, 100), (200, 80)]);

		System::assert_last_event(Event::HomaLite(crate::Event::ScheduledUnbondAdded(200, 80)));
	});
}

#[test]
fn can_replace_schedule_unbond() {
	ExtBuilder::default().build().execute_with(|| {
		// Requires Root previlege.
		assert_noop!(
			HomaLite::replace_schedule_unbond(Origin::signed(ALICE), vec![(1_000_000, 100)]),
			BadOrigin
		);

		// Schedule an unbond.
		assert_ok!(HomaLite::schedule_unbond(Origin::root(), 1_000_000, 100));
		assert_ok!(HomaLite::schedule_unbond(Origin::root(), 200, 80));
		assert_eq!(ScheduledUnbond::<Runtime>::get(), vec![(1_000_000, 100), (200, 80)]);

		// replace the current storage.
		assert_ok!(HomaLite::replace_schedule_unbond(
			Origin::root(),
			vec![(800, 2), (1357, 120)],
		));
		assert_eq!(ScheduledUnbond::<Runtime>::get(), vec![(800, 2), (1357, 120)]);

		System::assert_last_event(Event::HomaLite(crate::Event::ScheduledUnbondReplaced));
	});
}

// on_idle can call xcm to increase AvailableStakingBalance
#[test]
fn on_idle_can_process_xcm_to_increase_available_staking_balance() {
	ExtBuilder::default().build().execute_with(|| {
		assert_ok!(HomaLite::replace_schedule_unbond(
			Origin::root(),
			vec![(100, 1), (200, 2), (30, 2)],
		));
		assert_eq!(ScheduledUnbond::<Runtime>::get(), vec![(100, 1), (200, 2), (30, 2)]);
		assert_eq!(AvailableStakingBalance::<Runtime>::get(), 0);

		// Block number 0 has nothing scheduled
		MockRelayBlockNumberProvider::set(0);
		HomaLite::on_idle(MockRelayBlockNumberProvider::get(), 5_000_000_000);
		assert_eq!(ScheduledUnbond::<Runtime>::get(), vec![(100, 1), (200, 2), (30, 2)]);
		assert_eq!(AvailableStakingBalance::<Runtime>::get(), 0);

		// Block number 1
		MockRelayBlockNumberProvider::set(1);
		HomaLite::on_idle(MockRelayBlockNumberProvider::get(), 5_000_000_000);
		assert_eq!(ScheduledUnbond::<Runtime>::get(), vec![(200, 2), (30, 2)]);
		assert_eq!(AvailableStakingBalance::<Runtime>::get(), 100);

		// Block number 2. Each on_idle call should unbond one item.
		MockRelayBlockNumberProvider::set(2);
		HomaLite::on_idle(MockRelayBlockNumberProvider::get(), 5_000_000_000);
		assert_eq!(ScheduledUnbond::<Runtime>::get(), vec![(30, 2)]);
		assert_eq!(AvailableStakingBalance::<Runtime>::get(), 300);

		HomaLite::on_idle(MockRelayBlockNumberProvider::get(), 5_000_000_000);
		assert_eq!(ScheduledUnbond::<Runtime>::get(), vec![]);
		assert_eq!(AvailableStakingBalance::<Runtime>::get(), 330);
	});
}

// New available staking balances can redeem queued requests immediately
#[test]
fn new_available_staking_currency_can_handle_redeem_requests() {
	ExtBuilder::default().build().execute_with(|| {
		assert_ok!(HomaLite::replace_schedule_unbond(
			Origin::root(),
			vec![(dollar(1_000), 1)],
		));
		MockRelayBlockNumberProvider::set(1);

		// Added some redeem_requests to the queue
		assert_ok!(HomaLite::request_redeem(
			Origin::signed(ROOT),
			dollar(11_000),
			Permill::zero()
		));
		assert_eq!(
			RedeemRequests::<Runtime>::get(&ROOT),
			Some((dollar(10_989), Permill::zero()))
		);

		assert_eq!(Currencies::free_balance(KSM, &ROOT), dollar(0));
		assert_eq!(Currencies::free_balance(LKSM, &ROOT), dollar(989_000));
		assert_eq!(Currencies::reserved_balance(LKSM, &ROOT), dollar(10_989));

		HomaLite::on_idle(MockRelayBlockNumberProvider::get(), 5_000_000_000);

		// All available staking currency should be redeemed, paying the `XcmUnbondFee`
		assert_eq!(AvailableStakingBalance::<Runtime>::get(), 0);
		assert_eq!(Currencies::free_balance(KSM, &ROOT), dollar(999));
		assert_eq!(Currencies::free_balance(LKSM, &ROOT), dollar(989_000));
		assert_eq!(Currencies::reserved_balance(LKSM, &ROOT), dollar(989));
		assert_eq!(
			RedeemRequests::<Runtime>::get(&ROOT),
			Some((dollar(989), Permill::zero()))
		);

		// Add more redeem request
		assert_ok!(Currencies::update_balance(
			Origin::root(),
			ALICE,
			LKSM,
			dollar(1_000) as i128
		));
		assert_ok!(HomaLite::request_redeem(
			Origin::signed(ALICE),
			dollar(1_000),
			Permill::zero()
		));
		// 1000 - withdraw_fee = 999
		assert_eq!(
			RedeemRequests::<Runtime>::get(&ALICE),
			Some((dollar(999), Permill::zero()))
		);
		// Add more staking currency by adjust_available_staking_balance also
		// automatically fullfill pending redeem request.
		assert_ok!(HomaLite::adjust_available_staking_balance(
			Origin::root(),
			dollar(200) as i128,
			10
		));

		// The 2 remaining requests are redeemed, the leftover is stored.
		// available_staking_remain = 200 - 98.9 - 99.9 = 1.2
		assert_eq!(AvailableStakingBalance::<Runtime>::get(), dollar(12) / 10);

		assert_eq!(RedeemRequests::<Runtime>::get(&ALICE), None);
		assert_eq!(HomaLite::get_exchange_rate(), Ratio::saturating_from_rational(1, 10));
		// staking_gained = 99.9 - 1 (xcm_fee) = 98.9
		assert_eq!(
			Currencies::free_balance(KSM, &ALICE),
			dollar(INITIAL_BALANCE) + dollar(989) / 10
		);
		assert_eq!(Currencies::free_balance(LKSM, &ALICE), 0);
		assert_eq!(Currencies::reserved_balance(LKSM, &ALICE), 0);

		assert_eq!(RedeemRequests::<Runtime>::get(&ROOT), None);
		// staking = 999(first redeem) + 98.9(this redeem) - 1(xcm_fee) = 1096.9
		assert_eq!(Currencies::free_balance(KSM, &ROOT), dollar(10_969) / 10);
		assert_eq!(Currencies::free_balance(LKSM, &ROOT), dollar(989_000));
		assert_eq!(Currencies::reserved_balance(LKSM, &ROOT), 0);
	});
}

// Exchange rate can change when redeem requests are waiting in queue.
// Test if on_idle can handle exchange ratio changes
#[test]
fn on_idle_can_handle_changes_in_exchange_rate() {
	ExtBuilder::default().build().execute_with(|| {
		// When redeem was requested, 100_000 is redeemed to 10_000 staking currency
		assert_ok!(HomaLite::request_redeem(
			Origin::signed(ROOT),
			dollar(100_000),
			Permill::zero()
		));

		// Set the total staking amount
		assert_eq!(Currencies::total_issuance(LKSM), dollar(999_900));

		// Change the exchange rate to 1(S) : 5(L)
		assert_ok!(HomaLite::set_total_staking_currency(Origin::root(), dollar(200_000)));

		assert_ok!(HomaLite::replace_schedule_unbond(
			Origin::root(),
			vec![(dollar(100_000), 1)],
		));
		MockRelayBlockNumberProvider::set(1);
		HomaLite::on_idle(MockRelayBlockNumberProvider::get(), 5_000_000_000);

		// All available staking currency should be redeemed.
		assert_eq!(AvailableStakingBalance::<Runtime>::get(), 80_018_001_800_180_019);
		assert_eq!(Currencies::free_balance(KSM, &ROOT), 19_980_998_199_819_981);
		assert_eq!(Currencies::free_balance(LKSM, &ROOT), dollar(900_000));
		assert_eq!(Currencies::reserved_balance(LKSM, &ROOT), 0);
		assert_eq!(RedeemRequests::<Runtime>::get(&ROOT), None);
	});
}

// Redeem can be redeemed immediately if there are staking staking balance.
// Redeem requests unfullfilled are added to the queue.
#[test]
fn request_redeem_works() {
	ExtBuilder::default().build().execute_with(|| {
		assert_ok!(HomaLite::adjust_available_staking_balance(
			Origin::root(),
			50_000_000_000_000_000,
			10
		));

		assert_eq!(AvailableStakingBalance::<Runtime>::get(), dollar(50_000));

		// Redeem amount has to be above a threshold.
		assert_noop!(
			HomaLite::request_redeem(Origin::signed(ROOT), dollar(1), Permill::zero()),
			Error::<Runtime>::AmountBelowMinimumThreshold
		);

		// When there are staking balances available, redeem requests are completed immediately, with fee
		assert_ok!(HomaLite::request_redeem(
			Origin::signed(ROOT),
			dollar(100_000),
			Permill::zero()
		));
		assert_eq!(AvailableStakingBalance::<Runtime>::get(), dollar(40_010));
		assert_eq!(Currencies::free_balance(KSM, &ROOT), dollar(9_989));
		assert_eq!(Currencies::free_balance(LKSM, &ROOT), dollar(900_000));
		assert_eq!(Currencies::reserved_balance(LKSM, &ROOT), 0);
		assert_eq!(RedeemRequests::<Runtime>::get(&ROOT), None);

		// Redeem requests can be partially filled.
		assert_ok!(HomaLite::request_redeem(
			Origin::signed(ROOT),
			dollar(500_000),
			Permill::zero()
		));
		assert_eq!(AvailableStakingBalance::<Runtime>::get(), 0);
		assert_eq!(Currencies::free_balance(KSM, &ROOT), dollar(49_998));
		assert_eq!(Currencies::free_balance(LKSM, &ROOT), dollar(400_000));
		assert_eq!(Currencies::reserved_balance(LKSM, &ROOT), dollar(99_400));
		assert_eq!(
			RedeemRequests::<Runtime>::get(&ROOT),
			Some((dollar(99_400), Permill::zero()))
		);

		// When no available_staking_balance, add the redeem order to the queue.
		assert_ok!(HomaLite::request_redeem(
			Origin::signed(ROOT),
			dollar(150_000),
			Permill::zero()
		));
		assert_eq!(AvailableStakingBalance::<Runtime>::get(), 0);
		assert_eq!(Currencies::free_balance(KSM, &ROOT), dollar(49_998));
		assert_eq!(Currencies::free_balance(LKSM, &ROOT), dollar(349_400));
		assert_eq!(Currencies::reserved_balance(LKSM, &ROOT), 149949400000000000);
		// request_redeem replaces existing item in the queue, not add to it.
		assert_eq!(
			RedeemRequests::<Runtime>::get(&ROOT),
			Some((149949400000000000, Permill::zero()))
		);
	});
}

// request_redeem can handle dust redeem requests
#[test]
fn request_redeem_can_handle_dust_redeem_requests() {
	ExtBuilder::default().build().execute_with(|| {
		assert_ok!(HomaLite::adjust_available_staking_balance(
			Origin::root(),
			50_000_000_000_000_000,
			10
		));

		assert_eq!(AvailableStakingBalance::<Runtime>::get(), dollar(50_000));

		// Remaining `dollar(1)` is below the xcm_unbond_fee, therefore returned and requests filled.
		assert_ok!(HomaLite::request_redeem(
			Origin::signed(ROOT),
			dollar(500_010),
			Permill::zero()
		));
		assert_eq!(AvailableStakingBalance::<Runtime>::get(), 49_001_000_000_000);
		assert_eq!(Currencies::free_balance(KSM, &ROOT), 49_949_999_000_000_000);
		assert_eq!(Currencies::free_balance(LKSM, &ROOT), dollar(499_990));
		assert_eq!(Currencies::reserved_balance(LKSM, &ROOT), 0);
		assert_eq!(RedeemRequests::<Runtime>::get(&ROOT), None);
	});
}

// on_idle can handle dust redeem requests
#[test]
fn on_idle_can_handle_dust_redeem_requests() {
	ExtBuilder::default().build().execute_with(|| {
		// Test that on_idle doesn't add dust redeem requests into the queue.
		assert_ok!(HomaLite::request_redeem(
			Origin::signed(ROOT),
			dollar(500_010),
			Permill::zero()
		));
		assert_ok!(HomaLite::replace_schedule_unbond(
			Origin::root(),
			vec![(dollar(50_000), 2)],
		));
		MockRelayBlockNumberProvider::set(2);
		HomaLite::on_idle(MockRelayBlockNumberProvider::get(), 5_000_000_000);

		assert_eq!(AvailableStakingBalance::<Runtime>::get(), 49_001_000_000_000);
		assert_eq!(Currencies::free_balance(KSM, &ROOT), 49_949_999_000_000_000);
		assert_eq!(Currencies::free_balance(LKSM, &ROOT), dollar(499_990));
		assert_eq!(Currencies::reserved_balance(LKSM, &ROOT), 0);
		assert_eq!(RedeemRequests::<Runtime>::get(&ROOT), None);
	});
}

// mint can handle dust redeem requests
#[test]
fn mint_can_handle_dust_redeem_requests() {
	ExtBuilder::default().build().execute_with(|| {
		assert_ok!(HomaLite::set_minting_cap(Origin::root(), dollar(INITIAL_BALANCE)));

		// Test that on_idle doesn't add dust redeem requests into the queue.
		assert_ok!(HomaLite::request_redeem(
			Origin::signed(ROOT),
			dollar(500_010),
			Permill::zero()
		));

		assert_ok!(HomaLite::mint(Origin::signed(ALICE), dollar(50_000)));

		assert_eq!(Currencies::free_balance(KSM, &ROOT), 49_950_999_000_000_000);
		assert_eq!(Currencies::free_balance(LKSM, &ROOT), dollar(499_990));
		assert_eq!(Currencies::reserved_balance(LKSM, &ROOT), 0);
		assert_eq!(RedeemRequests::<Runtime>::get(&ROOT), None);
	});
}

// can cancel redeem requests
#[test]
fn can_cancel_requested_redeem() {
	ExtBuilder::default().build().execute_with(|| {
		assert_ok!(HomaLite::request_redeem(
			Origin::signed(ROOT),
			dollar(100_000),
			Permill::zero()
		));
		assert_eq!(Currencies::reserved_balance(LKSM, &ROOT), dollar(99_900));
		assert_eq!(
			RedeemRequests::<Runtime>::get(&ROOT),
			Some((dollar(99_900), Permill::zero()))
		);

		assert_ok!(HomaLite::request_redeem(Origin::signed(ROOT), 0, Permill::zero()));
		assert_eq!(Currencies::reserved_balance(LKSM, &ROOT), 0);
		assert_eq!(RedeemRequests::<Runtime>::get(&ROOT), None);
	});
}

// can replace redeem requests
#[test]
fn can_replace_requested_redeem() {
	ExtBuilder::default().build().execute_with(|| {
		assert_ok!(HomaLite::request_redeem(
			Origin::signed(ROOT),
			dollar(100_000),
			Permill::zero()
		));
		assert_eq!(Currencies::reserved_balance(LKSM, &ROOT), dollar(99_900));
		assert_eq!(
			RedeemRequests::<Runtime>::get(&ROOT),
			Some((dollar(99_900), Permill::zero()))
		);

		// Reducing the amount unlocks the difference.
		assert_ok!(HomaLite::request_redeem(
			Origin::signed(ROOT),
			dollar(50_000),
			Permill::from_percent(50)
		));
		assert_eq!(Currencies::reserved_balance(LKSM, &ROOT), dollar(50_000));
		assert_eq!(
			RedeemRequests::<Runtime>::get(&ROOT),
			Some((dollar(50_000), Permill::from_percent(50)))
		);

		// Increasing the amount locks additional liquid currency.
		assert_ok!(HomaLite::request_redeem(
			Origin::signed(ROOT),
			dollar(150_000),
			Permill::from_percent(10)
		));
		assert_eq!(Currencies::reserved_balance(LKSM, &ROOT), dollar(149_900));
		assert_eq!(
			RedeemRequests::<Runtime>::get(&ROOT),
			Some((dollar(149_900), Permill::from_percent(10)))
		);
	});
}

// mint can match all redeem requests, up to the given limit
// can cancel redeem requests
#[test]
fn mint_can_match_requested_redeem() {
	ExtBuilder::default().build().execute_with(|| {
		assert_ok!(HomaLite::set_minting_cap(Origin::root(), dollar(INITIAL_BALANCE)));
		assert_ok!(Currencies::deposit(LKSM, &ALICE, dollar(200)));
		assert_ok!(Currencies::deposit(LKSM, &BOB, dollar(200)));
		assert_ok!(Currencies::deposit(KSM, &CHARLIE, dollar(100)));

		assert_ok!(HomaLite::request_redeem(
			Origin::signed(ROOT),
			dollar(100),
			Permill::zero()
		));
		assert_ok!(HomaLite::request_redeem(
			Origin::signed(ALICE),
			dollar(200),
			Permill::zero()
		));
		assert_ok!(HomaLite::request_redeem(
			Origin::signed(BOB),
			dollar(200),
			Permill::zero()
		));

		assert_eq!(Currencies::free_balance(KSM, &CHARLIE), dollar(100));
		assert_eq!(Currencies::free_balance(LKSM, &CHARLIE), 0);

		// Minting request can match up to 2 requests at a time. The rest is exchanged via XCM
		assert_ok!(HomaLite::mint(Origin::signed(CHARLIE), dollar(100)));

		// XCM will cost some fee
		assert_eq!(Currencies::free_balance(LKSM, &CHARLIE), 993_897_000_000_000);
	});
}

// can_mint_for_requests
#[test]
fn can_mint_for_request() {
	ExtBuilder::default().build().execute_with(|| {
		assert_ok!(HomaLite::set_minting_cap(Origin::root(), 5 * dollar(INITIAL_BALANCE)));
		assert_ok!(Currencies::deposit(LKSM, &ALICE, dollar(2_000)));
		assert_ok!(Currencies::deposit(LKSM, &BOB, dollar(3_000)));
		assert_ok!(Currencies::deposit(KSM, &CHARLIE, dollar(4_00)));

		assert_ok!(HomaLite::request_redeem(
			Origin::signed(ROOT),
			dollar(1_000),
			Permill::zero()
		));
		assert_ok!(HomaLite::request_redeem(
			Origin::signed(ALICE),
			dollar(2_000),
			Permill::zero()
		));
		assert_ok!(HomaLite::request_redeem(
			Origin::signed(BOB),
			dollar(3_000),
			Permill::zero()
		));

		// Prioritize ALICE and BOB's requests
		assert_ok!(HomaLite::mint_for_requests(
			Origin::signed(CHARLIE),
			dollar(400),
			vec![ALICE, BOB]
		));

		assert_eq!(HomaLite::redeem_requests(ROOT), Some((dollar(999), Permill::zero())));
		assert_eq!(Currencies::reserved_balance(LKSM, &ROOT), dollar(999));

		assert_eq!(HomaLite::redeem_requests(ALICE), None);
		assert_eq!(Currencies::reserved_balance(LKSM, &ALICE), 0);
		assert_eq!(HomaLite::redeem_requests(BOB), Some((dollar(995), Permill::zero())));
		assert_eq!(Currencies::reserved_balance(LKSM, &BOB), dollar(995));

		assert_eq!(Currencies::free_balance(LKSM, &CHARLIE), dollar(4_000));
	});
}

// Extra fee is paid from the redeemer to the Minter
#[test]
fn request_redeem_extra_fee_works() {
	ExtBuilder::default().build().execute_with(|| {
		assert_ok!(HomaLite::set_minting_cap(Origin::root(), 5 * dollar(INITIAL_BALANCE)));
		assert_ok!(Currencies::deposit(LKSM, &ALICE, dollar(200)));
		assert_ok!(Currencies::deposit(KSM, &CHARLIE, dollar(30)));

		assert_ok!(HomaLite::request_redeem(
			Origin::signed(ROOT),
			dollar(100),
			Permill::from_percent(50)
		));
		assert_ok!(HomaLite::request_redeem(
			Origin::signed(ALICE),
			dollar(200),
			Permill::from_percent(10)
		));

		assert_ok!(HomaLite::mint(Origin::signed(CHARLIE), dollar(30)));

		// ROOT exchanges 50L-> 5S + 5S(fee)
		assert_eq!(HomaLite::redeem_requests(ROOT), None);
		assert_eq!(Currencies::reserved_balance(LKSM, &ROOT), 0);

		// ALICE exchanges 180L->18S + 2S(fee)
		assert_eq!(HomaLite::redeem_requests(ALICE), None);
		assert_eq!(Currencies::reserved_balance(LKSM, &ALICE), 0);

		// Extra fee + mint fee are rewarded to the minter
		assert_eq!(Currencies::free_balance(KSM, &CHARLIE), 6_993_000_000_000);
		assert_eq!(Currencies::free_balance(LKSM, &CHARLIE), 299_898_000_000_000);
	});
}

// Test staking and liquid conversion work
#[test]
fn staking_and_liquid_conversion_works() {
	ExtBuilder::default().build().execute_with(|| {
		// Default exchange rate is 1(S) : 10(L)
		assert_eq!(HomaLite::get_exchange_rate(), Ratio::saturating_from_rational(1, 10));

		assert_eq!(HomaLite::convert_staking_to_liquid(1_000_000), Ok(10_000_000));
		assert_eq!(HomaLite::convert_liquid_to_staking(10_000_000), Ok(1_000_000));

		// Set the total staking amount so the exchange rate is 1(S) : 5(L)
		assert_eq!(Currencies::total_issuance(LKSM), dollar(1_000_000));
		assert_ok!(HomaLite::set_total_staking_currency(Origin::root(), dollar(200_000)));

		assert_eq!(HomaLite::get_exchange_rate(), Ratio::saturating_from_rational(1, 5));

		assert_eq!(HomaLite::convert_staking_to_liquid(1_000_000), Ok(5_000_000));
		assert_eq!(HomaLite::convert_liquid_to_staking(5_000_000), Ok(1_000_000));
	});
}

#[test]
fn redeem_can_handle_dust_available_staking_currency() {
	ExtBuilder::default().build().execute_with(|| {
		// If AvailableStakingBalance is not enough to pay for the unbonding fee, ignore it.
		// pub XcmUnbondFee: Balance = dollar(1);
		assert_ok!(HomaLite::adjust_available_staking_balance(
			Origin::root(),
			999_000_000,
			10
		));

		assert_eq!(AvailableStakingBalance::<Runtime>::get(), 999_000_000);

		// Ignore the dust AvailableStakingBalance and put the full amount onto the queue.
		assert_ok!(HomaLite::request_redeem(
			Origin::signed(ROOT),
			dollar(1000),
			Permill::zero()
		));

		assert_eq!(HomaLite::redeem_requests(ROOT), Some((dollar(999), Permill::zero())));
		System::assert_last_event(Event::HomaLite(crate::Event::RedeemRequested(
			ROOT,
			dollar(999),
			Permill::zero(),
		)));
	});
}

#[test]
fn process_scheduled_unbond_with_multiple_requests() {
	ExtBuilder::empty().build().execute_with(|| {
		assert_ok!(Currencies::update_balance(
			Origin::root(),
			ALICE,
			LKSM,
			dollar(100) as i128
		));
		assert_ok!(Currencies::update_balance(
			Origin::root(),
			BOB,
			LKSM,
			dollar(100) as i128
		));
		assert_ok!(Currencies::update_balance(
			Origin::root(),
			CHARLIE,
			LKSM,
			dollar(200) as i128
		));

		assert_ok!(HomaLite::set_total_staking_currency(Origin::root(), dollar(40)));

		let rate1 = HomaLite::get_exchange_rate();
		assert_eq!(HomaLite::get_exchange_rate(), Ratio::saturating_from_rational(1, 10));

		assert_ok!(HomaLite::request_redeem(
			Origin::signed(ALICE),
			dollar(100),
			Permill::zero()
		));

		assert_ok!(HomaLite::request_redeem(
			Origin::signed(BOB),
			dollar(100),
			Permill::zero()
		));

		assert_ok!(HomaLite::request_redeem(
			Origin::signed(CHARLIE),
			dollar(200),
			Permill::zero()
		));

		assert_ok!(HomaLite::replace_schedule_unbond(Origin::root(), vec![(dollar(30), 1)],));
		MockRelayBlockNumberProvider::set(1);
		HomaLite::on_idle(MockRelayBlockNumberProvider::get(), 5_000_000_000);

		let rate2 = HomaLite::get_exchange_rate();
		assert!(rate1 < rate2);

		// Some rounding error
		assert_eq!(AvailableStakingBalance::<Runtime>::get(), 1);

		// Some rounding error, 10 KSM - 1 KSM unbond fee
		assert_eq!(Currencies::free_balance(KSM, &ALICE), 8999999999999);
		assert_eq!(Currencies::free_balance(LKSM, &ALICE), 0);

		// 10 KSM - 1 KSM unbond fee
		assert_eq!(Currencies::free_balance(KSM, &BOB), 9000000000000);
		assert_eq!(Currencies::free_balance(LKSM, &BOB), 0);

		// 10 KSM - 1 KSM unbond fee
		assert_eq!(Currencies::free_balance(KSM, &CHARLIE), 9000000000000);
		// 100 LKSM minus fee
		assert_eq!(Currencies::reserved_balance(LKSM, &CHARLIE), 99899999999996);
	});
}

#[test]
fn not_overcharge_redeem_fee() {
	ExtBuilder::empty().build().execute_with(|| {
		assert_ok!(Currencies::update_balance(
			Origin::root(),
			ALICE,
			LKSM,
			dollar(100) as i128
		));

		assert_ok!(HomaLite::set_total_staking_currency(Origin::root(), dollar(10)));

		assert_ok!(HomaLite::request_redeem(
			Origin::signed(ALICE),
			dollar(50),
			Permill::zero()
		));

		let fee = dollar(50) / 1000;

		assert_eq!(Currencies::free_balance(LKSM, &ALICE), dollar(50));
		assert_eq!(Currencies::reserved_balance(LKSM, &ALICE), dollar(50) - fee);

		assert_ok!(HomaLite::request_redeem(
			Origin::signed(ALICE),
			dollar(50) - fee,
			Permill::zero()
		));

		assert_eq!(Currencies::free_balance(LKSM, &ALICE), dollar(50));
		assert_eq!(Currencies::reserved_balance(LKSM, &ALICE), dollar(50) - fee);

		assert_ok!(HomaLite::request_redeem(
			Origin::signed(ALICE),
			dollar(100) - fee,
			Permill::zero()
		));

		assert_eq!(Currencies::free_balance(LKSM, &ALICE), 0);
		assert_eq!(Currencies::reserved_balance(LKSM, &ALICE), dollar(100) - fee * 2);

		assert_ok!(HomaLite::request_redeem(
			Origin::signed(ALICE),
			dollar(20) - fee * 2,
			Permill::zero()
		));

		assert_eq!(Currencies::free_balance(LKSM, &ALICE), dollar(80));
		assert_eq!(Currencies::reserved_balance(LKSM, &ALICE), dollar(20) - fee * 2);
	});
}

#[test]
<<<<<<< HEAD
fn on_idle_matches_redeem_based_on_weights() {
	ExtBuilder::default().build().execute_with(|| {
=======
fn available_staking_balances_can_handle_dust() {
	ExtBuilder::empty().build().execute_with(|| {
>>>>>>> 5d8e7c4f
		assert_ok!(Currencies::update_balance(
			Origin::root(),
			ALICE,
			LKSM,
<<<<<<< HEAD
			dollar(INITIAL_BALANCE) as i128
		));

		assert_ok!(HomaLite::set_total_staking_currency(
			Origin::root(),
			Currencies::total_issuance(LKSM) / 10
		));

		// Schedule an unbond.
		assert_ok!(HomaLite::schedule_unbond(Origin::root(), dollar(1_000_000), 0));
		MockRelayBlockNumberProvider::set(0);

		assert_ok!(HomaLite::request_redeem(
			Origin::signed(ROOT),
			dollar(1_000),
			Permill::zero()
		));
		assert_ok!(HomaLite::request_redeem(
			Origin::signed(ALICE),
			dollar(1_000),
			Permill::zero()
		));

		// Get the currently benchmarked weight.
		let xcm_weight = <Runtime as crate::Config>::WeightInfo::xcm_unbond();
		let redeem = <Runtime as crate::Config>::WeightInfo::redeem_with_available_staking_balance();

		// on_idle does nothing with insufficient weight
		assert_eq!(HomaLite::on_idle(MockRelayBlockNumberProvider::get(), 0), 0);
		assert_eq!(ScheduledUnbond::<Runtime>::get(), vec![(dollar(1_000_000), 0)]);
		assert_eq!(
			RedeemRequests::<Runtime>::get(ROOT),
			Some((dollar(999), Permill::zero()))
		);
		assert_eq!(
			RedeemRequests::<Runtime>::get(ALICE),
			Some((dollar(999), Permill::zero()))
		);

		// on_idle only perform XCM unbond with sufficient weight
		assert_eq!(
			HomaLite::on_idle(MockRelayBlockNumberProvider::get(), xcm_weight + 1),
			xcm_weight
		);
		assert_eq!(ScheduledUnbond::<Runtime>::get(), vec![]);
		assert_eq!(
			RedeemRequests::<Runtime>::get(ROOT),
			Some((dollar(999), Permill::zero()))
		);
		assert_eq!(
			RedeemRequests::<Runtime>::get(ALICE),
			Some((dollar(999), Permill::zero()))
		);

		// on_idle has weights to match only one redeem
		assert_ok!(HomaLite::schedule_unbond(Origin::root(), dollar(1_000_000), 0));
		assert_eq!(ScheduledUnbond::<Runtime>::get(), vec![(dollar(1_000_000), 0)]);
		assert_eq!(
			HomaLite::on_idle(MockRelayBlockNumberProvider::get(), xcm_weight + redeem + 1),
			xcm_weight + redeem
		);
		assert_eq!(ScheduledUnbond::<Runtime>::get(), vec![]);
		assert_eq!(
			RedeemRequests::<Runtime>::get(ROOT),
			Some((dollar(999), Permill::zero()))
		);
		assert_eq!(RedeemRequests::<Runtime>::get(ALICE), None);

		// on_idle will match the remaining redeem request, even with no scheduled unbond.
		assert_ok!(HomaLite::schedule_unbond(Origin::root(), dollar(1_000_000), 10));
		assert_eq!(ScheduledUnbond::<Runtime>::get(), vec![(dollar(1_000_000), 10)]);
		assert_eq!(
			HomaLite::on_idle(MockRelayBlockNumberProvider::get(), redeem + 1),
			redeem
		);
		assert_eq!(ScheduledUnbond::<Runtime>::get(), vec![(dollar(1_000_000), 10)]);
		assert_eq!(RedeemRequests::<Runtime>::get(ROOT), None);
		assert_eq!(RedeemRequests::<Runtime>::get(ALICE), None);
	});
}

#[test]
fn adjust_available_staking_balance_matches_redeem_based_on_input() {
	ExtBuilder::default().build().execute_with(|| {
		assert_ok!(Currencies::update_balance(
			Origin::root(),
			ALICE,
			LKSM,
			dollar(INITIAL_BALANCE) as i128
		));

		assert_ok!(Currencies::update_balance(
			Origin::root(),
			BOB,
			LKSM,
			dollar(INITIAL_BALANCE) as i128
		));

		assert_ok!(HomaLite::request_redeem(
			Origin::signed(ROOT),
			dollar(1_000),
			Permill::zero()
		));
		assert_ok!(HomaLite::request_redeem(
			Origin::signed(ALICE),
			dollar(1_000),
			Permill::zero()
		));
		assert_ok!(HomaLite::request_redeem(
			Origin::signed(BOB),
			dollar(1_000),
			Permill::zero()
		));

		assert_ok!(HomaLite::set_total_staking_currency(
			Origin::root(),
			Currencies::total_issuance(LKSM) / 10
		));

		// match no redeem requests
		assert_ok!(HomaLite::adjust_available_staking_balance(
			Origin::root(),
			dollar(1_000_000) as i128,
			0
		));
		assert_eq!(AvailableStakingBalance::<Runtime>::get(), dollar(1_000_000));

		// match only one request
		assert_ok!(HomaLite::adjust_available_staking_balance(Origin::root(), 1i128, 1));
		assert_eq!(
			RedeemRequests::<Runtime>::get(ROOT),
			Some((dollar(999), Permill::zero()))
		);
		assert_eq!(RedeemRequests::<Runtime>::get(ALICE), None);
		assert_eq!(
			RedeemRequests::<Runtime>::get(BOB),
			Some((dollar(999), Permill::zero()))
		);

		// match the remaining requests
		assert_ok!(HomaLite::adjust_available_staking_balance(Origin::root(), 1, 10));
		assert_eq!(RedeemRequests::<Runtime>::get(ROOT), None);
		assert_eq!(RedeemRequests::<Runtime>::get(ALICE), None);
		assert_eq!(RedeemRequests::<Runtime>::get(BOB), None);
=======
			dollar(5_000) as i128
		));
		assert_ok!(Currencies::update_balance(
			Origin::root(),
			BOB,
			LKSM,
			dollar(2_000) as i128
		));
		assert_ok!(Currencies::update_balance(
			Origin::root(),
			ROOT,
			LKSM,
			dollar(3_000) as i128
		));

		// find exchange rate with roudning error
		HomaLite::set_total_staking_currency(Origin::root(), 1000237000000000000);
		let staking_amount = 999_999_999_999;
		let liquid_amount = HomaLite::convert_staking_to_liquid(staking_amount).unwrap();
		let staking_amount2 = HomaLite::convert_liquid_to_staking(liquid_amount).unwrap();
		assert_ne!(staking_amount, staking_amount2);

		assert_ok!(HomaLite::request_redeem(
			Origin::signed(ALICE),
			dollar(5_000),
			Permill::zero()
		));
		assert_ok!(HomaLite::request_redeem(
			Origin::signed(BOB),
			dollar(2_000),
			Permill::zero()
		));
		assert_ok!(HomaLite::request_redeem(
			Origin::signed(ROOT),
			dollar(3_000),
			Permill::zero()
		));
		assert_ok!(HomaLite::replace_schedule_unbond(
			Origin::root(),
			vec![(999_999_999_999, 1)],
		));
		MockRelayBlockNumberProvider::set(1);

		HomaLite::on_idle(MockRelayBlockNumberProvider::get(), 5_000_000_000);

		assert_eq!(HomaLite::available_staking_balance(), 0);
		let events = System::events();
		assert_eq!(
			events[events.len() - 2].event,
			Event::HomaLite(crate::Event::Redeemed(ALICE, 999999999900, 9987632930))
		);
		assert_eq!(
			events[events.len() - 1].event,
			Event::HomaLite(crate::Event::ScheduledUnbondWithdrew(999_999_999_999))
		);
>>>>>>> 5d8e7c4f
	});
}<|MERGE_RESOLUTION|>--- conflicted
+++ resolved
@@ -661,22 +661,80 @@
 // mint can handle dust redeem requests
 #[test]
 fn mint_can_handle_dust_redeem_requests() {
-	ExtBuilder::default().build().execute_with(|| {
+	ExtBuilder::empty().build().execute_with(|| {
 		assert_ok!(HomaLite::set_minting_cap(Origin::root(), dollar(INITIAL_BALANCE)));
-
-		// Test that on_idle doesn't add dust redeem requests into the queue.
-		assert_ok!(HomaLite::request_redeem(
-			Origin::signed(ROOT),
-			dollar(500_010),
-			Permill::zero()
-		));
-
-		assert_ok!(HomaLite::mint(Origin::signed(ALICE), dollar(50_000)));
-
-		assert_eq!(Currencies::free_balance(KSM, &ROOT), 49_950_999_000_000_000);
-		assert_eq!(Currencies::free_balance(LKSM, &ROOT), dollar(499_990));
-		assert_eq!(Currencies::reserved_balance(LKSM, &ROOT), 0);
-		assert_eq!(RedeemRequests::<Runtime>::get(&ROOT), None);
+		assert_ok!(Currencies::update_balance(
+			Origin::root(),
+			ALICE,
+			LKSM,
+			1_001_001_101_101_101 as i128
+		));
+		assert_ok!(Currencies::update_balance(
+			Origin::root(),
+			BOB,
+			KSM,
+			dollar(101) as i128
+		));
+
+		assert_ok!(HomaLite::set_total_staking_currency(
+			Origin::root(),
+			Currencies::total_issuance(LKSM) / 10
+		));
+
+		// Redeem enough for 100 KSM with dust remaining
+		assert_ok!(HomaLite::request_redeem(
+			Origin::signed(ALICE),
+			1_001_001_101_101_101,
+			Permill::zero()
+		));
+		assert_eq!(
+			RedeemRequests::<Runtime>::get(&ALICE),
+			Some((1_000_000_100_000_000, Permill::zero()))
+		);
+		assert_eq!(Currencies::free_balance(LKSM, &ALICE), 0);
+		assert_eq!(Currencies::reserved_balance(LKSM, &ALICE), 1_000_000_100_000_000);
+
+		let mint_amount = HomaLite::convert_liquid_to_staking(1_000_000_000_000_000).unwrap();
+		assert_eq!(mint_amount, 100_100_100_100_099);
+		// Mint 100 KSM, remaning dust should be returned to the redeemer.
+		assert_ok!(HomaLite::mint(Origin::signed(BOB), mint_amount));
+
+		// some dust due to rounding error left
+		assert_eq!(Currencies::free_balance(KSM, &BOB), 899_899_899_902);
+		// Minted appox. $1000 LKSM
+		assert_eq!(Currencies::free_balance(LKSM, &BOB), 999_999_999_999_990);
+
+		// Redeemed $100 KSM for ALICE, with rounding error
+		assert_eq!(Currencies::free_balance(KSM, &ALICE), 100_100_100_100_098);
+		// Dust LKSM is returned to the redeemer.
+		assert_eq!(Currencies::free_balance(LKSM, &ALICE), 100_000_010);
+		assert_eq!(Currencies::reserved_balance(LKSM, &ALICE), 0);
+		assert_eq!(RedeemRequests::<Runtime>::get(&ALICE), None);
+
+		let events = System::events();
+		assert_eq!(
+			events[events.len() - 4].event,
+			Event::Currencies(module_currencies::Event::Transferred(
+				KSM,
+				BOB,
+				ALICE,
+				100_100_100_100_098
+			))
+		);
+		assert_eq!(
+			events[events.len() - 3].event,
+			Event::HomaLite(crate::Event::Redeemed(ALICE, 100_100_100_100_098, 999_999_999_999_990))
+		);
+		// Dust returned to redeemer
+		assert_eq!(
+			events[events.len() - 2].event,
+			Event::Tokens(orml_tokens::Event::Unreserved(LKSM, ALICE, 100_000_010))
+		);
+		// total amount minted, with rounding error
+		assert_eq!(
+			events[events.len() - 1].event,
+			Event::HomaLite(crate::Event::Minted(BOB, 100_100_100_100_099, 999_999_999_999_990))
+		);
 	});
 }
 
@@ -1031,18 +1089,12 @@
 }
 
 #[test]
-<<<<<<< HEAD
 fn on_idle_matches_redeem_based_on_weights() {
 	ExtBuilder::default().build().execute_with(|| {
-=======
-fn available_staking_balances_can_handle_dust() {
-	ExtBuilder::empty().build().execute_with(|| {
->>>>>>> 5d8e7c4f
 		assert_ok!(Currencies::update_balance(
 			Origin::root(),
 			ALICE,
 			LKSM,
-<<<<<<< HEAD
 			dollar(INITIAL_BALANCE) as i128
 		));
 
@@ -1187,7 +1239,16 @@
 		assert_eq!(RedeemRequests::<Runtime>::get(ROOT), None);
 		assert_eq!(RedeemRequests::<Runtime>::get(ALICE), None);
 		assert_eq!(RedeemRequests::<Runtime>::get(BOB), None);
-=======
+	});
+}
+
+#[test]
+fn available_staking_balances_can_handle_rounding_error_dust() {
+	ExtBuilder::empty().build().execute_with(|| {
+		assert_ok!(Currencies::update_balance(
+			Origin::root(),
+			ALICE,
+			LKSM,
 			dollar(5_000) as i128
 		));
 		assert_ok!(Currencies::update_balance(
@@ -1203,8 +1264,10 @@
 			dollar(3_000) as i128
 		));
 
-		// find exchange rate with roudning error
-		HomaLite::set_total_staking_currency(Origin::root(), 1000237000000000000);
+		assert_ok!(HomaLite::set_total_staking_currency(
+			Origin::root(),
+			1_000_237_000_000_000
+		));
 		let staking_amount = 999_999_999_999;
 		let liquid_amount = HomaLite::convert_staking_to_liquid(staking_amount).unwrap();
 		let staking_amount2 = HomaLite::convert_liquid_to_staking(liquid_amount).unwrap();
@@ -1233,16 +1296,96 @@
 
 		HomaLite::on_idle(MockRelayBlockNumberProvider::get(), 5_000_000_000);
 
-		assert_eq!(HomaLite::available_staking_balance(), 0);
+		// Dust AvailableStakingBalance remains
+		assert_eq!(HomaLite::available_staking_balance(), 1);
 		let events = System::events();
 		assert_eq!(
+			events[events.len() - 3].event,
+			Event::HomaLite(crate::Event::ScheduledUnbondWithdrew(999_999_999_999))
+		);
+		assert_eq!(
 			events[events.len() - 2].event,
-			Event::HomaLite(crate::Event::Redeemed(ALICE, 999999999900, 9987632930))
+			Event::Tokens(orml_tokens::Event::Unreserved(LKSM, ALICE, 9987632930985))
 		);
 		assert_eq!(
 			events[events.len() - 1].event,
-			Event::HomaLite(crate::Event::ScheduledUnbondWithdrew(999_999_999_999))
-		);
->>>>>>> 5d8e7c4f
+			Event::HomaLite(crate::Event::Redeemed(ALICE, 999999999998, 9987632930985))
+		);
+	});
+}
+
+#[test]
+fn mint_can_handle_rounding_error_dust() {
+	ExtBuilder::empty().build().execute_with(|| {
+		assert_ok!(Currencies::update_balance(
+			Origin::root(),
+			ALICE,
+			LKSM,
+			dollar(5_000) as i128
+		));
+		assert_ok!(Currencies::update_balance(
+			Origin::root(),
+			BOB,
+			LKSM,
+			dollar(2_000) as i128
+		));
+		assert_ok!(Currencies::update_balance(
+			Origin::root(),
+			ROOT,
+			LKSM,
+			dollar(3_000) as i128
+		));
+		assert_ok!(Currencies::update_balance(
+			Origin::root(),
+			ROOT,
+			KSM,
+			1_999_999_999_999 as i128
+		));
+
+		assert_ok!(HomaLite::set_total_staking_currency(
+			Origin::root(),
+			1_000_237_000_000_000
+		));
+		let staking_amount = 999_999_999_999;
+		let liquid_amount = HomaLite::convert_staking_to_liquid(staking_amount).unwrap();
+		let staking_amount2 = HomaLite::convert_liquid_to_staking(liquid_amount).unwrap();
+		assert_ne!(staking_amount, staking_amount2);
+
+		assert_ok!(HomaLite::request_redeem(
+			Origin::signed(ALICE),
+			dollar(5_000),
+			Permill::zero()
+		));
+		assert_ok!(HomaLite::request_redeem(
+			Origin::signed(BOB),
+			dollar(2_000),
+			Permill::zero()
+		));
+		assert_ok!(HomaLite::request_redeem(
+			Origin::signed(ROOT),
+			dollar(3_000),
+			Permill::zero()
+		));
+		assert_ok!(HomaLite::mint(Origin::signed(ROOT), 999_999_999_999,));
+
+		// Dust is un-transferred from minter
+		assert_eq!(Currencies::free_balance(KSM, &ROOT), 1000000000001);
+		assert_eq!(Currencies::free_balance(LKSM, &ROOT), 9_987_632_930_985);
+
+		let events = System::events();
+		assert_eq!(
+			events[events.len() - 3].event,
+			Event::Currencies(module_currencies::Event::Transferred(KSM, ROOT, ALICE, 999999999998))
+		);
+		// actual staking transfered is off due to rounding error
+		assert_eq!(
+			events[events.len() - 2].event,
+			Event::HomaLite(crate::Event::Redeemed(ALICE, 999999999998, 9_987_632_930_985))
+		);
+		// total amount minted includes dust caused by rounding error
+		assert_eq!(
+			events[events.len() - 1].event,
+			Event::HomaLite(crate::Event::Minted(ROOT, 999999999999, 9_987_632_930_985))
+		);
 	});
 }