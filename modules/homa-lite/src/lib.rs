// This file is part of Acala.

// Copyright (C) 2020-2021 Acala Foundation.
// SPDX-License-Identifier: GPL-3.0-or-later WITH Classpath-exception-2.0

// This program is free software: you can redistribute it and/or modify
// it under the terms of the GNU General Public License as published by
// the Free Software Foundation, either version 3 of the License, or
// (at your option) any later version.

// This program is distributed in the hope that it will be useful,
// but WITHOUT ANY WARRANTY; without even the implied warranty of
// MERCHANTABILITY or FITNESS FOR A PARTICULAR PURPOSE. See the
// GNU General Public License for more details.

// You should have received a copy of the GNU General Public License
// along with this program. If not, see <https://www.gnu.org/licenses/>.

#![cfg_attr(not(feature = "std"), no_std)]
#![allow(clippy::unused_unit)]

pub mod benchmarking;
mod mock;
mod tests;
pub mod weights;

use frame_support::{log, pallet_prelude::*, transactional, weights::Weight};
use frame_system::{ensure_signed, pallet_prelude::*};

use module_support::{CallBuilder, ExchangeRate, ExchangeRateProvider, Ratio};
use orml_traits::{
	arithmetic::Signed, BalanceStatus, MultiCurrency, MultiCurrencyExtended, MultiReservableCurrency, XcmTransfer,
};
use primitives::{Balance, CurrencyId};
use sp_runtime::{
	traits::{BlockNumberProvider, Bounded, Saturating, Zero},
	ArithmeticError, FixedPointNumber, Permill,
};
<<<<<<< HEAD
use sp_std::{
	cmp::{min, Ordering},
	convert::{From, TryInto},
	ops::Mul,
	prelude::*,
};
use xcm::v0::{Junction, MultiLocation, Xcm};
=======
use sp_std::{convert::TryInto, ops::Mul, prelude::*};
use xcm::latest::prelude::*;
>>>>>>> 4f446f48

pub use module::*;
pub use weights::WeightInfo;

#[frame_support::pallet]
pub mod module {
	use super::*;

	pub type RelaychainBlockNumberOf<T> = <<T as Config>::RelaychainBlockNumber as BlockNumberProvider>::BlockNumber;
	pub(crate) type AmountOf<T> =
		<<T as Config>::Currency as MultiCurrencyExtended<<T as frame_system::Config>::AccountId>>::Amount;

	#[pallet::config]
	pub trait Config: frame_system::Config + pallet_xcm::Config {
		type Event: From<Event<Self>> + IsType<<Self as frame_system::Config>::Event>;

		/// Weight information for the extrinsics in this module.
		type WeightInfo: WeightInfo;

		/// Multi-currency support for asset management
		type Currency: MultiReservableCurrency<Self::AccountId, CurrencyId = CurrencyId, Balance = Balance>
			+ MultiCurrencyExtended<Self::AccountId, CurrencyId = CurrencyId, Balance = Balance>;

		/// The Currency ID for the Staking asset
		#[pallet::constant]
		type StakingCurrencyId: Get<CurrencyId>;

		/// The Currency ID for the Liquid asset
		#[pallet::constant]
		type LiquidCurrencyId: Get<CurrencyId>;

		/// Origin represented Governance
		type GovernanceOrigin: EnsureOrigin<Self::Origin>;

		/// The minimal amount of Staking currency to be locked
		#[pallet::constant]
		type MinimumMintThreshold: Get<Balance>;

		/// The minimal amount of Liquid currency to be Redeemed
		#[pallet::constant]
		type MinimumRedeemThreshold: Get<Balance>;

		/// The interface to Cross-chain transfer.
		type XcmTransfer: XcmTransfer<Self::AccountId, Balance, CurrencyId>;

		/// The Call builder for communicating with Relaychain via XCM messaging.
		type RelaychainCallBuilder: CallBuilder<AccountId = Self::AccountId, Balance = Balance>;

		/// The MultiLocation of the sovereign sub-account for where the staking currencies are sent
		/// to.
		#[pallet::constant]
		type SovereignSubAccountLocation: Get<MultiLocation>;

		/// The Index to the Homa Lite Sub-account
		#[pallet::constant]
		type SubAccountIndex: Get<u16>;

		/// The default exchange rate for liquid currency to staking currency.
		#[pallet::constant]
		type DefaultExchangeRate: Get<ExchangeRate>;

		/// The maximum rewards that are earned on the relaychain.
		#[pallet::constant]
		type MaxRewardPerEra: Get<Permill>;

		/// The fixed cost of transaction fee for XCM transfers.
		#[pallet::constant]
		type MintFee: Get<Balance>;

		/// Equivalent to the loss of % staking reward from unbonding on the Relaychain.
		#[pallet::constant]
		type BaseWithdrawFee: Get<Permill>;

		/// The fixed cost of withdrawing Staking currency via redeem. In Staking currency.
		#[pallet::constant]
		type XcmUnbondFee: Get<Balance>;

		/// Block number provider for the relaychain.
		type RelaychainBlockNumber: BlockNumberProvider<BlockNumber = Self::BlockNumber>;

		/// The account ID to redeem from on the relaychain.
		#[pallet::constant]
		type ParachainAccount: Get<Self::AccountId>;

		/// The maximum number of redeem requests to match in "Mint" extrinsic.
		#[pallet::constant]
		type MaximumRedeemRequestMatchesForMint: Get<u32>;

		/// Unbonding slashing spans for unbonding on the relaychain.
		#[pallet::constant]
		type RelaychainUnbondingSlashingSpans: Get<u32>;
	}

	#[pallet::error]
	pub enum Error<T> {
		/// The total amount for the Staking currency must be more than zero.
		InvalidTotalStakingCurrency,
		/// The mint amount is below the minimum threshold allowed.
		AmountBelowMinimumThreshold,
		/// The amount of Staking currency used has exceeded the cap allowed.
		ExceededStakingCurrencyMintCap,
		/// There isn't enough reserved currencies to cancel the redeem request.
		InsufficientReservedBalances,
		/// Amount redeemed is above total amount staked.
		InsufficientTotalStakingCurrency,
		/// There isn't enough liquid balance in the user's account.
		InsufficientLiquidBalance,
	}

	#[pallet::event]
	#[pallet::generate_deposit(pub(crate) fn deposit_event)]
	#[pallet::metadata(T::AccountId = "AccountId", RelaychainBlockNumberOf<T> = "RelaychainBlockNumner")]
	pub enum Event<T: Config> {
		/// The user has Staked some currencies to mint Liquid Currency.
		/// \[user, amount_staked, amount_minted\]
		Minted(T::AccountId, Balance, Balance),

		/// The total amount of the staking currency on the relaychain has been
		/// set.\[total_staking_currency\]
		TotalStakingCurrencySet(Balance),

		/// The mint cap for Staking currency is updated.\[new_cap\]
		StakingCurrencyMintCapUpdated(Balance),

		/// A new weight for XCM transfers has been set.\[new_weight\]
		XcmDestWeightSet(Weight),

		/// The redeem request has been cancelled, and funds un-reserved.
		/// \[who, liquid_amount_unreserved\]
		RedeemRequestCancelled(T::AccountId, Balance),

		/// A new Redeem request has been registered.
		/// \[who, liquid_amount, extra_fee\]
		RedeemRequested(T::AccountId, Balance, Permill),

		/// The user has redeemed some Liquid currency back to Staking currency.
		/// \[user, staking_amount_redeemed, liquid_amount_deducted\]
		Redeemed(T::AccountId, Balance, Balance),

		/// A new Unbond request added to the schedule.
		/// \[staking_amount, relaychain_blocknumber\]
		ScheduledUnbondAdded(Balance, RelaychainBlockNumberOf<T>),

		/// The ScheduledUnbond has been replaced.
		ScheduledUnbondReplaced,

		/// The scheduled Unbond has been withdrew from the Relaychain.
		///\[staking_amount_added\]
		ScheduledUnbondWithdrew(Balance),
	}

	/// The total amount of the staking currency on the relaychain.
	/// This info is used to calculate the exchange rate between Staking and Liquid currencies.
	/// TotalStakingCurrency: value: Balance
	#[pallet::storage]
	#[pallet::getter(fn total_staking_currency)]
	pub type TotalStakingCurrency<T: Config> = StorageValue<_, Balance, ValueQuery>;

	/// The cap on the total amount of staking currency allowed to mint Liquid currency.
	/// StakingCurrencyMintCap: value: Balance
	#[pallet::storage]
	#[pallet::getter(fn staking_currency_mint_cap)]
	pub type StakingCurrencyMintCap<T: Config> = StorageValue<_, Balance, ValueQuery>;

	/// The extra weight for cross-chain XCM transfers.
	/// xcm_dest_weight: value: Weight
	#[pallet::storage]
	#[pallet::getter(fn xcm_dest_weight)]
	pub type XcmDestWeight<T: Config> = StorageValue<_, Weight, ValueQuery>;

	/// Requests to redeem staked currencies.
	/// RedeemRequests: Map: AccountId => Option<(liquid_amount: Balance, addtional_fee: Permill)>
	#[pallet::storage]
	#[pallet::getter(fn redeem_requests)]
	pub type RedeemRequests<T: Config> = StorageMap<_, Twox64Concat, T::AccountId, (Balance, Permill), OptionQuery>;

	/// The amount of staking currency that is available to be redeemed.
	/// AvailableStakingBalance: value: Balance
	#[pallet::storage]
	#[pallet::getter(fn available_staking_balance)]
	pub type AvailableStakingBalance<T: Config> = StorageValue<_, Balance, ValueQuery>;

	/// Funds that will be unbonded in the future
	/// ScheduledUnbond:
	#[pallet::storage]
	#[pallet::getter(fn scheduled_unbond)]
	pub type ScheduledUnbond<T: Config> = StorageValue<_, Vec<(Balance, RelaychainBlockNumberOf<T>)>, ValueQuery>;

	#[pallet::pallet]
	pub struct Pallet<T>(_);

	#[pallet::hooks]
	impl<T: Config> Hooks<T::BlockNumber> for Pallet<T> {
		fn on_idle(_n: T::BlockNumber, remaining_weight: Weight) -> Weight {
			let required_weight = <T as Config>::WeightInfo::on_idle();
			let mut current_weight = 0;
			if remaining_weight > required_weight {
				let mut scheduled_unbond = Self::scheduled_unbond();
				if !scheduled_unbond.is_empty() {
					let (staking_amount, block_number) = scheduled_unbond[0];
					if T::RelaychainBlockNumber::current_block_number() >= block_number {
						let res = Self::process_scheduled_unbond(staking_amount);
						if res.is_ok() {
							current_weight = required_weight;

							scheduled_unbond.remove(0);
							ScheduledUnbond::<T>::put(scheduled_unbond);
						} else {
							log::debug!("{:?}", res);
							debug_assert!(res.is_ok());
						}
					}
				}
			}
			current_weight
		}
	}

	#[pallet::call]
	impl<T: Config> Pallet<T> {
		/// Mint some Liquid currency, by locking up the given amount of Staking currency.
		/// Will try to match Redeem Requests if available. Remaining amount is minted via XCM.
		///
		/// The exchange rate is calculated using the ratio of the total amount of the staking and
		/// liquid currency.
		///
		/// If any amount is minted through XCM, a portion of that amount (T::MintFee and
		/// T::MaxRewardPerEra) is reducted as fee.
		///
		/// Parameters:
		/// - `amount`: The amount of Staking currency to be exchanged.
		#[pallet::weight(< T as Config >::WeightInfo::mint())]
		#[transactional]
		pub fn mint(origin: OriginFor<T>, amount: Balance) -> DispatchResult {
			let minter = ensure_signed(origin)?;

			Self::do_mint_with_requests(&minter, amount, vec![])
		}

		/// Sets the total amount of the Staking currency that are currently on the relaychain.
		/// Requires `T::GovernanceOrigin`
		///
		/// Parameters:
		/// - `staking_total`: The current amount of the Staking currency. Used to calculate
		///   conversion rate.
		#[pallet::weight(< T as Config >::WeightInfo::set_total_staking_currency())]
		#[transactional]
		pub fn set_total_staking_currency(origin: OriginFor<T>, staking_total: Balance) -> DispatchResult {
			T::GovernanceOrigin::ensure_origin(origin)?;
			ensure!(!staking_total.is_zero(), Error::<T>::InvalidTotalStakingCurrency);

			TotalStakingCurrency::<T>::put(staking_total);
			Self::deposit_event(Event::<T>::TotalStakingCurrencySet(staking_total));

			Ok(())
		}

		/// Adjusts the total_staking_currency by the given difference.
		/// Requires `T::GovernanceOrigin`
		///
		/// Parameters:
		/// - `adjustment`: The difference in amount the total_staking_currency should be adjusted
		///   by.
		#[pallet::weight(< T as Config >::WeightInfo::adjust_total_staking_currency())]
		#[transactional]
		pub fn adjust_total_staking_currency(origin: OriginFor<T>, by_amount: AmountOf<T>) -> DispatchResult {
			T::GovernanceOrigin::ensure_origin(origin)?;
			let mut current_staking_total = Self::total_staking_currency();

			// Convert AmountOf<T> into Balance safely.
			let by_amount_abs = if by_amount == AmountOf::<T>::min_value() {
				AmountOf::<T>::max_value()
			} else {
				by_amount.abs()
			};

			let by_balance = TryInto::<Balance>::try_into(by_amount_abs).map_err(|_| ArithmeticError::Overflow)?;

			// Adjust the current total.
			if by_amount.is_positive() {
				current_staking_total = current_staking_total
					.checked_add(by_balance)
					.ok_or(ArithmeticError::Overflow)?;
			} else {
				current_staking_total = current_staking_total
					.checked_sub(by_balance)
					.ok_or(ArithmeticError::Underflow)?;
			}

			TotalStakingCurrency::<T>::put(current_staking_total);
			Self::deposit_event(Event::<T>::TotalStakingCurrencySet(current_staking_total));

			Ok(())
		}

		/// Updates the cap for how much Staking currency can be used to Mint liquid currency.
		/// Requires `T::GovernanceOrigin`
		///
		/// Parameters:
		/// - `new_cap`: The new cap for staking currency.
		#[pallet::weight(< T as Config >::WeightInfo::set_minting_cap())]
		#[transactional]
		pub fn set_minting_cap(origin: OriginFor<T>, new_cap: Balance) -> DispatchResult {
			T::GovernanceOrigin::ensure_origin(origin)?;

			StakingCurrencyMintCap::<T>::put(new_cap);
			Self::deposit_event(Event::<T>::StakingCurrencyMintCapUpdated(new_cap));
			Ok(())
		}

		/// Sets the xcm_dest_weight for XCM transfers.
		/// Requires `T::GovernanceOrigin`
		///
		/// Parameters:
		/// - `xcm_dest_weight`: The new weight for XCM transfers.
		#[pallet::weight(< T as Config >::WeightInfo::set_xcm_dest_weight())]
		#[transactional]
		pub fn set_xcm_dest_weight(origin: OriginFor<T>, xcm_dest_weight: Weight) -> DispatchResult {
			T::GovernanceOrigin::ensure_origin(origin)?;

			XcmDestWeight::<T>::put(xcm_dest_weight);
			Self::deposit_event(Event::<T>::XcmDestWeightSet(xcm_dest_weight));
			Ok(())
		}

		/// Mint some Liquid currency, by locking up the given amount of Staking currency.
		/// This is similar with the mint() extrinsic, except that the given Redeem Requests are
		/// matched with priority.
		///
		/// Parameters:
		/// - `amount`: The amount of Staking currency to be exchanged.
		/// - `requests`: The redeem requests that are prioritized to match.
		#[pallet::weight(< T as Config >::WeightInfo::mint_for_requests())]
		#[transactional]
		pub fn mint_for_requests(origin: OriginFor<T>, amount: Balance, requests: Vec<T::AccountId>) -> DispatchResult {
			let minter = ensure_signed(origin)?;

			Self::do_mint_with_requests(&minter, amount, requests)
		}

		/// Put in an request to redeem Staking currencies used to mint Liquid currency.
		/// The redemption will happen after the currencies are unbonded on the relaychain.
		///
		/// Parameters:
		/// - `liquid_amount`: The amount of liquid currency to be redeemed into Staking currency.
		/// - `additional_fee`: Percentage of the fee to be awarded to the minter.
		#[pallet::weight(< T as Config >::WeightInfo::request_redeem())]
		#[transactional]
		pub fn request_redeem(origin: OriginFor<T>, liquid_amount: Balance, additional_fee: Permill) -> DispatchResult {
			let who = ensure_signed(origin)?;

			if liquid_amount.is_zero() {
				// If the maount is zero, cancel previuos redeem request.
				if let Some((request_amount, _)) = RedeemRequests::<T>::take(&who) {
					// Unreserve the liquid fee and remove the redeem request.
					let unreserved = T::Currency::unreserve(T::LiquidCurrencyId::get(), &who, request_amount);
					ensure!(unreserved.is_zero(), Error::<T>::InsufficientReservedBalances);

					Self::deposit_event(Event::<T>::RedeemRequestCancelled(who, request_amount));
				}
			} else {
				// Redeem amount must be above a certain limit.
				ensure!(
					Self::liquid_amount_is_above_minimum_threshold(liquid_amount),
					Error::<T>::AmountBelowMinimumThreshold
				);

				// If there are available_staking_balances, redeem immediately with no additional fee.
				let available_staking_balance = Self::available_staking_balance();
				let actual_liquid_amount = min(
					liquid_amount,
					Self::convert_staking_to_liquid(available_staking_balance)?,
				);

				if Self::convert_liquid_to_staking(actual_liquid_amount)? > T::XcmUnbondFee::get() {
					// Immediately redeem from the available_staking_balances
					let actual_staking_amount = Self::convert_liquid_to_staking(actual_liquid_amount)?;

					// Redeem from the available_staking_balances costs no extra fee.
					T::Currency::deposit(
						T::StakingCurrencyId::get(),
						&who,
						actual_staking_amount
							.checked_sub(T::XcmUnbondFee::get())
							.expect("Ensured amount is larger than fee; qed"),
					)?;
					let slash_amount = T::Currency::slash(T::LiquidCurrencyId::get(), &who, actual_liquid_amount);
					ensure!(slash_amount.is_zero(), Error::<T>::InsufficientLiquidBalance);

					// Update the available_staking_balance
					let available_staking_balance = available_staking_balance
						.checked_sub(actual_staking_amount)
						.expect("min() ensures actual amount cannot be more than the total; qed");
					AvailableStakingBalance::<T>::put(available_staking_balance);

					Self::deposit_event(Event::<T>::Redeemed(
						who.clone(),
						actual_staking_amount,
						actual_liquid_amount,
					));
				}

				// Unredeemed requests are added to a queue.
				let liquid_remaining = liquid_amount
					.checked_sub(actual_liquid_amount)
					.expect("min() ensures actual amount cannot be more than the original; qed");
				if Self::liquid_amount_is_above_minimum_threshold(liquid_remaining) {
					// Check if there's already a queued redeem request.
					let (request_amount, _) = Self::redeem_requests(&who).unwrap_or((0, Permill::default()));

					match liquid_remaining.cmp(&request_amount) {
						// Lock more liquid currency.
						Ordering::Greater => T::Currency::reserve(
							T::LiquidCurrencyId::get(),
							&who,
							liquid_remaining.checked_sub(request_amount).expect("GE checked; qed"),
						),
						Ordering::Less => {
							T::Currency::unreserve(
								T::LiquidCurrencyId::get(),
								&who,
								request_amount.checked_sub(liquid_remaining).expect("LE checked; qed"),
							);
							Ok(())
						}
						_ => Ok(()),
					}?;

					// Insert/replace the new redeem request into storage.
					RedeemRequests::<T>::insert(&who, (liquid_remaining, additional_fee));

					Self::deposit_event(Event::<T>::RedeemRequested(who, liquid_remaining, additional_fee));
				}
			}
			Ok(())
		}

		/// Request staking currencies to be unbonded from the Relaychain.
		///
		/// Requires `T::GovernanceOrigin`
		///
		/// Parameters:
		/// - `staking_amount`: The amount of staking currency to be unbonded.
		/// - `unbond_block`: The relaychain block number to unbond.
		#[pallet::weight(< T as Config >::WeightInfo::schedule_unbond())]
		#[transactional]
		pub fn schedule_unbond(
			origin: OriginFor<T>,
			staking_amount: Balance,
			unbond_block: RelaychainBlockNumberOf<T>,
		) -> DispatchResult {
			T::GovernanceOrigin::ensure_origin(origin)?;

			ScheduledUnbond::<T>::append((staking_amount, unbond_block));

			Self::deposit_event(Event::<T>::ScheduledUnbondAdded(staking_amount, unbond_block));
			Ok(())
		}

		/// Replace the current storage for `ScheduledUnbond`.
		/// This should only be used to correct mistaken call of schedule_unbond or if something
		/// unexpected happened on relaychain.
		///
		/// Requires `T::GovernanceOrigin`
		///
		/// Parameters:
		/// - `new_unbonds`: The new ScheduledUnbond storage to replace the currrent storage.
		#[pallet::weight(< T as Config >::WeightInfo::replace_schedule_unbond())]
		#[transactional]
		pub fn replace_schedule_unbond(
			origin: OriginFor<T>,
			new_unbonds: Vec<(Balance, RelaychainBlockNumberOf<T>)>,
		) -> DispatchResult {
			T::GovernanceOrigin::ensure_origin(origin)?;

			ScheduledUnbond::<T>::put(new_unbonds);

			Self::deposit_event(Event::<T>::ScheduledUnbondReplaced);

			Ok(())
		}
	}

	impl<T: Config> Pallet<T> {
		/// Calculate the exchange rate between the Staking and Liquid currency.
		/// returns Ratio(liquid : staking) = liquid_total_issuance / total_staking_amount
		/// If the exchange rate cannot be calculated, T::DefaultExchangeRate is used
		fn get_exchange_rate() -> Ratio {
			let staking_total = Self::total_staking_currency();
			let liquid_total = T::Currency::total_issuance(T::LiquidCurrencyId::get());
			Ratio::checked_from_rational(liquid_total, staking_total).unwrap_or_else(T::DefaultExchangeRate::get)
		}

		/// Calculate the amount of Staking currency converted from Liquid currency.
		/// staking_amount = (1 / (total_staking_amount / liquid_total_issuance) * liquid_amount
		/// If the exchange rate cannot be calculated, T::DefaultExchangeRate is used
		fn convert_liquid_to_staking(liquid_amount: Balance) -> Result<Balance, DispatchError> {
			Self::get_exchange_rate()
				.reciprocal()
				.unwrap_or_else(T::DefaultExchangeRate::get)
				.checked_mul_int(liquid_amount)
				.ok_or(DispatchError::Arithmetic(ArithmeticError::Overflow))
		}

		/// Calculate the amount of Liquid currency converted from Staking currency.
		/// liquid_amount = (liquid_total_issuance / total_staking_amount) * staking_amount
		/// If the exchange rate cannot be calculated, T::DefaultExchangeRate is used
		fn convert_staking_to_liquid(staking_amount: Balance) -> Result<Balance, DispatchError> {
			Self::get_exchange_rate()
				.checked_mul_int(staking_amount)
				.ok_or(DispatchError::Arithmetic(ArithmeticError::Overflow))
		}

		/// Match a redeem request with a mint request. Attempt to redeem as much as possible.
		/// Transfer a reduced amount of Staking currency from the Minter to the Redeemer.
		/// Transfer the full amount of Liquid currency from Redeemer to Minter.
		/// Modify `liquid_amount_remaining` and store new RedeemRequest balances in `new_balances`.
		/// Deposit the "Redeemed" event.
		///
		/// NOTE: the `RedeemRequest` storage is NOT updated. New balance is pushed into
		/// `new_balances`, and should be processed after this.
		///
		/// Param:
		/// - `minter`: The AccountId requested the Mint
		/// - `redeemer`: The AccountId requested the Redeem
		/// - `request_amount`: The RedeemRequest's amount
		/// - `request_extra_fee`: The RedeemRequest's extra fee
		/// - `liquid_amount_remaining`: The amount of liquid currency still remain to be minted.
		///   Only redeem up to this amount.
		/// - `new_balances`: Stores the new `RedeemRequest` balances. This should be iterated after
		///   to update the actual storage in bulk. Actual `RedeemRequest` storage is NOT modified
		///   here.
		fn match_mint_with_redeem_request(
			minter: &T::AccountId,
			redeemer: &T::AccountId,
			request_amount: Balance,
			request_extra_fee: Permill,
			liquid_amount_remaining: &mut Balance,
			new_balances: &mut Vec<(T::AccountId, Balance, Permill)>,
		) -> DispatchResult {
			let liquid_amount_can_be_redeemed = min(request_amount, *liquid_amount_remaining);

			let new_amount = request_amount
				.checked_sub(liquid_amount_can_be_redeemed)
				.expect("min() guarantees that the amount deducted is less than the current balance; qed");
			*liquid_amount_remaining = liquid_amount_remaining
				.checked_sub(liquid_amount_can_be_redeemed)
				.expect("min() guarantees that the amount deducted is less than the total balance; qed");

			// Full amount of Liquid is transferred to the minter.
			let amount_repatriated = T::Currency::repatriate_reserved(
				T::LiquidCurrencyId::get(),
				redeemer,
				minter,
				liquid_amount_can_be_redeemed,
				BalanceStatus::Free,
			)?;
			ensure!(amount_repatriated.is_zero(), Error::<T>::InsufficientReservedBalances);

			// Fee is charged on the staking currency that is to be transferred.
			// staking_amount = original_staking_amount * ( 1 - base_with_fee - additional_fee )
			let mut staking_amount = Self::convert_liquid_to_staking(liquid_amount_can_be_redeemed)?;
			let fee_deducted_percentage = Permill::one()
				.saturating_sub(T::BaseWithdrawFee::get())
				.saturating_sub(request_extra_fee);
			staking_amount = fee_deducted_percentage.mul(staking_amount);

			// Transfer the reduced staking currency from Minter to Redeemer
			T::Currency::transfer(T::StakingCurrencyId::get(), minter, redeemer, staking_amount)?;

			new_balances.push((redeemer.clone(), new_amount, request_extra_fee));
			Self::deposit_event(Event::<T>::Redeemed(
				redeemer.clone(),
				staking_amount,
				liquid_amount_can_be_redeemed,
			));

			Ok(())
		}

		/// Mint some Liquid currency, by locking up the given amount of Staking currency.
		/// The redeem requests given in `requests` are prioritized to be matched. All other redeem
		/// requests are matched after. The remaining amount is minted through Staking on the
		/// Relaychain (via XCM).
		///
		/// Parameters:
		/// - `amount`: The amount of Staking currency to be exchanged.
		/// - `requests`: The redeem requests that are prioritized to match.
		fn do_mint_with_requests(
			minter: &T::AccountId,
			amount: Balance,
			requests: Vec<T::AccountId>,
		) -> DispatchResult {
			// Ensure the amount is above the minimum, after the MintFee is deducted.
			ensure!(
				amount > T::MinimumMintThreshold::get().saturating_add(T::MintFee::get()),
				Error::<T>::AmountBelowMinimumThreshold
			);

			let staking_currency = T::StakingCurrencyId::get();

			// ensure the user has enough funds on their account.
			T::Currency::ensure_can_withdraw(staking_currency, minter, amount)?;

			// Attempt to match redeem requests if there are any.
			let total_liquid_to_mint = Self::convert_staking_to_liquid(amount)?;

			// The amount of liquid currency to be redeemed for the mint reuqest.
			let mut liquid_remaining = total_liquid_to_mint;

			// New balances after redeem requests are fullfilled.
			let mut new_balances: Vec<(T::AccountId, Balance, Permill)> = vec![];

			// Iterate through the prioritized requests first
			for redeemer in requests {
				// If all the currencies are minted, return.
				if liquid_remaining.is_zero() {
					break;
				}

				// Check if the redeem request exists
				if let Some((request_amount, extra_fee)) = Self::redeem_requests(&redeemer) {
					Self::match_mint_with_redeem_request(
						minter,
						&redeemer,
						request_amount,
						extra_fee,
						&mut liquid_remaining,
						&mut new_balances,
					)?;
				}
			}

			// Update storage to the new balances. Remove Redeem requests that have been filled.
			Self::update_redeem_requests(&new_balances);

			// Redeem request storage has now been updated.
			new_balances.clear();

			let mut redeem_requests_limit_remaining = T::MaximumRedeemRequestMatchesForMint::get();
			// Iterate all remaining redeem requests now.
			for (redeemer, (request_amount, extra_fee)) in RedeemRequests::<T>::iter() {
				// If all the currencies are minted, return.
				if liquid_remaining.is_zero() || redeem_requests_limit_remaining.is_zero() {
					break;
				}
				Self::match_mint_with_redeem_request(
					minter,
					&redeemer,
					request_amount,
					extra_fee,
					&mut liquid_remaining,
					&mut new_balances,
				)?;
				redeem_requests_limit_remaining -= 1;
			}

			// Update storage to the new balances. Remove Redeem requests that have been filled.
			Self::update_redeem_requests(&new_balances);

			// If significant balance is left over, the remaining liquid currencies are minted through XCM.
			let mut staking_remaining = Self::convert_liquid_to_staking(liquid_remaining)?;
			if staking_remaining > T::MinimumMintThreshold::get().saturating_add(T::MintFee::get()) {
				// Calculate how much Liquid currency is to be minted.
				// liquid_to_mint = convert_to_liquid( (staked_amount - MintFee) * (1 - MaxRewardPerEra) )
				let mut liquid_to_mint = staking_remaining
					.checked_sub(T::MintFee::get())
					.expect("Mint amount is ensured to be greater than T::MintFee; qed");
				liquid_to_mint = (Permill::one().saturating_sub(T::MaxRewardPerEra::get())).mul(liquid_to_mint);
				liquid_to_mint = Self::convert_staking_to_liquid(liquid_to_mint)?;

				// Ensure the total amount staked doesn't exceed the cap.
				let new_total_staking_currency = Self::total_staking_currency()
					.checked_add(staking_remaining)
					.ok_or(ArithmeticError::Overflow)?;
				ensure!(
					new_total_staking_currency <= Self::staking_currency_mint_cap(),
					Error::<T>::ExceededStakingCurrencyMintCap
				);

				TotalStakingCurrency::<T>::put(new_total_staking_currency);

				// All checks pass. Proceed with Xcm transfer.
				T::XcmTransfer::transfer(
					minter.clone(),
					staking_currency,
					staking_remaining,
					T::SovereignSubAccountLocation::get(),
					Self::xcm_dest_weight(),
				)?;
				T::Currency::deposit(T::LiquidCurrencyId::get(), minter, liquid_to_mint)?;

				staking_remaining = Balance::zero();
				liquid_remaining = liquid_remaining
					.checked_sub(liquid_to_mint)
					.expect("Liquid amount cannot be higher after fees are deducted; qed");
			}

			let actual_staked = amount
				.checked_sub(staking_remaining)
				.expect("Staking remaining cannot be more than the original; qed");
			let actual_liquid = total_liquid_to_mint
				.checked_sub(liquid_remaining)
				.expect("Liquid remaining cannot be more than the original; qed");

			Self::deposit_event(Event::<T>::Minted(minter.clone(), actual_staked, actual_liquid));

			Ok(())
		}

		#[transactional]
		fn process_scheduled_unbond(staking_amount: Balance) -> DispatchResult {
			let msg = Self::construct_xcm_unreserve_message(T::ParachainAccount::get(), staking_amount);

			let res = pallet_xcm::Pallet::<T>::send_xcm(MultiLocation::Null, MultiLocation::X1(Junction::Parent), msg);
			//(origin, MultiLocation::X1(Junction::Parent.into()), msg.into());
			if res.is_ok() {
				// Now that there's available staking balance, automatically match existing
				// redeem_requests.
				let mut new_balances: Vec<(T::AccountId, Balance, Permill)> = vec![];
				let mut available_staking_balance = Self::available_staking_balance()
					.checked_add(staking_amount)
					.ok_or(ArithmeticError::Overflow)?;
				for (redeemer, (request_amount, extra_fee)) in RedeemRequests::<T>::iter() {
					// If all the currencies are minted, return.
					if available_staking_balance.is_zero() {
						break;
					}
					let actual_liquid_amount = min(
						request_amount,
						Self::convert_staking_to_liquid(available_staking_balance)?,
					);
					let actual_staking_amount = Self::convert_liquid_to_staking(actual_liquid_amount)?;

					// Redeem from the available_staking_balances costs only the xcm unbond fee.
					T::Currency::deposit(
						T::StakingCurrencyId::get(),
						&redeemer,
						actual_staking_amount.saturating_sub(T::XcmUnbondFee::get()),
					)?;
					T::Currency::unreserve(T::LiquidCurrencyId::get(), &redeemer, actual_liquid_amount);
					let slashed_amount =
						T::Currency::slash(T::LiquidCurrencyId::get(), &redeemer, actual_liquid_amount);
					ensure!(slashed_amount.is_zero(), Error::<T>::InsufficientLiquidBalance);

					available_staking_balance = available_staking_balance.saturating_sub(actual_staking_amount);
					let request_amount_remaining = request_amount.saturating_sub(actual_liquid_amount);
					new_balances.push((redeemer.clone(), request_amount_remaining, extra_fee));

					Self::deposit_event(Event::<T>::Redeemed(
						redeemer,
						actual_staking_amount,
						actual_liquid_amount,
					));
				}

				// Update storage to the new balances. Remove Redeem requests that have been filled.
				Self::update_redeem_requests(&new_balances);

				AvailableStakingBalance::<T>::put(available_staking_balance);
				Self::deposit_event(Event::<T>::ScheduledUnbondWithdrew(staking_amount));
			}
			Ok(())
		}

		#[allow(clippy::ptr_arg)]
		fn update_redeem_requests(new_balances: &Vec<(T::AccountId, Balance, Permill)>) {
			// Update storage with the new balances. Remove Redeem requests that have been filled.
			for (redeemer, new_balance, extra_fee) in new_balances {
				if Self::liquid_amount_is_above_minimum_threshold(*new_balance) {
					RedeemRequests::<T>::insert(&redeemer, (*new_balance, *extra_fee));
				} else {
					if !new_balance.is_zero() {
						// Unlock the dust and remove the request.
						T::Currency::unreserve(T::LiquidCurrencyId::get(), redeemer, *new_balance);
					}
					RedeemRequests::<T>::remove(&redeemer);
				}
			}
		}

		fn liquid_amount_is_above_minimum_threshold(liquid_amount: Balance) -> bool {
			liquid_amount > T::MinimumRedeemThreshold::get()
				&& Self::convert_liquid_to_staking(liquid_amount).unwrap_or_default() > T::XcmUnbondFee::get()
		}

		/// Construct a XCM message
		pub fn construct_xcm_unreserve_message(parachain_account: T::AccountId, amount: Balance) -> Xcm<()> {
			let xcm_message = T::RelaychainCallBuilder::utility_as_derivative_call(
				T::RelaychainCallBuilder::utility_batch_call(vec![
					T::RelaychainCallBuilder::staking_withdraw_unbonded(T::RelaychainUnbondingSlashingSpans::get()),
					T::RelaychainCallBuilder::balances_transfer_keep_alive(parachain_account, amount),
				]),
				T::SubAccountIndex::get(),
			);
			T::RelaychainCallBuilder::finalize_call_into_xcm_message(
				xcm_message,
				T::XcmUnbondFee::get(),
				Self::xcm_dest_weight(),
				Self::xcm_dest_weight(),
			)
		}

		pub fn get_staking_exchange_rate() -> ExchangeRate {
			let staking_total = Self::total_staking_currency();
			let liquid_total = T::Currency::total_issuance(T::LiquidCurrencyId::get());
			Ratio::checked_from_rational(liquid_total, staking_total).unwrap_or_else(T::DefaultExchangeRate::get)
		}
	}
	pub struct LiquidExchangeProvider<T>(sp_std::marker::PhantomData<T>);
	impl<T: Config> ExchangeRateProvider for LiquidExchangeProvider<T> {
		fn get_exchange_rate() -> ExchangeRate {
			Pallet::<T>::get_staking_exchange_rate()
				.reciprocal()
				.unwrap_or_default()
		}
	}
}<|MERGE_RESOLUTION|>--- conflicted
+++ resolved
@@ -36,18 +36,13 @@
 	traits::{BlockNumberProvider, Bounded, Saturating, Zero},
 	ArithmeticError, FixedPointNumber, Permill,
 };
-<<<<<<< HEAD
 use sp_std::{
 	cmp::{min, Ordering},
 	convert::{From, TryInto},
 	ops::Mul,
 	prelude::*,
 };
-use xcm::v0::{Junction, MultiLocation, Xcm};
-=======
-use sp_std::{convert::TryInto, ops::Mul, prelude::*};
 use xcm::latest::prelude::*;
->>>>>>> 4f446f48
 
 pub use module::*;
 pub use weights::WeightInfo;
@@ -762,7 +757,7 @@
 		fn process_scheduled_unbond(staking_amount: Balance) -> DispatchResult {
 			let msg = Self::construct_xcm_unreserve_message(T::ParachainAccount::get(), staking_amount);
 
-			let res = pallet_xcm::Pallet::<T>::send_xcm(MultiLocation::Null, MultiLocation::X1(Junction::Parent), msg);
+			let res = pallet_xcm::Pallet::<T>::send_xcm(Here, Parent.into(), msg);
 			//(origin, MultiLocation::X1(Junction::Parent.into()), msg.into());
 			if res.is_ok() {
 				// Now that there's available staking balance, automatically match existing
