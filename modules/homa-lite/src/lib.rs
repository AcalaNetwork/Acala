// This file is part of Acala.

// Copyright (C) 2020-2021 Acala Foundation.
// SPDX-License-Identifier: GPL-3.0-or-later WITH Classpath-exception-2.0

// This program is free software: you can redistribute it and/or modify
// it under the terms of the GNU General Public License as published by
// the Free Software Foundation, either version 3 of the License, or
// (at your option) any later version.

// This program is distributed in the hope that it will be useful,
// but WITHOUT ANY WARRANTY; without even the implied warranty of
// MERCHANTABILITY or FITNESS FOR A PARTICULAR PURPOSE. See the
// GNU General Public License for more details.

// You should have received a copy of the GNU General Public License
// along with this program. If not, see <https://www.gnu.org/licenses/>.

#![cfg_attr(not(feature = "std"), no_std)]
#![allow(clippy::unused_unit)]

pub mod benchmarking;
mod mock;
mod tests;
pub mod weights;

use frame_support::{pallet_prelude::*, transactional};
use frame_system::{ensure_signed, pallet_prelude::*};
use module_support::{ExchangeRate, Ratio};
use orml_traits::{MultiCurrency, XcmTransfer};
use primitives::{Balance, CurrencyId};
use sp_runtime::{traits::Zero, ArithmeticError, FixedPointNumber, Permill};
use sp_std::{ops::Mul, prelude::*};
use xcm::opaque::v0::MultiLocation;

pub use module::*;
pub use weights::WeightInfo;

#[frame_support::pallet]
pub mod module {
	use super::*;

	#[pallet::config]
	pub trait Config: frame_system::Config {
		type Event: From<Event<Self>> + IsType<<Self as frame_system::Config>::Event>;

		/// Weight information for the extrinsics in this module.
		type WeightInfo: WeightInfo;

		/// Multi-currency support for asset management
		type Currency: MultiCurrency<Self::AccountId, CurrencyId = CurrencyId, Balance = Balance>;

		/// The Currency ID for the Staking asset
		#[pallet::constant]
		type StakingCurrencyId: Get<CurrencyId>;

		/// The Currency ID for the Liquid asset
		#[pallet::constant]
		type LiquidCurrencyId: Get<CurrencyId>;

		/// Origin represented Governance
		type GovernanceOrigin: EnsureOrigin<Self::Origin>;

		/// The minimal amount of Staking currency to be locked
		#[pallet::constant]
		type MinimumMintThreshold: Get<Balance>;

		/// The interface to Cross-chain transfer.
		type XcmTransfer: XcmTransfer<Self::AccountId, Balance, CurrencyId>;

		/// The sovereign sub-account for where the staking currencies are sent to.
		#[pallet::constant]
		type SovereignSubAccountLocation: Get<MultiLocation>;

		/// The default exchange rate for liquid currency to staking currency.
		#[pallet::constant]
		type DefaultExchangeRate: Get<ExchangeRate>;

		/// The maximum rewards that are earned on the relaychain.
		#[pallet::constant]
		type MaxRewardPerEra: Get<Permill>;

		/// The fixed cost of transaction fee for XCM transfers.
		#[pallet::constant]
		type MintFee: Get<Balance>;
	}

	#[pallet::error]
	pub enum Error<T> {
		/// The total amount for the Staking currency must be more than zero.
		InvalidTotalStakingCurrency,
		/// The mint amount is below the minimum threshold allowed.
		MintAmountBelowMinimumThreshold,
		/// The amount of Staking currency used has exceeded the cap allowed.
		ExceededStakingCurrencyMintCap,
		/// Error has occurred during Cross-chain transfer.
		XcmTransferFailed,
	}

	#[pallet::event]
	#[pallet::generate_deposit(pub(crate) fn deposit_event)]
	#[pallet::metadata(T::AccountId = "AccountId")]
	pub enum Event<T: Config> {
		/// The user has requested some Staking currency to be used to mint Liquid Currency.
		/// \[user, amount_staked, amount_minted\]
		Minted(T::AccountId, Balance, Balance),

		/// The total amount of the staking currency on the relaychain has been
		/// set.\[total_staking_currency\]
		TotalStakingCurrencySet(Balance),

		/// The mint cap for Staking currency is updated.\[new_cap\]
		StakingCurrencyMintCapUpdated(Balance),

		/// A new weight for XCM transfers has been set.\[new_weight\]
		XcmDestWeightSet(Weight),
	}

	/// The total amount of the staking currency on the relaychain.
	/// This info is used to calculate the exchange rate between Staking and Liquid currencies.
	/// TotalStakingCurrency: value: Balance
	#[pallet::storage]
	#[pallet::getter(fn total_staking_currency)]
	pub type TotalStakingCurrency<T: Config> = StorageValue<_, Balance, ValueQuery>;

	/// The cap on the total amount of staking currency allowed to mint Liquid currency.
	/// StakingCurrencyMintCap: value: Balance
	#[pallet::storage]
	#[pallet::getter(fn staking_currency_mint_cap)]
	pub type StakingCurrencyMintCap<T: Config> = StorageValue<_, Balance, ValueQuery>;

	/// The extra weight for cross-chain XCM transfers.
	/// xcm_dest_weight: value: Weight
	#[pallet::storage]
	#[pallet::getter(fn xcm_dest_weight)]
	pub type XcmDestWeight<T: Config> = StorageValue<_, Weight, ValueQuery>;

	#[pallet::pallet]
	pub struct Pallet<T>(_);

	#[pallet::call]
	impl<T: Config> Pallet<T> {
		/// Mint some Liquid currency, by locking up the given amount of Staking currency.
		/// The exchange rate is calculated using the ratio of the total amount of the staking and
		/// liquid currency. A portion is reducted (defined as T::MaxRewardPerEra) to make up for
		/// the fact that staking is only effective from the next era on (on the relaychain).
		///
		/// Parameters:
		/// - `amount`: The amount of Staking currency to be exchanged.
		#[pallet::weight(< T as Config >::WeightInfo::mint())]
		#[transactional]
		pub fn mint(origin: OriginFor<T>, amount: Balance) -> DispatchResult {
			let who = ensure_signed(origin)?;
			// Ensure the amount is above the minimum, after the MintFee is deducted.
			ensure!(
				amount > T::MinimumMintThreshold::get().saturating_add(T::MintFee::get()),
				Error::<T>::MintAmountBelowMinimumThreshold
			);

			// Ensure the total amount staked doesn't exceed the cap.
			let new_total_staked = Self::total_staking_currency()
				.checked_add(amount)
				.ok_or(ArithmeticError::Overflow)?;
			ensure!(
				new_total_staked <= Self::staking_currency_mint_cap(),
				Error::<T>::ExceededStakingCurrencyMintCap
			);

			let staking_currency = T::StakingCurrencyId::get();

			// ensure the user has enough funds on their account.
			T::Currency::ensure_can_withdraw(staking_currency, &who, amount)?;

			// Calculate how much Liquid currency is to be minted.
			// Gets the current exchange rate
			let staking_total = Self::total_staking_currency();
			let liquid_total = T::Currency::total_issuance(T::LiquidCurrencyId::get());
			let exchange_rate =
				Ratio::checked_from_rational(liquid_total, staking_total).unwrap_or_else(T::DefaultExchangeRate::get);

			// liquid_to_mint = ( (staked_amount - MintFee) * liquid_total / staked_total ) * (1 -
			// MaxRewardPerEra)
			let mut liquid_to_mint = exchange_rate
				.checked_mul_int(
					amount
						.checked_sub(T::MintFee::get())
						.expect("Mint amount is ensured to be greater than T::MintFee; qed"),
				)
				.ok_or(ArithmeticError::Overflow)?;

			liquid_to_mint = liquid_to_mint
				.checked_sub(T::MaxRewardPerEra::get().mul(liquid_to_mint))
				.expect("Max rewards cannot be above 100%; qed");

			// All checks pass. Proceed with Xcm transfer.
			T::XcmTransfer::transfer(
				who.clone(),
				staking_currency,
				amount,
				T::SovereignSubAccountLocation::get(),
<<<<<<< HEAD
				xcm_dest_weight,
			)
			.map_err(|_| Error::<T>::XcmTransferFailed)?;
=======
				Self::xcm_dest_weight(),
			)?;
			ensure!(
				matches!(xcm_result, Outcome::Complete(_)),
				Error::<T>::XcmTransferFailed
			);
>>>>>>> e33a9f03

			// Mint the liquid currency into the user's account.
			T::Currency::deposit(T::LiquidCurrencyId::get(), &who, liquid_to_mint)?;

			TotalStakingCurrency::<T>::put(new_total_staked);

			Self::deposit_event(Event::<T>::Minted(who, amount, liquid_to_mint));

			Ok(())
		}

		/// Sets the total amount of the Staking currency that are currently on the relaychain.
		/// Requires `T::GovernanceOrigin`
		///
		/// Parameters:
		/// - `staking_total`: The current amount of the Staking currency. Used to calculate
		///   conversion rate.
		#[pallet::weight(< T as Config >::WeightInfo::set_total_staking_currency())]
		#[transactional]
		pub fn set_total_staking_currency(origin: OriginFor<T>, staking_total: Balance) -> DispatchResult {
			T::GovernanceOrigin::ensure_origin(origin)?;
			ensure!(!staking_total.is_zero(), Error::<T>::InvalidTotalStakingCurrency);

			TotalStakingCurrency::<T>::put(staking_total);
			Self::deposit_event(Event::<T>::TotalStakingCurrencySet(staking_total));

			Ok(())
		}

		/// Updates the cap for how much Staking currency can be used to Mint liquid currency.
		/// Requires `T::GovernanceOrigin`
		///
		/// Parameters:
		/// - `new_cap`: The new cap for staking currency.
		#[pallet::weight(< T as Config >::WeightInfo::set_minting_cap())]
		#[transactional]
		pub fn set_minting_cap(origin: OriginFor<T>, new_cap: Balance) -> DispatchResult {
			T::GovernanceOrigin::ensure_origin(origin)?;

			StakingCurrencyMintCap::<T>::put(new_cap);
			Self::deposit_event(Event::<T>::StakingCurrencyMintCapUpdated(new_cap));
			Ok(())
		}

		/// Sets the xcm_dest_weight for XCM transfers.
		/// Requires `T::GovernanceOrigin`
		///
		/// Parameters:
		/// - `xcm_dest_weight`: The new weight for XCM transfers.
		#[pallet::weight(< T as Config >::WeightInfo::set_xcm_dest_weight())]
		#[transactional]
		pub fn set_xcm_dest_weight(origin: OriginFor<T>, xcm_dest_weight: Weight) -> DispatchResult {
			T::GovernanceOrigin::ensure_origin(origin)?;

			XcmDestWeight::<T>::put(xcm_dest_weight);
			Self::deposit_event(Event::<T>::XcmDestWeightSet(xcm_dest_weight));
			Ok(())
		}
	}
}<|MERGE_RESOLUTION|>--- conflicted
+++ resolved
@@ -198,18 +198,9 @@
 				staking_currency,
 				amount,
 				T::SovereignSubAccountLocation::get(),
-<<<<<<< HEAD
-				xcm_dest_weight,
+				Self::xcm_dest_weight(),
 			)
 			.map_err(|_| Error::<T>::XcmTransferFailed)?;
-=======
-				Self::xcm_dest_weight(),
-			)?;
-			ensure!(
-				matches!(xcm_result, Outcome::Complete(_)),
-				Error::<T>::XcmTransferFailed
-			);
->>>>>>> e33a9f03
 
 			// Mint the liquid currency into the user's account.
 			T::Currency::deposit(T::LiquidCurrencyId::get(), &who, liquid_to_mint)?;
