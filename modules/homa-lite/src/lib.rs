// This file is part of Acala.

// Copyright (C) 2020-2021 Acala Foundation.
// SPDX-License-Identifier: GPL-3.0-or-later WITH Classpath-exception-2.0

// This program is free software: you can redistribute it and/or modify
// it under the terms of the GNU General Public License as published by
// the Free Software Foundation, either version 3 of the License, or
// (at your option) any later version.

// This program is distributed in the hope that it will be useful,
// but WITHOUT ANY WARRANTY; without even the implied warranty of
// MERCHANTABILITY or FITNESS FOR A PARTICULAR PURPOSE. See the
// GNU General Public License for more details.

// You should have received a copy of the GNU General Public License
// along with this program. If not, see <https://www.gnu.org/licenses/>.

#![cfg_attr(not(feature = "std"), no_std)]
#![allow(clippy::unused_unit)]

pub mod benchmarking;
mod mock;
mod tests;
pub mod weights;

use frame_support::{log, pallet_prelude::*, transactional, weights::Weight, BoundedVec};
use frame_system::{ensure_signed, pallet_prelude::*};

use module_support::{CallBuilder, ExchangeRate, ExchangeRateProvider, Ratio};
use orml_traits::{
	arithmetic::Signed, BalanceStatus, MultiCurrency, MultiCurrencyExtended, MultiReservableCurrency, XcmTransfer,
};
use primitives::{Balance, CurrencyId};
use sp_arithmetic::traits::CheckedRem;
use sp_runtime::{
	traits::{BlockNumberProvider, Bounded, Saturating, Zero},
	ArithmeticError, FixedPointNumber, Permill,
};
use sp_std::{
	cmp::{min, Ordering},
	convert::{From, TryFrom, TryInto},
	ops::Mul,
	prelude::*,
};
use xcm::latest::prelude::*;

pub use module::*;
pub use weights::WeightInfo;

#[frame_support::pallet]
pub mod module {
	use super::*;

	pub type RelayChainBlockNumberOf<T> = <<T as Config>::RelayChainBlockNumber as BlockNumberProvider>::BlockNumber;
	pub(crate) type AmountOf<T> =
		<<T as Config>::Currency as MultiCurrencyExtended<<T as frame_system::Config>::AccountId>>::Amount;

	#[pallet::config]
	pub trait Config: frame_system::Config + pallet_xcm::Config {
		type Event: From<Event<Self>> + IsType<<Self as frame_system::Config>::Event>;

		/// Weight information for the extrinsics in this module.
		type WeightInfo: WeightInfo;

		/// Multi-currency support for asset management
		type Currency: MultiReservableCurrency<Self::AccountId, CurrencyId = CurrencyId, Balance = Balance>
			+ MultiCurrencyExtended<Self::AccountId, CurrencyId = CurrencyId, Balance = Balance>;

		/// The Currency ID for the Staking asset
		#[pallet::constant]
		type StakingCurrencyId: Get<CurrencyId>;

		/// The Currency ID for the Liquid asset
		#[pallet::constant]
		type LiquidCurrencyId: Get<CurrencyId>;

		/// Origin represented Governance
		type GovernanceOrigin: EnsureOrigin<<Self as frame_system::Config>::Origin>;

		/// The minimal amount of Staking currency to be locked
		#[pallet::constant]
		type MinimumMintThreshold: Get<Balance>;

		/// The minimal amount of Liquid currency to be Redeemed
		#[pallet::constant]
		type MinimumRedeemThreshold: Get<Balance>;

		/// The interface to Cross-chain transfer.
		type XcmTransfer: XcmTransfer<Self::AccountId, Balance, CurrencyId>;

		/// The Call builder for communicating with RelayChain via XCM messaging.
		type RelayChainCallBuilder: CallBuilder<AccountId = Self::AccountId, Balance = Balance>;

		/// The MultiLocation of the sovereign sub-account for where the staking currencies are sent
		/// to.
		#[pallet::constant]
		type SovereignSubAccountLocation: Get<MultiLocation>;

		/// The Index to the Homa Lite Sub-account
		#[pallet::constant]
		type SubAccountIndex: Get<u16>;

		/// The default exchange rate for liquid currency to staking currency.
		#[pallet::constant]
		type DefaultExchangeRate: Get<ExchangeRate>;

		/// The maximum rewards that are earned on the relaychain.
		#[pallet::constant]
		type MaxRewardPerEra: Get<Permill>;

		/// The fixed cost of transaction fee for XCM transfers.
		#[pallet::constant]
		type MintFee: Get<Balance>;

		/// Equivalent to the loss of % staking reward from unbonding on the RelayChain.
		#[pallet::constant]
		type BaseWithdrawFee: Get<Permill>;

		/// The fixed cost of withdrawing Staking currency via redeem. In Staking currency.
		#[pallet::constant]
		type XcmUnbondFee: Get<Balance>;

		/// Block number provider for the relaychain.
		type RelayChainBlockNumber: BlockNumberProvider<BlockNumber = Self::BlockNumber>;

		/// The account ID to redeem from on the relaychain.
		#[pallet::constant]
		type ParachainAccount: Get<Self::AccountId>;

		/// The maximum number of redeem requests to match in "Mint" extrinsic.
		#[pallet::constant]
		type MaximumRedeemRequestMatchesForMint: Get<u32>;

		/// Unbonding slashing spans for unbonding on the relaychain.
		#[pallet::constant]
		type RelayChainUnbondingSlashingSpans: Get<u32>;

		/// Maximum number of scheduled unbonds allowed
		#[pallet::constant]
		type MaxScheduledUnbonds: Get<u32>;

		/// The number of blocks to pass before TotalStakingCurrency is updated.
		#[pallet::constant]
		type StakingUpdateFrequency: Get<Self::BlockNumber>;
	}

	#[pallet::error]
	pub enum Error<T> {
		/// The total amount for the Staking currency must be more than zero.
		InvalidTotalStakingCurrency,
		/// The mint amount is below the minimum threshold allowed.
		AmountBelowMinimumThreshold,
		/// The amount of Staking currency used has exceeded the cap allowed.
		ExceededStakingCurrencyMintCap,
		/// There isn't enough reserved currencies to cancel the redeem request.
		InsufficientReservedBalances,
		/// Amount redeemed is above total amount staked.
		InsufficientTotalStakingCurrency,
		/// There isn't enough liquid balance in the user's account.
		InsufficientLiquidBalance,
		/// Too many Scheduled unbonds
		TooManyScheduledUnbonds,
		/// The xcm operation have failed
		XcmFailed,
	}

	#[pallet::event]
	#[pallet::generate_deposit(pub(crate) fn deposit_event)]
	pub enum Event<T: Config> {
		/// The user has Staked some currencies to mint Liquid Currency.
		/// \[user, amount_staked, amount_minted\]
		Minted(T::AccountId, Balance, Balance),

		/// The total amount of the staking currency on the relaychain has been
		/// set.\[total_staking_currency\]
		TotalStakingCurrencySet(Balance),

		/// The mint cap for Staking currency is updated.\[new_cap\]
		StakingCurrencyMintCapUpdated(Balance),

		/// A new weight for XCM transfers has been set.\[new_weight\]
		XcmDestWeightSet(Weight),

		/// The redeem request has been cancelled, and funds un-reserved.
		/// \[who, liquid_amount_unreserved\]
		RedeemRequestCancelled(T::AccountId, Balance),

		/// A new Redeem request has been registered.
		/// \[who, liquid_amount, extra_fee\]
		RedeemRequested(T::AccountId, Balance, Permill),

		/// The user has redeemed some Liquid currency back to Staking currency.
		/// \[user, staking_amount_redeemed, liquid_amount_deducted\]
		Redeemed(T::AccountId, Balance, Balance),

		/// A new Unbond request added to the schedule.
		/// \[staking_amount, relaychain_blocknumber\]
		ScheduledUnbondAdded(Balance, RelayChainBlockNumberOf<T>),

		/// The ScheduledUnbond has been replaced.
		ScheduledUnbondReplaced,

		/// The scheduled Unbond has been withdrew from the RelayChain.
		///\[staking_amount_added\]
		ScheduledUnbondWithdrew(Balance),

<<<<<<< HEAD
		/// Interest rate for TotalStakingCurrency is set
		StakingInterestRatePerUpdateSet(Permill),
=======
		/// The amount of the staking currency available to be redeemed is set.
		/// \[total_available_staking_balance\]
		AvailableStakingBalanceSet(Balance),
>>>>>>> bdecea89
	}

	/// The total amount of the staking currency on the relaychain.
	/// This info is used to calculate the exchange rate between Staking and Liquid currencies.
	/// TotalStakingCurrency: value: Balance
	#[pallet::storage]
	#[pallet::getter(fn total_staking_currency)]
	pub type TotalStakingCurrency<T: Config> = StorageValue<_, Balance, ValueQuery>;

	/// The cap on the total amount of staking currency allowed to mint Liquid currency.
	/// StakingCurrencyMintCap: value: Balance
	#[pallet::storage]
	#[pallet::getter(fn staking_currency_mint_cap)]
	pub type StakingCurrencyMintCap<T: Config> = StorageValue<_, Balance, ValueQuery>;

	/// The extra weight for cross-chain XCM transfers.
	/// xcm_dest_weight: value: Weight
	#[pallet::storage]
	#[pallet::getter(fn xcm_dest_weight)]
	pub type XcmDestWeight<T: Config> = StorageValue<_, Weight, ValueQuery>;

	/// Requests to redeem staked currencies.
	/// RedeemRequests: Map: AccountId => Option<(liquid_amount: Balance, addtional_fee: Permill)>
	#[pallet::storage]
	#[pallet::getter(fn redeem_requests)]
	pub type RedeemRequests<T: Config> = StorageMap<_, Twox64Concat, T::AccountId, (Balance, Permill), OptionQuery>;

	/// The amount of staking currency that is available to be redeemed.
	/// AvailableStakingBalance: value: Balance
	#[pallet::storage]
	#[pallet::getter(fn available_staking_balance)]
	pub type AvailableStakingBalance<T: Config> = StorageValue<_, Balance, ValueQuery>;

	/// Funds that will be unbonded in the future
	/// ScheduledUnbond: Vec<(staking_amount: Balance, unbond_at: RelayChainBlockNumber>
	#[pallet::storage]
	#[pallet::getter(fn scheduled_unbond)]
	pub type ScheduledUnbond<T: Config> =
		StorageValue<_, BoundedVec<(Balance, RelayChainBlockNumberOf<T>), T::MaxScheduledUnbonds>, ValueQuery>;

	/// Every T::StakingUpdateFrequency blocks, TotalStakingCurrency gain interest by this rate.
	/// StakingInterestRatePerUpdate: Value: Permill
	#[pallet::storage]
	#[pallet::getter(fn staking_interest_rate_per_update)]
	pub type StakingInterestRatePerUpdate<T: Config> = StorageValue<_, Permill, ValueQuery>;

	#[pallet::pallet]
	pub struct Pallet<T>(_);

	#[pallet::hooks]
	impl<T: Config> Hooks<T::BlockNumber> for Pallet<T> {
		fn on_idle(_n: T::BlockNumber, remaining_weight: Weight) -> Weight {
			let mut current_weight = 0;
			// If enough weight, process the next XCM unbond.
			if remaining_weight > <T as Config>::WeightInfo::xcm_unbond() {
				let mut scheduled_unbond = Self::scheduled_unbond();
				if !scheduled_unbond.is_empty() {
					let (staking_amount, block_number) = scheduled_unbond[0];
					if T::RelayChainBlockNumber::current_block_number() >= block_number {
						let res = Self::process_scheduled_unbond(staking_amount);
						log::debug!("{:?}", res);
						debug_assert!(res.is_ok());

						if res.is_ok() {
							current_weight = <T as Config>::WeightInfo::xcm_unbond();

							scheduled_unbond.remove(0);
							ScheduledUnbond::<T>::put(scheduled_unbond);
						}
					}
				}
			}

			// With remaining weight, calculate max number of redeems that can be matched
			let num_redeem_matches = remaining_weight
				.saturating_sub(current_weight)
				.checked_div(<T as Config>::WeightInfo::redeem_with_available_staking_balance())
				.unwrap_or_default();

			// Iterate through existing redeem_requests, and try to match them with `available_staking_balance`
			let res = Self::process_redeem_requests_with_available_staking_balance(num_redeem_matches as u32);
			debug_assert!(res.is_ok());
			if let Ok(count) = res {
				current_weight = current_weight.saturating_add(
					<T as Config>::WeightInfo::redeem_with_available_staking_balance().saturating_mul(count as Weight),
				);
			}

			current_weight
		}

		fn on_initialize(n: T::BlockNumber) -> Weight {
			// Update the total amount of Staking balance by acrueing the interest periodically.
			let interest_rate = Self::staking_interest_rate_per_update();
			if !interest_rate.is_zero()
				&& n.checked_rem(&T::StakingUpdateFrequency::get())
					.map_or(false, |n| n.is_zero())
			{
				// Inflate the staking total by the interest rate.
				// This will only fail when current TotalStakingCurrency is 0. In this case it is OK to fail.
				let _ = Self::update_total_staking_currency_storage(|current| {
					Ok(current.saturating_add(interest_rate.mul(current)))
				});
				<T as Config>::WeightInfo::on_initialize()
			} else {
				<T as Config>::WeightInfo::on_initialize_without_work()
			}
		}
	}

	#[pallet::call]
	impl<T: Config> Pallet<T> {
		/// Mint some Liquid currency, by locking up the given amount of Staking currency.
		/// Will try to match Redeem Requests if available. Remaining amount is minted via XCM.
		///
		/// The exchange rate is calculated using the ratio of the total amount of the staking and
		/// liquid currency.
		///
		/// If any amount is minted through XCM, a portion of that amount (T::MintFee and
		/// T::MaxRewardPerEra) is reducted as fee.
		///
		/// Parameters:
		/// - `amount`: The amount of Staking currency to be exchanged.
		#[pallet::weight(< T as Config >::WeightInfo::mint())]
		#[transactional]
		pub fn mint(origin: OriginFor<T>, #[pallet::compact] amount: Balance) -> DispatchResult {
			let minter = ensure_signed(origin)?;

			Self::do_mint_with_requests(&minter, amount, vec![])
		}

		/// Sets the total amount of the Staking currency that are currently on the relaychain.
		/// Requires `T::GovernanceOrigin`
		///
		/// Parameters:
		/// - `staking_total`: The current amount of the Staking currency. Used to calculate
		///   conversion rate.
		#[pallet::weight(< T as Config >::WeightInfo::set_total_staking_currency())]
		#[transactional]
		pub fn set_total_staking_currency(origin: OriginFor<T>, staking_total: Balance) -> DispatchResult {
			T::GovernanceOrigin::ensure_origin(origin)?;
			Self::update_total_staking_currency_storage(|_n| Ok(staking_total))
		}

		/// Adjusts the total_staking_currency by the given difference.
		/// Requires `T::GovernanceOrigin`
		///
		/// Parameters:
		/// - `adjustment`: The difference in amount the total_staking_currency should be adjusted
		///   by.
		#[pallet::weight(< T as Config >::WeightInfo::adjust_total_staking_currency())]
		#[transactional]
		pub fn adjust_total_staking_currency(origin: OriginFor<T>, by_amount: AmountOf<T>) -> DispatchResult {
			T::GovernanceOrigin::ensure_origin(origin)?;

			// Convert AmountOf<T> into Balance safely.
			let by_amount_abs = if by_amount == AmountOf::<T>::min_value() {
				AmountOf::<T>::max_value()
			} else {
				by_amount.abs()
			};

			let by_balance = TryInto::<Balance>::try_into(by_amount_abs).map_err(|_| ArithmeticError::Overflow)?;

<<<<<<< HEAD
			// Adjust the current total.
			Self::update_total_staking_currency_storage(|current_staking_total| {
				let new_total = if by_amount.is_positive() {
					current_staking_total
						.checked_add(by_balance)
						.ok_or(ArithmeticError::Overflow)
				} else {
					current_staking_total
						.checked_sub(by_balance)
						.ok_or(ArithmeticError::Underflow)
				}?;
				Ok(new_total)
			})
=======
			// ensure TotalStakingCurrency doesn't become 0
			ensure!(
				by_amount.is_positive() || by_balance < Self::total_staking_currency(),
				Error::<T>::InvalidTotalStakingCurrency
			);

			// Adjust the current total.
			TotalStakingCurrency::<T>::mutate(|current| {
				if by_amount.is_positive() {
					*current = current.saturating_add(by_balance);
				} else {
					*current = current.saturating_sub(by_balance);
				}
				Self::deposit_event(Event::<T>::TotalStakingCurrencySet(*current));
			});

			Ok(())
>>>>>>> bdecea89
		}

		/// Updates the cap for how much Staking currency can be used to Mint liquid currency.
		/// Requires `T::GovernanceOrigin`
		///
		/// Parameters:
		/// - `new_cap`: The new cap for staking currency.
		#[pallet::weight(< T as Config >::WeightInfo::set_minting_cap())]
		#[transactional]
		pub fn set_minting_cap(origin: OriginFor<T>, #[pallet::compact] new_cap: Balance) -> DispatchResult {
			T::GovernanceOrigin::ensure_origin(origin)?;

			StakingCurrencyMintCap::<T>::put(new_cap);
			Self::deposit_event(Event::<T>::StakingCurrencyMintCapUpdated(new_cap));
			Ok(())
		}

		/// Sets the xcm_dest_weight for XCM transfers.
		/// Requires `T::GovernanceOrigin`
		///
		/// Parameters:
		/// - `xcm_dest_weight`: The new weight for XCM transfers.
		#[pallet::weight(< T as Config >::WeightInfo::set_xcm_dest_weight())]
		#[transactional]
		pub fn set_xcm_dest_weight(origin: OriginFor<T>, #[pallet::compact] xcm_dest_weight: Weight) -> DispatchResult {
			T::GovernanceOrigin::ensure_origin(origin)?;

			XcmDestWeight::<T>::put(xcm_dest_weight);
			Self::deposit_event(Event::<T>::XcmDestWeightSet(xcm_dest_weight));
			Ok(())
		}

		/// Mint some Liquid currency, by locking up the given amount of Staking currency.
		/// This is similar with the mint() extrinsic, except that the given Redeem Requests are
		/// matched with priority.
		///
		/// Parameters:
		/// - `amount`: The amount of Staking currency to be exchanged.
		/// - `requests`: The redeem requests that are prioritized to match.
		#[pallet::weight(< T as Config >::WeightInfo::mint_for_requests())]
		#[transactional]
		pub fn mint_for_requests(
			origin: OriginFor<T>,
			#[pallet::compact] amount: Balance,
			requests: Vec<T::AccountId>,
		) -> DispatchResult {
			let minter = ensure_signed(origin)?;

			Self::do_mint_with_requests(&minter, amount, requests)
		}

		/// Put in an request to redeem Staking currencies used to mint Liquid currency.
		/// The redemption will happen after the currencies are unbonded on the relaychain.
		///
		/// Parameters:
		/// - `liquid_amount`: The amount of liquid currency to be redeemed into Staking currency.
		/// - `additional_fee`: Percentage of the fee to be awarded to the minter.
		#[pallet::weight(< T as Config >::WeightInfo::request_redeem())]
		#[transactional]
		pub fn request_redeem(
			origin: OriginFor<T>,
			#[pallet::compact] liquid_amount: Balance,
			additional_fee: Permill,
		) -> DispatchResult {
			let who = ensure_signed(origin)?;

			if liquid_amount.is_zero() {
				// If the amount is zero, cancel previous redeem request.
				if let Some((request_amount, _)) = RedeemRequests::<T>::take(&who) {
					// Unreserve the liquid fee and remove the redeem request.
					let unreserved = T::Currency::unreserve(T::LiquidCurrencyId::get(), &who, request_amount);
					ensure!(unreserved.is_zero(), Error::<T>::InsufficientReservedBalances);

					Self::deposit_event(Event::<T>::RedeemRequestCancelled(who, request_amount));
				}
				return Ok(());
			}

			// Redeem amount must be above a certain limit.
			ensure!(
				Self::liquid_amount_is_above_minimum_threshold(liquid_amount),
				Error::<T>::AmountBelowMinimumThreshold
			);

			RedeemRequests::<T>::try_mutate(&who, |request| -> DispatchResult {
				let old_amount = request.take().map(|(amount, _)| amount).unwrap_or_default();

				let diff_amount = liquid_amount.saturating_sub(old_amount);

				let base_withdraw_fee = T::BaseWithdrawFee::get().mul(diff_amount);
				if !base_withdraw_fee.is_zero() {
					// Burn withdraw fee for increased amount
					let slash_amount = T::Currency::slash(T::LiquidCurrencyId::get(), &who, base_withdraw_fee);
					ensure!(slash_amount.is_zero(), Error::<T>::InsufficientLiquidBalance);
				}

				// Deduct BaseWithdrawFee from the liquid amount.
				let liquid_amount = liquid_amount.saturating_sub(base_withdraw_fee);

				// If there are available_staking_balances, redeem immediately with no additional fee.
				let available_staking_balance = Self::available_staking_balance();
				let actual_liquid_amount = min(
					liquid_amount,
					Self::convert_staking_to_liquid(available_staking_balance)?,
				);

				let mut liquid_remaining = liquid_amount;
				if Self::convert_liquid_to_staking(actual_liquid_amount)? > T::XcmUnbondFee::get() {
					// Immediately redeem from the available_staking_balances
					let actual_staking_amount = Self::convert_liquid_to_staking(actual_liquid_amount)?;

					// Redeem from the available_staking_balances costs no extra fee.
					T::Currency::deposit(
						T::StakingCurrencyId::get(),
						&who,
						actual_staking_amount.saturating_sub(T::XcmUnbondFee::get()),
					)?;
					let slash_amount = T::Currency::slash(T::LiquidCurrencyId::get(), &who, actual_liquid_amount);
					ensure!(slash_amount.is_zero(), Error::<T>::InsufficientLiquidBalance);

					// Update the available_staking_balance
					let available_staking_balance = available_staking_balance.saturating_sub(actual_staking_amount);
					AvailableStakingBalance::<T>::put(available_staking_balance);

					Self::deposit_event(Event::<T>::Redeemed(
						who.clone(),
						actual_staking_amount,
						actual_liquid_amount,
					));
					liquid_remaining = liquid_remaining.saturating_sub(actual_liquid_amount);
				}

				// Unredeemed requests are added to a queue.
				if Self::liquid_amount_is_above_minimum_threshold(liquid_remaining) {
					// Check if there's already a queued redeem request.
					let (request_amount, _) = Self::redeem_requests(&who).unwrap_or((0, Permill::default()));

					match liquid_remaining.cmp(&request_amount) {
						// Lock more liquid currency.
						Ordering::Greater => T::Currency::reserve(
							T::LiquidCurrencyId::get(),
							&who,
							liquid_remaining.saturating_sub(request_amount),
						),
						Ordering::Less => {
							T::Currency::unreserve(
								T::LiquidCurrencyId::get(),
								&who,
								request_amount.saturating_sub(liquid_remaining),
							);
							Ok(())
						}
						_ => Ok(()),
					}?;

					// Insert/replace the new redeem request into storage.
					*request = Some((liquid_remaining, additional_fee));

					Self::deposit_event(Event::<T>::RedeemRequested(
						who.clone(),
						liquid_remaining,
						additional_fee,
					));
				}

				Ok(())
			})
		}

		/// Request staking currencies to be unbonded from the RelayChain.
		///
		/// Requires `T::GovernanceOrigin`
		///
		/// Parameters:
		/// - `staking_amount`: The amount of staking currency to be unbonded.
		/// - `unbond_block`: The relaychain block number to unbond.
		#[pallet::weight(< T as Config >::WeightInfo::schedule_unbond())]
		#[transactional]
		pub fn schedule_unbond(
			origin: OriginFor<T>,
			#[pallet::compact] staking_amount: Balance,
			unbond_block: RelayChainBlockNumberOf<T>,
		) -> DispatchResult {
			T::GovernanceOrigin::ensure_origin(origin)?;

			let mut bounded_vec = Self::scheduled_unbond();
			ensure!(
				bounded_vec.try_push((staking_amount, unbond_block)).is_ok(),
				Error::<T>::TooManyScheduledUnbonds
			);
			ScheduledUnbond::<T>::put(bounded_vec);

			Self::deposit_event(Event::<T>::ScheduledUnbondAdded(staking_amount, unbond_block));
			Ok(())
		}

		/// Replace the current storage for `ScheduledUnbond`.
		/// This should only be used to correct mistaken call of schedule_unbond or if something
		/// unexpected happened on relaychain.
		///
		/// Requires `T::GovernanceOrigin`
		///
		/// Parameters:
		/// - `new_unbonds`: The new ScheduledUnbond storage to replace the currrent storage.
		#[pallet::weight(< T as Config >::WeightInfo::replace_schedule_unbond())]
		#[transactional]
		pub fn replace_schedule_unbond(
			origin: OriginFor<T>,
			new_unbonds: Vec<(Balance, RelayChainBlockNumberOf<T>)>,
		) -> DispatchResult {
			T::GovernanceOrigin::ensure_origin(origin)?;

			ensure!(
				new_unbonds.len() as u32 <= T::MaxScheduledUnbonds::get(),
				Error::<T>::TooManyScheduledUnbonds
			);
			let bounded_vec = BoundedVec::try_from(new_unbonds).unwrap();
			ScheduledUnbond::<T>::put(bounded_vec);

			Self::deposit_event(Event::<T>::ScheduledUnbondReplaced);

			Ok(())
		}

<<<<<<< HEAD
		/// Set the interest rate for TotalStakingCurrency.
		/// TotakStakingCurrency is incremented every `T::StakingUpdateFrequency` blocks
		///
		/// Requires `T::GovernanceOrigin`
		///
		/// Parameters:
		/// - `interest_rate`: the new interest rate for TotalStakingCurrency.
		#[pallet::weight(< T as Config >::WeightInfo::set_staking_interest_rate_per_update())]
		#[transactional]
		pub fn set_staking_interest_rate_per_update(origin: OriginFor<T>, interest_rate: Permill) -> DispatchResult {
			T::GovernanceOrigin::ensure_origin(origin)?;

			StakingInterestRatePerUpdate::<T>::put(interest_rate);

			Self::deposit_event(Event::<T>::StakingInterestRatePerUpdateSet(interest_rate));

=======
		/// Adjusts the AvailableStakingBalance by the given difference.
		/// Also attempt to process queued redeem request with the new Staking Balance.
		/// Requires `T::GovernanceOrigin`
		///
		/// Parameters:
		/// - `adjustment`: The difference in amount the AvailableStakingBalance should be adjusted
		///   by.
		///
		/// Weight: Weight(xcm unbond) + n * Weight(match redeem requests), where n is number of
		/// redeem requests matched.
		#[pallet::weight(
			< T as Config >::WeightInfo::adjust_available_staking_balance_with_no_matches().saturating_add(
			(*max_num_matches as Weight).saturating_mul(< T as Config >::WeightInfo::redeem_with_available_staking_balance())
			)
		)]
		#[transactional]
		pub fn adjust_available_staking_balance(
			origin: OriginFor<T>,
			by_amount: AmountOf<T>,
			max_num_matches: u32,
		) -> DispatchResult {
			T::GovernanceOrigin::ensure_origin(origin)?;

			// Convert AmountOf<T> into Balance safely.
			let by_amount_abs = if by_amount == AmountOf::<T>::min_value() {
				AmountOf::<T>::max_value()
			} else {
				by_amount.abs()
			};

			let by_balance = TryInto::<Balance>::try_into(by_amount_abs).map_err(|_| ArithmeticError::Overflow)?;

			// Adjust the current total.
			AvailableStakingBalance::<T>::mutate(|current| {
				if by_amount.is_positive() {
					*current = current.saturating_add(by_balance);
				} else {
					*current = current.saturating_sub(by_balance);
				}
				Self::deposit_event(Event::<T>::AvailableStakingBalanceSet(*current));
			});

			// With new staking balance available, process pending redeem requests.
			let _ = Self::process_redeem_requests_with_available_staking_balance(max_num_matches)?;
>>>>>>> bdecea89
			Ok(())
		}
	}

	impl<T: Config> Pallet<T> {
		/// Calculate the amount of Staking currency converted from Liquid currency.
		/// staking_amount = (total_staking_amount / liquid_total_issuance) * liquid_amount
		/// If the exchange rate cannot be calculated, T::DefaultExchangeRate is used
		pub fn convert_liquid_to_staking(liquid_amount: Balance) -> Result<Balance, DispatchError> {
			Self::get_exchange_rate()
				.checked_mul_int(liquid_amount)
				.ok_or(DispatchError::Arithmetic(ArithmeticError::Overflow))
		}

		/// Calculate the amount of Liquid currency converted from Staking currency.
		/// liquid_amount = (liquid_total_issuance / total_staking_amount) * staking_amount
		/// If the exchange rate cannot be calculated, T::DefaultExchangeRate is used
		pub fn convert_staking_to_liquid(staking_amount: Balance) -> Result<Balance, DispatchError> {
			Self::get_exchange_rate()
				.reciprocal()
				.unwrap_or_else(|| T::DefaultExchangeRate::get().reciprocal().unwrap())
				.checked_mul_int(staking_amount)
				.ok_or(DispatchError::Arithmetic(ArithmeticError::Overflow))
		}

		/// Match a redeem request with a mint request. Attempt to redeem as much as possible.
		/// Transfer a reduced amount of Staking currency from the Minter to the Redeemer.
		/// Transfer the full amount of Liquid currency from Redeemer to Minter.
		/// Modify `liquid_amount_remaining` and store new RedeemRequest balances in `new_balances`.
		/// Deposit the "Redeemed" event.
		///
		/// NOTE: the `RedeemRequest` storage is NOT updated. New balance is pushed into
		/// `new_balances`, and should be processed after this.
		///
		/// Param:
		/// - `minter`: The AccountId requested the Mint
		/// - `redeemer`: The AccountId requested the Redeem
		/// - `request_amount`: The RedeemRequest's amount
		/// - `request_extra_fee`: The RedeemRequest's extra fee
		/// - `liquid_amount_remaining`: The amount of liquid currency still remain to be minted.
		///   Only redeem up to this amount.
		/// - `new_balances`: Stores the new `RedeemRequest` balances. This should be iterated after
		///   to update the actual storage in bulk. Actual `RedeemRequest` storage is NOT modified
		///   here.
		fn match_mint_with_redeem_request(
			minter: &T::AccountId,
			redeemer: &T::AccountId,
			request_amount: Balance,
			request_extra_fee: Permill,
			liquid_amount_remaining: &mut Balance,
			new_balances: &mut Vec<(T::AccountId, Balance, Permill)>,
		) -> DispatchResult {
			let liquid_amount_can_be_redeemed = min(request_amount, *liquid_amount_remaining);

			let new_amount = request_amount.saturating_sub(liquid_amount_can_be_redeemed);
			*liquid_amount_remaining = liquid_amount_remaining.saturating_sub(liquid_amount_can_be_redeemed);

			// Full amount of Liquid is transferred to the minter.
			let amount_repatriated = T::Currency::repatriate_reserved(
				T::LiquidCurrencyId::get(),
				redeemer,
				minter,
				liquid_amount_can_be_redeemed,
				BalanceStatus::Free,
			)?;
			ensure!(amount_repatriated.is_zero(), Error::<T>::InsufficientReservedBalances);

			// The extra_fee is rewarded to the minter. Minter gets to keep it instead of transferring it to the
			// redeemer. staking_amount = original_staking_amount * ( 1 - additional_fee )
			let mut staking_amount = Self::convert_liquid_to_staking(liquid_amount_can_be_redeemed)?;
			let fee_deducted_percentage = Permill::one().saturating_sub(request_extra_fee);
			staking_amount = fee_deducted_percentage.mul(staking_amount);

			// Transfer the reduced staking currency from Minter to Redeemer
			T::Currency::transfer(T::StakingCurrencyId::get(), minter, redeemer, staking_amount)?;

			new_balances.push((redeemer.clone(), new_amount, request_extra_fee));
			Self::deposit_event(Event::<T>::Redeemed(
				redeemer.clone(),
				staking_amount,
				liquid_amount_can_be_redeemed,
			));

			Ok(())
		}

		/// Mint some Liquid currency, by locking up the given amount of Staking currency.
		/// The redeem requests given in `requests` are prioritized to be matched. All other redeem
		/// requests are matched after. The remaining amount is minted through Staking on the
		/// RelayChain (via XCM).
		///
		/// Parameters:
		/// - `amount`: The amount of Staking currency to be exchanged.
		/// - `requests`: The redeem requests that are prioritized to match.
		fn do_mint_with_requests(
			minter: &T::AccountId,
			amount: Balance,
			requests: Vec<T::AccountId>,
		) -> DispatchResult {
			// Ensure the amount is above the minimum, after the MintFee is deducted.
			ensure!(
				amount > T::MinimumMintThreshold::get().saturating_add(T::MintFee::get()),
				Error::<T>::AmountBelowMinimumThreshold
			);

			let staking_currency = T::StakingCurrencyId::get();

			// ensure the user has enough funds on their account.
			T::Currency::ensure_can_withdraw(staking_currency, minter, amount)?;

			// Attempt to match redeem requests if there are any.
			let total_liquid_to_mint = Self::convert_staking_to_liquid(amount)?;

			// The amount of liquid currency to be redeemed for the mint reuqest.
			let mut liquid_remaining = total_liquid_to_mint;

			// New balances after redeem requests are fullfilled.
			let mut new_balances: Vec<(T::AccountId, Balance, Permill)> = vec![];

			// Iterate through the prioritized requests first
			for redeemer in requests {
				// If all the currencies are minted, return.
				if liquid_remaining.is_zero() {
					break;
				}

				// Check if the redeem request exists
				if let Some((request_amount, extra_fee)) = Self::redeem_requests(&redeemer) {
					Self::match_mint_with_redeem_request(
						minter,
						&redeemer,
						request_amount,
						extra_fee,
						&mut liquid_remaining,
						&mut new_balances,
					)?;
				}
			}

			// Update storage to the new balances. Remove Redeem requests that have been filled.
			Self::update_redeem_requests(&new_balances);

			// Redeem request storage has now been updated.
			new_balances.clear();

			let mut redeem_requests_limit_remaining = T::MaximumRedeemRequestMatchesForMint::get();
			// Iterate all remaining redeem requests now.
			for (redeemer, (request_amount, extra_fee)) in RedeemRequests::<T>::iter() {
				// If all the currencies are minted, return.
				if liquid_remaining.is_zero() || redeem_requests_limit_remaining.is_zero() {
					break;
				}
				Self::match_mint_with_redeem_request(
					minter,
					&redeemer,
					request_amount,
					extra_fee,
					&mut liquid_remaining,
					&mut new_balances,
				)?;
				redeem_requests_limit_remaining -= 1;
			}

			// Update storage to the new balances. Remove Redeem requests that have been filled.
			Self::update_redeem_requests(&new_balances);

			// If significant balance is left over, the remaining liquid currencies are minted through XCM.
			let mut staking_remaining = Self::convert_liquid_to_staking(liquid_remaining)?;
			if staking_remaining > T::MinimumMintThreshold::get().saturating_add(T::MintFee::get()) {
				// Calculate how much Liquid currency is to be minted.
				// liquid_to_mint = convert_to_liquid( (staked_amount - MintFee) * (1 - MaxRewardPerEra) )
				let mut liquid_to_mint = staking_remaining
					.checked_sub(T::MintFee::get())
					.expect("Mint amount is ensured to be greater than T::MintFee; qed");
				liquid_to_mint = (Permill::one().saturating_sub(T::MaxRewardPerEra::get())).mul(liquid_to_mint);
				liquid_to_mint = Self::convert_staking_to_liquid(liquid_to_mint)?;

				// Update staking total and ensure the new total doesn't exceed the cap.
				Self::update_total_staking_currency_storage(|total_staking_currency| {
					let new_total_staking_currency = total_staking_currency
						.checked_add(staking_remaining)
						.ok_or(ArithmeticError::Overflow)?;
					ensure!(
						new_total_staking_currency <= Self::staking_currency_mint_cap(),
						Error::<T>::ExceededStakingCurrencyMintCap
					);
					Ok(new_total_staking_currency)
				})?;

				// All checks pass. Proceed with Xcm transfer.
				T::XcmTransfer::transfer(
					minter.clone(),
					staking_currency,
					staking_remaining,
					T::SovereignSubAccountLocation::get(),
					Self::xcm_dest_weight(),
				)?;
				T::Currency::deposit(T::LiquidCurrencyId::get(), minter, liquid_to_mint)?;

				staking_remaining = Balance::zero();
				liquid_remaining = liquid_remaining.saturating_sub(liquid_to_mint);
			}

			let actual_staked = amount.saturating_sub(staking_remaining);
			let actual_liquid = total_liquid_to_mint.saturating_sub(liquid_remaining);

			Self::deposit_event(Event::<T>::Minted(minter.clone(), actual_staked, actual_liquid));

			Ok(())
		}

		/// Construct XCM message and sent it to the relaychain to withdraw_unbonded Staking
		/// currency. The staking currency withdrew becomes available to be redeemed.
		///
		/// params:
		/// 	- `staking_amount_unbonded`: amount of staking currency to withdraw unbond via XCM
		#[transactional]
		pub fn process_scheduled_unbond(staking_amount_unbonded: Balance) -> DispatchResult {
			let msg = Self::construct_xcm_unreserve_message(T::ParachainAccount::get(), staking_amount_unbonded);

			let res = pallet_xcm::Pallet::<T>::send_xcm(Here, Parent, msg);
			log::debug!("on_idle XCM result: {:?}", res);
			ensure!(res.is_ok(), Error::<T>::XcmFailed);

			// Update storage with the new available amount
			AvailableStakingBalance::<T>::mutate(|current| {
				*current = current.saturating_add(staking_amount_unbonded);
			});

			Self::deposit_event(Event::<T>::ScheduledUnbondWithdrew(staking_amount_unbonded));
			Ok(())
		}

		/// Iterate through all redeem requests, then match them with available_staking_balance.
		/// This should be called when new available_staking_balance becomes available.
		///
		/// params:
		/// 	- `max_num_matches`: Maximum number of redeem requests to be matched.
		///
		/// return:
		/// 	Result<u32, DispatchError>: The number of redeem reqeusts actually matched.
		#[transactional]
		pub fn process_redeem_requests_with_available_staking_balance(
			max_num_matches: u32,
		) -> Result<u32, sp_runtime::DispatchError> {
			if max_num_matches.is_zero() {
				return Ok(0);
			}
			let mut available_staking_balance = Self::available_staking_balance();
			if available_staking_balance < T::MinimumMintThreshold::get() {
				return Ok(0);
			}

			let mut new_balances: Vec<(T::AccountId, Balance, Permill)> = vec![];
<<<<<<< HEAD
			let mut available_staking_balance = Self::available_staking_balance()
				.checked_add(staking_amount)
				.ok_or(ArithmeticError::Overflow)?;
			let mut total_staking_currency = Self::total_staking_currency();
=======
			let mut num_matched = 0u32;
>>>>>>> bdecea89
			for (redeemer, (request_amount, extra_fee)) in RedeemRequests::<T>::iter() {
				let actual_liquid_amount = min(
					request_amount,
					Self::convert_staking_to_liquid(available_staking_balance)?,
				);
				let actual_staking_amount = Self::convert_liquid_to_staking(actual_liquid_amount)?;

				total_staking_currency = total_staking_currency.saturating_sub(actual_staking_amount);
				Self::update_total_staking_currency_storage(|_n| Ok(total_staking_currency))?;

				// Redeem from the available_staking_balances costs only the xcm unbond fee.
				T::Currency::deposit(
					T::StakingCurrencyId::get(),
					&redeemer,
					actual_staking_amount.saturating_sub(T::XcmUnbondFee::get()),
				)?;
				T::Currency::unreserve(T::LiquidCurrencyId::get(), &redeemer, actual_liquid_amount);
				let slashed_amount = T::Currency::slash(T::LiquidCurrencyId::get(), &redeemer, actual_liquid_amount);
				ensure!(slashed_amount.is_zero(), Error::<T>::InsufficientLiquidBalance);

				available_staking_balance = available_staking_balance.saturating_sub(actual_staking_amount);
				let request_amount_remaining = request_amount.saturating_sub(actual_liquid_amount);
				new_balances.push((redeemer.clone(), request_amount_remaining, extra_fee));

				Self::deposit_event(Event::<T>::Redeemed(
					redeemer,
					actual_staking_amount,
					actual_liquid_amount,
				));
				num_matched += 1u32;

				// If all the currencies are minted, return.
				if available_staking_balance < T::MinimumMintThreshold::get() || num_matched >= max_num_matches {
					break;
				}
			}

			// Update storage to the new balances. Remove Redeem requests that have been filled.
			Self::update_redeem_requests(&new_balances);

			AvailableStakingBalance::<T>::put(available_staking_balance);

			Ok(num_matched)
		}

		/// Update the RedeemRequests storage with the new balances.
		/// Remove Redeem requests that are dust, or have been filled.
		#[allow(clippy::ptr_arg)]
		fn update_redeem_requests(new_balances: &Vec<(T::AccountId, Balance, Permill)>) {
			for (redeemer, new_balance, extra_fee) in new_balances {
				if Self::liquid_amount_is_above_minimum_threshold(*new_balance) {
					RedeemRequests::<T>::insert(&redeemer, (*new_balance, *extra_fee));
				} else {
					if !new_balance.is_zero() {
						// Unlock the dust and remove the request.
						T::Currency::unreserve(T::LiquidCurrencyId::get(), redeemer, *new_balance);
					}
					RedeemRequests::<T>::remove(&redeemer);
				}
			}
		}

		fn liquid_amount_is_above_minimum_threshold(liquid_amount: Balance) -> bool {
			liquid_amount > T::MinimumRedeemThreshold::get()
				&& Self::convert_liquid_to_staking(liquid_amount).unwrap_or_default() > T::XcmUnbondFee::get()
		}

		/// Construct a XCM message
		pub fn construct_xcm_unreserve_message(parachain_account: T::AccountId, amount: Balance) -> Xcm<()> {
			let xcm_message = T::RelayChainCallBuilder::utility_as_derivative_call(
				T::RelayChainCallBuilder::utility_batch_call(vec![
					T::RelayChainCallBuilder::staking_withdraw_unbonded(T::RelayChainUnbondingSlashingSpans::get()),
					T::RelayChainCallBuilder::balances_transfer_keep_alive(parachain_account, amount),
				]),
				T::SubAccountIndex::get(),
			);
			T::RelayChainCallBuilder::finalize_call_into_xcm_message(
				xcm_message,
				T::XcmUnbondFee::get(),
				Self::xcm_dest_weight(),
			)
		}

		/// Helper function that update the storage of total_staking_currency and emit event.
		fn update_total_staking_currency_storage(
			f: impl FnOnce(Balance) -> Result<Balance, DispatchError>,
		) -> DispatchResult {
			TotalStakingCurrency::<T>::try_mutate(|current| {
				*current = f(*current)?;
				ensure!(!current.is_zero(), Error::<T>::InvalidTotalStakingCurrency);
				Self::deposit_event(Event::<T>::TotalStakingCurrencySet(*current));
				Ok(())
			})
		}
	}

	impl<T: Config> ExchangeRateProvider for Pallet<T> {
		/// Calculate the exchange rate between the Staking and Liquid currency.
		/// returns Ratio(staking : liquid) = total_staking_amount / liquid_total_issuance
		/// If the exchange rate cannot be calculated, T::DefaultExchangeRate is used
		fn get_exchange_rate() -> Ratio {
			let staking_total = Self::total_staking_currency();
			let liquid_total = T::Currency::total_issuance(T::LiquidCurrencyId::get());
			if staking_total.is_zero() {
				T::DefaultExchangeRate::get()
			} else {
				Ratio::checked_from_rational(staking_total, liquid_total).unwrap_or_else(T::DefaultExchangeRate::get)
			}
		}
	}
}<|MERGE_RESOLUTION|>--- conflicted
+++ resolved
@@ -205,14 +205,12 @@
 		///\[staking_amount_added\]
 		ScheduledUnbondWithdrew(Balance),
 
-<<<<<<< HEAD
 		/// Interest rate for TotalStakingCurrency is set
 		StakingInterestRatePerUpdateSet(Permill),
-=======
+
 		/// The amount of the staking currency available to be redeemed is set.
 		/// \[total_available_staking_balance\]
 		AvailableStakingBalanceSet(Balance),
->>>>>>> bdecea89
 	}
 
 	/// The total amount of the staking currency on the relaychain.
@@ -377,21 +375,6 @@
 
 			let by_balance = TryInto::<Balance>::try_into(by_amount_abs).map_err(|_| ArithmeticError::Overflow)?;
 
-<<<<<<< HEAD
-			// Adjust the current total.
-			Self::update_total_staking_currency_storage(|current_staking_total| {
-				let new_total = if by_amount.is_positive() {
-					current_staking_total
-						.checked_add(by_balance)
-						.ok_or(ArithmeticError::Overflow)
-				} else {
-					current_staking_total
-						.checked_sub(by_balance)
-						.ok_or(ArithmeticError::Underflow)
-				}?;
-				Ok(new_total)
-			})
-=======
 			// ensure TotalStakingCurrency doesn't become 0
 			ensure!(
 				by_amount.is_positive() || by_balance < Self::total_staking_currency(),
@@ -399,17 +382,13 @@
 			);
 
 			// Adjust the current total.
-			TotalStakingCurrency::<T>::mutate(|current| {
-				if by_amount.is_positive() {
-					*current = current.saturating_add(by_balance);
+			Self::update_total_staking_currency_storage(|current_staking_total| {
+				Ok(if by_amount.is_positive() {
+					current_staking_total.saturating_add(by_balance)
 				} else {
-					*current = current.saturating_sub(by_balance);
-				}
-				Self::deposit_event(Event::<T>::TotalStakingCurrencySet(*current));
-			});
-
-			Ok(())
->>>>>>> bdecea89
+					current_staking_total.saturating_sub(by_balance)
+				})
+			})
 		}
 
 		/// Updates the cap for how much Staking currency can be used to Mint liquid currency.
@@ -634,24 +613,6 @@
 			Ok(())
 		}
 
-<<<<<<< HEAD
-		/// Set the interest rate for TotalStakingCurrency.
-		/// TotakStakingCurrency is incremented every `T::StakingUpdateFrequency` blocks
-		///
-		/// Requires `T::GovernanceOrigin`
-		///
-		/// Parameters:
-		/// - `interest_rate`: the new interest rate for TotalStakingCurrency.
-		#[pallet::weight(< T as Config >::WeightInfo::set_staking_interest_rate_per_update())]
-		#[transactional]
-		pub fn set_staking_interest_rate_per_update(origin: OriginFor<T>, interest_rate: Permill) -> DispatchResult {
-			T::GovernanceOrigin::ensure_origin(origin)?;
-
-			StakingInterestRatePerUpdate::<T>::put(interest_rate);
-
-			Self::deposit_event(Event::<T>::StakingInterestRatePerUpdateSet(interest_rate));
-
-=======
 		/// Adjusts the AvailableStakingBalance by the given difference.
 		/// Also attempt to process queued redeem request with the new Staking Balance.
 		/// Requires `T::GovernanceOrigin`
@@ -696,7 +657,25 @@
 
 			// With new staking balance available, process pending redeem requests.
 			let _ = Self::process_redeem_requests_with_available_staking_balance(max_num_matches)?;
->>>>>>> bdecea89
+			Ok(())
+		}
+
+		/// Set the interest rate for TotalStakingCurrency.
+		/// TotakStakingCurrency is incremented every `T::StakingUpdateFrequency` blocks
+		///
+		/// Requires `T::GovernanceOrigin`
+		///
+		/// Parameters:
+		/// - `interest_rate`: the new interest rate for TotalStakingCurrency.
+		#[pallet::weight(< T as Config >::WeightInfo::set_staking_interest_rate_per_update())]
+		#[transactional]
+		pub fn set_staking_interest_rate_per_update(origin: OriginFor<T>, interest_rate: Permill) -> DispatchResult {
+			T::GovernanceOrigin::ensure_origin(origin)?;
+
+			StakingInterestRatePerUpdate::<T>::put(interest_rate);
+
+			Self::deposit_event(Event::<T>::StakingInterestRatePerUpdateSet(interest_rate));
+
 			Ok(())
 		}
 	}
@@ -951,14 +930,8 @@
 			}
 
 			let mut new_balances: Vec<(T::AccountId, Balance, Permill)> = vec![];
-<<<<<<< HEAD
-			let mut available_staking_balance = Self::available_staking_balance()
-				.checked_add(staking_amount)
-				.ok_or(ArithmeticError::Overflow)?;
 			let mut total_staking_currency = Self::total_staking_currency();
-=======
 			let mut num_matched = 0u32;
->>>>>>> bdecea89
 			for (redeemer, (request_amount, extra_fee)) in RedeemRequests::<T>::iter() {
 				let actual_liquid_amount = min(
 					request_amount,
