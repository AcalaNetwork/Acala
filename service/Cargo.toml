--- conflicted
+++ resolved
@@ -42,11 +42,7 @@
 sp-storage = { version = "2.0.0" }
 sp-transaction-pool = { version = "2.0.0" }
 sp-blockchain = { version = "2.0.0" }
-<<<<<<< HEAD
-pallet-evm = { version = "2.0.0" }
-=======
 sp-std = { version = "2.0.0" }
->>>>>>> cddc23e3
 
 module-staking-pool = { path = "../modules/staking_pool" }
 module-staking-pool-rpc = { path = "../modules/staking_pool/rpc" }
