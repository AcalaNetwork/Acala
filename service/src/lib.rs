// Disable the following lints
#![allow(clippy::type_complexity)]

//! Acala service. Specialized wrapper over substrate service.

use std::sync::Arc;

use acala_primitives::Block;
use prometheus_endpoint::Registry;
use sc_client_api::{ExecutorProvider, RemoteBackend};
use sc_executor::native_executor_instance;
use sc_finality_grandpa::FinalityProofProvider as GrandpaFinalityProofProvider;
use sc_service::{config::Configuration, error::Error as ServiceError, PartialComponents, RpcHandlers, TaskManager};
use sp_core::traits::BareCryptoStorePtr;
use sp_inherents::InherentDataProviders;
use sp_runtime::traits::{BlakeTwo256, Block as BlockT};

use frontier_consensus::FrontierBlockImport;

pub use client::*;
pub use dev_runtime;
pub use sc_executor::NativeExecutionDispatch;
pub use sc_service::{
	config::{DatabaseConfig, PrometheusConfig},
	ChainSpec,
};
pub use sp_api::ConstructRuntimeApi;

pub mod chain_spec;
mod client;

native_executor_instance!(
	pub DevExecutor,
	dev_runtime::api::dispatch,
	dev_runtime::native_version,
	frame_benchmarking::benchmarking::HostFunctions,
);

/// Can be called for a `Configuration` to check if it is a configuration for
/// the `Acala` network.
pub trait IdentifyVariant {
	/// Returns if this is a configuration for the `Acala` network.
	fn is_acala(&self) -> bool;

	/// Returns if this is a configuration for the `Karura` network.
	fn is_karura(&self) -> bool;

	/// Returns if this is a configuration for the `Mandala` network.
	fn is_mandala(&self) -> bool;
}

impl IdentifyVariant for Box<dyn ChainSpec> {
	fn is_acala(&self) -> bool {
		self.id().starts_with("acala") || self.id().starts_with("aca")
	}

	fn is_karura(&self) -> bool {
		self.id().starts_with("karura") || self.id().starts_with("kar")
	}

	fn is_mandala(&self) -> bool {
		self.id().starts_with("mandala") || self.id().starts_with("man")
	}
}

/// Acala's full backend.
type FullBackend = sc_service::TFullBackend<Block>;

/// Acala's select chain.
type FullSelectChain = sc_consensus::LongestChain<FullBackend, Block>;

/// Acala's full client.
type FullClient<RuntimeApi, Executor> = sc_service::TFullClient<Block, RuntimeApi, Executor>;

/// Acala's full Grandpa block import.
type FullGrandpaBlockImport<RuntimeApi, Executor> =
	sc_finality_grandpa::GrandpaBlockImport<FullBackend, Block, FullClient<RuntimeApi, Executor>, FullSelectChain>;

/// Acala's light backend.
type LightBackend = sc_service::TLightBackendWithHash<Block, BlakeTwo256>;

/// Acala's light client.
type LightClient<RuntimeApi, Executor> = sc_service::TLightClientWithBackend<Block, RuntimeApi, Executor, LightBackend>;

pub fn new_partial<RuntimeApi, Executor>(
	config: &mut Configuration,
<<<<<<< HEAD
	enable_ethereum_rpc: bool,
=======
	test: bool,
>>>>>>> a06c4036
) -> Result<
	PartialComponents<
		FullClient<RuntimeApi, Executor>,
		FullBackend,
		FullSelectChain,
		sp_consensus::DefaultImportQueue<Block, FullClient<RuntimeApi, Executor>>,
		sc_transaction_pool::FullPool<Block, FullClient<RuntimeApi, Executor>>,
		(
			impl Fn(acala_rpc::DenyUnsafe, acala_rpc::SubscriptionTaskExecutor) -> acala_rpc::RpcExtension,
			(
				sc_consensus_babe::BabeBlockImport<
					Block,
					FullClient<RuntimeApi, Executor>,
					FrontierBlockImport<
						Block,
						FullGrandpaBlockImport<RuntimeApi, Executor>,
						FullClient<RuntimeApi, Executor>,
					>,
				>,
				sc_finality_grandpa::LinkHalf<Block, FullClient<RuntimeApi, Executor>, FullSelectChain>,
				sc_consensus_babe::BabeLink<Block>,
			),
			(
				sc_finality_grandpa::SharedVoterState,
				Arc<GrandpaFinalityProofProvider<FullBackend, Block>>,
			),
		),
	>,
	sc_service::Error,
>
where
	RuntimeApi: ConstructRuntimeApi<Block, FullClient<RuntimeApi, Executor>> + Send + Sync + 'static,
	RuntimeApi::RuntimeApi: RuntimeApiCollection<StateBackend = sc_client_api::StateBackendFor<FullBackend, Block>>,
	Executor: NativeExecutionDispatch + 'static,
{
	if !test {
		// If we're using prometheus, use a registry with a prefix of `acala`.
		if let Some(PrometheusConfig { registry, .. }) = config.prometheus_config.as_mut() {
			*registry = Registry::new_custom(Some("acala".into()), None)?;
		}
	}

	let (client, backend, keystore, task_manager) = sc_service::new_full_parts::<Block, RuntimeApi, Executor>(&config)?;
	let client = Arc::new(client);

	let select_chain = sc_consensus::LongestChain::new(backend.clone());

	let transaction_pool = sc_transaction_pool::BasicPool::new_full(
		config.transaction_pool.clone(),
		config.prometheus_registry(),
		task_manager.spawn_handle(),
		client.clone(),
	);

	let (grandpa_block_import, grandpa_link) =
		sc_finality_grandpa::block_import(client.clone(), &(client.clone() as Arc<_>), select_chain.clone())?;
	let justification_import = grandpa_block_import.clone();

	let frontier_block_import = FrontierBlockImport::new(grandpa_block_import.clone(), client.clone());
	// FrontierBlockImport::new(grandpa_block_import.clone(), client.clone(),
	// enable_ethereum_rpc); // blocked by https://github.com/paritytech/frontier/pull/127

	let (block_import, babe_link) = sc_consensus_babe::block_import(
		sc_consensus_babe::Config::get_or_compute(&*client)?,
		frontier_block_import,
		client.clone(),
	)?;

	let inherent_data_providers = sp_inherents::InherentDataProviders::new();

	let import_queue = sc_consensus_babe::import_queue(
		babe_link.clone(),
		block_import.clone(),
		Some(Box::new(justification_import)),
		None,
		client.clone(),
		select_chain.clone(),
		inherent_data_providers.clone(),
		&task_manager.spawn_handle(),
		config.prometheus_registry(),
		sp_consensus::CanAuthorWithNativeVersion::new(client.executor().clone()),
	)?;

	let justification_stream = grandpa_link.justification_stream();
	let shared_authority_set = grandpa_link.shared_authority_set().clone();
	let shared_voter_state = sc_finality_grandpa::SharedVoterState::empty();
	let finality_proof_provider = GrandpaFinalityProofProvider::new_for_service(backend.clone(), client.clone());

	let import_setup = (block_import, grandpa_link, babe_link.clone());
	let rpc_setup = (shared_voter_state.clone(), finality_proof_provider.clone());

	let babe_config = babe_link.config().clone();
	let shared_epoch_changes = babe_link.epoch_changes().clone();

	let rpc_extensions_builder = {
		let client = client.clone();
		let keystore = keystore.clone();
		let transaction_pool = transaction_pool.clone();
		let select_chain = select_chain.clone();

		move |deny_unsafe, subscription_executor| -> acala_rpc::RpcExtension {
			let deps = acala_rpc::FullDeps {
				client: client.clone(),
				pool: transaction_pool.clone(),
				select_chain: select_chain.clone(),
				deny_unsafe,
				babe: acala_rpc::BabeDeps {
					babe_config: babe_config.clone(),
					shared_epoch_changes: shared_epoch_changes.clone(),
					keystore: keystore.clone(),
				},
				grandpa: acala_rpc::GrandpaDeps {
					shared_voter_state: shared_voter_state.clone(),
					shared_authority_set: shared_authority_set.clone(),
					justification_stream: justification_stream.clone(),
					subscription_executor,
					finality_provider: finality_proof_provider.clone(),
				},
			};

<<<<<<< HEAD
			acala_rpc::create_full(deps, enable_ethereum_rpc)
=======
			acala_rpc::create_full(deps)
>>>>>>> a06c4036
		}
	};

	Ok(PartialComponents {
		client,
		backend,
		task_manager,
		keystore,
		select_chain,
		import_queue,
		transaction_pool,
		inherent_data_providers,
		other: (rpc_extensions_builder, import_setup, rpc_setup),
	})
}

/// Creates a full service from the configuration.
pub fn new_full<
	RuntimeApi,
	Executor,
	T: FnOnce(
		&sc_consensus_babe::BabeBlockImport<
			Block,
			FullClient<RuntimeApi, Executor>,
			FrontierBlockImport<Block, FullGrandpaBlockImport<RuntimeApi, Executor>, FullClient<RuntimeApi, Executor>>,
		>,
		&sc_consensus_babe::BabeLink<Block>,
	),
>(
	mut config: Configuration,
	enable_ethereum_rpc: bool,
	with_startup_data: T,
	test: bool,
) -> Result<
	(
		TaskManager,
		InherentDataProviders,
		Arc<FullClient<RuntimeApi, Executor>>,
		Arc<sc_network::NetworkService<Block, <Block as BlockT>::Hash>>,
		Arc<sc_transaction_pool::FullPool<Block, FullClient<RuntimeApi, Executor>>>,
		sc_service::NetworkStatusSinks<Block>,
	),
	ServiceError,
>
where
	RuntimeApi: ConstructRuntimeApi<Block, FullClient<RuntimeApi, Executor>> + Send + Sync + 'static,
	RuntimeApi::RuntimeApi: RuntimeApiCollection<StateBackend = sc_client_api::StateBackendFor<FullBackend, Block>>,
	Executor: NativeExecutionDispatch + 'static,
{
	let PartialComponents {
		client,
		backend,
		mut task_manager,
		import_queue,
		keystore,
		select_chain,
		transaction_pool,
		inherent_data_providers,
		other: (rpc_extensions_builder, import_setup, rpc_setup),
<<<<<<< HEAD
	} = new_partial::<RuntimeApi, Executor>(&mut config, enable_ethereum_rpc)?;
=======
	} = new_partial::<RuntimeApi, Executor>(&mut config, test)?;
>>>>>>> a06c4036

	let (shared_voter_state, finality_proof_provider) = rpc_setup;

	let (network, network_status_sinks, system_rpc_tx, network_starter) =
		sc_service::build_network(sc_service::BuildNetworkParams {
			config: &config,
			client: client.clone(),
			transaction_pool: transaction_pool.clone(),
			spawn_handle: task_manager.spawn_handle(),
			import_queue,
			on_demand: None,
			block_announce_validator_builder: None,
			finality_proof_request_builder: None,
			finality_proof_provider: Some(finality_proof_provider),
		})?;

	if config.offchain_worker.enabled {
		sc_service::build_offchain_workers(
			&config,
			backend.clone(),
			task_manager.spawn_handle(),
			client.clone(),
			network.clone(),
		);
	}

	let role = config.role.clone();
	let force_authoring = config.force_authoring;
	let name = config.network.node_name.clone();
	let enable_grandpa = !config.disable_grandpa;
	let prometheus_registry = config.prometheus_registry().cloned();
	let telemetry_connection_sinks = sc_service::TelemetryConnectionSinks::default();

	sc_service::spawn_tasks(sc_service::SpawnTasksParams {
		config,
		backend,
		client: client.clone(),
		keystore: keystore.clone(),
		network: network.clone(),
		rpc_extensions_builder: Box::new(rpc_extensions_builder),
		transaction_pool: transaction_pool.clone(),
		task_manager: &mut task_manager,
		on_demand: None,
		remote_blockchain: None,
		telemetry_connection_sinks: telemetry_connection_sinks.clone(),
		network_status_sinks: network_status_sinks.clone(),
		system_rpc_tx,
	})?;

	let (block_import, grandpa_link, babe_link) = import_setup;

	(with_startup_data)(&block_import, &babe_link);

	if let sc_service::config::Role::Authority { .. } = &role {
		let proposer = sc_basic_authorship::ProposerFactory::new(
			client.clone(),
			transaction_pool.clone(),
			prometheus_registry.as_ref(),
		);

		let can_author_with = sp_consensus::CanAuthorWithNativeVersion::new(client.executor().clone());

		let babe_config = sc_consensus_babe::BabeParams {
			keystore: keystore.clone(),
			client: client.clone(),
			select_chain,
			env: proposer,
			block_import,
			sync_oracle: network.clone(),
			inherent_data_providers: inherent_data_providers.clone(),
			force_authoring,
			babe_link,
			can_author_with,
		};

		let babe = sc_consensus_babe::start_babe(babe_config)?;
		task_manager
			.spawn_essential_handle()
			.spawn_blocking("babe-proposer", babe);
	}

	// if the node isn't actively participating in consensus then it doesn't
	// need a keystore, regardless of which protocol we use below.
	let keystore = if role.is_authority() {
		Some(keystore as BareCryptoStorePtr)
	} else {
		None
	};

	let config = sc_finality_grandpa::Config {
		// FIXME #1578 make this available through chainspec
		gossip_duration: std::time::Duration::from_millis(333),
		justification_period: 512,
		name: Some(name),
		observer_enabled: false,
		keystore,
		is_authority: role.is_network_authority(),
	};

	if enable_grandpa {
		// start the full GRANDPA voter
		// NOTE: non-authorities could run the GRANDPA observer protocol, but at
		// this point the full voter should provide better guarantees of block
		// and vote data availability than the observer. The observer has not
		// been tested extensively yet and having most nodes in a network run it
		// could lead to finality stalls.
		let grandpa_config = sc_finality_grandpa::GrandpaParams {
			config,
			link: grandpa_link,
			network: network.clone(),
			inherent_data_providers: inherent_data_providers.clone(),
			telemetry_on_connect: Some(telemetry_connection_sinks.on_connect_stream()),
			voting_rule: sc_finality_grandpa::VotingRulesBuilder::default().build(),
			prometheus_registry,
			shared_voter_state,
		};

		// the GRANDPA voter task is considered infallible, i.e.
		// if it fails we take down the service with it.
		task_manager
			.spawn_essential_handle()
			.spawn_blocking("grandpa-voter", sc_finality_grandpa::run_grandpa_voter(grandpa_config)?);
	} else {
		sc_finality_grandpa::setup_disabled_grandpa(client.clone(), &inherent_data_providers, network.clone())?;
	}

	network_starter.start_network();
	Ok((
		task_manager,
		inherent_data_providers,
		client,
		network,
		transaction_pool,
		network_status_sinks,
	))
}

/// Creates a light service from the configuration.
pub fn new_light<RuntimeApi, Executor>(
	config: Configuration,
) -> Result<
	(
		TaskManager,
		RpcHandlers,
		Arc<LightClient<RuntimeApi, Executor>>,
		Arc<sc_network::NetworkService<Block, <Block as BlockT>::Hash>>,
		Arc<
			sc_transaction_pool::LightPool<
				Block,
				LightClient<RuntimeApi, Executor>,
				sc_network::config::OnDemand<Block>,
			>,
		>,
	),
	ServiceError,
>
where
	RuntimeApi: ConstructRuntimeApi<Block, LightClient<RuntimeApi, Executor>> + Send + Sync + 'static,
	<RuntimeApi as ConstructRuntimeApi<Block, LightClient<RuntimeApi, Executor>>>::RuntimeApi:
		RuntimeApiCollection<StateBackend = sc_client_api::StateBackendFor<LightBackend, Block>>,
	Executor: NativeExecutionDispatch + 'static,
{
	let (client, backend, keystore, mut task_manager, on_demand) =
		sc_service::new_light_parts::<Block, RuntimeApi, Executor>(&config)?;

	let select_chain = sc_consensus::LongestChain::new(backend.clone());

	let transaction_pool = Arc::new(sc_transaction_pool::BasicPool::new_light(
		config.transaction_pool.clone(),
		config.prometheus_registry(),
		task_manager.spawn_handle(),
		client.clone(),
		on_demand.clone(),
	));

	let grandpa_block_import = sc_finality_grandpa::light_block_import(
		client.clone(),
		backend.clone(),
		&(client.clone() as Arc<_>),
		Arc::new(on_demand.checker().clone()),
	)?;

	let finality_proof_import = grandpa_block_import.clone();
	let finality_proof_request_builder = finality_proof_import.create_finality_proof_request_builder();

	let (babe_block_import, babe_link) = sc_consensus_babe::block_import(
		sc_consensus_babe::Config::get_or_compute(&*client)?,
		grandpa_block_import,
		client.clone(),
	)?;

	let inherent_data_providers = sp_inherents::InherentDataProviders::new();

	let import_queue = sc_consensus_babe::import_queue(
		babe_link,
		babe_block_import,
		None,
		Some(Box::new(finality_proof_import)),
		client.clone(),
		select_chain,
		inherent_data_providers,
		&task_manager.spawn_handle(),
		config.prometheus_registry(),
		sp_consensus::NeverCanAuthor,
	)?;

	let finality_proof_provider = GrandpaFinalityProofProvider::new_for_service(backend.clone(), client.clone());

	let (network, network_status_sinks, system_rpc_tx, network_starter) =
		sc_service::build_network(sc_service::BuildNetworkParams {
			config: &config,
			client: client.clone(),
			transaction_pool: transaction_pool.clone(),
			spawn_handle: task_manager.spawn_handle(),
			import_queue,
			on_demand: Some(on_demand.clone()),
			block_announce_validator_builder: None,
			finality_proof_request_builder: Some(finality_proof_request_builder),
			finality_proof_provider: Some(finality_proof_provider),
		})?;
	network_starter.start_network();

	if config.offchain_worker.enabled {
		sc_service::build_offchain_workers(
			&config,
			backend.clone(),
			task_manager.spawn_handle(),
			client.clone(),
			network.clone(),
		);
	}

	let light_deps = acala_rpc::LightDeps {
		remote_blockchain: backend.remote_blockchain(),
		fetcher: on_demand.clone(),
		client: client.clone(),
		pool: transaction_pool.clone(),
	};

	let rpc_extensions = acala_rpc::create_light(light_deps);

	let rpc_handlers = sc_service::spawn_tasks(sc_service::SpawnTasksParams {
		on_demand: Some(on_demand),
		remote_blockchain: Some(backend.remote_blockchain()),
		rpc_extensions_builder: Box::new(sc_service::NoopRpcExtensionBuilder(rpc_extensions)),
		client: client.clone(),
		transaction_pool: transaction_pool.clone(),
		config,
		keystore,
		backend,
		network_status_sinks,
		system_rpc_tx,
		network: network.clone(),
		telemetry_connection_sinks: sc_service::TelemetryConnectionSinks::default(),
		task_manager: &mut task_manager,
	})?;

	Ok((task_manager, rpc_handlers, client, network, transaction_pool))
}

/// Builds a new object suitable for chain operations.
pub fn new_chain_ops<Runtime, Executor>(
	mut config: &mut Configuration,
) -> Result<
	(
		Arc<FullClient<Runtime, Executor>>,
		Arc<FullBackend>,
		sp_consensus::import_queue::BasicQueue<Block, sp_trie::PrefixedMemoryDB<BlakeTwo256>>,
		TaskManager,
	),
	ServiceError,
>
where
	Runtime: ConstructRuntimeApi<Block, FullClient<Runtime, Executor>> + Send + Sync + 'static,
	Runtime::RuntimeApi: RuntimeApiCollection<StateBackend = sc_client_api::StateBackendFor<FullBackend, Block>>,
	Executor: NativeExecutionDispatch + 'static,
{
	config.keystore = sc_service::config::KeystoreConfig::InMemory;
	let PartialComponents {
		client,
		backend,
		import_queue,
		task_manager,
		..
	} = new_partial::<Runtime, Executor>(&mut config, false)?;
	Ok((client, backend, import_queue, task_manager))
}<|MERGE_RESOLUTION|>--- conflicted
+++ resolved
@@ -84,11 +84,8 @@
 
 pub fn new_partial<RuntimeApi, Executor>(
 	config: &mut Configuration,
-<<<<<<< HEAD
 	enable_ethereum_rpc: bool,
-=======
 	test: bool,
->>>>>>> a06c4036
 ) -> Result<
 	PartialComponents<
 		FullClient<RuntimeApi, Executor>,
@@ -147,7 +144,7 @@
 		sc_finality_grandpa::block_import(client.clone(), &(client.clone() as Arc<_>), select_chain.clone())?;
 	let justification_import = grandpa_block_import.clone();
 
-	let frontier_block_import = FrontierBlockImport::new(grandpa_block_import.clone(), client.clone());
+	let frontier_block_import = FrontierBlockImport::new(grandpa_block_import.clone(), client.clone(), true);
 	// FrontierBlockImport::new(grandpa_block_import.clone(), client.clone(),
 	// enable_ethereum_rpc); // blocked by https://github.com/paritytech/frontier/pull/127
 
@@ -209,11 +206,7 @@
 				},
 			};
 
-<<<<<<< HEAD
 			acala_rpc::create_full(deps, enable_ethereum_rpc)
-=======
-			acala_rpc::create_full(deps)
->>>>>>> a06c4036
 		}
 	};
 
@@ -273,11 +266,7 @@
 		transaction_pool,
 		inherent_data_providers,
 		other: (rpc_extensions_builder, import_setup, rpc_setup),
-<<<<<<< HEAD
-	} = new_partial::<RuntimeApi, Executor>(&mut config, enable_ethereum_rpc)?;
-=======
-	} = new_partial::<RuntimeApi, Executor>(&mut config, test)?;
->>>>>>> a06c4036
+	} = new_partial::<RuntimeApi, Executor>(&mut config, enable_ethereum_rpc, test)?;
 
 	let (shared_voter_state, finality_proof_provider) = rpc_setup;
 
@@ -562,6 +551,6 @@
 		import_queue,
 		task_manager,
 		..
-	} = new_partial::<Runtime, Executor>(&mut config, false)?;
+	} = new_partial::<Runtime, Executor>(&mut config, false, false)?;
 	Ok((client, backend, import_queue, task_manager))
 }