[package]
name = "ecosystem-renvm-bridge"
version = "0.7.3"
authors = ["Acala Developers"]
edition = "2018"

[dependencies]
serde = { version = "1.0.101", optional = true }
codec = { package = "parity-scale-codec", version = "2.0.0", default-features = false }
<<<<<<< HEAD
frame-system = { git = "https://github.com/paritytech/substrate", branch = "rococo-v1", default-features = false }
frame-support = { git = "https://github.com/paritytech/substrate", branch = "rococo-v1", default-features = false }
sp-std = { git = "https://github.com/paritytech/substrate", branch = "rococo-v1", default-features = false }
sp-io = { git = "https://github.com/paritytech/substrate", branch = "rococo-v1", default-features = false }
sp-core = { git = "https://github.com/paritytech/substrate", branch = "rococo-v1", default-features = false }
sp-runtime = { git = "https://github.com/paritytech/substrate", branch = "rococo-v1", default-features = false }
=======
frame-system = { version = "3.0.0", default-features = false }
frame-support = { version = "3.0.0", default-features = false }
sp-std = { version = "3.0.0", default-features = false }
sp-io = { version = "3.0.0", default-features = false }
sp-core = { version = "3.0.0", default-features = false }
sp-runtime = { version = "3.0.0", default-features = false }
>>>>>>> 98db5f09
orml-traits = { path = "../../../orml/traits", default-features = false }
orml-tokens = { path = "../../../orml/tokens", default-features = false }
primitives = { package = "acala-primitives", path = "../../../primitives", default-features = false }

[dev-dependencies]
hex-literal = "0.3.1"
orml-currencies = { path = "../../../orml/currencies" }
<<<<<<< HEAD
pallet-balances = { git = "https://github.com/paritytech/substrate", branch = "rococo-v1" }
=======
pallet-balances = "3.0.0"
>>>>>>> 98db5f09

[features]
default = ["std"]
std = [
	"serde",
	"frame-system/std",
	"frame-support/std",
	"sp-std/std",
	"sp-runtime/std",
	"orml-traits/std",
	"orml-tokens/std",
	"primitives/std",
]<|MERGE_RESOLUTION|>--- conflicted
+++ resolved
@@ -7,21 +7,12 @@
 [dependencies]
 serde = { version = "1.0.101", optional = true }
 codec = { package = "parity-scale-codec", version = "2.0.0", default-features = false }
-<<<<<<< HEAD
 frame-system = { git = "https://github.com/paritytech/substrate", branch = "rococo-v1", default-features = false }
 frame-support = { git = "https://github.com/paritytech/substrate", branch = "rococo-v1", default-features = false }
 sp-std = { git = "https://github.com/paritytech/substrate", branch = "rococo-v1", default-features = false }
 sp-io = { git = "https://github.com/paritytech/substrate", branch = "rococo-v1", default-features = false }
 sp-core = { git = "https://github.com/paritytech/substrate", branch = "rococo-v1", default-features = false }
 sp-runtime = { git = "https://github.com/paritytech/substrate", branch = "rococo-v1", default-features = false }
-=======
-frame-system = { version = "3.0.0", default-features = false }
-frame-support = { version = "3.0.0", default-features = false }
-sp-std = { version = "3.0.0", default-features = false }
-sp-io = { version = "3.0.0", default-features = false }
-sp-core = { version = "3.0.0", default-features = false }
-sp-runtime = { version = "3.0.0", default-features = false }
->>>>>>> 98db5f09
 orml-traits = { path = "../../../orml/traits", default-features = false }
 orml-tokens = { path = "../../../orml/tokens", default-features = false }
 primitives = { package = "acala-primitives", path = "../../../primitives", default-features = false }
@@ -29,11 +20,7 @@
 [dev-dependencies]
 hex-literal = "0.3.1"
 orml-currencies = { path = "../../../orml/currencies" }
-<<<<<<< HEAD
 pallet-balances = { git = "https://github.com/paritytech/substrate", branch = "rococo-v1" }
-=======
-pallet-balances = "3.0.0"
->>>>>>> 98db5f09
 
 [features]
 default = ["std"]
