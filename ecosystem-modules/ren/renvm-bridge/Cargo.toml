--- conflicted
+++ resolved
@@ -8,21 +8,12 @@
 serde = { version = "1.0.124", optional = true }
 codec = { package = "parity-scale-codec", version = "2.3.1", default-features = false }
 scale-info = { version = "1.0", default-features = false, features = ["derive"] }
-<<<<<<< HEAD
 frame-system = { git = "https://github.com/paritytech/substrate", branch = "master", default-features = false }
 frame-support = { git = "https://github.com/paritytech/substrate", branch = "master", default-features = false }
 sp-std = { git = "https://github.com/paritytech/substrate", branch = "master", default-features = false }
 sp-io = { git = "https://github.com/paritytech/substrate", branch = "master", default-features = false }
 sp-core = { git = "https://github.com/paritytech/substrate", branch = "master", default-features = false }
 sp-runtime = { git = "https://github.com/paritytech/substrate", branch = "master", default-features = false }
-=======
-frame-system = { git = "https://github.com/paritytech/substrate", branch = "polkadot-v0.9.15", default-features = false }
-frame-support = { git = "https://github.com/paritytech/substrate", branch = "polkadot-v0.9.15", default-features = false }
-sp-std = { git = "https://github.com/paritytech/substrate", branch = "polkadot-v0.9.15", default-features = false }
-sp-io = { git = "https://github.com/paritytech/substrate", branch = "polkadot-v0.9.15", default-features = false }
-sp-core = { git = "https://github.com/paritytech/substrate", branch = "polkadot-v0.9.15", default-features = false }
-sp-runtime = { git = "https://github.com/paritytech/substrate", branch = "polkadot-v0.9.15", default-features = false }
->>>>>>> 35078ea2
 support = { package = "module-support", path = "../../../modules/support", default-features = false }
 orml-traits = { path = "../../../orml/traits", default-features = false }
 primitives = { package = "acala-primitives", path = "../../../primitives", default-features = false }
@@ -31,11 +22,7 @@
 hex-literal = "0.3.1"
 orml-currencies = { path = "../../../orml/currencies" }
 orml-tokens = { path = "../../../orml/tokens" }
-<<<<<<< HEAD
 pallet-balances = { git = "https://github.com/paritytech/substrate", branch = "master" }
-=======
-pallet-balances = { git = "https://github.com/paritytech/substrate", branch = "polkadot-v0.9.15" }
->>>>>>> 35078ea2
 
 [features]
 default = ["std"]
