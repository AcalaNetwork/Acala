--- conflicted
+++ resolved
@@ -83,32 +83,12 @@
 	type ExistentialDeposit = ExistentialDeposit;
 	type AccountStore = frame_system::Module<Runtime>;
 }
-
 pub type Balances = pallet_balances::Module<Runtime>;
-
-<<<<<<< HEAD
-impl orml_tokens::Trait for Runtime {
-	type Event = TestEvent;
-	type Balance = Balance;
-	type Amount = i128;
-	type CurrencyId = u8;
-	type OnReceived = ();
-}
-pub type Tokens = orml_tokens::Module<Runtime>;
-
-impl orml_currencies::Trait for Runtime {
-	type Event = TestEvent;
-	type MultiCurrency = Tokens;
-	type NativeCurrency = BasicCurrencyAdapter<Runtime, Balances, Balance>;
-	type GetNativeCurrencyId = GetNativeCurrencyId;
-}
 
 parameter_types! {
 	pub const UnsignedPriority: u64 = 1 << 20;
 }
 
-=======
->>>>>>> 38a4478b
 impl Trait for Runtime {
 	type Event = TestEvent;
 	type Currency = BasicCurrencyAdapter<Balances, Balance, Balance, i128, BlockNumber>;
