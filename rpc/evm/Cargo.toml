--- conflicted
+++ resolved
@@ -21,11 +21,7 @@
 rustc-hex = "2.1.0"
 serde = { version = "1.0", features = ["derive"] }
 evm-rpc-runtime-api = { path = "runtime_api" }
-<<<<<<< HEAD
 module-evm = { path = "../../modules/evm" }
-=======
-evm = { version = "0.18.3" }
 
 [dev-dependencies]
-serde_json = "1.0.41"
->>>>>>> 419ff978
+serde_json = "1.0.41"