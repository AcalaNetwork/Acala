--- conflicted
+++ resolved
@@ -8,7 +8,6 @@
 jsonrpc-core = "15.0.0"
 codec = { package = "parity-scale-codec", version = "1.3.0" }
 primitives = { package = "acala-primitives", path = "../primitives" }
-<<<<<<< HEAD
 sp-api = { git = "https://github.com/paritytech/substrate", branch = "rococo-v1" }
 sp-blockchain = { git = "https://github.com/paritytech/substrate", branch = "rococo-v1" }
 sp-block-builder = { git = "https://github.com/paritytech/substrate", branch = "rococo-v1" }
@@ -28,26 +27,6 @@
 sc-rpc-api = { git = "https://github.com/paritytech/substrate", branch = "rococo-v1" }
 substrate-frame-rpc-system = { git = "https://github.com/paritytech/substrate", branch = "rococo-v1" }
 pallet-transaction-payment-rpc = { git = "https://github.com/paritytech/substrate", branch = "rococo-v1" }
-=======
-sp-api = { version = "2.0.0" }
-sp-blockchain = { version = "2.0.0" }
-sp-block-builder = { version = "2.0.0" }
-sp-runtime = { version = "2.0.0" }
-sp-consensus = { version = "0.8.0" }
-sp-consensus-babe = { version = "0.8.0" }
-sp-transaction-pool = { version = "2.0.0" }
-sc-client-api = { version = "2.0.0" }
-sc-consensus-babe = { version = "0.8.0" }
-sc-consensus-babe-rpc = { version = "0.8.0" }
-sc-consensus-epochs = { version = "0.8.0" }
-sc-finality-grandpa = { version = "0.8.0" }
-sc-finality-grandpa-rpc = { version = "0.8.0" }
-sc-keystore = { version = "2.0.0" }
-sp-keystore = { git = "https://github.com/paritytech/substrate.git", rev = "8b3e4c86bc5a86570a3091e470011604fb46d324" }
-sc-rpc = { version = "2.0.0" }
-substrate-frame-rpc-system = { version = "2.0.0" }
-pallet-transaction-payment-rpc = { version = "2.0.0" }
->>>>>>> 45c362a4
 
 module-staking-pool-rpc = { path = "../modules/staking_pool/rpc" }
 orml-oracle-rpc = { path = "../orml/oracle/rpc" }
