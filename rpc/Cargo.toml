--- conflicted
+++ resolved
@@ -31,8 +31,4 @@
 module-staking-pool-rpc = { path = "../modules/staking_pool/rpc" }
 orml-oracle-rpc = { path = "../orml/oracle/rpc" }
 runtime-common = { path = "../runtime/common" }
-<<<<<<< HEAD
-evm-rpc = { path = "../modules/evm/rpc" }
-=======
-evm-rpc = { path = "evm" }
->>>>>>> 8ac2f879
+evm-rpc = { path = "../modules/evm/rpc" }