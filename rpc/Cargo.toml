--- conflicted
+++ resolved
@@ -22,10 +22,7 @@
 sc-finality-grandpa = { version = "0.8.0" }
 sc-finality-grandpa-rpc = { version = "0.8.0" }
 sc-keystore = { version = "2.0.0" }
-<<<<<<< HEAD
-=======
 sp-keystore = { git = "https://github.com/paritytech/substrate.git", rev = "2eaeb91bc6d20786aa4ad5f5538c0deac46e14cd" }
->>>>>>> fa360edd
 sc-rpc = { version = "2.0.0" }
 sc-rpc-api = { version = "0.8.0" }
 substrate-frame-rpc-system = { version = "2.0.0" }
