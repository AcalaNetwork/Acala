--- conflicted
+++ resolved
@@ -28,11 +28,5 @@
 pallet-contracts-rpc = { version = "0.8.0" }
 
 module-staking-pool-rpc = { path = "../modules/staking_pool/rpc" }
-<<<<<<< HEAD
 orml-oracle-rpc = { path = "../orml/oracle/rpc" }
-=======
-orml-oracle-rpc = { path = "../orml/oracle/rpc" }
-module-dex-rpc = { path = "../modules/dex/rpc" }
-
-runtime-common = { path = "../runtime/common" }
->>>>>>> 45858519
+runtime-common = { path = "../runtime/common" }