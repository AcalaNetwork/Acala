--- conflicted
+++ resolved
@@ -7,18 +7,11 @@
 [dependencies]
 serde = { version = "1.0.101", optional = true }
 codec = { package = "parity-scale-codec", version = "1.3.0", default-features = false }
-<<<<<<< HEAD
+sp-io = { git = "https://github.com/paritytech/substrate", branch = "rococo-v1", default-features = false }
 sp-core = { git = "https://github.com/paritytech/substrate", branch = "rococo-v1", default-features = false }
 sp-runtime = { git = "https://github.com/paritytech/substrate", branch = "rococo-v1", default-features = false }
 sp-std = { git = "https://github.com/paritytech/substrate", branch = "rococo-v1", default-features = false }
 evm = { version = "0.20.0", default-features = false, features = ["with-codec"] }
-=======
-sp-core = { version = "2.0.0", default-features = false }
-sp-runtime = { version = "2.0.0", default-features = false }
-sp-std = { version = "2.0.0", default-features = false }
-sp-io = { version = "2.0.0", default-features = false }
-evm = { version = "0.19.0", default-features = false, features = ["with-codec"] }
->>>>>>> 726aa9af
 
 [dev-dependencies]
 frame-support = { git = "https://github.com/paritytech/substrate", branch = "rococo-v1" }
