[package]
name = "acala-primitives"
version = "0.7.3"
authors = ["Acala Developers"]
edition = "2018"

[dependencies]
bstringify = "0.1.2"
serde = { version = "1.0.101", optional = true }
codec = { package = "parity-scale-codec", version = "2.0.0", default-features = false }
<<<<<<< HEAD
sp-io = { git = "https://github.com/paritytech/substrate", branch = "rococo-v1", default-features = false }
sp-core = { git = "https://github.com/paritytech/substrate", branch = "rococo-v1", default-features = false }
sp-runtime = { git = "https://github.com/paritytech/substrate", branch = "rococo-v1", default-features = false }
sp-std = { git = "https://github.com/paritytech/substrate", branch = "rococo-v1", default-features = false }
evm = { version = "0.24.0", default-features = false, features = ["with-codec"] }

[dev-dependencies]
frame-support = { git = "https://github.com/paritytech/substrate", branch = "rococo-v1" }
=======
sp-core = { version = "3.0.0", default-features = false }
sp-runtime = { version = "3.0.0", default-features = false }
sp-std = { version = "3.0.0", default-features = false }
sp-io = { version = "3.0.0", default-features = false }
evm = { version = "0.24.0", default-features = false, features = ["with-codec"] }

[dev-dependencies]
frame-support = { version = "3.0.0" }
>>>>>>> 98db5f09
serde_json = { version = "1.0.61" }

[features]
default = ["std"]
std = [
	"serde",
	"codec/std",
	"sp-runtime/std",
	"sp-core/std",
	"sp-std/std",
	"sp-io/std",
	"evm/std",
	"evm/with-serde",
]<|MERGE_RESOLUTION|>--- conflicted
+++ resolved
@@ -8,25 +8,14 @@
 bstringify = "0.1.2"
 serde = { version = "1.0.101", optional = true }
 codec = { package = "parity-scale-codec", version = "2.0.0", default-features = false }
-<<<<<<< HEAD
-sp-io = { git = "https://github.com/paritytech/substrate", branch = "rococo-v1", default-features = false }
-sp-core = { git = "https://github.com/paritytech/substrate", branch = "rococo-v1", default-features = false }
-sp-runtime = { git = "https://github.com/paritytech/substrate", branch = "rococo-v1", default-features = false }
-sp-std = { git = "https://github.com/paritytech/substrate", branch = "rococo-v1", default-features = false }
+sp-io = { version = "3.0.0", default-features = false, git = "https://github.com/paritytech/substrate", branch = "rococo-v1" }
+sp-core = { version = "3.0.0", default-features = false, git = "https://github.com/paritytech/substrate", branch = "rococo-v1" }
+sp-runtime = { version = "3.0.0", default-features = false, git = "https://github.com/paritytech/substrate", branch = "rococo-v1" }
+sp-std = { version = "3.0.0", default-features = false, git = "https://github.com/paritytech/substrate", branch = "rococo-v1" }
 evm = { version = "0.24.0", default-features = false, features = ["with-codec"] }
 
 [dev-dependencies]
 frame-support = { git = "https://github.com/paritytech/substrate", branch = "rococo-v1" }
-=======
-sp-core = { version = "3.0.0", default-features = false }
-sp-runtime = { version = "3.0.0", default-features = false }
-sp-std = { version = "3.0.0", default-features = false }
-sp-io = { version = "3.0.0", default-features = false }
-evm = { version = "0.24.0", default-features = false, features = ["with-codec"] }
-
-[dev-dependencies]
-frame-support = { version = "3.0.0" }
->>>>>>> 98db5f09
 serde_json = { version = "1.0.61" }
 
 [features]
