--- conflicted
+++ resolved
@@ -12,7 +12,6 @@
 parity-util-mem = { version = "0.10.0", default-features = false, features = ["primitive-types"] }
 scale-info = { version = "1.0", default-features = false, features = ["derive"] }
 
-<<<<<<< HEAD
 sp-core = { git = "https://github.com/paritytech/substrate", branch = "master", default-features = false }
 sp-runtime = { git = "https://github.com/paritytech/substrate", branch = "master", default-features = false }
 sp-std = { git = "https://github.com/paritytech/substrate", branch = "master", default-features = false }
@@ -20,15 +19,6 @@
 sp-api = { git = "https://github.com/paritytech/substrate", branch = "master", default-features = false }
 
 frame-support = { git = "https://github.com/paritytech/substrate", branch = "master", default-features = false }
-=======
-sp-core = { git = "https://github.com/paritytech/substrate", branch = "polkadot-v0.9.15", default-features = false }
-sp-runtime = { git = "https://github.com/paritytech/substrate", branch = "polkadot-v0.9.15", default-features = false }
-sp-std = { git = "https://github.com/paritytech/substrate", branch = "polkadot-v0.9.15", default-features = false }
-sp-io = { git = "https://github.com/paritytech/substrate", branch = "polkadot-v0.9.15", default-features = false }
-sp-api = { git = "https://github.com/paritytech/substrate", branch = "polkadot-v0.9.15", default-features = false }
-
-frame-support = { git = "https://github.com/paritytech/substrate", branch = "polkadot-v0.9.15", default-features = false }
->>>>>>> 35078ea2
 
 module-evm-utiltity = { path = "../modules/evm-utiltity", default-features = false }
 module-evm-utiltity-macro = { path = "../modules/evm-utiltity/macro" }
