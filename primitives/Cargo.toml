--- conflicted
+++ resolved
@@ -9,22 +9,16 @@
 serde = { version = "1.0.124", optional = true }
 codec = { package = "parity-scale-codec", version = "2.2.0", default-features = false, features = ["max-encoded-len"] }
 num_enum = { version = "0.5.1", default-features = false }
-<<<<<<< HEAD
+parity-util-mem = { version = "0.10.0", default-features = false, features = ["primitive-types"] }
+
 sp-core = { git = "https://github.com/paritytech/substrate", branch = "polkadot-v0.9.10", default-features = false }
 sp-runtime = { git = "https://github.com/paritytech/substrate", branch = "polkadot-v0.9.10", default-features = false }
 sp-std = { git = "https://github.com/paritytech/substrate", branch = "polkadot-v0.9.10", default-features = false }
-=======
-parity-util-mem = { version = "0.10.0", default-features = false, features = ["primitive-types"] }
+sp-io = { git = "https://github.com/paritytech/substrate", branch = "polkadot-v0.9.10", default-features = false }
+sp-api = { git = "https://github.com/paritytech/substrate", branch = "polkadot-v0.9.10", default-features = false }
 
-sp-core = { git = "https://github.com/paritytech/substrate", branch = "polkadot-v0.9.9", default-features = false }
-sp-runtime = { git = "https://github.com/paritytech/substrate", branch = "polkadot-v0.9.9", default-features = false }
-sp-std = { git = "https://github.com/paritytech/substrate", branch = "polkadot-v0.9.9", default-features = false }
-sp-io = { git = "https://github.com/paritytech/substrate", branch = "polkadot-v0.9.9", default-features = false }
-sp-api = { git = "https://github.com/paritytech/substrate", branch = "polkadot-v0.9.9", default-features = false }
+frame-support = { git = "https://github.com/paritytech/substrate", branch = "polkadot-v0.9.10", default-features = false }
 
-frame-support = { git = "https://github.com/paritytech/substrate", branch = "polkadot-v0.9.9", default-features = false }
-
->>>>>>> 8e00ac60
 evm = { version = "0.30.0", default-features = false, features = ["with-codec"] }
 ethereum = { version = "0.9.0", default-features = false, features = ["with-codec"] }
 
@@ -35,10 +29,6 @@
 serde_json = { version = "1.0.64" }
 hex-literal = "0.3.1"
 primitives-proc-macro = { path = "./proc-macro" }
-<<<<<<< HEAD
-frame-support = { git = "https://github.com/paritytech/substrate", branch = "polkadot-v0.9.10" }
-=======
->>>>>>> 8e00ac60
 
 [features]
 default = ["std"]
