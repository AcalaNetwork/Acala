// This file is part of Acala.

// Copyright (C) 2020-2022 Acala Foundation.
// SPDX-License-Identifier: GPL-3.0-or-later WITH Classpath-exception-2.0

// This program is free software: you can redistribute it and/or modify
// it under the terms of the GNU General Public License as published by
// the Free Software Foundation, either version 3 of the License, or
// (at your option) any later version.

// This program is distributed in the hope that it will be useful,
// but WITHOUT ANY WARRANTY; without even the implied warranty of
// MERCHANTABILITY or FITNESS FOR A PARTICULAR PURPOSE. See the
// GNU General Public License for more details.

// You should have received a copy of the GNU General Public License
// along with this program. If not, see <https://www.gnu.org/licenses/>.

use crate::{evm::EthereumTransactionMessage, signature::AcalaMultiSignature, to_bytes, Address, Balance};
use codec::{Decode, Encode};
use frame_support::{
	log,
	traits::{ExtrinsicCall, Get},
	weights::{DispatchInfo, GetDispatchInfo},
};
use module_evm_utiltity::ethereum::{EIP1559TransactionMessage, LegacyTransactionMessage, TransactionAction};
use module_evm_utiltity_macro::keccak256;
use scale_info::TypeInfo;
use sp_core::{H160, H256};
use sp_io::{crypto::secp256k1_ecdsa_recover, hashing::keccak_256};
use sp_runtime::{
	generic::{CheckedExtrinsic, UncheckedExtrinsic},
	traits::{self, Checkable, Convert, Extrinsic, ExtrinsicMetadata, Member, SignedExtension, Zero},
	transaction_validity::{InvalidTransaction, TransactionValidityError},
	AccountId32, RuntimeDebug,
};
use sp_std::{marker::PhantomData, prelude::*};

#[derive(Encode, Decode, Clone, PartialEq, Eq, RuntimeDebug, TypeInfo)]
#[scale_info(skip_type_params(ConvertTx))]
pub struct AcalaUncheckedExtrinsic<Call, Extra: SignedExtension, ConvertTx, StorageDepositPerByte, TxFeePerGas>(
	pub UncheckedExtrinsic<Address, Call, AcalaMultiSignature, Extra>,
	PhantomData<(ConvertTx, StorageDepositPerByte, TxFeePerGas)>,
);

#[cfg(feature = "std")]
impl<Call, Extra, ConvertTx, StorageDepositPerByte, TxFeePerGas> parity_util_mem::MallocSizeOf
	for AcalaUncheckedExtrinsic<Call, Extra, ConvertTx, StorageDepositPerByte, TxFeePerGas>
where
	Extra: SignedExtension,
{
	fn size_of(&self, _ops: &mut parity_util_mem::MallocSizeOfOps) -> usize {
		// Instantiated only in runtime.
		0
	}
}

impl<Call, Extra: SignedExtension, ConvertTx, StorageDepositPerByte, TxFeePerGas> Extrinsic
	for AcalaUncheckedExtrinsic<Call, Extra, ConvertTx, StorageDepositPerByte, TxFeePerGas>
{
	type Call = Call;

	type SignaturePayload = (Address, AcalaMultiSignature, Extra);

	fn is_signed(&self) -> Option<bool> {
		self.0.is_signed()
	}

	fn new(function: Call, signed_data: Option<Self::SignaturePayload>) -> Option<Self> {
		Some(if let Some((address, signature, extra)) = signed_data {
			Self(
				UncheckedExtrinsic::new_signed(function, address, signature, extra),
				PhantomData,
			)
		} else {
			Self(UncheckedExtrinsic::new_unsigned(function), PhantomData)
		})
	}
}

impl<Call, Extra: SignedExtension, ConvertTx, StorageDepositPerByte, TxFeePerGas> ExtrinsicMetadata
	for AcalaUncheckedExtrinsic<Call, Extra, ConvertTx, StorageDepositPerByte, TxFeePerGas>
{
	const VERSION: u8 = UncheckedExtrinsic::<Address, Call, AcalaMultiSignature, Extra>::VERSION;
	type SignedExtensions = Extra;
}

impl<Call, Extra: SignedExtension, ConvertTx, StorageDepositPerByte, TxFeePerGas> ExtrinsicCall
	for AcalaUncheckedExtrinsic<Call, Extra, ConvertTx, StorageDepositPerByte, TxFeePerGas>
{
	fn call(&self) -> &Self::Call {
		self.0.call()
	}
}

impl<Call, Extra, ConvertTx, StorageDepositPerByte, TxFeePerGas, Lookup> Checkable<Lookup>
	for AcalaUncheckedExtrinsic<Call, Extra, ConvertTx, StorageDepositPerByte, TxFeePerGas>
where
	Call: Encode + Member,
	Extra: SignedExtension<AccountId = AccountId32>,
	ConvertTx: Convert<(Call, Extra), Result<(EthereumTransactionMessage, Extra), InvalidTransaction>>,
	StorageDepositPerByte: Get<Balance>,
	TxFeePerGas: Get<Balance>,
	Lookup: traits::Lookup<Source = Address, Target = AccountId32>,
{
	type Checked = CheckedExtrinsic<AccountId32, Call, Extra>;

	fn check(self, lookup: &Lookup) -> Result<Self::Checked, TransactionValidityError> {
		match self.0.signature {
			Some((addr, AcalaMultiSignature::Ethereum(sig), extra)) => {
				let function = self.0.function;

				let (eth_msg, eth_extra) = ConvertTx::convert((function.clone(), extra))?;
				log::trace!(
					target: "evm", "Ethereum eth_msg: {:?}", eth_msg
				);

				if !eth_msg.tip.is_zero() {
					// Not yet supported, require zero tip
					return Err(InvalidTransaction::BadProof.into());
				}

<<<<<<< HEAD
				if !eth_msg.access_list.len().is_zero() {
					// Not yet supported, require empty
					return Err(InvalidTransaction::BadProof.into());
				}

				// tx_gas_price = tx_fee_per_gas + block_period << 16 + storage_entry_limit
				// tx_gas_limit = gas_limit + storage_entry_deposit / tx_fee_per_gas * storage_entry_limit
				let block_period = eth_msg.valid_until.checked_div(30).expect("divisor is non-zero; qed");
				// u16: max value 0xffff * 64 = 4194240 bytes = 4MB
				let storage_entry_limit: u16 = eth_msg
					.storage_limit
					.checked_div(64)
					.expect("divisor is non-zero; qed")
					.try_into()
					.map_err(|_| InvalidTransaction::BadProof)?;
				let storage_entry_deposit = StorageDepositPerByte::get().saturating_mul(64);
				let tx_gas_price = TxFeePerGas::get()
					.saturating_add((block_period << 16).into())
					.saturating_add(storage_entry_limit.into());
				// There is a loss of precision here, so the order of calculation must be guaranteed
				// must ensure storage_deposit / tx_fee_per_gas * storage_limit
				let tx_gas_limit = storage_entry_deposit
					.checked_div(TxFeePerGas::get())
					.expect("divisor is non-zero; qed")
					.saturating_mul(storage_entry_limit.into())
					.saturating_add(eth_msg.gas_limit.into());
=======
				let (tx_gas_price, tx_gas_limit) =
					recover_sign_data(&eth_msg, TxFeePerGas::get(), StorageDepositPerByte::get())
						.ok_or(InvalidTransaction::BadProof)?;
				log::trace!(
					target: "evm", "eth_msg.tip: {:?}, eth_msg.gas_limit: {:?}, eth_msg.storage_limit: {:?}, tx_gas_limit: {:?}, tx_gas_price: {:?}",
					eth_msg.tip, eth_msg.storage_limit, eth_msg.gas_limit, tx_gas_limit, tx_gas_price
				);
>>>>>>> 579a5215

				let msg = LegacyTransactionMessage {
					nonce: eth_msg.nonce.into(),
					gas_price: tx_gas_price.into(),
					gas_limit: tx_gas_limit.into(),
					action: eth_msg.action,
					value: eth_msg.value.into(),
					input: eth_msg.input,
					chain_id: Some(eth_msg.chain_id),
				};
				log::trace!(
					target: "evm", "tx msg: {:?}", msg
				);

				let msg_hash = msg.hash(); // TODO: consider rewirte this to use `keccak_256` for hashing because it could be faster

				let signer = recover_signer(&sig, msg_hash.as_fixed_bytes()).ok_or(InvalidTransaction::BadProof)?;

				let account_id = lookup.lookup(Address::Address20(signer.into()))?;
				let expected_account_id = lookup.lookup(addr)?;

				if account_id != expected_account_id {
					return Err(InvalidTransaction::BadProof.into());
				}

				Ok(CheckedExtrinsic {
					signed: Some((account_id, eth_extra)),
					function,
				})
			}
			Some((addr, AcalaMultiSignature::Eip1559(sig), extra)) => {
				let function = self.0.function;
				let (eth_msg, eth_extra) = ConvertTx::convert((function.clone(), extra))?;
				log::trace!(
					target: "evm", "Eip1559 eth_msg: {:?}", eth_msg
				);

				let (tx_gas_price, tx_gas_limit) =
					recover_sign_data(&eth_msg, TxFeePerGas::get(), StorageDepositPerByte::get())
						.ok_or(InvalidTransaction::BadProof)?;

				// tip = priority_fee * gas_limit
				let priority_fee = eth_msg.tip.checked_div(eth_msg.gas_limit.into()).unwrap_or_default();

				let msg = EIP1559TransactionMessage {
					chain_id: eth_msg.chain_id,
					nonce: eth_msg.nonce.into(),
					max_priority_fee_per_gas: priority_fee.into(),
					max_fee_per_gas: tx_gas_price.into(),
					gas_limit: tx_gas_limit.into(),
					action: eth_msg.action,
					value: eth_msg.value.into(),
					input: eth_msg.input,
					access_list: eth_msg.access_list,
				};
				log::trace!(
					target: "evm", "tx msg: {:?}", msg
				);

				let msg_hash = msg.hash(); // TODO: consider rewirte this to use `keccak_256` for hashing because it could be faster

				let signer = recover_signer(&sig, msg_hash.as_fixed_bytes()).ok_or(InvalidTransaction::BadProof)?;

				let account_id = lookup.lookup(Address::Address20(signer.into()))?;
				let expected_account_id = lookup.lookup(addr)?;

				if account_id != expected_account_id {
					return Err(InvalidTransaction::BadProof.into());
				}

				Ok(CheckedExtrinsic {
					signed: Some((account_id, eth_extra)),
					function,
				})
			}
			Some((addr, AcalaMultiSignature::AcalaEip712(sig), extra)) => {
				let function = self.0.function;

				let (eth_msg, eth_extra) = ConvertTx::convert((function.clone(), extra))?;
				log::trace!(
					target: "evm", "AcalaEip712 eth_msg: {:?}", eth_msg
				);

				let signer = verify_eip712_signature(eth_msg, sig).ok_or(InvalidTransaction::BadProof)?;

				let account_id = lookup.lookup(Address::Address20(signer.into()))?;
				let expected_account_id = lookup.lookup(addr)?;

				if account_id != expected_account_id {
					return Err(InvalidTransaction::BadProof.into());
				}

				Ok(CheckedExtrinsic {
					signed: Some((account_id, eth_extra)),
					function,
				})
			}
			_ => self.0.check(lookup),
		}
	}
}

impl<Call, Extra, ConvertTx, StorageDepositPerByte, TxFeePerGas> GetDispatchInfo
	for AcalaUncheckedExtrinsic<Call, Extra, ConvertTx, StorageDepositPerByte, TxFeePerGas>
where
	Call: GetDispatchInfo,
	Extra: SignedExtension,
{
	fn get_dispatch_info(&self) -> DispatchInfo {
		self.0.get_dispatch_info()
	}
}

#[cfg(feature = "std")]
impl<Call: Encode, Extra: SignedExtension, ConvertTx, StorageDepositPerByte, TxFeePerGas> serde::Serialize
	for AcalaUncheckedExtrinsic<Call, Extra, ConvertTx, StorageDepositPerByte, TxFeePerGas>
{
	fn serialize<S>(&self, seq: S) -> Result<S::Ok, S::Error>
	where
		S: ::serde::Serializer,
	{
		self.0.serialize(seq)
	}
}

#[cfg(feature = "std")]
impl<'a, Call: Decode, Extra: SignedExtension, ConvertTx, StorageDepositPerByte, TxFeePerGas> serde::Deserialize<'a>
	for AcalaUncheckedExtrinsic<Call, Extra, ConvertTx, StorageDepositPerByte, TxFeePerGas>
{
	fn deserialize<D>(de: D) -> Result<Self, D::Error>
	where
		D: serde::Deserializer<'a>,
	{
		let r = sp_core::bytes::deserialize(de)?;
		Decode::decode(&mut &r[..]).map_err(|e| serde::de::Error::custom(format!("Decode error: {}", e)))
	}
}

fn recover_signer(sig: &[u8; 65], msg_hash: &[u8; 32]) -> Option<H160> {
	secp256k1_ecdsa_recover(sig, msg_hash)
		.map(|pubkey| H160::from(H256::from_slice(&keccak_256(&pubkey))))
		.ok()
}

fn verify_eip712_signature(eth_msg: EthereumTransactionMessage, sig: [u8; 65]) -> Option<H160> {
	let domain_hash = keccak256!("EIP712Domain(string name,string version,uint256 chainId,bytes32 salt)");
	let access_list_type_hash = keccak256!("AccessList(address address,uint256[] storageKeys)");
	let tx_type_hash = keccak256!("Transaction(string action,address to,uint256 nonce,uint256 tip,bytes data,uint256 value,uint256 gasLimit,uint256 storageLimit,AccessList[] accessList,uint256 validUntil)AccessList(address address,uint256[] storageKeys)");

	let mut domain_seperator_msg = domain_hash.to_vec();
	domain_seperator_msg.extend_from_slice(keccak256!("Acala EVM")); // name
	domain_seperator_msg.extend_from_slice(keccak256!("1")); // version
	domain_seperator_msg.extend_from_slice(&to_bytes(eth_msg.chain_id)); // chain id
	domain_seperator_msg.extend_from_slice(eth_msg.genesis.as_bytes()); // salt
	let domain_separator = keccak_256(domain_seperator_msg.as_slice());

	let mut tx_msg = tx_type_hash.to_vec();
	match eth_msg.action {
		TransactionAction::Call(to) => {
			tx_msg.extend_from_slice(keccak256!("Call"));
			tx_msg.extend_from_slice(H256::from(to).as_bytes());
		}
		TransactionAction::Create => {
			tx_msg.extend_from_slice(keccak256!("Create"));
			tx_msg.extend_from_slice(H256::default().as_bytes());
		}
	}
	tx_msg.extend_from_slice(&to_bytes(eth_msg.nonce));
	tx_msg.extend_from_slice(&to_bytes(eth_msg.tip));
	tx_msg.extend_from_slice(&keccak_256(eth_msg.input.as_slice()));
	tx_msg.extend_from_slice(&to_bytes(eth_msg.value));
	tx_msg.extend_from_slice(&to_bytes(eth_msg.gas_limit));
	tx_msg.extend_from_slice(&to_bytes(eth_msg.storage_limit));

	let mut access_list: Vec<[u8; 32]> = Vec::new();
	eth_msg.access_list.iter().for_each(|v| {
		let mut access_list_msg = access_list_type_hash.to_vec();
		access_list_msg.extend_from_slice(&to_bytes(v.address.as_bytes()));
		access_list_msg.extend_from_slice(&keccak_256(
			&v.storage_keys.iter().map(|v| v.as_bytes()).collect::<Vec<_>>().concat(),
		));
		access_list.push(keccak_256(access_list_msg.as_slice()));
	});
	tx_msg.extend_from_slice(&keccak_256(&access_list.concat()));
	tx_msg.extend_from_slice(&to_bytes(eth_msg.valid_until));

	let mut msg = b"\x19\x01".to_vec();
	msg.extend_from_slice(&domain_separator);
	msg.extend_from_slice(&keccak_256(tx_msg.as_slice()));

	let msg_hash = keccak_256(msg.as_slice());

	recover_signer(&sig, &msg_hash)
}

fn recover_sign_data(
	eth_msg: &EthereumTransactionMessage,
	ts_fee_per_gas: u128,
	storage_deposit_per_byte: u128,
) -> Option<(u128, u128)> {
	// tx_gas_price = tx_fee_per_gas + block_period << 16 + storage_entry_limit
	// tx_gas_limit = gas_limit + storage_entry_deposit / tx_fee_per_gas * storage_entry_limit
	let block_period = eth_msg.valid_until.checked_div(30).expect("divisor is non-zero; qed");
	// u16: max value 0xffff * 64 = 4194240 bytes = 4MB
	let storage_entry_limit: u16 = eth_msg
		.storage_limit
		.checked_div(64)
		.expect("divisor is non-zero; qed")
		.try_into()
		.ok()?;
	let storage_entry_deposit = storage_deposit_per_byte.saturating_mul(64);
	let tx_gas_price = ts_fee_per_gas
		.checked_add(Into::<u128>::into(block_period).checked_shl(16)?)?
		.checked_add(storage_entry_limit.into())?;
	// There is a loss of precision here, so the order of calculation must be guaranteed
	// must ensure storage_deposit / tx_fee_per_gas * storage_limit
	let tx_gas_limit = storage_entry_deposit
		.checked_div(ts_fee_per_gas)
		.expect("divisor is non-zero; qed")
		.checked_mul(storage_entry_limit.into())?
		.checked_add(eth_msg.gas_limit.into())?;

	Some((tx_gas_price, tx_gas_limit))
}

#[cfg(test)]
mod tests {
	use super::*;
	use hex_literal::hex;
	use module_evm_utiltity::ethereum::AccessListItem;
	use sp_core::U256;
	use std::{ops::Add, str::FromStr};

	#[test]
	fn verify_eip712_should_works() {
		let sender = Some(H160::from_str("0x14791697260E4c9A71f18484C9f997B308e59325").unwrap());
		// access_list = vec![]
		let msg = EthereumTransactionMessage {
			chain_id: 595,
			genesis: H256::from_str("0xafb55f3937d1377c23b8f351315b2792f5d2753bb95420c191d2dc70ad7196e8").unwrap(),
			nonce: 0,
			tip: 2,
			gas_limit: 2100000,
			storage_limit: 20000,
			action: TransactionAction::Create,
			value: 0,
			input: vec![0x01],
			valid_until: 105,
			access_list: vec![],
		};
		let sign = hex!("c30a85ee9218af4e2892c82d65a8a7fbeee75c010973d42cee2e52309449d687056c09cf486a16d58d23b0ebfed63a0276d5fb1a464f645dc7607147a37f7a211c");
		assert_eq!(verify_eip712_signature(msg.clone(), sign), sender);

		// access_list.storage_keys = vec![]
		let msg = EthereumTransactionMessage {
			chain_id: 595,
			genesis: H256::from_str("0xafb55f3937d1377c23b8f351315b2792f5d2753bb95420c191d2dc70ad7196e8").unwrap(),
			nonce: 0,
			tip: 2,
			gas_limit: 2100000,
			storage_limit: 20000,
			action: TransactionAction::Create,
			value: 0,
			input: vec![0x01],
			valid_until: 105,
			access_list: vec![AccessListItem {
				address: hex!("0000000000000000000000000000000000000000").into(),
				storage_keys: vec![],
			}],
		};
		let sign = hex!("a94da7159e29f2a0c9aec08eb62cbb6eefd6ee277960a3c96b183b53201687ce19f1fd9c2cfdace8730fd5249ea11e57701cd0cc20386bbd9d3df5092fe218851c");
		assert_eq!(verify_eip712_signature(msg.clone(), sign), sender);

		let msg = EthereumTransactionMessage {
			chain_id: 595,
			genesis: H256::from_str("0xafb55f3937d1377c23b8f351315b2792f5d2753bb95420c191d2dc70ad7196e8").unwrap(),
			nonce: 0,
			tip: 2,
			gas_limit: 2100000,
			storage_limit: 20000,
			action: TransactionAction::Create,
			value: 0,
			input: vec![0x01],
			valid_until: 105,
			access_list: vec![AccessListItem {
				address: hex!("0000000000000000000000000000000000000000").into(),
				storage_keys: vec![
					H256::from_str("0xdeadbeefdeadbeefdeadbeefdeadbeefdeadbeefdeadbeefdeadbeefdeadbeef").unwrap(),
					H256::from_str("0x0000000000111111111122222222223333333333444444444455555555556666").unwrap(),
					H256::from_str("0xdeadbeefdeadbeefdeadbeefdeadbeefdeadbeefdeadbeefdeadbeefdeadbeef").unwrap(),
				],
			}],
		};
		let sign = hex!("dca9701b77bac69e5a88c7f040a6fa0a051f97305619e66e9182bf3416ca2d0e7b730cb732e2f747754f6b9307d78ce611aabb3692ea48314670a6a8c447dc9b1c");
		assert_eq!(verify_eip712_signature(msg.clone(), sign), sender);

		let mut new_msg = msg.clone();
		new_msg.nonce += 1;
		assert_ne!(verify_eip712_signature(new_msg, sign), sender);

		let mut new_msg = msg.clone();
		new_msg.tip += 1;
		assert_ne!(verify_eip712_signature(new_msg, sign), sender);

		let mut new_msg = msg.clone();
		new_msg.gas_limit += 1;
		assert_ne!(verify_eip712_signature(new_msg, sign), sender);

		let mut new_msg = msg.clone();
		new_msg.storage_limit += 1;
		assert_ne!(verify_eip712_signature(new_msg, sign), sender);

		let mut new_msg = msg.clone();
		new_msg.action = TransactionAction::Call(H160::from_str("0x1111111111222222222233333333334444444444").unwrap());
		assert_ne!(verify_eip712_signature(new_msg, sign), sender);

		let mut new_msg = msg.clone();
		new_msg.value += 1;
		assert_ne!(verify_eip712_signature(new_msg, sign), sender);

		let mut new_msg = msg.clone();
		new_msg.input = vec![0x00];
		assert_ne!(verify_eip712_signature(new_msg, sign), sender);

		let mut new_msg = msg.clone();
		new_msg.chain_id += 1;
		assert_ne!(verify_eip712_signature(new_msg, sign), sender);

		let mut new_msg = msg.clone();
		new_msg.genesis = Default::default();
		assert_ne!(verify_eip712_signature(new_msg, sign), sender);

		let mut new_msg = msg.clone();
		new_msg.access_list = vec![AccessListItem {
			address: hex!("bb9bc244d798123fde783fcc1c72d3bb8c189413").into(),
			storage_keys: vec![],
		}];
		assert_ne!(verify_eip712_signature(new_msg, sign), sender);

		let mut new_msg = msg;
		new_msg.valid_until += 1;
		assert_ne!(verify_eip712_signature(new_msg, sign), sender);
	}

	#[test]
	fn verify_eth_should_works() {
		let msg = LegacyTransactionMessage {
			nonce: U256::from(1),
			gas_price: U256::from("0x640000006a"),
			gas_limit: U256::from(21000),
			action: TransactionAction::Call(H160::from_str("0x1111111111222222222233333333334444444444").unwrap()),
			value: U256::from(123123),
			input: vec![],
			chain_id: Some(595),
		};

		let sign = hex!("f84345a6459785986a1b2df711fe02597d70c1393757a243f8f924ea541d2ecb51476de1aa437cd820d59e1d9836e37e643fec711fe419464e637cab592918751c");
		let sender = Some(H160::from_str("0x14791697260E4c9A71f18484C9f997B308e59325").unwrap());

		assert_eq!(recover_signer(&sign, msg.hash().as_fixed_bytes()), sender);

		let mut new_msg = msg.clone();
		new_msg.nonce = new_msg.nonce.add(U256::one());
		assert_ne!(recover_signer(&sign, new_msg.hash().as_fixed_bytes()), sender);

		let mut new_msg = msg.clone();
		new_msg.gas_price = new_msg.gas_price.add(U256::one());
		assert_ne!(recover_signer(&sign, new_msg.hash().as_fixed_bytes()), sender);

		let mut new_msg = msg.clone();
		new_msg.gas_limit = new_msg.gas_limit.add(U256::one());
		assert_ne!(recover_signer(&sign, new_msg.hash().as_fixed_bytes()), sender);

		let mut new_msg = msg.clone();
		new_msg.action = TransactionAction::Create;
		assert_ne!(recover_signer(&sign, new_msg.hash().as_fixed_bytes()), sender);

		let mut new_msg = msg.clone();
		new_msg.value = new_msg.value.add(U256::one());
		assert_ne!(recover_signer(&sign, new_msg.hash().as_fixed_bytes()), sender);

		let mut new_msg = msg.clone();
		new_msg.input = vec![0x00];
		assert_ne!(recover_signer(&sign, new_msg.hash().as_fixed_bytes()), sender);

		let mut new_msg = msg;
		new_msg.chain_id = None;
		assert_ne!(recover_signer(&sign, new_msg.hash().as_fixed_bytes()), sender);
	}

	#[test]
	fn verify_eth_1559_should_works() {
		let msg = EIP1559TransactionMessage {
			chain_id: 595,
			nonce: U256::from(1),
			max_priority_fee_per_gas: U256::from(1),
			max_fee_per_gas: U256::from("0x640000006a"),
			gas_limit: U256::from(21000),
			action: TransactionAction::Call(H160::from_str("0x1111111111222222222233333333334444444444").unwrap()),
			value: U256::from(123123),
			input: vec![],
			access_list: vec![],
		};

		let sign = hex!("e88df53d4d66cb7a4f54ea44a44942b9b7f4fb4951525d416d3f7d24755a1f817734270872b103ac04c59d74f4dacdb8a6eff09a6638bd95dad1fa3eda921d891b");
		let sender = Some(H160::from_str("0x14791697260E4c9A71f18484C9f997B308e59325").unwrap());

		assert_eq!(recover_signer(&sign, msg.hash().as_fixed_bytes()), sender);

		let mut new_msg = msg.clone();
		new_msg.chain_id = new_msg.chain_id.add(1u64);
		assert_ne!(recover_signer(&sign, new_msg.hash().as_fixed_bytes()), sender);

		let mut new_msg = msg.clone();
		new_msg.nonce = new_msg.nonce.add(U256::one());
		assert_ne!(recover_signer(&sign, new_msg.hash().as_fixed_bytes()), sender);

		let mut new_msg = msg.clone();
		new_msg.max_priority_fee_per_gas = new_msg.max_priority_fee_per_gas.add(U256::one());
		assert_ne!(recover_signer(&sign, new_msg.hash().as_fixed_bytes()), sender);

		let mut new_msg = msg.clone();
		new_msg.max_fee_per_gas = new_msg.max_fee_per_gas.add(U256::one());
		assert_ne!(recover_signer(&sign, new_msg.hash().as_fixed_bytes()), sender);

		let mut new_msg = msg.clone();
		new_msg.gas_limit = new_msg.gas_limit.add(U256::one());
		assert_ne!(recover_signer(&sign, new_msg.hash().as_fixed_bytes()), sender);

		let mut new_msg = msg.clone();
		new_msg.action = TransactionAction::Create;
		assert_ne!(recover_signer(&sign, new_msg.hash().as_fixed_bytes()), sender);

		let mut new_msg = msg.clone();
		new_msg.value = new_msg.value.add(U256::one());
		assert_ne!(recover_signer(&sign, new_msg.hash().as_fixed_bytes()), sender);

		let mut new_msg = msg.clone();
		new_msg.input = vec![0x00];
		assert_ne!(recover_signer(&sign, new_msg.hash().as_fixed_bytes()), sender);

		let mut new_msg = msg;
		new_msg.access_list = vec![AccessListItem {
			address: hex!("bb9bc244d798123fde783fcc1c72d3bb8c189413").into(),
			storage_keys: vec![],
		}];
		assert_ne!(recover_signer(&sign, new_msg.hash().as_fixed_bytes()), sender);
	}

	#[test]
	fn recover_sign_data_should_works() {
		let mut msg = EthereumTransactionMessage {
			chain_id: 595,
			genesis: Default::default(),
			nonce: 1,
			tip: 0,
			gas_limit: 2100000,
			storage_limit: 64000,
			action: TransactionAction::Call(H160::from_str("0x1111111111222222222233333333334444444444").unwrap()),
			value: 0,
			input: vec![],
			valid_until: 30,
		};

		let ts_fee_per_gas = 200u128.saturating_mul(10u128.saturating_pow(9)) & !0xffff;
		let storage_deposit_per_byte = 100_000_000_000_000u128;

		assert_eq!(
			recover_sign_data(&msg, ts_fee_per_gas, storage_deposit_per_byte),
			Some((200000013288, 34100000))
		);
		msg.valid_until = 3600030;
		assert_eq!(
			recover_sign_data(&msg, ts_fee_per_gas, storage_deposit_per_byte),
			Some((207864333288, 34100000))
		);
		msg.valid_until = u32::MAX;
		assert_eq!(
			recover_sign_data(&msg, ts_fee_per_gas, storage_deposit_per_byte),
			Some((9582499136488, 34100000))
		);

		msg.storage_limit = 0xffff * 64;
		assert_eq!(
			recover_sign_data(&msg, ts_fee_per_gas, storage_deposit_per_byte),
			Some((9582499201023, 2099220000))
		);
		// check storage_limit max is 0xffff * 64
		msg.storage_limit = 0xffff * 65;
		assert_eq!(recover_sign_data(&msg, ts_fee_per_gas, storage_deposit_per_byte), None);

		msg.storage_limit = 0xffff * 64;
		assert_eq!(
			recover_sign_data(&msg, ts_fee_per_gas, u128::MAX),
			Some((9582499201023, 111502054267125439094838181151820))
		);

		assert_eq!(recover_sign_data(&msg, u128::MAX, storage_deposit_per_byte), None);

		assert_eq!(recover_sign_data(&msg, u128::MAX, u128::MAX), None);
	}
}<|MERGE_RESOLUTION|>--- conflicted
+++ resolved
@@ -120,34 +120,11 @@
 					return Err(InvalidTransaction::BadProof.into());
 				}
 
-<<<<<<< HEAD
 				if !eth_msg.access_list.len().is_zero() {
 					// Not yet supported, require empty
 					return Err(InvalidTransaction::BadProof.into());
 				}
 
-				// tx_gas_price = tx_fee_per_gas + block_period << 16 + storage_entry_limit
-				// tx_gas_limit = gas_limit + storage_entry_deposit / tx_fee_per_gas * storage_entry_limit
-				let block_period = eth_msg.valid_until.checked_div(30).expect("divisor is non-zero; qed");
-				// u16: max value 0xffff * 64 = 4194240 bytes = 4MB
-				let storage_entry_limit: u16 = eth_msg
-					.storage_limit
-					.checked_div(64)
-					.expect("divisor is non-zero; qed")
-					.try_into()
-					.map_err(|_| InvalidTransaction::BadProof)?;
-				let storage_entry_deposit = StorageDepositPerByte::get().saturating_mul(64);
-				let tx_gas_price = TxFeePerGas::get()
-					.saturating_add((block_period << 16).into())
-					.saturating_add(storage_entry_limit.into());
-				// There is a loss of precision here, so the order of calculation must be guaranteed
-				// must ensure storage_deposit / tx_fee_per_gas * storage_limit
-				let tx_gas_limit = storage_entry_deposit
-					.checked_div(TxFeePerGas::get())
-					.expect("divisor is non-zero; qed")
-					.saturating_mul(storage_entry_limit.into())
-					.saturating_add(eth_msg.gas_limit.into());
-=======
 				let (tx_gas_price, tx_gas_limit) =
 					recover_sign_data(&eth_msg, TxFeePerGas::get(), StorageDepositPerByte::get())
 						.ok_or(InvalidTransaction::BadProof)?;
@@ -155,7 +132,6 @@
 					target: "evm", "eth_msg.tip: {:?}, eth_msg.gas_limit: {:?}, eth_msg.storage_limit: {:?}, tx_gas_limit: {:?}, tx_gas_price: {:?}",
 					eth_msg.tip, eth_msg.storage_limit, eth_msg.gas_limit, tx_gas_limit, tx_gas_price
 				);
->>>>>>> 579a5215
 
 				let msg = LegacyTransactionMessage {
 					nonce: eth_msg.nonce.into(),
