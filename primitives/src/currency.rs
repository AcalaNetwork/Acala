// This file is part of Acala.

// Copyright (C) 2020-2021 Acala Foundation.
// SPDX-License-Identifier: GPL-3.0-or-later WITH Classpath-exception-2.0

// This program is free software: you can redistribute it and/or modify
// it under the terms of the GNU General Public License as published by
// the Free Software Foundation, either version 3 of the License, or
// (at your option) any later version.

// This program is distributed in the hope that it will be useful,
// but WITHOUT ANY WARRANTY; without even the implied warranty of
// MERCHANTABILITY or FITNESS FOR A PARTICULAR PURPOSE. See the
// GNU General Public License for more details.

// You should have received a copy of the GNU General Public License
// along with this program. If not, see <https://www.gnu.org/licenses/>.

use crate::evm::EvmAddress;
use bstringify::bstringify;
use codec::{Decode, Encode};
use sp_runtime::RuntimeDebug;
use sp_std::{
	convert::{Into, TryFrom, TryInto},
	prelude::*,
};

#[cfg(feature = "std")]
use serde::{Deserialize, Serialize};

macro_rules! create_currency_id {
    ($(#[$meta:meta])*
	$vis:vis enum TokenSymbol {
        $($(#[$vmeta:meta])* $symbol:ident($name:expr, $deci:literal) = $val:literal,)*
    }) => {
        $(#[$meta])*
        $vis enum TokenSymbol {
            $($(#[$vmeta])* $symbol = $val,)*
        }

        impl TryFrom<u8> for TokenSymbol {
            type Error = ();

            fn try_from(v: u8) -> Result<Self, Self::Error> {
                match v {
                    $($val => Ok(TokenSymbol::$symbol),)*
                    _ => Err(()),
                }
            }
        }

		impl TryFrom<Vec<u8>> for CurrencyId {
			type Error = ();
			fn try_from(v: Vec<u8>) -> Result<CurrencyId, ()> {
				match v.as_slice() {
					$(bstringify!($symbol) => Ok(CurrencyId::Token(TokenSymbol::$symbol)),)*
					_ => Err(()),
				}
			}
		}

		impl GetDecimals for CurrencyId {
			fn decimals(&self) -> u32 {
				match self {
<<<<<<< HEAD
					$(CurrencyId::Token(TokenSymbol::$symbol) => $deci,)*
=======
					$(CurrencyId::Token(TokenSymbol::$vname) => $deci,)*
					CurrencyId::DEXShare(symbol_0, symbol_1) => sp_std::cmp::max(CurrencyId::Token(*symbol_0).decimals(), CurrencyId::Token(*symbol_1).decimals()),
>>>>>>> 2a14990f
					// default decimals is 18
					_ => 18,
				}
			}
		}

		$(pub const $symbol: CurrencyId = CurrencyId::Token(TokenSymbol::$symbol);)*

		#[test]
		#[ignore]
		fn generate_token_resources() {
			#[allow(non_snake_case)]
			#[derive(Serialize, Deserialize)]
			struct Token {
				name: String,
				symbol: String,
				decimals: u8,
				currencyId: u8,
			}

			let tokens = vec![
				$(
					Token {
						name: $name.to_string(),
						symbol: stringify!($symbol).to_string(),
						decimals: $deci,
						currencyId: $val,
					},
				)*
			];
			frame_support::assert_ok!(std::fs::write("../predeploy-contracts/resources/tokens.json", serde_json::to_string_pretty(&tokens).unwrap()));
		}
    }
}

create_currency_id! {
	// Represent a Token symbol with 8 bit
	// Bit 8 : 0 for Pokladot Ecosystem, 1 for Kusama Ecosystem
	// Bit 7 : Reserved
	// Bit 6 - 1 : The token ID
	#[derive(Encode, Decode, Eq, PartialEq, Copy, Clone, RuntimeDebug, PartialOrd, Ord)]
	#[cfg_attr(feature = "std", derive(Serialize, Deserialize))]
	#[repr(u8)]
	pub enum TokenSymbol {
		// Polkadot Ecosystem
		ACA("Acala Token", 13) = 0,
		AUSD("StableCoin On Acala", 12) = 1,
		DOT("Polkadot Token", 10) = 2,
		LDOT("Liquid DOT Token", 10) = 3,
		XBTC("Wrapped BTC", 8) = 4,
		RENBTC("BTC wrapped by RenVM", 8) = 5,
		POLKABTC("BTC wrapped by Polkadot", 8) = 6,
		PLM("Plasm Token", 18) = 7,
		PHA("Phala Token", 18) = 8,

		// Kusama Ecosystem
		KAR("Karura Token", 12) = 128,
		KUSD("StableCoin On Karura", 12) = 129,
		KSM("Kusama Token", 12) = 130,
		LKSM("Liquid KSM Token", 12) = 131,
		// Reserve for XBTC = 132
		// Reserve for RENBTC = 133
		// Reserve for POLKABTC = 134
		SDN("Shiden Token", 18) = 135,
		// Reserve for PHA = 136
	}
}

pub trait GetDecimals {
	fn decimals(&self) -> u32;
}

#[derive(Encode, Decode, Eq, PartialEq, Copy, Clone, RuntimeDebug, PartialOrd, Ord)]
#[cfg_attr(feature = "std", derive(Serialize, Deserialize))]
pub enum CurrencyId {
	Token(TokenSymbol),
	DEXShare(TokenSymbol, TokenSymbol),
	ERC20(EvmAddress),
}

impl CurrencyId {
	pub fn is_token_currency_id(&self) -> bool {
		matches!(self, CurrencyId::Token(_))
	}

	pub fn is_dex_share_currency_id(&self) -> bool {
		matches!(self, CurrencyId::DEXShare(_, _))
	}

	pub fn split_dex_share_currency_id(&self) -> Option<(Self, Self)> {
		match self {
			CurrencyId::DEXShare(token_symbol_0, token_symbol_1) => {
				Some((CurrencyId::Token(*token_symbol_0), CurrencyId::Token(*token_symbol_1)))
			}
			_ => None,
		}
	}

	pub fn join_dex_share_currency_id(currency_id_0: Self, currency_id_1: Self) -> Option<Self> {
		match (currency_id_0, currency_id_1) {
			(CurrencyId::Token(token_symbol_0), CurrencyId::Token(token_symbol_1)) => {
				Some(CurrencyId::DEXShare(token_symbol_0, token_symbol_1))
			}
			_ => None,
		}
	}
}

/// Note the pre-deployed ERC20 contracts depend on `CurrencyId` implementation,
/// and need to be updated if any change.
impl TryFrom<[u8; 32]> for CurrencyId {
	type Error = ();

	fn try_from(v: [u8; 32]) -> Result<Self, Self::Error> {
		if !v.starts_with(&[0u8; 29][..]) {
			return Err(());
		}

		// token
		if v[29] == 0 && v[31] == 0 {
			return v[30].try_into().map(CurrencyId::Token);
		}

		// DEX share
		if v[29] == 1 {
			let left = v[30].try_into()?;
			let right = v[31].try_into()?;
			return Ok(CurrencyId::DEXShare(left, right));
		}

		Err(())
	}
}

/// Note the pre-deployed ERC20 contracts depend on `CurrencyId` implementation,
/// and need to be updated if any change.
impl From<CurrencyId> for [u8; 32] {
	fn from(val: CurrencyId) -> Self {
		let mut bytes = [0u8; 32];
		match val {
			CurrencyId::Token(token) => {
				bytes[30] = token as u8;
			}
			CurrencyId::DEXShare(left, right) => {
				bytes[29] = 1;
				bytes[30] = left as u8;
				bytes[31] = right as u8;
			}
			_ => {}
		}
		bytes
	}
}<|MERGE_RESOLUTION|>--- conflicted
+++ resolved
@@ -62,12 +62,8 @@
 		impl GetDecimals for CurrencyId {
 			fn decimals(&self) -> u32 {
 				match self {
-<<<<<<< HEAD
 					$(CurrencyId::Token(TokenSymbol::$symbol) => $deci,)*
-=======
-					$(CurrencyId::Token(TokenSymbol::$vname) => $deci,)*
 					CurrencyId::DEXShare(symbol_0, symbol_1) => sp_std::cmp::max(CurrencyId::Token(*symbol_0).decimals(), CurrencyId::Token(*symbol_1).decimals()),
->>>>>>> 2a14990f
 					// default decimals is 18
 					_ => 18,
 				}
