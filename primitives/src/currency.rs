--- conflicted
+++ resolved
@@ -201,14 +201,11 @@
 		// 150: Reserved for CASH
 		// 168 - 255: Kusama parachain tokens
 		BNC("Bifrost Native Token", 12) = 168,
-<<<<<<< HEAD
-		PINT("PINT", 12) = 169,
-=======
 		VSKSM("Bifrost Voucher Slot KSM", 12) = 169,
 		PHA("Phala Native Token", 12) = 170,
 		KINT("Kintsugi Native Token", 12) = 171,
 		KBTC("Kintsugi Wrapped BTC", 8) = 172,
->>>>>>> b8e0d023
+		PINT("PINT", 12) = 173,
 	}
 }
 
