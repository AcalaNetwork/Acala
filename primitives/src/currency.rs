--- conflicted
+++ resolved
@@ -199,11 +199,7 @@
 		// 149: Reserved for renBTC
 		// 150: Reserved for CASH
 		// 168 - 255: Kusama parachain tokens
-<<<<<<< HEAD
-		PINT("PINT", 12) = 151,
-=======
 		BNC("Bifrost Native Token", 12) = 168,
->>>>>>> becea1c8
 	}
 }
 
