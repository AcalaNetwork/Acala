--- conflicted
+++ resolved
@@ -43,9 +43,8 @@
 
 /// A mapping between `AccountId` and `EvmAddress`.
 pub trait AddressMapping<AccountId> {
-<<<<<<< HEAD
-	fn to_account(evm: &H160) -> AccountId;
-	fn to_evm_address(account: &AccountId) -> Option<H160>;
+	fn to_account(evm: &EvmAddress) -> AccountId;
+	fn to_evm_address(account: &AccountId) -> Option<EvmAddress>;
 }
 
 impl<AccountId> AddressMapping<AccountId> for ()
@@ -59,8 +58,4 @@
 	fn to_evm_address(_account: &AccountId) -> Option<H160> {
 		None
 	}
-=======
-	fn to_account(evm: &EvmAddress) -> AccountId;
-	fn to_evm_address(account: &AccountId) -> Option<EvmAddress>;
->>>>>>> 641e8636
 }