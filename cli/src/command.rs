--- conflicted
+++ resolved
@@ -78,21 +78,13 @@
 				}
 				_ => service::new_full::<service::dev_runtime::RuntimeApi, service::DevExecutor, _>(
 					config,
-<<<<<<< HEAD
 					cli.run.ethereum_rpc,
 					|_, _| (),
-=======
-					|_, _| (),
 					false,
->>>>>>> a06c4036
 				)
 				.map(|r| r.0),
 			})
 		}
-<<<<<<< HEAD
-=======
-
->>>>>>> a06c4036
 		Some(Subcommand::Inspect(cmd)) => {
 			let runner = cli.create_runner(cmd)?;
 			let chain_spec = &runner.config().chain_spec;
@@ -115,27 +107,10 @@
 		Some(Subcommand::Sign(cmd)) => cmd.run(),
 		Some(Subcommand::Verify(cmd)) => cmd.run(),
 		Some(Subcommand::Vanity(cmd)) => cmd.run(),
-<<<<<<< HEAD
-=======
-
->>>>>>> a06c4036
 		Some(Subcommand::BuildSpec(cmd)) => {
 			let runner = cli.create_runner(cmd)?;
 			runner.sync_run(|config| cmd.run(config.chain_spec, config.network))
 		}
-<<<<<<< HEAD
-		Some(Subcommand::CheckBlock(cmd)) => {
-			let runner = cli.create_runner(cmd)?;
-			runner.async_run(|mut config| {
-				let (client, _, import_queue, task_manager) =
-					service::new_chain_ops::<service::dev_runtime::RuntimeApi, service::DevExecutor>(&mut config)?;
-
-				Ok((cmd.run(client, import_queue), task_manager))
-			})
-		}
-		Some(Subcommand::ExportBlocks(cmd)) => {
-			let runner = cli.create_runner(cmd)?;
-=======
 
 		Some(Subcommand::BuildSyncSpec(cmd)) => {
 			let runner = cli.create_runner(cmd)?;
@@ -150,7 +125,7 @@
 					service::dev_runtime::RuntimeApi,
 					service::DevExecutor,
 					_,
-				>(config, |_, _| (), false)?;
+				>(config, cli.run.ethereum_rpc, |_, _| (), false)?;
 
 				Ok((
 					cmd.run(chain_spec, network_config, client, network_status_sinks),
@@ -178,69 +153,49 @@
 
 			set_default_ss58_version(chain_spec);
 
->>>>>>> a06c4036
 			runner.async_run(|mut config| {
 				let (client, _, _, task_manager) =
 					service::new_chain_ops::<service::dev_runtime::RuntimeApi, service::DevExecutor>(&mut config)?;
 				Ok((cmd.run(client, config.database), task_manager))
 			})
 		}
-<<<<<<< HEAD
+
 		Some(Subcommand::ExportState(cmd)) => {
 			let runner = cli.create_runner(cmd)?;
-=======
-
-		Some(Subcommand::ExportState(cmd)) => {
-			let runner = cli.create_runner(cmd)?;
-			let chain_spec = &runner.config().chain_spec;
-
-			set_default_ss58_version(chain_spec);
-
->>>>>>> a06c4036
+			let chain_spec = &runner.config().chain_spec;
+
+			set_default_ss58_version(chain_spec);
+
 			runner.async_run(|mut config| {
 				let (client, _, _, task_manager) =
 					service::new_chain_ops::<service::dev_runtime::RuntimeApi, service::DevExecutor>(&mut config)?;
 				Ok((cmd.run(client, config.chain_spec), task_manager))
 			})
 		}
-<<<<<<< HEAD
+
 		Some(Subcommand::ImportBlocks(cmd)) => {
 			let runner = cli.create_runner(cmd)?;
-=======
-
-		Some(Subcommand::ImportBlocks(cmd)) => {
-			let runner = cli.create_runner(cmd)?;
-			let chain_spec = &runner.config().chain_spec;
-
-			set_default_ss58_version(chain_spec);
-
->>>>>>> a06c4036
+			let chain_spec = &runner.config().chain_spec;
+
+			set_default_ss58_version(chain_spec);
+
 			runner.async_run(|mut config| {
 				let (client, _, import_queue, task_manager) =
 					service::new_chain_ops::<service::dev_runtime::RuntimeApi, service::DevExecutor>(&mut config)?;
 				Ok((cmd.run(client, import_queue), task_manager))
 			})
 		}
-<<<<<<< HEAD
-=======
-
->>>>>>> a06c4036
 		Some(Subcommand::PurgeChain(cmd)) => {
 			let runner = cli.create_runner(cmd)?;
 			runner.sync_run(|config| cmd.run(config.database))
 		}
-<<<<<<< HEAD
+
 		Some(Subcommand::Revert(cmd)) => {
 			let runner = cli.create_runner(cmd)?;
-=======
-
-		Some(Subcommand::Revert(cmd)) => {
-			let runner = cli.create_runner(cmd)?;
-			let chain_spec = &runner.config().chain_spec;
-
-			set_default_ss58_version(chain_spec);
-
->>>>>>> a06c4036
+			let chain_spec = &runner.config().chain_spec;
+
+			set_default_ss58_version(chain_spec);
+
 			runner.async_run(|mut config| {
 				let (client, backend, _, task_manager) =
 					service::new_chain_ops::<service::dev_runtime::RuntimeApi, service::DevExecutor>(&mut config)?;
