use grandpa_primitives::AuthorityId as GrandpaId;
use hex_literal::hex;
use runtime::{
	opaque::Block, opaque::SessionKeys, AccountId, BabeConfig, BalancesConfig, CurrencyId,
	FinancialCouncilMembershipConfig, GeneralCouncilMembershipConfig, GenesisConfig, GrandpaConfig, IndicesConfig,
	OperatorMembershipConfig, SessionConfig, Signature, StakerStatus, StakingConfig, SudoConfig, SystemConfig,
	TokensConfig, WASM_BINARY,
};
use sc_chain_spec::ChainSpecExtension;
use sc_service;
use sc_telemetry::TelemetryEndpoints;
use serde::{Deserialize, Serialize};
use serde_json::map::Map;
use sp_consensus_babe::AuthorityId as BabeId;
use sp_core::{crypto::UncheckedInto, sr25519, Pair, Public};
use sp_runtime::traits::{IdentifyAccount, Verify};
use sp_runtime::Perbill;

// Note this is the URL for the telemetry server
//const STAGING_TELEMETRY_URL: &str = "wss://telemetry.polkadot.io/submit/";

/// Node `ChainSpec` extensions.
///
/// Additional parameters for some Substrate core modules,
/// customizable from the chain spec.
#[derive(Default, Clone, Serialize, Deserialize, ChainSpecExtension)]
#[serde(rename_all = "camelCase")]
pub struct Extensions {
	/// Block numbers with known hashes.
	pub fork_blocks: sc_client::ForkBlocks<Block>,
	/// Known bad block hashes.
	pub bad_blocks: sc_client::BadBlocks<Block>,
}

/// Specialized `ChainSpec`. This is a specialization of the general Substrate ChainSpec type.
pub type ChainSpec = sc_service::ChainSpec<GenesisConfig, Extensions>;

/// The chain specification option. This is expected to come in from the CLI and
/// is little more than one of a number of alternatives which can easily be converted
/// from a string (`--chain=...`) into a `ChainSpec`.
#[derive(Clone, Debug)]
pub enum Alternative {
	/// Whatever the current runtime is, with just Alice as an auth.
	Development,
	/// Whatever the current runtime is, with simple Alice/Bob auths.
	LocalTestnet,
	AlphaTestnet,
	AlphaTestnetLatest,
}

type AccountPublic = <Signature as Verify>::Signer;

/// Helper function to generate a crypto pair from seed
pub fn get_from_seed<TPublic: Public>(seed: &str) -> <TPublic::Pair as Pair>::Public {
	TPublic::Pair::from_string(&format!("//{}", seed), None)
		.expect("static values are valid; qed")
		.public()
}

/// Helper function to generate an account ID from seed
pub fn get_account_id_from_seed<TPublic: Public>(seed: &str) -> AccountId
where
	AccountPublic: From<<TPublic::Pair as Pair>::Public>,
{
	AccountPublic::from(get_from_seed::<TPublic>(seed)).into_account()
}

/// Helper function to generate session key from seed
pub fn get_authority_keys_from_seed(seed: &str) -> (AccountId, AccountId, GrandpaId, BabeId) {
	(
		get_account_id_from_seed::<sr25519::Public>(&format!("{}//stash", seed)),
		get_account_id_from_seed::<sr25519::Public>(seed),
		get_from_seed::<GrandpaId>(seed),
		get_from_seed::<BabeId>(seed),
	)
}

impl Alternative {
	/// Get an actual chain config from one of the alternatives.
	pub(crate) fn load(self) -> Result<ChainSpec, String> {
		let mut properties = Map::new();
		properties.insert("tokenSymbol".into(), "ACA".into());
		properties.insert("tokenDecimals".into(), 18.into());

		Ok(match self {
			Alternative::Development => ChainSpec::from_genesis(
				"Development",
				"dev",
				|| {
					testnet_genesis(
						vec![get_authority_keys_from_seed("Alice")],
						get_account_id_from_seed::<sr25519::Public>("Alice"),
						vec![
							get_account_id_from_seed::<sr25519::Public>("Alice"),
							get_account_id_from_seed::<sr25519::Public>("Bob"),
							get_account_id_from_seed::<sr25519::Public>("Alice//stash"),
							get_account_id_from_seed::<sr25519::Public>("Bob//stash"),
						],
					)
				},
				vec![],
				None,
				None,
				Some(properties),
				Default::default(),
			),
			Alternative::LocalTestnet => ChainSpec::from_genesis(
				"Local Testnet",
				"local_testnet",
				|| {
					testnet_genesis(
						vec![
							get_authority_keys_from_seed("Alice"),
							get_authority_keys_from_seed("Bob"),
						],
						get_account_id_from_seed::<sr25519::Public>("Alice"),
						vec![
							get_account_id_from_seed::<sr25519::Public>("Alice"),
							get_account_id_from_seed::<sr25519::Public>("Bob"),
							get_account_id_from_seed::<sr25519::Public>("Charlie"),
							get_account_id_from_seed::<sr25519::Public>("Dave"),
							get_account_id_from_seed::<sr25519::Public>("Eve"),
							get_account_id_from_seed::<sr25519::Public>("Ferdie"),
							get_account_id_from_seed::<sr25519::Public>("Alice//stash"),
							get_account_id_from_seed::<sr25519::Public>("Bob//stash"),
							get_account_id_from_seed::<sr25519::Public>("Charlie//stash"),
							get_account_id_from_seed::<sr25519::Public>("Dave//stash"),
							get_account_id_from_seed::<sr25519::Public>("Eve//stash"),
							get_account_id_from_seed::<sr25519::Public>("Ferdie//stash"),
						],
					)
				},
				vec![],
				None,
				None,
				Some(properties),
				Default::default(),
			),
			Alternative::AlphaTestnet => {
				ChainSpec::from_json_bytes(&include_bytes!("../resources/alpha-dist.json")[..])?
			}
			Alternative::AlphaTestnetLatest => {
				ChainSpec::from_genesis(
					"Acala",
					"acala",
					|| {
						// TODO: regenerate alphanet according to babe-grandpa consensus

						// SECRET="..."
						// ./target/debug/subkey --sr25519 inspect "$SECRET//acala//aura"
						// ./target/debug/subkey --ed25519 inspect "$SECRET//acala//grandpa"
						// ./target/debug/subkey inspect "$SECRET//acala//root"
						// ./target/debug/subkey inspect "$SECRET//acala//oracle"
						alphanet_genesis(
							vec![(
								// 5F98oWfz2r5rcRVnP9VCndg33DAAsky3iuoBSpaPUbgN9AJn
								hex!["8815a8024b06a5b4c8703418f52125c923f939a5c40a717f6ae3011ba7719019"].into(),
								// 5F98oWfz2r5rcRVnP9VCndg33DAAsky3iuoBSpaPUbgN9AJn
								hex!["8815a8024b06a5b4c8703418f52125c923f939a5c40a717f6ae3011ba7719019"].into(),
								// 5D2Nr1DsxqWDwAf84pWavtCnkysfE9gjzpDJMbD6ncsCwg8d
								hex!["2a75be90e325f6251be9880b1268ab21ef65bb950ac77a21298a81548f9e435d"]
									.unchecked_into(),
								// 5EWtr28JevMKMwtriEAVebhgwd6iSqGcpPDsHeVhVs3if9Po
								hex!["6c71d6cdf562a68345b4294eb9aad46599ff74fe6dc1a415f10e0fe2843cea3a"]
									.unchecked_into(),
							)],
							// 5F98oWfz2r5rcRVnP9VCndg33DAAsky3iuoBSpaPUbgN9AJn
							hex!["8815a8024b06a5b4c8703418f52125c923f939a5c40a717f6ae3011ba7719019"].into(),
							vec![
								// 5F98oWfz2r5rcRVnP9VCndg33DAAsky3iuoBSpaPUbgN9AJn
								hex!["8815a8024b06a5b4c8703418f52125c923f939a5c40a717f6ae3011ba7719019"].into(),
								// 5Fe3jZRbKes6aeuQ6HkcTvQeNhkkRPTXBwmNkuAPoimGEv45
								hex!["9e22b64c980329ada2b46a783623bcf1f1d0418f6a2b5fbfb7fb68dbac5abf0f"].into(),
							],
						)
					},
					vec![
						"/dns4/testnet-bootnode-1.acala.laminar.one/tcp/30333/p2p/QmfZFm6bGGpaJ8J2TJb14ubtm86hdNeAwqvxDoVw5FDWUC".into(),
					],
					Some(TelemetryEndpoints::new(vec![(
						"wss://telemetry.polkadot.io/submit/".into(),
						0,
					)])),
					Some("acala"),
					Some(properties),
					Default::default(),
				)
			}
		})
	}

	pub(crate) fn from(s: &str) -> Option<Self> {
		match s {
			"dev" => Some(Alternative::Development),
			"local" => Some(Alternative::LocalTestnet),
			"" | "alpha" => Some(Alternative::AlphaTestnet),
			"alpha-latest" => Some(Alternative::AlphaTestnetLatest),
			_ => None,
		}
	}
}

fn session_keys(grandpa: GrandpaId, babe: BabeId) -> SessionKeys {
	SessionKeys { grandpa, babe }
}

const INITIAL_BALANCE: u128 = 1_000_000_000_000_000_000_000_u128; // $1M
const INITIAL_STAKING: u128 = 1_000_000_000_000_000_000_u128;

fn testnet_genesis(
	initial_authorities: Vec<(AccountId, AccountId, GrandpaId, BabeId)>,
	root_key: AccountId,
	endowed_accounts: Vec<AccountId>,
) -> GenesisConfig {
	GenesisConfig {
		system: Some(SystemConfig {
			code: WASM_BINARY.to_vec(),
			changes_trie_config: Default::default(),
		}),
		pallet_indices: Some(IndicesConfig {
			ids: endowed_accounts
				.iter()
				.cloned()
				.chain(initial_authorities.iter().map(|x| x.0.clone()))
				.collect::<Vec<_>>(),
		}),
		pallet_balances: Some(BalancesConfig {
<<<<<<< HEAD
			balances: endowed_accounts
				.iter()
				.cloned()
				.map(|k| (k, INITIAL_BALANCE))
				.chain(initial_authorities.iter().map(|x| (x.0.clone(), INITIAL_STAKING)))
				.collect(),
			vesting: vec![],
=======
			balances: endowed_accounts.iter().cloned().map(|k| (k, INITIAL_BALANCE)).collect(),
>>>>>>> cd6b1b5a
		}),
		pallet_session: Some(SessionConfig {
			keys: initial_authorities
				.iter()
				.map(|x| (x.0.clone(), session_keys(x.2.clone(), x.3.clone())))
				.collect::<Vec<_>>(),
		}),
		pallet_staking: Some(StakingConfig {
			current_era: 0,
			validator_count: initial_authorities.len() as u32 * 2,
			minimum_validator_count: initial_authorities.len() as u32,
			stakers: initial_authorities
				.iter()
				.map(|x| (x.0.clone(), x.1.clone(), INITIAL_STAKING, StakerStatus::Validator))
				.collect(),
			invulnerables: initial_authorities.iter().map(|x| x.0.clone()).collect(),
			slash_reward_fraction: Perbill::from_percent(10),
			..Default::default()
		}),
		pallet_sudo: Some(SudoConfig { key: root_key.clone() }),
		pallet_babe: Some(BabeConfig { authorities: vec![] }),
		pallet_grandpa: Some(GrandpaConfig { authorities: vec![] }),
		pallet_collective_Instance1: Some(Default::default()),
		pallet_membership_Instance1: Some(GeneralCouncilMembershipConfig {
			members: vec![root_key.clone()],
			phantom: Default::default(),
		}),
		pallet_collective_Instance2: Some(Default::default()),
		pallet_membership_Instance2: Some(FinancialCouncilMembershipConfig {
			members: vec![root_key.clone()],
			phantom: Default::default(),
		}),
		pallet_collective_Instance3: Some(Default::default()),
		pallet_membership_Instance3: Some(OperatorMembershipConfig {
			members: vec![root_key],
			phantom: Default::default(),
		}),
		pallet_treasury: Some(Default::default()),
		orml_tokens: Some(TokensConfig {
			endowed_accounts: endowed_accounts
				.iter()
				.flat_map(|x| {
					vec![
						(x.clone(), CurrencyId::DOT, INITIAL_BALANCE),
						(x.clone(), CurrencyId::XBTC, INITIAL_BALANCE),
					]
				})
				.collect(),
		}),
	}
}

fn alphanet_genesis(
	initial_authorities: Vec<(AccountId, AccountId, GrandpaId, BabeId)>,
	root_key: AccountId,
	endowed_accounts: Vec<AccountId>,
) -> GenesisConfig {
	GenesisConfig {
		system: Some(SystemConfig {
			code: WASM_BINARY.to_vec(),
			changes_trie_config: Default::default(),
		}),
		pallet_indices: Some(IndicesConfig {
			ids: endowed_accounts
				.iter()
				.cloned()
				.chain(initial_authorities.iter().map(|x| x.0.clone()))
				.collect::<Vec<_>>(),
		}),
		pallet_balances: Some(BalancesConfig {
<<<<<<< HEAD
			balances: endowed_accounts
				.iter()
				.cloned()
				.map(|k| (k, INITIAL_BALANCE))
				.chain(initial_authorities.iter().map(|x| (x.0.clone(), INITIAL_STAKING)))
				.collect(),
			vesting: vec![],
=======
			balances: endowed_accounts.iter().cloned().map(|k| (k, INITIAL_BALANCE)).collect(),
>>>>>>> cd6b1b5a
		}),
		pallet_session: Some(SessionConfig {
			keys: initial_authorities
				.iter()
				.map(|x| (x.0.clone(), session_keys(x.2.clone(), x.3.clone())))
				.collect::<Vec<_>>(),
		}),
		pallet_staking: Some(StakingConfig {
			current_era: 0,
			validator_count: initial_authorities.len() as u32 * 2,
			minimum_validator_count: initial_authorities.len() as u32,
			stakers: initial_authorities
				.iter()
				.map(|x| (x.0.clone(), x.1.clone(), INITIAL_STAKING, StakerStatus::Validator))
				.collect(),
			invulnerables: initial_authorities.iter().map(|x| x.0.clone()).collect(),
			slash_reward_fraction: Perbill::from_percent(10),
			..Default::default()
		}),
		pallet_sudo: Some(SudoConfig { key: root_key.clone() }),
		pallet_babe: Some(BabeConfig { authorities: vec![] }),
		pallet_grandpa: Some(GrandpaConfig { authorities: vec![] }),
		pallet_collective_Instance1: Some(Default::default()),
		pallet_membership_Instance1: Some(GeneralCouncilMembershipConfig {
			members: vec![root_key.clone()],
			phantom: Default::default(),
		}),
		pallet_collective_Instance2: Some(Default::default()),
		pallet_membership_Instance2: Some(FinancialCouncilMembershipConfig {
			members: vec![root_key.clone()],
			phantom: Default::default(),
		}),
		pallet_collective_Instance3: Some(Default::default()),
		pallet_membership_Instance3: Some(OperatorMembershipConfig {
			members: vec![root_key],
			phantom: Default::default(),
		}),
		pallet_treasury: Some(Default::default()),
		orml_tokens: Some(TokensConfig {
			endowed_accounts: endowed_accounts
				.iter()
				.flat_map(|x| {
					vec![
						(x.clone(), CurrencyId::DOT, INITIAL_BALANCE),
						(x.clone(), CurrencyId::XBTC, INITIAL_BALANCE),
					]
				})
				.collect(),
		}),
	}
}

pub fn load_spec(id: &str) -> Result<Option<ChainSpec>, String> {
	Ok(match Alternative::from(id) {
		Some(spec) => Some(spec.load()?),
		None => None,
	})
}<|MERGE_RESOLUTION|>--- conflicted
+++ resolved
@@ -225,17 +225,12 @@
 				.collect::<Vec<_>>(),
 		}),
 		pallet_balances: Some(BalancesConfig {
-<<<<<<< HEAD
 			balances: endowed_accounts
 				.iter()
 				.cloned()
 				.map(|k| (k, INITIAL_BALANCE))
 				.chain(initial_authorities.iter().map(|x| (x.0.clone(), INITIAL_STAKING)))
 				.collect(),
-			vesting: vec![],
-=======
-			balances: endowed_accounts.iter().cloned().map(|k| (k, INITIAL_BALANCE)).collect(),
->>>>>>> cd6b1b5a
 		}),
 		pallet_session: Some(SessionConfig {
 			keys: initial_authorities
@@ -306,17 +301,12 @@
 				.collect::<Vec<_>>(),
 		}),
 		pallet_balances: Some(BalancesConfig {
-<<<<<<< HEAD
 			balances: endowed_accounts
 				.iter()
 				.cloned()
 				.map(|k| (k, INITIAL_BALANCE))
 				.chain(initial_authorities.iter().map(|x| (x.0.clone(), INITIAL_STAKING)))
 				.collect(),
-			vesting: vec![],
-=======
-			balances: endowed_accounts.iter().cloned().map(|k| (k, INITIAL_BALANCE)).collect(),
->>>>>>> cd6b1b5a
 		}),
 		pallet_session: Some(SessionConfig {
 			keys: initial_authorities
