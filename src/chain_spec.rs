--- conflicted
+++ resolved
@@ -2,17 +2,10 @@
 use hex_literal::hex;
 use orml_utilities::FixedU128;
 use runtime::{
-<<<<<<< HEAD
 	opaque::Block, opaque::SessionKeys, AccountId, BabeConfig, BalancesConfig, CdpEngineConfig, CdpTreasuryConfig,
 	CurrencyId, FinancialCouncilMembershipConfig, GeneralCouncilMembershipConfig, GenesisConfig, GrandpaConfig,
 	IndicesConfig, OperatorMembershipConfig, SessionConfig, Signature, StakerStatus, StakingConfig, SudoConfig,
-	SystemConfig, TokensConfig, WASM_BINARY,
-=======
-	opaque::Block, opaque::SessionKeys, AccountId, BabeConfig, BalancesConfig, CurrencyId,
-	FinancialCouncilMembershipConfig, GeneralCouncilMembershipConfig, GenesisConfig, GrandpaConfig, IndicesConfig,
-	OperatorMembershipConfig, SessionConfig, Signature, StakerStatus, StakingConfig, SudoConfig, SystemConfig,
-	TokensConfig, DOLLARS, WASM_BINARY,
->>>>>>> 0fc51ac3
+	SystemConfig, TokensConfig, DOLLARS, WASM_BINARY,
 };
 use sc_chain_spec::ChainSpecExtension;
 use sc_service;
@@ -287,11 +280,11 @@
 				.collect(),
 		}),
 		module_cdp_treasury: Some(CdpTreasuryConfig {
-			surplus_auction_fixed_size: 0,
-			surplus_buffer_size: 0,
-			initial_amount_per_debit_auction: 0,
-			debit_auction_fixed_size: 0,
-			collateral_auction_maximum_size: vec![(CurrencyId::DOT, 0), (CurrencyId::XBTC, 0)],
+			surplus_auction_fixed_size: 1_000 * DOLLARS,
+			surplus_buffer_size: 10_000 * DOLLARS,
+			initial_amount_per_debit_auction: 2_000 * DOLLARS,
+			debit_auction_fixed_size: 1_000 * DOLLARS,
+			collateral_auction_maximum_size: vec![(CurrencyId::DOT, 1 * DOLLARS), (CurrencyId::XBTC, 1 * DOLLARS)],
 		}),
 		module_cdp_engine: Some(CdpEngineConfig {
 			collaterals_params: vec![
@@ -301,7 +294,7 @@
 					Some(FixedU128::from_rational(150, 100)),
 					Some(FixedU128::from_rational(10, 100)),
 					Some(FixedU128::from_rational(150, 100)),
-					0,
+					10_000_000 * DOLLARS,
 				),
 				(
 					CurrencyId::XBTC,
@@ -309,7 +302,7 @@
 					Some(FixedU128::from_rational(150, 100)),
 					Some(FixedU128::from_rational(10, 100)),
 					Some(FixedU128::from_rational(150, 100)),
-					0,
+					10_000_000 * DOLLARS,
 				),
 			],
 		}),
@@ -390,11 +383,11 @@
 				.collect(),
 		}),
 		module_cdp_treasury: Some(CdpTreasuryConfig {
-			surplus_auction_fixed_size: 0,
-			surplus_buffer_size: 0,
-			initial_amount_per_debit_auction: 0,
-			debit_auction_fixed_size: 0,
-			collateral_auction_maximum_size: vec![(CurrencyId::DOT, 0), (CurrencyId::XBTC, 0)],
+			surplus_auction_fixed_size: 1_000 * DOLLARS,
+			surplus_buffer_size: 10_000 * DOLLARS,
+			initial_amount_per_debit_auction: 2_000 * DOLLARS,
+			debit_auction_fixed_size: 1_000 * DOLLARS,
+			collateral_auction_maximum_size: vec![(CurrencyId::DOT, 1 * DOLLARS), (CurrencyId::XBTC, 1 * DOLLARS)],
 		}),
 		module_cdp_engine: Some(CdpEngineConfig {
 			collaterals_params: vec![
@@ -404,7 +397,7 @@
 					Some(FixedU128::from_rational(150, 100)),
 					Some(FixedU128::from_rational(10, 100)),
 					Some(FixedU128::from_rational(150, 100)),
-					0,
+					10_000_000 * DOLLARS,
 				),
 				(
 					CurrencyId::XBTC,
@@ -412,7 +405,7 @@
 					Some(FixedU128::from_rational(150, 100)),
 					Some(FixedU128::from_rational(10, 100)),
 					Some(FixedU128::from_rational(150, 100)),
-					0,
+					10_000_000 * DOLLARS,
 				),
 			],
 		}),
