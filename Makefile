.PHONY: run
run: githooks
	SKIP_WASM_BUILD= cargo run --manifest-path bin/acala-dev/Cargo.toml -- --dev -lruntime=debug --instant-sealing

.PHONY: run-eth
run-eth: githooks
	cargo run --manifest-path bin/acala-dev/Cargo.toml --features with-ethereum-compatibility -- --dev -lruntime=debug -levm=debug --instant-sealing

.PHONY: toolchain
toolchain:
	./scripts/init.sh

.PHONY: build-full
build-full: githooks
	cargo build

<<<<<<< HEAD
build-all: build-dev build-acala

build-dev:
	cargo build --manifest-path bin/acala-dev/Cargo.toml --locked

build-acala:
	cargo build --manifest-path bin/acala/Cargo.toml --locked --features with-all-runtime

=======
.PHONY: check
>>>>>>> 8a3b90c4
check: githooks
	SKIP_WASM_BUILD= cargo check

.PHONY: check-tests
check-tests: githooks
	SKIP_WASM_BUILD= cargo check --tests --all

<<<<<<< HEAD
check-all: check-dev check-acala

check-dev:
	SKIP_WASM_BUILD= cargo check --manifest-path bin/acala-dev/Cargo.toml --tests --all

check-acala:
	SKIP_WASM_BUILD= cargo check --manifest-path bin/acala/Cargo.toml --tests --all --features with-all-runtime
=======
.PHONY: check-all-runtime
check-all-runtime:
	SKIP_WASM_BUILD= cargo check --tests --all --features with-all-runtime
>>>>>>> 8a3b90c4

.PHONY: check-debug
check-debug:
	RUSTFLAGS="-Z macro-backtrace" SKIP_WASM_BUILD= cargo +nightly check

.PHONY: test
test: githooks
	SKIP_WASM_BUILD= cargo test --all

<<<<<<< HEAD
test-all: test-dev test-acala

test-dev:
	SKIP_WASM_BUILD= cargo test --manifest-path bin/acala/Cargo.toml --all

test-acala:
	SKIP_WASM_BUILD= cargo test --manifest-path bin/acala/Cargo.toml --all --features with-all-runtime
=======
.PHONY: test-all-runtime
test-all-runtime:
	SKIP_WASM_BUILD= cargo test --all --features with-all-runtime
>>>>>>> 8a3b90c4

.PHONY: build
build: githooks
	SKIP_WASM_BUILD= cargo build

<<<<<<< HEAD
purge: target/debug/acala-dev
	target/debug/acala-dev purge-chain --dev -y
=======
.PHONY: purge
purge: target/debug/acala
	target/debug/acala purge-chain --dev -y
>>>>>>> 8a3b90c4

.PHONY: restart
restart: purge run

<<<<<<< HEAD
target/debug/acala-dev: build
=======
target/debug/acala:
	SKIP_WASM_BUILD= cargo build
>>>>>>> 8a3b90c4

GITHOOKS_SRC = $(wildcard githooks/*)
GITHOOKS_DEST = $(patsubst githooks/%, .git/hooks/%, $(GITHOOKS_SRC))

.git/hooks:
	mkdir .git/hooks

.git/hooks/%: githooks/%
	cp $^ $@

.PHONY: githooks
githooks: .git/hooks $(GITHOOKS_DEST)

.PHONY: init
init: toolchain submodule build-full

.PHONY: submodule
submodule:
	git submodule update --init --recursive

.PHONY: update-orml
update-orml:
	cd orml && git checkout master && git pull
	git add orml

.PHONY: update
update: update-orml
	cargo update
	make check

.PHONY: build-wasm-mandala
build-wasm-mandala:
	./scripts/build-only-wasm.sh mandala-runtime

.PHONY: build-wasm-karura
build-wasm-karura:
	./scripts/build-only-wasm.sh karura-runtime

.PHONY: build-wasm-acala
build-wasm-acala:
	./scripts/build-only-wasm.sh acala-runtime<|MERGE_RESOLUTION|>--- conflicted
+++ resolved
@@ -14,7 +14,6 @@
 build-full: githooks
 	cargo build
 
-<<<<<<< HEAD
 build-all: build-dev build-acala
 
 build-dev:
@@ -23,9 +22,7 @@
 build-acala:
 	cargo build --manifest-path bin/acala/Cargo.toml --locked --features with-all-runtime
 
-=======
 .PHONY: check
->>>>>>> 8a3b90c4
 check: githooks
 	SKIP_WASM_BUILD= cargo check
 
@@ -33,7 +30,6 @@
 check-tests: githooks
 	SKIP_WASM_BUILD= cargo check --tests --all
 
-<<<<<<< HEAD
 check-all: check-dev check-acala
 
 check-dev:
@@ -41,11 +37,6 @@
 
 check-acala:
 	SKIP_WASM_BUILD= cargo check --manifest-path bin/acala/Cargo.toml --tests --all --features with-all-runtime
-=======
-.PHONY: check-all-runtime
-check-all-runtime:
-	SKIP_WASM_BUILD= cargo check --tests --all --features with-all-runtime
->>>>>>> 8a3b90c4
 
 .PHONY: check-debug
 check-debug:
@@ -55,7 +46,6 @@
 test: githooks
 	SKIP_WASM_BUILD= cargo test --all
 
-<<<<<<< HEAD
 test-all: test-dev test-acala
 
 test-dev:
@@ -63,34 +53,19 @@
 
 test-acala:
 	SKIP_WASM_BUILD= cargo test --manifest-path bin/acala/Cargo.toml --all --features with-all-runtime
-=======
-.PHONY: test-all-runtime
-test-all-runtime:
-	SKIP_WASM_BUILD= cargo test --all --features with-all-runtime
->>>>>>> 8a3b90c4
 
 .PHONY: build
 build: githooks
 	SKIP_WASM_BUILD= cargo build
 
-<<<<<<< HEAD
 purge: target/debug/acala-dev
 	target/debug/acala-dev purge-chain --dev -y
-=======
-.PHONY: purge
-purge: target/debug/acala
-	target/debug/acala purge-chain --dev -y
->>>>>>> 8a3b90c4
 
 .PHONY: restart
 restart: purge run
 
-<<<<<<< HEAD
 target/debug/acala-dev: build
-=======
-target/debug/acala:
 	SKIP_WASM_BUILD= cargo build
->>>>>>> 8a3b90c4
 
 GITHOOKS_SRC = $(wildcard githooks/*)
 GITHOOKS_DEST = $(patsubst githooks/%, .git/hooks/%, $(GITHOOKS_SRC))
