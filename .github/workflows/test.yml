--- conflicted
+++ resolved
@@ -86,17 +86,11 @@
           toolchain: nightly-2023-04-15
           components: rustfmt
           target: wasm32-unknown-unknown
-<<<<<<< HEAD
           default: true
       - name: Install cargo-nextest
-        uses: baptiste0928/cargo-install@v1
-        with:
-          crate: cargo-nextest
-          locked: true
-=======
+        uses: taiki-e/install-action@nextest
       - name: Setup cmake
         uses: jwlawson/actions-setup-cmake@v1.13
->>>>>>> c55160a1
       - name: Run benchmarking tests
         run: make test-benchmarking
   checks-and-tests:
@@ -122,17 +116,11 @@
           toolchain: nightly-2023-04-15
           components: rustfmt
           target: wasm32-unknown-unknown
-<<<<<<< HEAD
           default: true
       - name: Install cargo-nextest
-        uses: baptiste0928/cargo-install@v1
-        with:
-          crate: cargo-nextest
-          locked: true
-=======
+        uses: taiki-e/install-action@nextest
       - name: Setup cmake
         uses: jwlawson/actions-setup-cmake@v1.13
->>>>>>> c55160a1
       - name: Run runtime tests
         run: make test-runtimes
       - name: Run eth tests
