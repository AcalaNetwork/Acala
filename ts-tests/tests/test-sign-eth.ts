import { expect } from "chai";

import { describeWithAcala, getEvmNonce } from "./util";
import { Signer } from "@acala-network/bodhi";
import { Wallet } from "@ethersproject/wallet";
import { encodeAddress } from "@polkadot/keyring";
import { hexToU8a, u8aConcat, stringToU8a } from "@polkadot/util";
import { ethers, BigNumber, ContractFactory } from "ethers";
import Erc20DemoContract from "../build/Erc20DemoContract.json"

describeWithAcala("Acala RPC (Sign eth)", (context) => {
	let alice: Signer;
	let signer: Wallet;
	let subAddr: string;
	let factory: ContractFactory;
	let contract: string;

	before("init", async function () {
		this.timeout(15000);
		[alice] = await context.provider.getWallets();

		signer = new Wallet(
			"0x0123456789012345678901234567890123456789012345678901234567890123"
		);

		subAddr = encodeAddress(
			u8aConcat(
				stringToU8a("evm:"),
				hexToU8a(signer.address),
				new Uint8Array(8).fill(0)
			)
		);

		expect(subAddr).to.equal("5EMjsczQH4R2WZaB5Svau8HWZp1aAfMqjxfv3GeLWotYSkLc");

		await context.provider.api.tx.balances.transfer(subAddr, "10_000_000_000_000")
			.signAndSend(await alice.getSubstrateAddress());

		factory = new ethers.ContractFactory(Erc20DemoContract.abi, Erc20DemoContract.bytecode);
	});

	const bigNumDiv = (x: BigNumber, y: BigNumber) => {
		const res = x.div(y);
		return res.mul(y) === x
			? res
			: res.add(1)
	}

	it("create should sign and verify", async function () {
		this.timeout(150000);

<<<<<<< HEAD
		const chanid = +context.provider.api.consts.evm.chainId.toString()
		const nonce = await getEvmNonce(context.provider, signer.address);

=======
		const chainId = +context.provider.api.consts.evm.chainId.toString()
		const nonce = (await context.provider.api.query.system.account(subAddr)).nonce.toNumber()
>>>>>>> 3ceb871d
		const validUntil = (await context.provider.api.rpc.chain.getHeader()).number.toNumber() + 100
		const storageLimit = 20000;
		const gasLimit = 2100000;

		const block_period = bigNumDiv(BigNumber.from(validUntil), BigNumber.from(30));
		const storage_entry_limit = bigNumDiv(BigNumber.from(storageLimit), BigNumber.from(64));
		const storage_byte_deposit = BigNumber.from(context.provider.api.consts.evm.storageDepositPerByte.toString());
		const storage_entry_deposit = storage_byte_deposit.mul(64);
		const tx_fee_per_gas = BigNumber.from(context.provider.api.consts.evm.txFeePerGas.toString());
		const tx_gas_price = tx_fee_per_gas.add(block_period.toNumber() << 16).add(storage_entry_limit);
		// There is a loss of precision here, so the order of calculation must be guaranteed
		// must ensure storage_deposit / tx_fee_per_gas * storage_limit
		const tx_gas_limit = storage_entry_deposit.div(tx_fee_per_gas).mul(storage_entry_limit).add(gasLimit);

		const deploy = factory.getDeployTransaction(100000);

		const value = {
			// to: "0x0000000000000000000000000000000000000000",
			nonce,
			gasLimit: tx_gas_limit.toNumber(),
			gasPrice: tx_gas_price.toHexString(),
			data: deploy.data,
			value: 0,
			chainId: chainId,
		}

		const signedTx = await signer.signTransaction(value)
		const rawtx = ethers.utils.parseTransaction(signedTx)

		expect(rawtx).to.deep.include({
			nonce: nonce,
			gasPrice: BigNumber.from(200000209209),
			gasLimit: BigNumber.from(12116000),
			// to: '0x0000000000000000000000000000000000000000',
			value: BigNumber.from(0),
			data: deploy.data,
			chainId: 595,
			// v: 1226,
			// r: '0xff8ff25480f5e1d1b38603b8fa1f10d64faf81707768dd9016fc4dd86d5474d2',
			// s: '0x6c2cfd5acd5b0b820e1c107efd5e7ce2c452b81742091f43f5c793a835c8644f',
			from: '0x14791697260E4c9A71f18484C9f997B308e59325',
			// hash: '0x456d37c868520b362bbf5baf1b19752818eba49cc92c1a512e2e80d1ccfbc18b',
			type: null
		});

		// tx data to user input
		const input_storage_entry_limit = tx_gas_price.and(0xffff);
		const input_storage_limit = input_storage_entry_limit.mul(64);
		const input_block_period = (tx_gas_price.sub(input_storage_entry_limit).sub(tx_fee_per_gas).toNumber()) >> 16;
		const input_valid_until = input_block_period * 30;
		const input_gas_limit = tx_gas_limit.sub(storage_entry_deposit.div(tx_fee_per_gas).mul(input_storage_entry_limit));

		const tx = context.provider.api.tx.evm.ethCall(
			{ Create: null },
			value.data,
			value.value,
			input_gas_limit.toNumber(),
			input_storage_limit.toNumber(),
			input_valid_until
		);

		const sig = ethers.utils.joinSignature({ r: rawtx.r!, s: rawtx.s, v: rawtx.v })

		tx.addSignature(subAddr, { Ethereum: sig } as any, {
			blockHash: '0x', // ignored
			era: "0x00", // mortal
			genesisHash: '0x', // ignored
			method: "Bytes", // don't know that is this
			nonce: nonce,
			specVersion: 0, // ignored
			tip: 0,
			transactionVersion: 0, // ignored
		});

		expect(tx.toString()).to.equal(
			`{
				"signature": {
				  "signer": {
					"id": "5EMjsczQH4R2WZaB5Svau8HWZp1aAfMqjxfv3GeLWotYSkLc"
				  },
				  "signature": {
					"ethereum": "${sig}"
				  },
				  "era": {
					"immortalEra": "0x00"
				  },
				  "nonce": ${nonce},
				  "tip": 0
				},
				"method": {
				  "callIndex": "0xb400",
				  "args": {
					"action": {
					  "create": null
					},
					"input": "${deploy.data}",
					"value": 0,
					"gas_limit": 2100000,
					"storage_limit": 20032,
					"valid_until": 120
				  }
				}
			  }`.toString().replace(/\s/g, '')
		);

		await new Promise(async (resolve) => {
			tx.send((result) => {
				if (result.status.isFinalized || result.status.isInBlock) {
					resolve(undefined);
				}
			});
		});

		let current_block_number = (await context.provider.api.query.system.number()).toNumber();
		let block_hash = await context.provider.api.rpc.chain.getBlockHash(current_block_number);
		const result = await context.provider.api.derive.tx.events(block_hash);
		// console.log("current_block_number: ", current_block_number, " event: ", result.events.toString());

		let event = result.events.filter(item => context.provider.api.events.evm.Created.is(item.event));
		expect(event.length).to.equal(1);
		// console.log(event[0].toString())

		// get address
		contract = event[0].event.data[1].toString();
	});

	it("call should sign and verify", async function () {
		this.timeout(150000);

<<<<<<< HEAD
		const chanid = +context.provider.api.consts.evm.chainId.toString();
		const nonce = await getEvmNonce(context.provider, signer.address);

=======
		const chainId = +context.provider.api.consts.evm.chainId.toString();
		const nonce = (await context.provider.api.query.system.account(subAddr)).nonce.toNumber();
>>>>>>> 3ceb871d
		const validUntil = (await context.provider.api.rpc.chain.getHeader()).number.toNumber() + 100;
		const storageLimit = 1000;
		const gasLimit = 210000;

		const block_period = bigNumDiv(BigNumber.from(validUntil), BigNumber.from(30));
		const storage_entry_limit = bigNumDiv(BigNumber.from(storageLimit), BigNumber.from(64));
		const storage_byte_deposit = BigNumber.from(context.provider.api.consts.evm.storageDepositPerByte.toString());
		const storage_entry_deposit = storage_byte_deposit.mul(64);
		const tx_fee_per_gas = BigNumber.from(context.provider.api.consts.evm.txFeePerGas.toString());
		const tx_gas_price = tx_fee_per_gas.add(block_period.toNumber() << 16).add(storage_entry_limit);
		// There is a loss of precision here, so the order of calculation must be guaranteed
		// must ensure storage_deposit / tx_fee_per_gas * storage_limit
		const tx_gas_limit = storage_entry_deposit.div(tx_fee_per_gas).mul(storage_entry_limit).add(gasLimit);

		const receiver = '0x1111222233334444555566667777888899990000';
		const input = await factory.attach(contract).populateTransaction.transfer(receiver, 100);

		const value = {
			to: contract,
			nonce: nonce,
			gasLimit: tx_gas_limit.toNumber(),
			gasPrice: tx_gas_price.toHexString(),
			data: input.data,
			value: 0,
			chainId: chainId,
		}

		const signedTx = await signer.signTransaction(value)
		const rawtx = ethers.utils.parseTransaction(signedTx)

		expect(rawtx).to.deep.include({
			nonce: nonce,
			gasPrice: BigNumber.from(200000208912),
			gasLimit: BigNumber.from(722000),
			to: ethers.utils.getAddress(contract),
			value: BigNumber.from(0),
			data: input.data,
			chainId: 595,
			// v: 1225,
			// r: '0xf84345a6459785986a1b2df711fe02597d70c1393757a243f8f924ea541d2ecb',
			// s: '0x51476de1aa437cd820d59e1d9836e37e643fec711fe419464e637cab59291875',
			from: '0x14791697260E4c9A71f18484C9f997B308e59325',
			// hash: '0x67274cd0347795d0e2986021a19b1347948a0a93e1fb31a315048320fbfcae8a',
			type: null
		});

		// tx data to user input
		const input_storage_entry_limit = tx_gas_price.and(0xffff);
		const input_storage_limit = input_storage_entry_limit.mul(64);
		const input_block_period = (tx_gas_price.sub(input_storage_entry_limit).sub(tx_fee_per_gas).toNumber()) >> 16;
		const input_valid_until = input_block_period * 30;
		const input_gas_limit = tx_gas_limit.sub(storage_entry_deposit.div(tx_fee_per_gas).mul(input_storage_entry_limit));

		const tx = context.provider.api.tx.evm.ethCall(
			{ Call: value.to },
			value.data,
			value.value,
			input_gas_limit.toNumber(),
			input_storage_limit.toNumber(),
			input_valid_until
		);

		const sig = ethers.utils.joinSignature({ r: rawtx.r!, s: rawtx.s, v: rawtx.v })

		tx.addSignature(subAddr, { Ethereum: sig } as any, {
			blockHash: '0x', // ignored
			era: "0x00", // mortal
			genesisHash: '0x', // ignored
			method: "Bytes", // don't know that is this
			nonce: nonce,
			specVersion: 0, // ignored
			tip: 0,
			transactionVersion: 0, // ignored
		});

		expect(tx.toString()).to.equal(
			`{
				"signature": {
				  "signer": {
					"id": "5EMjsczQH4R2WZaB5Svau8HWZp1aAfMqjxfv3GeLWotYSkLc"
				  },
				  "signature": {
					"ethereum": "${sig}"
				  },
				  "era": {
					"immortalEra": "0x00"
				  },
				  "nonce": ${nonce},
				  "tip": 0
				},
				"method": {
				  "callIndex": "0xb400",
				  "args": {
					"action": {
					  "call": "${contract}"
					},
					"input": "${input.data}",
					"value": 0,
					"gas_limit": 210000,
					"storage_limit": 1024,
					"valid_until": 120
				  }
				}
			  }`.toString().replace(/\s/g, '')
		);

		await new Promise(async (resolve) => {
			tx.send((result) => {
				if (result.status.isFinalized || result.status.isInBlock) {
					resolve(undefined);
				}
			});
		});

		await new Promise(async (resolve) => {
			context.provider.api.tx.sudo.sudo(context.provider.api.tx.evm.deployFree(contract)).signAndSend(await alice.getSubstrateAddress(), ((result) => {
				if (result.status.isFinalized || result.status.isInBlock) {
					resolve(undefined);
				}
			}));
		});

		const erc20 = new ethers.Contract(contract, Erc20DemoContract.abi, alice);
		expect((await erc20.balanceOf(signer.address)).toString()).to.equal("99900");
		expect((await erc20.balanceOf(receiver)).toString()).to.equal("100");
	});
});<|MERGE_RESOLUTION|>--- conflicted
+++ resolved
@@ -49,14 +49,9 @@
 	it("create should sign and verify", async function () {
 		this.timeout(150000);
 
-<<<<<<< HEAD
-		const chanid = +context.provider.api.consts.evm.chainId.toString()
+		const chainId = +context.provider.api.consts.evm.chainId.toString()
 		const nonce = await getEvmNonce(context.provider, signer.address);
 
-=======
-		const chainId = +context.provider.api.consts.evm.chainId.toString()
-		const nonce = (await context.provider.api.query.system.account(subAddr)).nonce.toNumber()
->>>>>>> 3ceb871d
 		const validUntil = (await context.provider.api.rpc.chain.getHeader()).number.toNumber() + 100
 		const storageLimit = 20000;
 		const gasLimit = 2100000;
@@ -186,14 +181,9 @@
 	it("call should sign and verify", async function () {
 		this.timeout(150000);
 
-<<<<<<< HEAD
-		const chanid = +context.provider.api.consts.evm.chainId.toString();
+		const chainId = +context.provider.api.consts.evm.chainId.toString();
 		const nonce = await getEvmNonce(context.provider, signer.address);
 
-=======
-		const chainId = +context.provider.api.consts.evm.chainId.toString();
-		const nonce = (await context.provider.api.query.system.account(subAddr)).nonce.toNumber();
->>>>>>> 3ceb871d
 		const validUntil = (await context.provider.api.rpc.chain.getHeader()).number.toNumber() + 100;
 		const storageLimit = 1000;
 		const gasLimit = 210000;
