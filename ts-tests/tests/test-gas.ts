--- conflicted
+++ resolved
@@ -47,11 +47,7 @@
 		)).to.deep.include({
 			gas: BigNumber.from("22409"),
 			storage: BigNumber.from("0"),
-<<<<<<< HEAD
-			weightFee: BigNumber.from("3999941640054")
-=======
-			weightFee: BigNumber.from("3999940942452")
->>>>>>> 6517b1ae
+			weightFee: BigNumber.from("3999940939026")
 		});
 	});
 });