cargo-features = ["resolver"]

[workspace]
members = [
	"node",
	"node/cli",
	"node/service",

	"modules/*",
	"modules/currencies/runtime-api",
	"modules/evm-utility/macro",
	"primitives",
	"rpc",

	"runtime/common",
	"runtime/mandala",
	"runtime/karura",
	"runtime/acala",
	"runtime/integration-tests",

	"orml/asset-registry",
	"orml/auction",
	"orml/authority",
	"orml/benchmarking",
	"orml/currencies",
	"orml/gradually-update",
	"orml/nft",
	"orml/oracle",
	"orml/parameters",
	"orml/payments",
	"orml/rewards",
	"orml/tokens",
	"orml/tokens/runtime-api",
	"orml/traits",
	"orml/unknown-tokens",
	"orml/utilities",
	"orml/vesting",
	"orml/xcm-support",
	"orml/xcm",
	"orml/xtokens",
 	"orml/oracle/runtime-api",

	"ecosystem-modules/stable-asset/lib/stable-asset",
	"evm-tests/jsontests",
]

resolver = "2"

[profile.dev]
split-debuginfo = "unpacked"

[profile.release]
# Acala runtime requires unwinding.
panic = "unwind"

[profile.production]
inherits = "release"
lto = true
codegen-units = 1

# The list of dependencies below (which can be both direct and indirect dependencies) are crates
# that are suspected to be CPU-intensive, and that are unlikely to require debugging (as some of
# their debug info might be missing) or to require to be frequently recompiled. We compile these
# dependencies with `opt-level=3` even in "dev" mode in order to make "dev" mode more usable.
# The majority of these crates are cryptographic libraries.
#
# Note that this does **not** affect crates that depend on Substrate. In other words, if you add
# a dependency on Substrate, you have to copy-paste this list in your own `Cargo.toml` (assuming
# that you want the same list). This list is only relevant when running `cargo build` from within
# the Substrate workspace.
#
# If you see an error mentioning "profile package spec ... did not match any packages", it
# probably concerns this list.
#
# This list is ordered alphabetically.
[profile.dev.package]
blake2 = { opt-level = 3 }
blake2b_simd = { opt-level = 3 }
chacha20poly1305 = { opt-level = 3 }
cranelift-codegen = { opt-level = 3 }
cranelift-wasm = { opt-level = 3 }
crc32fast = { opt-level = 3 }
crossbeam-deque = { opt-level = 3 }
crypto-mac = { opt-level = 3 }
curve25519-dalek = { opt-level = 3 }
ed25519-zebra = { opt-level = 3 }
flate2 = { opt-level = 3 }
futures-channel = { opt-level = 3 }
hashbrown = { opt-level = 3 }
hash-db = { opt-level = 3 }
hmac = { opt-level = 3 }
httparse = { opt-level = 3 }
integer-sqrt = { opt-level = 3 }
keccak = { opt-level = 3 }
librocksdb-sys = { opt-level = 3 }
libsecp256k1 = { opt-level = 3 }
libz-sys = { opt-level = 3 }
mio = { opt-level = 3 }
nalgebra = { opt-level = 3 }
num-bigint = { opt-level = 3 }
parking_lot = { opt-level = 3 }
parking_lot_core = { opt-level = 3 }
percent-encoding = { opt-level = 3 }
primitive-types = { opt-level = 3 }
ring = { opt-level = 3 }
rustls = { opt-level = 3 }
sha2 = { opt-level = 3 }
sha3 = { opt-level = 3 }
smallvec = { opt-level = 3 }
snow = { opt-level = 3 }
twox-hash = { opt-level = 3 }
uint = { opt-level = 3 }
x25519-dalek = { opt-level = 3 }
yamux = { opt-level = 3 }
zeroize = { opt-level = 3 }
insta.opt-level = 3
similar.opt-level = 3

[workspace.dependencies]
log = { version = "0.4.20", default-features = false }
scale-info = { version = "2.10.0", default-features = false, features = ["derive"] }
serde = { version = "1.0.145", default-features = false }
parity-scale-codec = { version = "3.6.5", default-features = false }
serde_json = { version = "1.0.81", default-features = false }
hex = { version = "0.4", default-features = false }
hex-literal = { version = "0.4.1" }
rand_chacha = { version = "0.2", default-features = false }
env_logger = { version = "0.10.0" }
smallvec = { version = "1.4.1" }
ripemd = { version = "0.1.3", default-features = false }
rlp = { version = "0.5.2", default-features = false }
sha3 = { version = "0.10.8", default-features = false }
tiny-keccak = { version = "2.0" }
num = { version = "0.4", default-features = false }
bn = { package = "substrate-bn", version = "0.6", default-features = false }
libsecp256k1 = { version = "0.7", default-features = false }
impl-trait-for-tuples = { version = "0.2.2" }
ethereum-types = { version = "0.14.0", default-features = false }
num_enum = { version = "0.5.1", default-features = false }
quote = { version = "1.0.20" }
syn = { version = "1.0.98" }
proc-macro2 = { version = "1.0.40" }
clap = { version = "4.0.9" }
derive_more = { version = "0.99" }
bstringify = { version = "0.1.2" }
enumflags2 = { version = "0.7.7" }
paste = { version = "1.0" }
futures = { version =  "0.3.28" }
jsonrpsee = { version = "0.22" }
static_assertions = { version = "1.1.0" }
ethabi = { version = "18.0.0", default-features = false }
async-trait = { version = "0.1.71" }
coins-bip32 = { version = "0.7.0" }
coins-bip39 = { version = "0.7.0" }
k256 = { version = "0.11.5", default-features = false }

# Dependencies are split into 2 groups: wasm and client.
# - "wasm" dependencies requires to be no_std compatible, which often requires
#   `default-features = false`. When used in a client-side crate the "std" feature should be enabled
#   there if it exists.
# - "client" dependencies are only used in the client, and thus don't need to be no_std compatible.

# ORML & Acala (wasm)
wasm-bencher = { git = "https://github.com/open-web3-stack/wasm-bencher", branch = "polkadot-v1.9.0", default-features = false }
orml-auction = { path = "orml/auction", default-features = false }
orml-authority = { path = "orml/authority", default-features = false }
orml-benchmarking = { path = "orml/benchmarking", default-features = false }
orml-currencies = { path = "orml/currencies", default-features = false }
orml-nft = { path = "orml/nft", default-features = false }
orml-oracle = { path = "orml/oracle", default-features = false }
orml-oracle-runtime-api = { path = "orml/oracle/runtime-api", default-features = false }
orml-parameters = { path = "orml/parameters", default-features = false }
orml-payments = { path = "orml/payments", default-features = false }
orml-rewards = { path = "orml/rewards", default-features = false }
orml-tokens = { path = "orml/tokens", default-features = false }
orml-tokens-runtime-api = { path = "orml/tokens/runtime-api", default-features = false }
orml-traits = { path = "orml/traits", default-features = false }
orml-unknown-tokens = { path = "orml/unknown-tokens", default-features = false }
orml-utilities = { path = "orml/utilities", default-features = false }
orml-vesting = { path = "orml/vesting", default-features = false }
orml-xcm = { path = "orml/xcm", default-features = false }
orml-xcm-support = { path = "orml/xcm-support", default-features = false }
orml-xtokens = { path = "orml/xtokens", default-features = false }
primitives = { package = "acala-primitives", path = "primitives", default-features = false }
runtime-common = { path = "runtime/common", default-features = false }
mandala-runtime = { path = "runtime/mandala", default-features = false }
karura-runtime = { path = "runtime/karura", default-features = false }
acala-runtime = { path = "runtime/acala", default-features = false }
module-aggregated-dex = { path = "modules/aggregated-dex", default-features = false }
module-asset-registry = { path = "modules/asset-registry", default-features = false }
module-auction-manager = { path = "modules/auction-manager", default-features = false }
module-cdp-engine = { path = "modules/cdp-engine", default-features = false }
module-cdp-treasury = { path = "modules/cdp-treasury", default-features = false }
module-collator-selection = { path = "modules/collator-selection", default-features = false }
module-currencies = { path = "modules/currencies", default-features = false }
module-currencies-runtime-api = { path = "modules/currencies/runtime-api", default-features = false }
module-dex = { path = "modules/dex", default-features = false }
module-dex-oracle = { path = "modules/dex-oracle", default-features = false }
module-earning = { path = "modules/earning", default-features = false }
module-emergency-shutdown = { path = "modules/emergency-shutdown", default-features = false }
module-evm = { path = "modules/evm", default-features = false }
module-evm-accounts = { path = "modules/evm-accounts", default-features = false }
module-evm-bridge = { path = "modules/evm-bridge", default-features = false }
module-evm-rpc-runtime-api = { path = "modules/evm/rpc/runtime-api", default-features = false }
module-evm-utility = { path = "modules/evm-utility", default-features = false }
module-homa = { path = "modules/homa", default-features = false }
module-homa-validator-list = { path = "modules/homa-validator-list", default-features = false }
module-honzon = { path = "modules/honzon", default-features = false }
module-honzon-bridge = { path = "modules/honzon-bridge", default-features = false }
module-idle-scheduler = { path = "modules/idle-scheduler", default-features = false }
module-incentives = { path = "modules/incentives", default-features = false }
module-liquid-crowdloan = { path = "modules/liquid-crowdloan", default-features = false }
module-loans = { path = "modules/loans", default-features = false }
module-nft = { path = "modules/nft", default-features = false }
module-xnft = { path = "modules/xnft", default-features = false }
module-nominees-election = { path = "modules/nominees-election", default-features = false }
module-prices = { path = "modules/prices", default-features = false }
module-relaychain = { path = "modules/relaychain", default-features = false }
module-session-manager = { path = "modules/session-manager", default-features = false }
module-support = { path = "modules/support", default-features = false }
module-transaction-pause = { path = "modules/transaction-pause", default-features = false }
module-transaction-payment = { path = "modules/transaction-payment", default-features = false }
module-xcm-interface = { path = "modules/xcm-interface", default-features = false }
nutsfinance-stable-asset = { version = "0.1.0", path = "ecosystem-modules/stable-asset/lib/stable-asset", default-features = false}

# ORML & Acala (client)
acala-cli = { path = "node/cli" }
acala-rpc = { path = "rpc" }
acala-service = { path = "node/service", default-features = false }
module-evm-utility-macro = { path = "modules/evm-utility/macro" }
orml-build-script-utils = { path = "orml/build-script-utils" }

# polkadot-sdk (wasm)
<<<<<<< HEAD
cumulus-pallet-aura-ext = { version = "0.16.0", default-features = false }
cumulus-pallet-parachain-system = { version = "0.16.0", default-features = false }
cumulus-pallet-xcm = { version = "0.16.0", default-features = false }
cumulus-pallet-xcmp-queue = { version = "0.16.0", default-features = false }
cumulus-primitives-core = { version = "0.15.0", default-features = false }
cumulus-primitives-parachain-inherent = { version = "0.15.0", default-features = false }
cumulus-primitives-timestamp = { version = "0.15.0", default-features = false }
cumulus-primitives-utility = { version = "0.16.0", default-features = false }
cumulus-test-relay-sproof-builder = { version = "0.15.0", default-features = false }
frame-benchmarking = { version = "37.0.0", default-features = false }
frame-executive = { version = "37.0.0", default-features = false }
frame-support = { version = "37.0.0", default-features = false }
frame-system = { version = "37.0.0", default-features = false }
frame-system-rpc-runtime-api = { version = "34.0.0", default-features = false }
frame-try-runtime = { version = "0.43.0", default-features = false }
pallet-aura = { version = "36.0.0", default-features = false }
pallet-authority-discovery = { version = "37.0.0", default-features = false }
pallet-authorship = { version = "37.0.0", default-features = false }
pallet-balances = { version = "38.0.0", default-features = false }
pallet-bounties = { version = "36.0.0", default-features = false }
pallet-collective = { version = "37.0.0", default-features = false }
pallet-democracy = { version = "37.0.0", default-features = false }
pallet-elections-phragmen = { version = "38.0.0", default-features = false }
pallet-indices = { version = "37.0.0", default-features = false }
pallet-membership = { version = "37.0.0", default-features = false }
pallet-message-queue = { version = "40.0.0", default-features = false }
pallet-multisig = { version = "37.0.0", default-features = false }
pallet-preimage = { version = "37.0.0", default-features = false }
pallet-proxy = { version = "37.0.0", default-features = false }
pallet-recovery = { version = "37.0.0", default-features = false }
pallet-root-testing = { version = "13.0.0", default-features = false }
pallet-scheduler = { version = "38.0.0", default-features = false }
pallet-session = { version = "37.0.0", default-features = false }
pallet-sudo = { version = "37.0.0", default-features = false }
pallet-timestamp = { version = "36.0.0", default-features = false }
pallet-tips = { version = "36.0.0", default-features = false }
pallet-transaction-payment = { version = "37.0.0", default-features = false }
pallet-transaction-payment-rpc-runtime-api = { version = "37.0.0", default-features = false }
pallet-treasury = { version = "36.0.0", default-features = false }
pallet-utility = { version = "37.0.0", default-features = false }
pallet-xcm = { version = "16.0.0", default-features = false }
parachain-info = { version = "0.16.0", package = "staging-parachain-info", default-features = false }
parachains-common = { version = "17.0.0", default-features = false }
polkadot-core-primitives = { version = "15.0.0", default-features = false }
polkadot-parachain-primitives = { version = "14.0.0", default-features = false }
polkadot-primitives = { version = "15.0.0", default-features = false }
polkadot-runtime-common = { version = "16.0.0", default-features = false }
polkadot-runtime-parachains = { version = "16.0.0", default-features = false }
sp-api = { version = "34.0.0", default-features = false }
sp-application-crypto = { version = "38.0.0", default-features = false }
sp-arithmetic = { version = "26.0.0", default-features = false }
sp-block-builder = { version = "34.0.0", default-features = false }
sp-blockchain = { version = "37.0.0", default-features = false }
sp-consensus = { version = "0.40.0", default-features = false }
sp-consensus-aura = { version = "0.40.0", default-features = false }
sp-consensus-slots = { version = "0.40.0", default-features = false }
sp-core = { version = "34.0.0", default-features = false }
=======
cumulus-pallet-aura-ext = { version = "0.10.0", default-features = false }
cumulus-pallet-parachain-system = { version = "0.10.0", default-features = false }
cumulus-pallet-xcm = { version = "0.10.0", default-features = false }
cumulus-pallet-xcmp-queue = { version = "0.10.0", default-features = false }
cumulus-primitives-core = { version = "0.10.0", default-features = false }
cumulus-primitives-parachain-inherent = { version = "0.10.0", default-features = false }
cumulus-primitives-timestamp = { version = "0.10.0", default-features = false }
cumulus-primitives-utility = { version = "0.10.0", default-features = false }
cumulus-test-relay-sproof-builder = { version = "0.10.0", default-features = false }
frame-benchmarking = { version = "31.0.0", default-features = false }
frame-executive = { version = "31.0.0", default-features = false }
frame-support = { version = "31.0.0", default-features = false }
frame-system = { version = "31.0.0", default-features = false }
frame-system-rpc-runtime-api = { version = "29.0.0", default-features = false }
frame-try-runtime = { version = "0.37.0", default-features = false }
pallet-aura = { version = "30.0.0", default-features = false }
pallet-authority-discovery = { version = "31.0.1", default-features = false }
pallet-authorship = { version = "31.0.0", default-features = false }
pallet-balances = { version = "31.0.0", default-features = false }
pallet-bounties = { version = "30.0.0", default-features = false }
pallet-collective = { version = "31.0.0", default-features = false }
pallet-democracy = { version = "31.0.0", default-features = false }
pallet-elections-phragmen = { version = "32.0.0", default-features = false }
pallet-indices = { version = "31.0.0", default-features = false }
pallet-membership = { version = "31.0.0", default-features = false }
pallet-message-queue = { version = "34.0.0", default-features = false }
pallet-multisig = { version = "31.0.0", default-features = false }
pallet-preimage = { version = "31.0.0", default-features = false }
pallet-proxy = { version = "31.0.0", default-features = false }
pallet-recovery = { version = "31.0.0", default-features = false }
pallet-root-testing = { version = "7.0.0", default-features = false }
pallet-scheduler = { version = "32.0.0", default-features = false }
pallet-session = { version = "31.0.0", default-features = false }
pallet-sudo = { version = "31.0.0", default-features = false }
pallet-timestamp = { version = "30.0.0", default-features = false }
pallet-tips = { version = "30.0.0", default-features = false }
pallet-transaction-payment = { version = "31.0.0", default-features = false }
pallet-transaction-payment-rpc-runtime-api = { version = "31.0.0", default-features = false }
pallet-treasury = { version = "30.0.0", default-features = false }
pallet-utility = { version = "31.0.0", default-features = false }
pallet-xcm = { version = "10.0.1", default-features = false }
pallet-xcm-benchmarks = { version = "10.0.0", default-features = false }
parachain-info = { version = "0.10.0", package = "staging-parachain-info", default-features = false }
parachains-common = { version = "10.0.0", default-features = false }
polkadot-core-primitives = { version = "10.0.0", default-features = false }
polkadot-parachain-primitives = { version = "9.0.0", default-features = false }
polkadot-primitives = { version = "10.0.0", default-features = false }
polkadot-runtime-common = { version = "10.0.0", default-features = false }
polkadot-runtime-parachains = { version = "10.0.0", default-features = false }
sp-api = { version = "29.0.0", default-features = false }
sp-application-crypto = { version = "33.0.0", default-features = false }
sp-arithmetic = { version = "25.0.0", default-features = false }
sp-block-builder = { version = "29.0.0", default-features = false }
sp-blockchain = { version = "31.0.0", default-features = false }
sp-consensus = { version = "0.35.0", default-features = false }
sp-consensus-aura = { version = "0.35.0", default-features = false }
sp-consensus-slots = { version = "0.35.0", default-features = false }
sp-core = { version = "31.0.0", default-features = false }
>>>>>>> c224c18a
sp-debug-derive = { version = "14.0.0", default-features = false }
sp-externalities = { version = "0.29.0", default-features = false }
sp-inherents = { version = "34.0.0", default-features = false }
sp-io = { version = "38.0.0", default-features = false }
sp-keyring = { version = "39.0.0", default-features = false }
sp-keystore = { version = "0.40.0", default-features = false }
sp-offchain = { version = "34.0.0", default-features = false }
sp-runtime = { version = "39.0.0", default-features = false }
sp-runtime-interface = { version = "28.0.0", default-features = false }
sp-session = { version = "35.0.0", default-features = false }
sp-staking = { version = "34.0.0", default-features = false }
sp-state-machine = { version = "0.43.0", default-features = false }
sp-std = { version = "14.0.0", default-features = false }
<<<<<<< HEAD
sp-storage = { version = "21.0.0", default-features = false }
sp-timestamp = { version = "34.0.0", default-features = false }
sp-tracing = { version = "17.0.0", default-features = false }
sp-transaction-pool = { version = "34.0.0", default-features = false }
sp-trie = { version = "37.0.0", default-features = false }
sp-version = { version = "37.0.0", default-features = false }
sp-wasm-interface = { version = "21.0.0", default-features = false }
sp-weights = { version = "31.0.0", default-features = false }
xcm = { version = "14.1.0", package = "staging-xcm", default-features = false }
xcm-builder = { version = "16.0.0", package = "staging-xcm-builder", default-features = false }
xcm-executor = { version = "16.0.0", package = "staging-xcm-executor", default-features = false }
=======
sp-storage = { version = "20.0.0", default-features = false }
sp-timestamp = { version = "29.0.0", default-features = false }
sp-tracing = { version = "16.0.0", default-features = false }
sp-transaction-pool = { version = "29.0.0", default-features = false }
sp-trie = { version = "32.0.0", default-features = false }
sp-version = { version = "32.0.0", default-features = false }
sp-wasm-interface = { version = "20.0.0", default-features = false }
sp-weights = { version = "30.0.0", default-features = false }
xcm = { version = "10.0.0", package = "staging-xcm", default-features = false }
xcm-builder = { version = "10.0.0", package = "staging-xcm-builder", default-features = false }
xcm-executor = { version = "10.0.0", package = "staging-xcm-executor", default-features = false }
pallet-state-trie-migration = { version = "32.0.0", default-features = false }
>>>>>>> c224c18a

# polkadot-sdk (client)
cumulus-client-cli = { version = "0.17.0" }
cumulus-client-collator = { version = "0.17.0" }
cumulus-client-consensus-aura = { version = "0.17.0" }
cumulus-client-consensus-common = { version = "0.17.0" }
cumulus-client-consensus-proposer = { version = "0.15.0" }
cumulus-client-consensus-relay-chain = { version = "0.17.0" }
cumulus-client-network = { version = "0.17.0" }
cumulus-client-parachain-inherent = { version = "0.11.0" }
cumulus-client-pov-recovery = { version = "0.17.0" }
cumulus-client-service = { version = "0.17.0" }
cumulus-relay-chain-inprocess-interface = { version = "0.17.0" }
cumulus-relay-chain-interface = { version = "0.17.0" }
cumulus-relay-chain-minimal-node = { version = "0.17.0" }
cumulus-relay-chain-rpc-interface = { version = "0.17.0" }
cumulus-test-relay-validation-worker-provider = { version = "0.1.0" }
frame-benchmarking-cli = { version = "42.0.0" }
pallet-transaction-payment-rpc = { version = "40.0.0" }
sc-basic-authorship = { version = "0.44.0" }
sc-chain-spec = { version = "37.0.0" }
sc-cli = { version = "0.46.0" }
sc-client-api = { version = "37.0.0" }
sc-consensus = { version = "0.43.0" }
sc-consensus-aura = { version = "0.44.0" }
sc-consensus-grandpa = { version = "0.29.0" }
sc-consensus-manual-seal = { version = "0.45.0" }
sc-consensus-slots = { version = "0.43.0" }
sc-executor = { version = "0.40.0" }
sc-network = { version = "0.44.0" }
sc-network-common = { version = "0.43.0" }
sc-network-sync = { version = "0.43.0" }
sc-offchain = { version = "39.0.0" }
sc-rpc = { version = "39.0.0" }
sc-rpc-api = { version = "0.43.0" }
sc-rpc-server = { version = "16.0.2" }
sc-service = { version = "0.45.0" }
sc-telemetry = { version = "24.0.0" }
sc-tracing = { version = "37.0.0" }
sc-transaction-pool = { version = "37.0.0" }
sc-transaction-pool-api = { version = "37.0.0" }
substrate-build-script-utils = { version = "11.0.0" }
substrate-frame-rpc-system = { version = "38.0.0" }
substrate-prometheus-endpoint = { version = "0.17.0" }
substrate-wasm-builder = { version = "24.0.0" }
try-runtime-cli = { version = "0.41.0" }
polkadot-cli = { version = "17.0.0" }
polkadot-service = { version = "17.0.0" }
xcm-simulator = { version = "16.0.0" }<|MERGE_RESOLUTION|>--- conflicted
+++ resolved
@@ -231,7 +231,6 @@
 orml-build-script-utils = { path = "orml/build-script-utils" }
 
 # polkadot-sdk (wasm)
-<<<<<<< HEAD
 cumulus-pallet-aura-ext = { version = "0.16.0", default-features = false }
 cumulus-pallet-parachain-system = { version = "0.16.0", default-features = false }
 cumulus-pallet-xcm = { version = "0.16.0", default-features = false }
@@ -265,6 +264,7 @@
 pallet-root-testing = { version = "13.0.0", default-features = false }
 pallet-scheduler = { version = "38.0.0", default-features = false }
 pallet-session = { version = "37.0.0", default-features = false }
+pallet-state-trie-migration = { version = "39.0.0", default-features = false }
 pallet-sudo = { version = "37.0.0", default-features = false }
 pallet-timestamp = { version = "36.0.0", default-features = false }
 pallet-tips = { version = "36.0.0", default-features = false }
@@ -273,6 +273,7 @@
 pallet-treasury = { version = "36.0.0", default-features = false }
 pallet-utility = { version = "37.0.0", default-features = false }
 pallet-xcm = { version = "16.0.0", default-features = false }
+pallet-xcm-benchmarks = { version = "16.0.0", default-features = false }
 parachain-info = { version = "0.16.0", package = "staging-parachain-info", default-features = false }
 parachains-common = { version = "17.0.0", default-features = false }
 polkadot-core-primitives = { version = "15.0.0", default-features = false }
@@ -289,66 +290,6 @@
 sp-consensus-aura = { version = "0.40.0", default-features = false }
 sp-consensus-slots = { version = "0.40.0", default-features = false }
 sp-core = { version = "34.0.0", default-features = false }
-=======
-cumulus-pallet-aura-ext = { version = "0.10.0", default-features = false }
-cumulus-pallet-parachain-system = { version = "0.10.0", default-features = false }
-cumulus-pallet-xcm = { version = "0.10.0", default-features = false }
-cumulus-pallet-xcmp-queue = { version = "0.10.0", default-features = false }
-cumulus-primitives-core = { version = "0.10.0", default-features = false }
-cumulus-primitives-parachain-inherent = { version = "0.10.0", default-features = false }
-cumulus-primitives-timestamp = { version = "0.10.0", default-features = false }
-cumulus-primitives-utility = { version = "0.10.0", default-features = false }
-cumulus-test-relay-sproof-builder = { version = "0.10.0", default-features = false }
-frame-benchmarking = { version = "31.0.0", default-features = false }
-frame-executive = { version = "31.0.0", default-features = false }
-frame-support = { version = "31.0.0", default-features = false }
-frame-system = { version = "31.0.0", default-features = false }
-frame-system-rpc-runtime-api = { version = "29.0.0", default-features = false }
-frame-try-runtime = { version = "0.37.0", default-features = false }
-pallet-aura = { version = "30.0.0", default-features = false }
-pallet-authority-discovery = { version = "31.0.1", default-features = false }
-pallet-authorship = { version = "31.0.0", default-features = false }
-pallet-balances = { version = "31.0.0", default-features = false }
-pallet-bounties = { version = "30.0.0", default-features = false }
-pallet-collective = { version = "31.0.0", default-features = false }
-pallet-democracy = { version = "31.0.0", default-features = false }
-pallet-elections-phragmen = { version = "32.0.0", default-features = false }
-pallet-indices = { version = "31.0.0", default-features = false }
-pallet-membership = { version = "31.0.0", default-features = false }
-pallet-message-queue = { version = "34.0.0", default-features = false }
-pallet-multisig = { version = "31.0.0", default-features = false }
-pallet-preimage = { version = "31.0.0", default-features = false }
-pallet-proxy = { version = "31.0.0", default-features = false }
-pallet-recovery = { version = "31.0.0", default-features = false }
-pallet-root-testing = { version = "7.0.0", default-features = false }
-pallet-scheduler = { version = "32.0.0", default-features = false }
-pallet-session = { version = "31.0.0", default-features = false }
-pallet-sudo = { version = "31.0.0", default-features = false }
-pallet-timestamp = { version = "30.0.0", default-features = false }
-pallet-tips = { version = "30.0.0", default-features = false }
-pallet-transaction-payment = { version = "31.0.0", default-features = false }
-pallet-transaction-payment-rpc-runtime-api = { version = "31.0.0", default-features = false }
-pallet-treasury = { version = "30.0.0", default-features = false }
-pallet-utility = { version = "31.0.0", default-features = false }
-pallet-xcm = { version = "10.0.1", default-features = false }
-pallet-xcm-benchmarks = { version = "10.0.0", default-features = false }
-parachain-info = { version = "0.10.0", package = "staging-parachain-info", default-features = false }
-parachains-common = { version = "10.0.0", default-features = false }
-polkadot-core-primitives = { version = "10.0.0", default-features = false }
-polkadot-parachain-primitives = { version = "9.0.0", default-features = false }
-polkadot-primitives = { version = "10.0.0", default-features = false }
-polkadot-runtime-common = { version = "10.0.0", default-features = false }
-polkadot-runtime-parachains = { version = "10.0.0", default-features = false }
-sp-api = { version = "29.0.0", default-features = false }
-sp-application-crypto = { version = "33.0.0", default-features = false }
-sp-arithmetic = { version = "25.0.0", default-features = false }
-sp-block-builder = { version = "29.0.0", default-features = false }
-sp-blockchain = { version = "31.0.0", default-features = false }
-sp-consensus = { version = "0.35.0", default-features = false }
-sp-consensus-aura = { version = "0.35.0", default-features = false }
-sp-consensus-slots = { version = "0.35.0", default-features = false }
-sp-core = { version = "31.0.0", default-features = false }
->>>>>>> c224c18a
 sp-debug-derive = { version = "14.0.0", default-features = false }
 sp-externalities = { version = "0.29.0", default-features = false }
 sp-inherents = { version = "34.0.0", default-features = false }
@@ -362,7 +303,6 @@
 sp-staking = { version = "34.0.0", default-features = false }
 sp-state-machine = { version = "0.43.0", default-features = false }
 sp-std = { version = "14.0.0", default-features = false }
-<<<<<<< HEAD
 sp-storage = { version = "21.0.0", default-features = false }
 sp-timestamp = { version = "34.0.0", default-features = false }
 sp-tracing = { version = "17.0.0", default-features = false }
@@ -374,20 +314,6 @@
 xcm = { version = "14.1.0", package = "staging-xcm", default-features = false }
 xcm-builder = { version = "16.0.0", package = "staging-xcm-builder", default-features = false }
 xcm-executor = { version = "16.0.0", package = "staging-xcm-executor", default-features = false }
-=======
-sp-storage = { version = "20.0.0", default-features = false }
-sp-timestamp = { version = "29.0.0", default-features = false }
-sp-tracing = { version = "16.0.0", default-features = false }
-sp-transaction-pool = { version = "29.0.0", default-features = false }
-sp-trie = { version = "32.0.0", default-features = false }
-sp-version = { version = "32.0.0", default-features = false }
-sp-wasm-interface = { version = "20.0.0", default-features = false }
-sp-weights = { version = "30.0.0", default-features = false }
-xcm = { version = "10.0.0", package = "staging-xcm", default-features = false }
-xcm-builder = { version = "10.0.0", package = "staging-xcm-builder", default-features = false }
-xcm-executor = { version = "10.0.0", package = "staging-xcm-executor", default-features = false }
-pallet-state-trie-migration = { version = "32.0.0", default-features = false }
->>>>>>> c224c18a
 
 # polkadot-sdk (client)
 cumulus-client-cli = { version = "0.17.0" }
