--- conflicted
+++ resolved
@@ -23,40 +23,6 @@
 serde_json = "1.0.41"
 structopt = "0.3.8"
 
-<<<<<<< HEAD
-pallet-transaction-payment-rpc = { version = "2.0.0-alpha.6" }
-sc-authority-discovery = { version = "0.8.0-alpha.6" }
-sc-basic-authorship = { version = "0.8.0-alpha.6"}
-sc-chain-spec = { version = "2.0.0-alpha.6" }
-sc-cli = { version = "0.8.0-alpha.6" }
-sc-client = { version = "0.8.0-alpha.6" }
-sc-client-api = { version = "2.0.0-alpha.6" }
-sc-client-db = { version = "0.8.0-alpha.6" }
-sc-consensus-babe = { version = "0.8.0-alpha.6" }
-sc-consensus-babe-rpc = { version = "0.8.0-alpha.6" }
-sc-consensus-epochs = { version = "0.8.0-alpha.6" }
-sc-executor = { version = "0.8.0-alpha.6" }
-sc-finality-grandpa = { version = "0.8.0-alpha.6" }
-sc-keystore = { version = "2.0.0-alpha.6" }
-sc-network = { version = "0.8.0-alpha.6" }
-sc-offchain = { version = "2.0.0-alpha.6" }
-sc-rpc = { version = "2.0.0-alpha.6" }
-sc-service = { version = "0.8.0-alpha.6" }
-sc-telemetry = { version = "2.0.0-alpha.6" }
-sc-transaction-pool = { version = "2.0.0-alpha.6" }
-sp-api = { version = "2.0.0-alpha.6" }
-sp-consensus = { version = "0.8.0-alpha.6" }
-sp-consensus-babe = { version = "0.8.0-alpha.6" }
-sp-core = { version = "2.0.0-alpha.6" }
-sp-finality-grandpa = { version = "2.0.0-alpha.6" }
-sp-inherents = { version = "2.0.0-alpha.6" }
-sp-io = { version = "2.0.0-alpha.6" }
-sp-runtime = { version = "2.0.0-alpha.6" }
-sp-transaction-pool = { version = "2.0.0-alpha.6" }
-substrate-frame-rpc-system = { version = "2.0.0-alpha.6" }
-frame-benchmarking-cli = { version = "2.0.0-alpha.6" }
-frame-benchmarking = { version = "2.0.0-alpha.6" }
-=======
 pallet-transaction-payment-rpc = { version = "2.0.0-alpha.8" }
 sc-basic-authorship = { version = "0.8.0-alpha.8" }
 sc-chain-spec = { version = "2.0.0-alpha.8" }
@@ -89,7 +55,7 @@
 substrate-frame-rpc-system = { version = "2.0.0-alpha.8" }
 frame-benchmarking-cli = { version = "2.0.0-alpha.8" }
 sp-blockchain = { version = "2.0.0-alpha.8" }
->>>>>>> f7341c2a
+frame-benchmarking = { version = "2.0.0-alpha.6" }
 
 module-dex-rpc = { path = "modules/dex/rpc" }
 module-support = { path = "modules/support" }
@@ -101,12 +67,8 @@
 
 [build-dependencies]
 vergen = "3.0.4"
-<<<<<<< HEAD
 build-script-utils = { package = "substrate-build-script-utils", version = "2.0.0-alpha.6" }
 frame-benchmarking-cli = { version = "2.0.0-alpha.6" }
-=======
-build-script-utils = { package = "substrate-build-script-utils", version = "2.0.0-alpha.8" }
->>>>>>> f7341c2a
 
 [features]
 default = ["wasmtime"]
