cargo-features = ["resolver"]

[workspace]
members = [
	"bin/acala",
	"bin/acala/cli",
	"bin/acala/service",

	"modules/*",
	"inspect",
	"primitives",
	"rpc",

	"runtime/common",
	"runtime/mandala",
	"runtime/karura",
	"runtime/acala",

	"orml/auction",
	"orml/authority",
	"orml/benchmarking",
	"orml/currencies",
	"orml/gradually-update",
	"orml/nft",
	"orml/oracle",
	"orml/rewards",
	"orml/tokens",
	"orml/traits",
	"orml/utilities",
	"orml/vesting",
	"orml/xtokens",
	"orml/xcm-support",
	"orml/unknown-tokens",

	"ecosystem-modules/ren/renvm-bridge",
]
exclude = [
	"bin/acala-dev",
	"bin/acala-dev/cli",
	"bin/acala-dev/service",
]

resolver = "2"

[profile.release]
# Acala runtime requires unwinding.
panic = "unwind"

# The list of dependencies below (which can be both direct and indirect dependencies) are crates
# that are suspected to be CPU-intensive, and that are unlikely to require debugging (as some of
# their debug info might be missing) or to require to be frequently recompiled. We compile these
# dependencies with `opt-level=3` even in "dev" mode in order to make "dev" mode more usable.
# The majority of these crates are cryptographic libraries.
#
# Note that this does **not** affect crates that depend on Substrate. In other words, if you add
# a dependency on Substrate, you have to copy-paste this list in your own `Cargo.toml` (assuming
# that you want the same list). This list is only relevant when running `cargo build` from within
# the Substrate workspace.
#
# If you see an error mentioning "profile package spec ... did not match any packages", it
# probably concerns this list.
#
# This list is ordered alphabetically.
[profile.dev.package]
aes-soft = { opt-level = 3 }
aesni = { opt-level = 3 }
blake2 = { opt-level = 3 }
blake2-rfc = { opt-level = 3 }
blake2b_simd = { opt-level = 3 }
chacha20poly1305 = { opt-level = 3 }
cranelift-codegen = { opt-level = 3 }
cranelift-wasm = { opt-level = 3 }
crc32fast = { opt-level = 3 }
crossbeam-deque = { opt-level = 3 }
crossbeam-queue = { opt-level = 3 }
crypto-mac = { opt-level = 3 }
curve25519-dalek = { opt-level = 3 }
ed25519-dalek = { opt-level = 3 }
flate2 = { opt-level = 3 }
futures-channel = { opt-level = 3 }
hashbrown = { opt-level = 3 }
h2 = { opt-level = 3 }
hash-db = { opt-level = 3 }
hmac = { opt-level = 3 }
httparse = { opt-level = 3 }
integer-sqrt = { opt-level = 3 }
keccak = { opt-level = 3 }
libm = { opt-level = 3 }
librocksdb-sys = { opt-level = 3 }
libsecp256k1 = { opt-level = 3 }
libz-sys = { opt-level = 3 }
mio = { opt-level = 3 }
nalgebra = { opt-level = 3 }
num-bigint = { opt-level = 3 }
parking_lot = { opt-level = 3 }
parking_lot_core = { opt-level = 3 }
percent-encoding = { opt-level = 3 }
ring = { opt-level = 3 }
rustls = { opt-level = 3 }
sha2 = { opt-level = 3 }
sha3 = { opt-level = 3 }
smallvec = { opt-level = 3 }
snow = { opt-level = 3 }
twox-hash = { opt-level = 3 }
uint = { opt-level = 3 }
wasmi = { opt-level = 3 }
x25519-dalek = { opt-level = 3 }
yamux = { opt-level = 3 }
<<<<<<< HEAD
zeroize = { opt-level = 3 }
=======
zeroize = { opt-level = 3 }

[patch.crates-io]
evm = { git = "https://github.com/rust-blockchain/evm.git", rev = "f90f8432fc0070a6de9e2532e5d0fcef7a041fd7" }
evm-core = { git = "https://github.com/rust-blockchain/evm.git", rev = "f90f8432fc0070a6de9e2532e5d0fcef7a041fd7" }
evm-gasometer = { git = "https://github.com/rust-blockchain/evm.git", rev = "f90f8432fc0070a6de9e2532e5d0fcef7a041fd7" }
evm-runtime = { git = "https://github.com/rust-blockchain/evm.git", rev = "f90f8432fc0070a6de9e2532e5d0fcef7a041fd7" }
>>>>>>> 6f895148
<|MERGE_RESOLUTION|>--- conflicted
+++ resolved
@@ -106,14 +106,4 @@
 wasmi = { opt-level = 3 }
 x25519-dalek = { opt-level = 3 }
 yamux = { opt-level = 3 }
-<<<<<<< HEAD
-zeroize = { opt-level = 3 }
-=======
-zeroize = { opt-level = 3 }
-
-[patch.crates-io]
-evm = { git = "https://github.com/rust-blockchain/evm.git", rev = "f90f8432fc0070a6de9e2532e5d0fcef7a041fd7" }
-evm-core = { git = "https://github.com/rust-blockchain/evm.git", rev = "f90f8432fc0070a6de9e2532e5d0fcef7a041fd7" }
-evm-gasometer = { git = "https://github.com/rust-blockchain/evm.git", rev = "f90f8432fc0070a6de9e2532e5d0fcef7a041fd7" }
-evm-runtime = { git = "https://github.com/rust-blockchain/evm.git", rev = "f90f8432fc0070a6de9e2532e5d0fcef7a041fd7" }
->>>>>>> 6f895148
+zeroize = { opt-level = 3 }