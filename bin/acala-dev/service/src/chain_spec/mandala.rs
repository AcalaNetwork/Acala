<<<<<<< HEAD
use acala_primitives::{AccountId, TokenSymbol};
=======
// This file is part of Acala.

// Copyright (C) 2020-2021 Acala Foundation.
// SPDX-License-Identifier: GPL-3.0-or-later WITH Classpath-exception-2.0

// This program is free software: you can redistribute it and/or modify
// it under the terms of the GNU General Public License as published by
// the Free Software Foundation, either version 3 of the License, or
// (at your option) any later version.

// This program is distributed in the hope that it will be useful,
// but WITHOUT ANY WARRANTY; without even the implied warranty of
// MERCHANTABILITY or FITNESS FOR A PARTICULAR PURPOSE. See the
// GNU General Public License for more details.

// You should have received a copy of the GNU General Public License
// along with this program. If not, see <https://www.gnu.org/licenses/>.

use acala_primitives::{currency::GetDecimals, AccountId, CurrencyId, TokenSymbol};
>>>>>>> 5ae1cc23
use hex_literal::hex;
use sc_chain_spec::ChainType;
use sc_telemetry::TelemetryEndpoints;
use serde_json::map::Map;
use sp_consensus_babe::AuthorityId as BabeId;
use sp_core::{crypto::UncheckedInto, sr25519};
use sp_finality_grandpa::AuthorityId as GrandpaId;
use sp_runtime::{FixedPointNumber, FixedU128, Perbill};

use crate::chain_spec::{
	evm_genesis, get_account_id_from_seed, get_authority_keys_from_seed, Extensions, TELEMETRY_URL,
};

pub type ChainSpec = sc_service::GenericChainSpec<mandala_runtime::GenesisConfig, Extensions>;

fn mandala_session_keys(grandpa: GrandpaId, babe: BabeId) -> mandala_runtime::SessionKeys {
	mandala_runtime::SessionKeys { grandpa, babe }
}

/// Development testnet config (single validator Alice)
pub fn development_testnet_config() -> Result<ChainSpec, String> {
	let mut properties = Map::new();
<<<<<<< HEAD
	let mut token_symbol: Vec<String> = vec![];
	let mut token_decimals: Vec<u32> = vec![];
	TokenSymbol::get_info().iter().for_each(|(symbol_name, decimals)| {
		token_symbol.push(symbol_name.to_string());
		token_decimals.push(*decimals);
	});
	properties.insert("tokenSymbol".into(), token_symbol.into());
	properties.insert("tokenDecimals".into(), token_decimals.into());
=======
	properties.insert("tokenSymbol".into(), "ACA".into());
	properties.insert(
		"tokenDecimals".into(),
		CurrencyId::Token(TokenSymbol::ACA).decimals().into(),
	);
>>>>>>> 5ae1cc23

	let wasm_binary = mandala_runtime::WASM_BINARY.unwrap_or_default();

	Ok(ChainSpec::from_genesis(
		"Development",
		"dev",
		ChainType::Development,
		move || {
			testnet_genesis(
				wasm_binary,
				// Initial PoA authorities
				vec![get_authority_keys_from_seed("Alice")],
				// Sudo account
				get_account_id_from_seed::<sr25519::Public>("Alice"),
				// Pre-funded accounts
				vec![
					get_account_id_from_seed::<sr25519::Public>("Alice"),
					get_account_id_from_seed::<sr25519::Public>("Bob"),
					get_account_id_from_seed::<sr25519::Public>("Alice//stash"),
					get_account_id_from_seed::<sr25519::Public>("Bob//stash"),
				],
			)
		},
		vec![],
		None,
		None,
		Some(properties),
		Default::default(),
	))
}

/// Local testnet config (multivalidator Alice + Bob)
pub fn local_testnet_config() -> Result<ChainSpec, String> {
	let mut properties = Map::new();
<<<<<<< HEAD
	let mut token_symbol: Vec<String> = vec![];
	let mut token_decimals: Vec<u32> = vec![];
	TokenSymbol::get_info().iter().for_each(|(symbol_name, decimals)| {
		token_symbol.push(symbol_name.to_string());
		token_decimals.push(*decimals);
	});
	properties.insert("tokenSymbol".into(), token_symbol.into());
	properties.insert("tokenDecimals".into(), token_decimals.into());
=======
	properties.insert("tokenSymbol".into(), "ACA".into());
	properties.insert(
		"tokenDecimals".into(),
		CurrencyId::Token(TokenSymbol::ACA).decimals().into(),
	);
>>>>>>> 5ae1cc23

	let wasm_binary = mandala_runtime::WASM_BINARY.ok_or("Dev runtime wasm binary not available")?;

	Ok(ChainSpec::from_genesis(
		"Local",
		"local",
		ChainType::Local,
		move || {
			testnet_genesis(
				wasm_binary,
				vec![
					get_authority_keys_from_seed("Alice"),
					get_authority_keys_from_seed("Bob"),
				],
				get_account_id_from_seed::<sr25519::Public>("Alice"),
				vec![
					get_account_id_from_seed::<sr25519::Public>("Alice"),
					get_account_id_from_seed::<sr25519::Public>("Bob"),
					get_account_id_from_seed::<sr25519::Public>("Charlie"),
					get_account_id_from_seed::<sr25519::Public>("Dave"),
					get_account_id_from_seed::<sr25519::Public>("Eve"),
					get_account_id_from_seed::<sr25519::Public>("Ferdie"),
					get_account_id_from_seed::<sr25519::Public>("Alice//stash"),
					get_account_id_from_seed::<sr25519::Public>("Bob//stash"),
					get_account_id_from_seed::<sr25519::Public>("Charlie//stash"),
					get_account_id_from_seed::<sr25519::Public>("Dave//stash"),
					get_account_id_from_seed::<sr25519::Public>("Eve//stash"),
					get_account_id_from_seed::<sr25519::Public>("Ferdie//stash"),
				],
			)
		},
		vec![],
		None,
		None,
		Some(properties),
		Default::default(),
	))
}

pub fn latest_mandala_testnet_config() -> Result<ChainSpec, String> {
	let mut properties = Map::new();
<<<<<<< HEAD
	let mut token_symbol: Vec<String> = vec![];
	let mut token_decimals: Vec<u32> = vec![];
	TokenSymbol::get_info().iter().for_each(|(symbol_name, decimals)| {
		token_symbol.push(symbol_name.to_string());
		token_decimals.push(*decimals);
	});
	properties.insert("tokenSymbol".into(), token_symbol.into());
	properties.insert("tokenDecimals".into(), token_decimals.into());
=======
	properties.insert("tokenSymbol".into(), "ACA".into());
	properties.insert(
		"tokenDecimals".into(),
		CurrencyId::Token(TokenSymbol::ACA).decimals().into(),
	);
>>>>>>> 5ae1cc23

	let wasm_binary = mandala_runtime::WASM_BINARY.ok_or("Mandala runtime wasm binary not available")?;

	Ok(ChainSpec::from_genesis(
		"Acala Mandala TC6",
		"mandala6",
		ChainType::Live,
		// SECRET="..."
		// ./target/debug/subkey inspect "$SECRET//acala//root"
		// ./target/debug/subkey --sr25519 inspect "$SECRET//acala//oracle"
		// ./target/debug/subkey --sr25519 inspect "$SECRET//acala//1//validator"
		// ./target/debug/subkey --sr25519 inspect "$SECRET//acala//1//babe"
		// ./target/debug/subkey --ed25519 inspect "$SECRET//acala//1//grandpa"
		// ./target/debug/subkey --sr25519 inspect "$SECRET//acala//2//validator"
		// ./target/debug/subkey --sr25519 inspect "$SECRET//acala//2//babe"
		// ./target/debug/subkey --ed25519 inspect "$SECRET//acala//2//grandpa"
		// ./target/debug/subkey --sr25519 inspect "$SECRET//acala//3//validator"
		// ./target/debug/subkey --sr25519 inspect "$SECRET//acala//3//babe"
		// ./target/debug/subkey --ed25519 inspect "$SECRET//acala//3//grandpa"
		move || {
			mandala_genesis(
				wasm_binary,
				vec![
					(
						// 5CLg63YpPJNqcyWaYebk3LuuUVp3un7y1tmuV3prhdbnMA77
						hex!["0c2df85f943312fc853059336627d0b7a08669629ebd99b4debc6e58c1b35c2b"].into(),
						hex!["0c2df85f943312fc853059336627d0b7a08669629ebd99b4debc6e58c1b35c2b"].into(),
						hex!["21b5a771b99ef0f059c476502c018c4b817fb0e48858e95a238850d2b7828556"].unchecked_into(),
						hex!["948f15728a5fd66e36503c048cc7b448cb360a825240c48ff3f89efe050de608"].unchecked_into(),
					),
					(
						// 5FnLzAUmXeTZg5J9Ao5psKU68oA5PBekXqhrZCKDbhSCQi88
						hex!["a476c0050065dafac1e9ff7bf602fe628ceadacf67650f8317554bd571b73507"].into(),
						hex!["a476c0050065dafac1e9ff7bf602fe628ceadacf67650f8317554bd571b73507"].into(),
						hex!["77f3c27e98da7849ed0749e1dea449321a4a5a36a1dccf3f08fc0ab3af24c62e"].unchecked_into(),
						hex!["b4f5713322656d29930aa89efa5509554a36c40fb50a226eae0f38fc1a6ceb25"].unchecked_into(),
					),
					(
						// 5Gn5LuLuWNcY21Vue4QcFFD3hLvjQY3weMHXuEyejUbUnArt
						hex!["d07e538fee7c42be9b2627ea5caac9a30f1869d65af2a19df70138d5fcc34310"].into(),
						hex!["d07e538fee7c42be9b2627ea5caac9a30f1869d65af2a19df70138d5fcc34310"].into(),
						hex!["c5dfcf68ccf1a64ed4145383e4bbbb8bbcc50f654d87187c39df2b88a9683b7f"].unchecked_into(),
						hex!["4cc54799f38715771605a21e8272a7a1344667e4681611988a913412755a8a04"].unchecked_into(),
					),
				],
				// 5F98oWfz2r5rcRVnP9VCndg33DAAsky3iuoBSpaPUbgN9AJn
				hex!["8815a8024b06a5b4c8703418f52125c923f939a5c40a717f6ae3011ba7719019"].into(),
				vec![
					// 5F98oWfz2r5rcRVnP9VCndg33DAAsky3iuoBSpaPUbgN9AJn
					hex!["8815a8024b06a5b4c8703418f52125c923f939a5c40a717f6ae3011ba7719019"].into(),
					// 5Fe3jZRbKes6aeuQ6HkcTvQeNhkkRPTXBwmNkuAPoimGEv45
					hex!["9e22b64c980329ada2b46a783623bcf1f1d0418f6a2b5fbfb7fb68dbac5abf0f"].into(),
				],
			)
		},
		vec![
			// "/dns/testnet-bootnode-1.acala.laminar.one/tcp/30333/p2p/12D3KooWAFUNUowRqCV4c5so58Q8iGpypVf3L5ak91WrHf7rPuKz"
			// 	.parse()
			// 	.unwrap(),
		],
		TelemetryEndpoints::new(vec![(TELEMETRY_URL.into(), 0)]).ok(),
		Some("mandala6"),
		Some(properties),
		Default::default(),
	))
}

pub fn mandala_testnet_config() -> Result<ChainSpec, String> {
	ChainSpec::from_json_bytes(&include_bytes!("../../../../../resources/mandala-dist.json")[..])
}

fn testnet_genesis(
	wasm_binary: &[u8],
	initial_authorities: Vec<(AccountId, AccountId, GrandpaId, BabeId)>,
	root_key: AccountId,
	endowed_accounts: Vec<AccountId>,
) -> mandala_runtime::GenesisConfig {
	use mandala_runtime::{
		dollar, get_all_module_accounts, AcalaOracleConfig, AirDropConfig, BabeConfig, Balance, BalancesConfig,
		BandOracleConfig, CdpEngineConfig, CdpTreasuryConfig, DexConfig, EVMConfig, EnabledTradingPairs,
		GeneralCouncilMembershipConfig, GrandpaConfig, HomaCouncilMembershipConfig, HonzonCouncilMembershipConfig,
		IndicesConfig, NativeTokenExistentialDeposit, OperatorMembershipAcalaConfig, OperatorMembershipBandConfig,
		OrmlNFTConfig, RenVmBridgeConfig, SessionConfig, StakerStatus, StakingConfig, StakingPoolConfig, SudoConfig,
		SystemConfig, TechnicalCommitteeMembershipConfig, TokensConfig, TradingPair, VestingConfig, ACA, AUSD, DOT,
		LDOT, RENBTC, XBTC,
	};
	#[cfg(feature = "std")]
	use sp_std::collections::btree_map::BTreeMap;

	let existential_deposit = NativeTokenExistentialDeposit::get();

	let initial_balance: u128 = 1_000_000 * dollar(ACA);
	let initial_staking: u128 = 100_000 * dollar(ACA);

	let evm_genesis_accounts = evm_genesis();

	// merge duplicated
	let balances = initial_authorities
		.iter()
		.map(|x| (x.0.clone(), initial_staking + dollar(ACA))) // bit more for fee
		.chain(endowed_accounts.iter().cloned().map(|k| (k, initial_balance)))
		.chain(
			get_all_module_accounts()
				.iter()
				.map(|x| (x.clone(), existential_deposit)),
		)
		.fold(
			BTreeMap::<AccountId, Balance>::new(),
			|mut acc, (account_id, amount)| {
				if let Some(balance) = acc.get_mut(&account_id) {
					*balance = balance
						.checked_add(amount)
						.expect("balance cannot overflow when building genesis");
				} else {
					acc.insert(account_id.clone(), amount);
				}
				acc
			},
		)
		.into_iter()
		.collect::<Vec<(AccountId, Balance)>>();

	mandala_runtime::GenesisConfig {
		frame_system: Some(SystemConfig {
			// Add Wasm runtime to storage.
			code: wasm_binary.to_vec(),
			changes_trie_config: Default::default(),
		}),
		pallet_indices: Some(IndicesConfig { indices: vec![] }),
		pallet_balances: Some(BalancesConfig { balances }),
		pallet_session: Some(SessionConfig {
			keys: initial_authorities
				.iter()
				.map(|x| (x.0.clone(), x.0.clone(), mandala_session_keys(x.2.clone(), x.3.clone())))
				.collect::<Vec<_>>(),
		}),
		pallet_staking: Some(StakingConfig {
			validator_count: initial_authorities.len() as u32 * 2,
			minimum_validator_count: initial_authorities.len() as u32,
			stakers: initial_authorities
				.iter()
				.map(|x| (x.0.clone(), x.1.clone(), initial_staking, StakerStatus::Validator))
				.collect(),
			invulnerables: initial_authorities.iter().map(|x| x.0.clone()).collect(),
			slash_reward_fraction: Perbill::from_percent(10),
			..Default::default()
		}),
		pallet_sudo: Some(SudoConfig { key: root_key.clone() }),
		pallet_babe: Some(BabeConfig { authorities: vec![] }),
		pallet_grandpa: Some(GrandpaConfig { authorities: vec![] }),
		pallet_collective_Instance1: Some(Default::default()),
		pallet_membership_Instance1: Some(GeneralCouncilMembershipConfig {
			members: vec![root_key.clone()],
			phantom: Default::default(),
		}),
		pallet_collective_Instance2: Some(Default::default()),
		pallet_membership_Instance2: Some(HonzonCouncilMembershipConfig {
			members: vec![root_key.clone()],
			phantom: Default::default(),
		}),
		pallet_collective_Instance3: Some(Default::default()),
		pallet_membership_Instance3: Some(HomaCouncilMembershipConfig {
			members: vec![root_key.clone()],
			phantom: Default::default(),
		}),
		pallet_collective_Instance4: Some(Default::default()),
		pallet_membership_Instance4: Some(TechnicalCommitteeMembershipConfig {
			members: vec![root_key.clone()],
			phantom: Default::default(),
		}),
		pallet_membership_Instance5: Some(OperatorMembershipAcalaConfig {
			members: vec![root_key.clone()],
			phantom: Default::default(),
		}),
		pallet_membership_Instance6: Some(OperatorMembershipBandConfig {
			members: vec![root_key],
			phantom: Default::default(),
		}),
		pallet_treasury: Some(Default::default()),
		orml_tokens: Some(TokensConfig {
			endowed_accounts: endowed_accounts
				.iter()
				.flat_map(|x| {
					vec![
						(x.clone(), AUSD, 1_000_000 * dollar(AUSD)),
						(x.clone(), DOT, 1_000_000 * dollar(DOT)),
						(x.clone(), XBTC, 1_000_000 * dollar(XBTC)),
					]
				})
				.collect(),
		}),
		orml_vesting: Some(VestingConfig { vesting: vec![] }),
		module_cdp_treasury: Some(CdpTreasuryConfig {
			collateral_auction_maximum_size: vec![
				(DOT, dollar(DOT)), // (currency_id, max size of a collateral auction)
				(XBTC, dollar(XBTC)),
				(RENBTC, dollar(RENBTC)),
			],
		}),
		module_cdp_engine: Some(CdpEngineConfig {
			collaterals_params: vec![
				(
					DOT,
					Some(FixedU128::zero()),                             // stability fee for this collateral
					Some(FixedU128::saturating_from_rational(150, 100)), // liquidation ratio
					Some(FixedU128::saturating_from_rational(10, 100)),  // liquidation penalty rate
					Some(FixedU128::saturating_from_rational(150, 100)), // required liquidation ratio
					10_000_000 * dollar(AUSD),                           // maximum debit value in aUSD (cap)
				),
				(
					XBTC,
					Some(FixedU128::zero()),
					Some(FixedU128::saturating_from_rational(150, 100)),
					Some(FixedU128::saturating_from_rational(10, 100)),
					Some(FixedU128::saturating_from_rational(150, 100)),
					10_000_000 * dollar(AUSD),
				),
				(
					LDOT,
					Some(FixedU128::zero()),
					Some(FixedU128::saturating_from_rational(150, 100)),
					Some(FixedU128::saturating_from_rational(10, 100)),
					Some(FixedU128::saturating_from_rational(180, 100)),
					10_000_000 * dollar(AUSD),
				),
				(
					RENBTC,
					Some(FixedU128::zero()),
					Some(FixedU128::saturating_from_rational(150, 100)),
					Some(FixedU128::saturating_from_rational(10, 100)),
					Some(FixedU128::saturating_from_rational(150, 100)),
					10_000_000 * dollar(AUSD),
				),
			],
			global_stability_fee: FixedU128::saturating_from_rational(618_850_393, 100_000_000_000_000_000_u128), /* 5% APR */
		}),
		module_airdrop: Some(AirDropConfig {
			airdrop_accounts: vec![],
		}),
		orml_oracle_Instance1: Some(AcalaOracleConfig {
			members: Default::default(), // initialized by OperatorMembership
			phantom: Default::default(),
		}),
		orml_oracle_Instance2: Some(BandOracleConfig {
			members: Default::default(), // initialized by OperatorMembership
			phantom: Default::default(),
		}),
		module_evm: Some(EVMConfig {
			accounts: evm_genesis_accounts,
		}),
		module_staking_pool: Some(StakingPoolConfig {
			staking_pool_params: module_staking_pool::Params {
				target_max_free_unbonded_ratio: FixedU128::saturating_from_rational(10, 100),
				target_min_free_unbonded_ratio: FixedU128::saturating_from_rational(5, 100),
				target_unbonding_to_free_ratio: FixedU128::saturating_from_rational(2, 100),
				unbonding_to_free_adjustment: FixedU128::saturating_from_rational(1, 1000),
				base_fee_rate: FixedU128::saturating_from_rational(2, 100),
			},
		}),
		module_dex: Some(DexConfig {
			initial_listing_trading_pairs: vec![],
			initial_enabled_trading_pairs: EnabledTradingPairs::get(),
			initial_added_liquidity_pools: vec![(
				get_account_id_from_seed::<sr25519::Public>("Alice"),
				vec![
					(TradingPair::new(AUSD, DOT), (1_000_000u128, 2_000_000u128)),
					(TradingPair::new(AUSD, XBTC), (1_000_000u128, 2_000_000u128)),
					(TradingPair::new(AUSD, ACA), (1_000_000u128, 2_000_000u128)),
				],
			)],
		}),
		ecosystem_renvm_bridge: Some(RenVmBridgeConfig {
			ren_vm_public_key: hex!["4b939fc8ade87cb50b78987b1dda927460dc456a"],
		}),
		orml_nft: Some(OrmlNFTConfig { tokens: vec![] }),
	}
}

fn mandala_genesis(
	wasm_binary: &[u8],
	initial_authorities: Vec<(AccountId, AccountId, GrandpaId, BabeId)>,
	root_key: AccountId,
	endowed_accounts: Vec<AccountId>,
) -> mandala_runtime::GenesisConfig {
	use mandala_runtime::{
		cent, dollar, get_all_module_accounts, AcalaOracleConfig, AirDropConfig, AirDropCurrencyId, BabeConfig,
		Balance, BalancesConfig, BandOracleConfig, CdpEngineConfig, CdpTreasuryConfig, DexConfig, EVMConfig,
		EnabledTradingPairs, GeneralCouncilMembershipConfig, GrandpaConfig, HomaCouncilMembershipConfig,
		HonzonCouncilMembershipConfig, IndicesConfig, NativeTokenExistentialDeposit, OperatorMembershipAcalaConfig,
		OperatorMembershipBandConfig, OrmlNFTConfig, RenVmBridgeConfig, SessionConfig, StakerStatus, StakingConfig,
		StakingPoolConfig, SudoConfig, SystemConfig, TechnicalCommitteeMembershipConfig, TokensConfig, VestingConfig,
		ACA, AUSD, DOT, LDOT, RENBTC, XBTC,
	};
	#[cfg(feature = "std")]
	use sp_std::collections::btree_map::BTreeMap;

	let existential_deposit = NativeTokenExistentialDeposit::get();

	let initial_balance: u128 = 1_000_000 * dollar(ACA);
	let initial_staking: u128 = 100_000 * dollar(ACA);

	let evm_genesis_accounts = evm_genesis();

	let balances = initial_authorities
		.iter()
		.map(|x| (x.0.clone(), initial_staking + dollar(ACA))) // bit more for fee
		.chain(endowed_accounts.iter().cloned().map(|k| (k, initial_balance)))
		.chain(
			get_all_module_accounts()
				.iter()
				.map(|x| (x.clone(), existential_deposit)),
		)
		.fold(
			BTreeMap::<AccountId, Balance>::new(),
			|mut acc, (account_id, amount)| {
				if let Some(balance) = acc.get_mut(&account_id) {
					*balance = balance
						.checked_add(amount)
						.expect("balance cannot overflow when building genesis");
				} else {
					acc.insert(account_id.clone(), amount);
				}
				acc
			},
		)
		.into_iter()
		.collect::<Vec<(AccountId, Balance)>>();

	mandala_runtime::GenesisConfig {
		frame_system: Some(SystemConfig {
			// Add Wasm runtime to storage.
			code: wasm_binary.to_vec(),
			changes_trie_config: Default::default(),
		}),
		pallet_indices: Some(IndicesConfig { indices: vec![] }),
		pallet_balances: Some(BalancesConfig { balances }),
		pallet_session: Some(SessionConfig {
			keys: initial_authorities
				.iter()
				.map(|x| (x.0.clone(), x.0.clone(), mandala_session_keys(x.2.clone(), x.3.clone())))
				.collect::<Vec<_>>(),
		}),
		pallet_staking: Some(StakingConfig {
			validator_count: 5,
			minimum_validator_count: 1,
			stakers: initial_authorities
				.iter()
				.map(|x| (x.0.clone(), x.1.clone(), initial_staking, StakerStatus::Validator))
				.collect(),
			invulnerables: initial_authorities.iter().map(|x| x.0.clone()).collect(),
			slash_reward_fraction: Perbill::from_percent(10),
			..Default::default()
		}),
		pallet_sudo: Some(SudoConfig { key: root_key.clone() }),
		pallet_babe: Some(BabeConfig { authorities: vec![] }),
		pallet_grandpa: Some(GrandpaConfig { authorities: vec![] }),
		pallet_collective_Instance1: Some(Default::default()),
		pallet_membership_Instance1: Some(GeneralCouncilMembershipConfig {
			members: vec![root_key.clone()],
			phantom: Default::default(),
		}),
		pallet_collective_Instance2: Some(Default::default()),
		pallet_membership_Instance2: Some(HonzonCouncilMembershipConfig {
			members: vec![root_key.clone()],
			phantom: Default::default(),
		}),
		pallet_collective_Instance3: Some(Default::default()),
		pallet_membership_Instance3: Some(HomaCouncilMembershipConfig {
			members: vec![root_key.clone()],
			phantom: Default::default(),
		}),
		pallet_collective_Instance4: Some(Default::default()),
		pallet_membership_Instance4: Some(TechnicalCommitteeMembershipConfig {
			members: vec![root_key.clone()],
			phantom: Default::default(),
		}),
		pallet_membership_Instance5: Some(OperatorMembershipAcalaConfig {
			members: endowed_accounts.clone(),
			phantom: Default::default(),
		}),
		pallet_membership_Instance6: Some(OperatorMembershipBandConfig {
			members: endowed_accounts,
			phantom: Default::default(),
		}),
		pallet_treasury: Some(Default::default()),
		orml_tokens: Some(TokensConfig {
			endowed_accounts: vec![
				(root_key.clone(), DOT, 1_000_000 * dollar(DOT)),
				(root_key, XBTC, 1_000_000 * dollar(XBTC)),
			],
		}),
		orml_vesting: Some(VestingConfig { vesting: vec![] }),
		module_cdp_treasury: Some(CdpTreasuryConfig {
			collateral_auction_maximum_size: vec![
				(DOT, dollar(DOT)), // (currency_id, max size of a collateral auction)
				(XBTC, 5 * cent(XBTC)),
				(RENBTC, 5 * cent(RENBTC)),
			],
		}),
		module_cdp_engine: Some(CdpEngineConfig {
			collaterals_params: vec![
				(
					DOT,
					Some(FixedU128::zero()),                             // stability fee for this collateral
					Some(FixedU128::saturating_from_rational(105, 100)), // liquidation ratio
					Some(FixedU128::saturating_from_rational(3, 100)),   // liquidation penalty rate
					Some(FixedU128::saturating_from_rational(110, 100)), // required liquidation ratio
					10_000_000 * dollar(AUSD),                           // maximum debit value in aUSD (cap)
				),
				(
					XBTC,
					Some(FixedU128::zero()),
					Some(FixedU128::saturating_from_rational(110, 100)),
					Some(FixedU128::saturating_from_rational(4, 100)),
					Some(FixedU128::saturating_from_rational(115, 100)),
					10_000_000 * dollar(AUSD),
				),
				(
					LDOT,
					Some(FixedU128::zero()),
					Some(FixedU128::saturating_from_rational(120, 100)),
					Some(FixedU128::saturating_from_rational(10, 100)),
					Some(FixedU128::saturating_from_rational(130, 100)),
					10_000_000 * dollar(AUSD),
				),
				(
					RENBTC,
					Some(FixedU128::zero()),
					Some(FixedU128::saturating_from_rational(110, 100)),
					Some(FixedU128::saturating_from_rational(4, 100)),
					Some(FixedU128::saturating_from_rational(115, 100)),
					10_000_000 * dollar(AUSD),
				),
			],
			global_stability_fee: FixedU128::saturating_from_rational(618_850_393, 100_000_000_000_000_000_u128), /* 5% APR */
		}),
		module_airdrop: Some(AirDropConfig {
			airdrop_accounts: {
				let aca_airdrop_accounts_json =
					&include_bytes!("../../../../../resources/mandala-airdrop-ACA.json")[..];
				let aca_airdrop_accounts: Vec<(AccountId, Balance)> =
					serde_json::from_slice(aca_airdrop_accounts_json).unwrap();
				let kar_airdrop_accounts_json =
					&include_bytes!("../../../../../resources/mandala-airdrop-KAR.json")[..];
				let kar_airdrop_accounts: Vec<(AccountId, Balance)> =
					serde_json::from_slice(kar_airdrop_accounts_json).unwrap();

				aca_airdrop_accounts
					.iter()
					.map(|(account_id, aca_amount)| (account_id.clone(), AirDropCurrencyId::ACA, *aca_amount))
					.chain(
						kar_airdrop_accounts
							.iter()
							.map(|(account_id, kar_amount)| (account_id.clone(), AirDropCurrencyId::KAR, *kar_amount)),
					)
					.collect::<Vec<_>>()
			},
		}),
		orml_oracle_Instance1: Some(AcalaOracleConfig {
			members: Default::default(), // initialized by OperatorMembership
			phantom: Default::default(),
		}),
		orml_oracle_Instance2: Some(BandOracleConfig {
			members: Default::default(), // initialized by OperatorMembership
			phantom: Default::default(),
		}),
		module_evm: Some(EVMConfig {
			accounts: evm_genesis_accounts,
		}),
		module_staking_pool: Some(StakingPoolConfig {
			staking_pool_params: module_staking_pool::Params {
				target_max_free_unbonded_ratio: FixedU128::saturating_from_rational(10, 100),
				target_min_free_unbonded_ratio: FixedU128::saturating_from_rational(5, 100),
				target_unbonding_to_free_ratio: FixedU128::saturating_from_rational(2, 100),
				unbonding_to_free_adjustment: FixedU128::saturating_from_rational(1, 1000),
				base_fee_rate: FixedU128::saturating_from_rational(2, 100),
			},
		}),
		module_dex: Some(DexConfig {
			initial_listing_trading_pairs: vec![],
			initial_enabled_trading_pairs: EnabledTradingPairs::get(),
			initial_added_liquidity_pools: vec![],
		}),
		ecosystem_renvm_bridge: Some(RenVmBridgeConfig {
			ren_vm_public_key: hex!["4b939fc8ade87cb50b78987b1dda927460dc456a"],
		}),
		orml_nft: Some(OrmlNFTConfig {
			tokens: {
				let nft_airdrop_json = &include_bytes!("../../../../../resources/mandala-airdrop-NFT.json")[..];
				let nft_airdrop: Vec<(
					AccountId,
					Vec<u8>,
					module_nft::ClassData,
					Vec<(Vec<u8>, module_nft::TokenData, Vec<AccountId>)>,
				)> = serde_json::from_slice(nft_airdrop_json).unwrap();

				let mut tokens = vec![];
				for (class_owner, class_meta, class_data, nfts) in nft_airdrop {
					let mut tokens_of_class = vec![];
					for (token_meta, token_data, token_owners) in nfts {
						token_owners.iter().for_each(|account_id| {
							tokens_of_class.push((account_id.clone(), token_meta.clone(), token_data.clone()));
						});
					}

					tokens.push((
						class_owner.clone(),
						class_meta.clone(),
						class_data.clone(),
						tokens_of_class,
					));
				}

				tokens
			},
		}),
	}
}<|MERGE_RESOLUTION|>--- conflicted
+++ resolved
@@ -1,6 +1,3 @@
-<<<<<<< HEAD
-use acala_primitives::{AccountId, TokenSymbol};
-=======
 // This file is part of Acala.
 
 // Copyright (C) 2020-2021 Acala Foundation.
@@ -19,8 +16,7 @@
 // You should have received a copy of the GNU General Public License
 // along with this program. If not, see <https://www.gnu.org/licenses/>.
 
-use acala_primitives::{currency::GetDecimals, AccountId, CurrencyId, TokenSymbol};
->>>>>>> 5ae1cc23
+use acala_primitives::{AccountId, TokenSymbol};
 use hex_literal::hex;
 use sc_chain_spec::ChainType;
 use sc_telemetry::TelemetryEndpoints;
@@ -43,7 +39,6 @@
 /// Development testnet config (single validator Alice)
 pub fn development_testnet_config() -> Result<ChainSpec, String> {
 	let mut properties = Map::new();
-<<<<<<< HEAD
 	let mut token_symbol: Vec<String> = vec![];
 	let mut token_decimals: Vec<u32> = vec![];
 	TokenSymbol::get_info().iter().for_each(|(symbol_name, decimals)| {
@@ -52,13 +47,6 @@
 	});
 	properties.insert("tokenSymbol".into(), token_symbol.into());
 	properties.insert("tokenDecimals".into(), token_decimals.into());
-=======
-	properties.insert("tokenSymbol".into(), "ACA".into());
-	properties.insert(
-		"tokenDecimals".into(),
-		CurrencyId::Token(TokenSymbol::ACA).decimals().into(),
-	);
->>>>>>> 5ae1cc23
 
 	let wasm_binary = mandala_runtime::WASM_BINARY.unwrap_or_default();
 
@@ -93,7 +81,6 @@
 /// Local testnet config (multivalidator Alice + Bob)
 pub fn local_testnet_config() -> Result<ChainSpec, String> {
 	let mut properties = Map::new();
-<<<<<<< HEAD
 	let mut token_symbol: Vec<String> = vec![];
 	let mut token_decimals: Vec<u32> = vec![];
 	TokenSymbol::get_info().iter().for_each(|(symbol_name, decimals)| {
@@ -102,13 +89,6 @@
 	});
 	properties.insert("tokenSymbol".into(), token_symbol.into());
 	properties.insert("tokenDecimals".into(), token_decimals.into());
-=======
-	properties.insert("tokenSymbol".into(), "ACA".into());
-	properties.insert(
-		"tokenDecimals".into(),
-		CurrencyId::Token(TokenSymbol::ACA).decimals().into(),
-	);
->>>>>>> 5ae1cc23
 
 	let wasm_binary = mandala_runtime::WASM_BINARY.ok_or("Dev runtime wasm binary not available")?;
 
@@ -150,7 +130,6 @@
 
 pub fn latest_mandala_testnet_config() -> Result<ChainSpec, String> {
 	let mut properties = Map::new();
-<<<<<<< HEAD
 	let mut token_symbol: Vec<String> = vec![];
 	let mut token_decimals: Vec<u32> = vec![];
 	TokenSymbol::get_info().iter().for_each(|(symbol_name, decimals)| {
@@ -159,13 +138,6 @@
 	});
 	properties.insert("tokenSymbol".into(), token_symbol.into());
 	properties.insert("tokenDecimals".into(), token_decimals.into());
-=======
-	properties.insert("tokenSymbol".into(), "ACA".into());
-	properties.insert(
-		"tokenDecimals".into(),
-		CurrencyId::Token(TokenSymbol::ACA).decimals().into(),
-	);
->>>>>>> 5ae1cc23
 
 	let wasm_binary = mandala_runtime::WASM_BINARY.ok_or("Mandala runtime wasm binary not available")?;
 
