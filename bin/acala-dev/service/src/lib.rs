--- conflicted
+++ resolved
@@ -191,10 +191,6 @@
 
 	let shared_voter_state = sc_finality_grandpa::SharedVoterState::empty();
 
-<<<<<<< HEAD
-	let import_setup = (block_import, grandpa_link, babe_link);
-	let rpc_setup = shared_voter_state;
-=======
 	let import_setup = (block_import, grandpa_link, babe_link.clone());
 	let rpc_setup = shared_voter_state.clone();
 
@@ -203,7 +199,6 @@
 
 	let babe_config = babe_link.config().clone();
 	let shared_epoch_changes = babe_link.epoch_changes().clone();
->>>>>>> 98db5f09
 
 	let rpc_extensions_builder = {
 		let client = client.clone();
