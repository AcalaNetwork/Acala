--- conflicted
+++ resolved
@@ -1,6 +1,3 @@
-<<<<<<< HEAD
-use acala_primitives::{AccountId, TokenSymbol};
-=======
 // This file is part of Acala.
 
 // Copyright (C) 2020-2021 Acala Foundation.
@@ -19,8 +16,7 @@
 // You should have received a copy of the GNU General Public License
 // along with this program. If not, see <https://www.gnu.org/licenses/>.
 
-use acala_primitives::AccountId;
->>>>>>> 5ae1cc23
+use acala_primitives::{AccountId, TokenSymbol};
 use hex_literal::hex;
 use sc_chain_spec::ChainType;
 use sc_telemetry::TelemetryEndpoints;
