--- conflicted
+++ resolved
@@ -98,14 +98,6 @@
 	endowed_accounts: Vec<AccountId>,
 ) -> acala_runtime::GenesisConfig {
 	use acala_runtime::{
-<<<<<<< HEAD
-		get_all_module_accounts, AcalaOracleConfig, Balance, BalancesConfig, BandOracleConfig, CdpEngineConfig,
-		CdpTreasuryConfig, CurrencyId, DexConfig, EnabledTradingPairs, GeneralCouncilMembershipConfig,
-		HomaCouncilMembershipConfig, HonzonCouncilMembershipConfig, IndicesConfig, NativeTokenExistentialDeposit,
-		OperatorMembershipAcalaConfig, OperatorMembershipBandConfig, OrmlNFTConfig, ParachainInfoConfig,
-		RenVmBridgeConfig, StakerStatus, StakingPoolConfig, SudoConfig, SystemConfig,
-		TechnicalCommitteeMembershipConfig, TokenSymbol, TokensConfig, VestingConfig, CENTS, DOLLARS,
-=======
 		cent, dollar, get_all_module_accounts, AcalaOracleConfig, BabeConfig, Balance, BalancesConfig,
 		BandOracleConfig, CdpEngineConfig, CdpTreasuryConfig, DexConfig, EnabledTradingPairs,
 		GeneralCouncilMembershipConfig, GrandpaConfig, HomaCouncilMembershipConfig, HonzonCouncilMembershipConfig,
@@ -113,7 +105,6 @@
 		OrmlNFTConfig, RenVmBridgeConfig, SessionConfig, StakerStatus, StakingConfig, StakingPoolConfig, SudoConfig,
 		SystemConfig, TechnicalCommitteeMembershipConfig, TokensConfig, VestingConfig, ACA, AUSD, DOT, LDOT, RENBTC,
 		XBTC,
->>>>>>> 98db5f09
 	};
 	#[cfg(feature = "std")]
 	use sp_std::collections::btree_map::BTreeMap;
@@ -136,13 +127,8 @@
 		pallet_balances: Some(BalancesConfig {
 			balances: endowed_accounts
 				.iter()
-<<<<<<< HEAD
-				.cloned()
-				.map(|k| (k, INITIAL_BALANCE))
-=======
 				.map(|x| (x.0.clone(), initial_staking + dollar(ACA))) // bit more for fee
 				.chain(endowed_accounts.iter().cloned().map(|k| (k, initial_balance)))
->>>>>>> 98db5f09
 				.chain(
 					get_all_module_accounts()
 						.iter()
@@ -165,26 +151,6 @@
 				.into_iter()
 				.collect::<Vec<(AccountId, Balance)>>(),
 		}),
-<<<<<<< HEAD
-=======
-		pallet_session: Some(SessionConfig {
-			keys: initial_authorities
-				.iter()
-				.map(|x| (x.0.clone(), x.0.clone(), acala_session_keys(x.2.clone(), x.3.clone())))
-				.collect::<Vec<_>>(),
-		}),
-		pallet_staking: Some(StakingConfig {
-			validator_count: 5,
-			minimum_validator_count: 1,
-			stakers: initial_authorities
-				.iter()
-				.map(|x| (x.0.clone(), x.1.clone(), initial_staking, StakerStatus::Validator))
-				.collect(),
-			invulnerables: initial_authorities.iter().map(|x| x.0.clone()).collect(),
-			slash_reward_fraction: Perbill::from_percent(10),
-			..Default::default()
-		}),
->>>>>>> 98db5f09
 		pallet_sudo: Some(SudoConfig { key: root_key.clone() }),
 		pallet_collective_Instance1: Some(Default::default()),
 		pallet_membership_Instance1: Some(GeneralCouncilMembershipConfig {
