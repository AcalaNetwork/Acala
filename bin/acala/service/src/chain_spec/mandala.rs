use acala_primitives::AccountId;
use hex_literal::hex;
use sc_chain_spec::ChainType;
use sc_telemetry::TelemetryEndpoints;
use serde_json::map::Map;
use sp_consensus_babe::AuthorityId as BabeId;
use sp_core::{crypto::UncheckedInto, sr25519};
use sp_finality_grandpa::AuthorityId as GrandpaId;
use sp_runtime::{FixedPointNumber, FixedU128, Perbill};

use crate::chain_spec::{
	evm_genesis, get_account_id_from_seed, get_authority_keys_from_seed, Extensions, TELEMETRY_URL,
};

pub type ChainSpec = sc_service::GenericChainSpec<mandala_runtime::GenesisConfig, Extensions>;

fn mandala_session_keys(grandpa: GrandpaId, babe: BabeId) -> mandala_runtime::SessionKeys {
	mandala_runtime::SessionKeys { grandpa, babe }
}

/// Development testnet config (single validator Alice)
pub fn development_testnet_config() -> Result<ChainSpec, String> {
	let mut properties = Map::new();
	properties.insert("tokenSymbol".into(), "ACA".into());
	properties.insert("tokenDecimals".into(), 18.into());

	let wasm_binary = mandala_runtime::WASM_BINARY.unwrap_or_default();

	Ok(ChainSpec::from_genesis(
		"Mandala PC1",
		"mandalapc1",
		ChainType::Development,
		move || {
			testnet_genesis(
				wasm_binary,
				// Initial PoA authorities
				vec![get_authority_keys_from_seed("Alice")],
				// Sudo account
				get_account_id_from_seed::<sr25519::Public>("Alice"),
				// Pre-funded accounts
				vec![
					get_account_id_from_seed::<sr25519::Public>("Alice"),
					get_account_id_from_seed::<sr25519::Public>("Bob"),
					get_account_id_from_seed::<sr25519::Public>("Alice//stash"),
					get_account_id_from_seed::<sr25519::Public>("Bob//stash"),
				],
				true,
			)
		},
		vec![],
		None,
		None,
		Some(properties),
		Extensions {
			relay_chain: "rococo".into(),
			para_id: 5_000_u32.into(),
		},
	))
}

/// Local testnet config (multivalidator Alice + Bob)
pub fn local_testnet_config() -> Result<ChainSpec, String> {
	let mut properties = Map::new();
	properties.insert("tokenSymbol".into(), "ACA".into());
	properties.insert("tokenDecimals".into(), 18.into());

	let wasm_binary = mandala_runtime::WASM_BINARY.ok_or("Dev runtime wasm binary not available")?;

	Ok(ChainSpec::from_genesis(
		"Local",
		"local",
		ChainType::Local,
		move || {
			testnet_genesis(
				wasm_binary,
				vec![
					get_authority_keys_from_seed("Alice"),
					get_authority_keys_from_seed("Bob"),
				],
				get_account_id_from_seed::<sr25519::Public>("Alice"),
				vec![
					get_account_id_from_seed::<sr25519::Public>("Alice"),
					get_account_id_from_seed::<sr25519::Public>("Bob"),
					get_account_id_from_seed::<sr25519::Public>("Charlie"),
					get_account_id_from_seed::<sr25519::Public>("Dave"),
					get_account_id_from_seed::<sr25519::Public>("Eve"),
					get_account_id_from_seed::<sr25519::Public>("Ferdie"),
					get_account_id_from_seed::<sr25519::Public>("Alice//stash"),
					get_account_id_from_seed::<sr25519::Public>("Bob//stash"),
					get_account_id_from_seed::<sr25519::Public>("Charlie//stash"),
					get_account_id_from_seed::<sr25519::Public>("Dave//stash"),
					get_account_id_from_seed::<sr25519::Public>("Eve//stash"),
					get_account_id_from_seed::<sr25519::Public>("Ferdie//stash"),
				],
				false,
			)
		},
		vec![],
		None,
		None,
		Some(properties),
		Extensions {
			relay_chain: "rococo".into(),
			para_id: 5_000_u32.into(),
		},
	))
}

pub fn latest_mandala_testnet_config() -> Result<ChainSpec, String> {
	let mut properties = Map::new();
	properties.insert("tokenSymbol".into(), "ACA".into());
	properties.insert("tokenDecimals".into(), 18.into());

	let wasm_binary = mandala_runtime::WASM_BINARY.ok_or("Mandala runtime wasm binary not available")?;

	Ok(ChainSpec::from_genesis(
		"Acala Mandala PC1",
		"mandala-pc1",
		ChainType::Live,
		// SECRET="..."
		// ./target/debug/subkey inspect "$SECRET//acala//root"
		// ./target/debug/subkey --sr25519 inspect "$SECRET//acala//oracle"
		// ./target/debug/subkey --sr25519 inspect "$SECRET//acala//1//validator"
		// ./target/debug/subkey --sr25519 inspect "$SECRET//acala//1//babe"
		// ./target/debug/subkey --ed25519 inspect "$SECRET//acala//1//grandpa"
		// ./target/debug/subkey --sr25519 inspect "$SECRET//acala//2//validator"
		// ./target/debug/subkey --sr25519 inspect "$SECRET//acala//2//babe"
		// ./target/debug/subkey --ed25519 inspect "$SECRET//acala//2//grandpa"
		// ./target/debug/subkey --sr25519 inspect "$SECRET//acala//3//validator"
		// ./target/debug/subkey --sr25519 inspect "$SECRET//acala//3//babe"
		// ./target/debug/subkey --ed25519 inspect "$SECRET//acala//3//grandpa"
		move || {
			mandala_genesis(
				wasm_binary,
				vec![
					(
						// 5CLg63YpPJNqcyWaYebk3LuuUVp3un7y1tmuV3prhdbnMA77
						hex!["0c2df85f943312fc853059336627d0b7a08669629ebd99b4debc6e58c1b35c2b"].into(),
						hex!["0c2df85f943312fc853059336627d0b7a08669629ebd99b4debc6e58c1b35c2b"].into(),
						hex!["21b5a771b99ef0f059c476502c018c4b817fb0e48858e95a238850d2b7828556"].unchecked_into(),
						hex!["948f15728a5fd66e36503c048cc7b448cb360a825240c48ff3f89efe050de608"].unchecked_into(),
					),
					(
						// 5FnLzAUmXeTZg5J9Ao5psKU68oA5PBekXqhrZCKDbhSCQi88
						hex!["a476c0050065dafac1e9ff7bf602fe628ceadacf67650f8317554bd571b73507"].into(),
						hex!["a476c0050065dafac1e9ff7bf602fe628ceadacf67650f8317554bd571b73507"].into(),
						hex!["77f3c27e98da7849ed0749e1dea449321a4a5a36a1dccf3f08fc0ab3af24c62e"].unchecked_into(),
						hex!["b4f5713322656d29930aa89efa5509554a36c40fb50a226eae0f38fc1a6ceb25"].unchecked_into(),
					),
					(
						// 5Gn5LuLuWNcY21Vue4QcFFD3hLvjQY3weMHXuEyejUbUnArt
						hex!["d07e538fee7c42be9b2627ea5caac9a30f1869d65af2a19df70138d5fcc34310"].into(),
						hex!["d07e538fee7c42be9b2627ea5caac9a30f1869d65af2a19df70138d5fcc34310"].into(),
						hex!["c5dfcf68ccf1a64ed4145383e4bbbb8bbcc50f654d87187c39df2b88a9683b7f"].unchecked_into(),
						hex!["4cc54799f38715771605a21e8272a7a1344667e4681611988a913412755a8a04"].unchecked_into(),
					),
				],
				// 5F98oWfz2r5rcRVnP9VCndg33DAAsky3iuoBSpaPUbgN9AJn
				hex!["8815a8024b06a5b4c8703418f52125c923f939a5c40a717f6ae3011ba7719019"].into(),
				vec![
					// 5F98oWfz2r5rcRVnP9VCndg33DAAsky3iuoBSpaPUbgN9AJn
					hex!["8815a8024b06a5b4c8703418f52125c923f939a5c40a717f6ae3011ba7719019"].into(),
					// 5Fe3jZRbKes6aeuQ6HkcTvQeNhkkRPTXBwmNkuAPoimGEv45
					hex!["9e22b64c980329ada2b46a783623bcf1f1d0418f6a2b5fbfb7fb68dbac5abf0f"].into(),
				],
				false,
			)
		},
		vec![
			"/ip4/54.254.37.221/tcp/30333/p2p/12D3KooWNUPp9ervpypz95DCMHfb3CAbQdfrmmBbYehUaJsFvRvT"
				.parse()
				.unwrap(),
		],
		TelemetryEndpoints::new(vec![(TELEMETRY_URL.into(), 0)]).ok(),
		Some("mandala-pc1"),
		Some(properties),
		Extensions {
			relay_chain: "rococo".into(),
			para_id: 5_000_u32.into(),
		},
	))
}

pub fn mandala_testnet_config() -> Result<ChainSpec, String> {
	ChainSpec::from_json_bytes(&include_bytes!("../../../../../resources/mandala-dist.json")[..])
}

fn testnet_genesis(
	wasm_binary: &[u8],
	initial_authorities: Vec<(AccountId, AccountId, GrandpaId, BabeId)>,
	root_key: AccountId,
	endowed_accounts: Vec<AccountId>,
	enable_println: bool,
) -> mandala_runtime::GenesisConfig {
	use mandala_runtime::{
		get_all_module_accounts, AcalaOracleConfig, AirDropConfig, BabeConfig, BalancesConfig, BandOracleConfig,
		CdpEngineConfig, CdpTreasuryConfig, ContractsConfig, CurrencyId, DexConfig, EVMConfig, EnabledTradingPairs,
		GeneralCouncilMembershipConfig, GrandpaConfig, HomaCouncilMembershipConfig, HonzonCouncilMembershipConfig,
		IndicesConfig, NativeTokenExistentialDeposit, OperatorMembershipAcalaConfig, OperatorMembershipBandConfig,
		ParachainInfoConfig, SessionConfig, StakerStatus, StakingConfig, StakingPoolConfig, SudoConfig, SystemConfig,
		TechnicalCommitteeMembershipConfig, TokenSymbol, TokensConfig, VestingConfig, DOLLARS,
	};

	let existential_deposit = NativeTokenExistentialDeposit::get();

	const INITIAL_BALANCE: u128 = 1_000_000 * DOLLARS;
	const INITIAL_STAKING: u128 = 100_000 * DOLLARS;

	let (evm_genesis_accounts, network_contract_index) = evm_genesis();

	let mut balances = initial_authorities
		.iter()
		.map(|x| (x.0.clone(), INITIAL_STAKING + DOLLARS)) // bit more for fee
		.chain(endowed_accounts.iter().cloned().map(|k| (k, INITIAL_BALANCE)))
		.chain(
			get_all_module_accounts()
				.iter()
				.map(|x| (x.clone(), existential_deposit)),
		)
		.collect::<Vec<_>>();

	balances.sort_by_key(|x| x.0.clone());
	balances.dedup_by_key(|x| x.0.clone());

	mandala_runtime::GenesisConfig {
		frame_system: Some(SystemConfig {
			// Add Wasm runtime to storage.
			code: wasm_binary.to_vec(),
			changes_trie_config: Default::default(),
		}),
		pallet_indices: Some(IndicesConfig { indices: vec![] }),
<<<<<<< HEAD
		pallet_balances: Some(BalancesConfig {
			balances: endowed_accounts
				.iter()
				.cloned()
				.map(|k| (k, INITIAL_BALANCE))
				.chain(
					get_all_module_accounts()
						.iter()
						.map(|x| (x.clone(), existential_deposit)),
				)
				.collect(),
		}),
=======
		pallet_balances: Some(BalancesConfig { balances }),
>>>>>>> 3135d960
		pallet_session: Some(SessionConfig {
			keys: initial_authorities
				.iter()
				.map(|x| (x.0.clone(), x.0.clone(), mandala_session_keys(x.2.clone(), x.3.clone())))
				.collect::<Vec<_>>(),
		}),
		pallet_staking: Some(StakingConfig {
			validator_count: initial_authorities.len() as u32 * 2,
			minimum_validator_count: initial_authorities.len() as u32,
			stakers: initial_authorities
				.iter()
				.map(|x| (x.0.clone(), x.1.clone(), INITIAL_STAKING, StakerStatus::Validator))
				.collect(),
			invulnerables: initial_authorities.iter().map(|x| x.0.clone()).collect(),
			slash_reward_fraction: Perbill::from_percent(10),
			..Default::default()
		}),
		pallet_sudo: Some(SudoConfig { key: root_key.clone() }),
		pallet_babe: Some(BabeConfig { authorities: vec![] }),
		pallet_grandpa: Some(GrandpaConfig { authorities: vec![] }),
		pallet_collective_Instance1: Some(Default::default()),
		pallet_membership_Instance1: Some(GeneralCouncilMembershipConfig {
			members: vec![root_key.clone()],
			phantom: Default::default(),
		}),
		pallet_collective_Instance2: Some(Default::default()),
		pallet_membership_Instance2: Some(HonzonCouncilMembershipConfig {
			members: vec![root_key.clone()],
			phantom: Default::default(),
		}),
		pallet_collective_Instance3: Some(Default::default()),
		pallet_membership_Instance3: Some(HomaCouncilMembershipConfig {
			members: vec![root_key.clone()],
			phantom: Default::default(),
		}),
		pallet_collective_Instance4: Some(Default::default()),
		pallet_membership_Instance4: Some(TechnicalCommitteeMembershipConfig {
			members: vec![root_key.clone()],
			phantom: Default::default(),
		}),
		pallet_membership_Instance5: Some(OperatorMembershipAcalaConfig {
			members: vec![root_key.clone()],
			phantom: Default::default(),
		}),
		pallet_membership_Instance6: Some(OperatorMembershipBandConfig {
			members: vec![root_key],
			phantom: Default::default(),
		}),
		pallet_treasury: Some(Default::default()),
		pallet_contracts: Some(ContractsConfig {
			current_schedule: pallet_contracts::Schedule {
				enable_println, // this should only be enabled on development chains
				..Default::default()
			},
		}),
		orml_tokens: Some(TokensConfig {
			endowed_accounts: endowed_accounts
				.iter()
				.flat_map(|x| {
					vec![
						(x.clone(), CurrencyId::Token(TokenSymbol::DOT), INITIAL_BALANCE),
						(x.clone(), CurrencyId::Token(TokenSymbol::XBTC), INITIAL_BALANCE),
					]
				})
				.collect(),
		}),
		orml_vesting: Some(VestingConfig { vesting: vec![] }),
		module_cdp_treasury: Some(CdpTreasuryConfig {
			collateral_auction_maximum_size: vec![
				(CurrencyId::Token(TokenSymbol::DOT), DOLLARS), // (currency_id, max size of a collateral auction)
				(CurrencyId::Token(TokenSymbol::XBTC), DOLLARS),
				(CurrencyId::Token(TokenSymbol::RENBTC), DOLLARS),
			],
		}),
		module_cdp_engine: Some(CdpEngineConfig {
			collaterals_params: vec![
				(
					CurrencyId::Token(TokenSymbol::DOT),
					Some(FixedU128::zero()),                             // stability fee for this collateral
					Some(FixedU128::saturating_from_rational(150, 100)), // liquidation ratio
					Some(FixedU128::saturating_from_rational(10, 100)),  // liquidation penalty rate
					Some(FixedU128::saturating_from_rational(150, 100)), // required liquidation ratio
					10_000_000 * DOLLARS,                                // maximum debit value in aUSD (cap)
				),
				(
					CurrencyId::Token(TokenSymbol::XBTC),
					Some(FixedU128::zero()),
					Some(FixedU128::saturating_from_rational(150, 100)),
					Some(FixedU128::saturating_from_rational(10, 100)),
					Some(FixedU128::saturating_from_rational(150, 100)),
					10_000_000 * DOLLARS,
				),
				(
					CurrencyId::Token(TokenSymbol::LDOT),
					Some(FixedU128::zero()),
					Some(FixedU128::saturating_from_rational(150, 100)),
					Some(FixedU128::saturating_from_rational(10, 100)),
					Some(FixedU128::saturating_from_rational(180, 100)),
					10_000_000 * DOLLARS,
				),
				(
					CurrencyId::Token(TokenSymbol::RENBTC),
					Some(FixedU128::zero()),
					Some(FixedU128::saturating_from_rational(150, 100)),
					Some(FixedU128::saturating_from_rational(10, 100)),
					Some(FixedU128::saturating_from_rational(150, 100)),
					10_000_000 * DOLLARS,
				),
			],
			global_stability_fee: FixedU128::saturating_from_rational(618_850_393, 100_000_000_000_000_000_u128), /* 5% APR */
		}),
		module_airdrop: Some(AirDropConfig {
			airdrop_accounts: vec![],
		}),
		orml_oracle_Instance1: Some(AcalaOracleConfig {
			members: Default::default(), // initialized by OperatorMembership
			phantom: Default::default(),
		}),
		orml_oracle_Instance2: Some(BandOracleConfig {
			members: Default::default(), // initialized by OperatorMembership
			phantom: Default::default(),
		}),
		module_evm: Some(EVMConfig {
			accounts: evm_genesis_accounts,
			network_contract_index,
		}),
		module_staking_pool: Some(StakingPoolConfig {
			staking_pool_params: module_staking_pool::Params {
				target_max_free_unbonded_ratio: FixedU128::saturating_from_rational(10, 100),
				target_min_free_unbonded_ratio: FixedU128::saturating_from_rational(5, 100),
				target_unbonding_to_free_ratio: FixedU128::saturating_from_rational(2, 100),
				unbonding_to_free_adjustment: FixedU128::saturating_from_rational(1, 1000),
				base_fee_rate: FixedU128::saturating_from_rational(2, 100),
			},
		}),
		module_dex: Some(DexConfig {
			initial_listing_trading_pairs: vec![],
			initial_enabled_trading_pairs: EnabledTradingPairs::get(),
		}),
		parachain_info: Some(ParachainInfoConfig {
			parachain_id: 5_000.into(),
		}),
	}
}

fn mandala_genesis(
	wasm_binary: &[u8],
	initial_authorities: Vec<(AccountId, AccountId, GrandpaId, BabeId)>,
	root_key: AccountId,
	endowed_accounts: Vec<AccountId>,
	enable_println: bool,
) -> mandala_runtime::GenesisConfig {
	use mandala_runtime::{
		get_all_module_accounts, AcalaOracleConfig, AirDropConfig, AirDropCurrencyId, BabeConfig, Balance,
		BalancesConfig, BandOracleConfig, CdpEngineConfig, CdpTreasuryConfig, ContractsConfig, CurrencyId, DexConfig,
		EVMConfig, EnabledTradingPairs, GeneralCouncilMembershipConfig, GrandpaConfig, HomaCouncilMembershipConfig,
		HonzonCouncilMembershipConfig, IndicesConfig, NativeTokenExistentialDeposit, OperatorMembershipAcalaConfig,
		OperatorMembershipBandConfig, ParachainInfoConfig, SessionConfig, StakerStatus, StakingConfig,
		StakingPoolConfig, SudoConfig, SystemConfig, TechnicalCommitteeMembershipConfig, TokenSymbol, TokensConfig,
		VestingConfig, CENTS, DOLLARS,
	};

	let existential_deposit = NativeTokenExistentialDeposit::get();

	const INITIAL_BALANCE: u128 = 1_000_000 * DOLLARS;
	const INITIAL_STAKING: u128 = 100_000 * DOLLARS;

	let (evm_genesis_accounts, network_contract_index) = evm_genesis();

	let mut balances = initial_authorities
		.iter()
		.map(|x| (x.0.clone(), INITIAL_STAKING + DOLLARS)) // bit more for fee
		.chain(endowed_accounts.iter().cloned().map(|k| (k, INITIAL_BALANCE)))
		.chain(
			get_all_module_accounts()
				.iter()
				.map(|x| (x.clone(), existential_deposit)),
		)
		.collect::<Vec<_>>();

	balances.sort_by_key(|x| x.0.clone());
	balances.dedup_by_key(|x| x.0.clone());

	mandala_runtime::GenesisConfig {
		frame_system: Some(SystemConfig {
			// Add Wasm runtime to storage.
			code: wasm_binary.to_vec(),
			changes_trie_config: Default::default(),
		}),
		pallet_indices: Some(IndicesConfig { indices: vec![] }),
<<<<<<< HEAD
		pallet_balances: Some(BalancesConfig {
			balances: endowed_accounts
				.iter()
				.cloned()
				.map(|k| (k, INITIAL_BALANCE))
				.chain(
					get_all_module_accounts()
						.iter()
						.map(|x| (x.clone(), existential_deposit)),
				)
				.collect(),
		}),
=======
		pallet_balances: Some(BalancesConfig { balances }),
>>>>>>> 3135d960
		pallet_session: Some(SessionConfig {
			keys: initial_authorities
				.iter()
				.map(|x| (x.0.clone(), x.0.clone(), mandala_session_keys(x.2.clone(), x.3.clone())))
				.collect::<Vec<_>>(),
		}),
		pallet_staking: Some(StakingConfig {
			validator_count: 5,
			minimum_validator_count: 1,
			stakers: initial_authorities
				.iter()
				.map(|x| (x.0.clone(), x.1.clone(), INITIAL_STAKING, StakerStatus::Validator))
				.collect(),
			invulnerables: initial_authorities.iter().map(|x| x.0.clone()).collect(),
			slash_reward_fraction: Perbill::from_percent(10),
			..Default::default()
		}),
		pallet_sudo: Some(SudoConfig { key: root_key.clone() }),
		pallet_babe: Some(BabeConfig { authorities: vec![] }),
		pallet_grandpa: Some(GrandpaConfig { authorities: vec![] }),
		pallet_collective_Instance1: Some(Default::default()),
		pallet_membership_Instance1: Some(GeneralCouncilMembershipConfig {
			members: vec![root_key.clone()],
			phantom: Default::default(),
		}),
		pallet_collective_Instance2: Some(Default::default()),
		pallet_membership_Instance2: Some(HonzonCouncilMembershipConfig {
			members: vec![root_key.clone()],
			phantom: Default::default(),
		}),
		pallet_collective_Instance3: Some(Default::default()),
		pallet_membership_Instance3: Some(HomaCouncilMembershipConfig {
			members: vec![root_key.clone()],
			phantom: Default::default(),
		}),
		pallet_collective_Instance4: Some(Default::default()),
		pallet_membership_Instance4: Some(TechnicalCommitteeMembershipConfig {
			members: vec![root_key.clone()],
			phantom: Default::default(),
		}),
		pallet_membership_Instance5: Some(OperatorMembershipAcalaConfig {
			members: endowed_accounts.clone(),
			phantom: Default::default(),
		}),
		pallet_membership_Instance6: Some(OperatorMembershipBandConfig {
			members: endowed_accounts,
			phantom: Default::default(),
		}),
		pallet_treasury: Some(Default::default()),
		pallet_contracts: Some(ContractsConfig {
			current_schedule: pallet_contracts::Schedule {
				enable_println, // this should only be enabled on development chains
				..Default::default()
			},
		}),
		orml_tokens: Some(TokensConfig {
			endowed_accounts: vec![
				(root_key.clone(), CurrencyId::Token(TokenSymbol::DOT), INITIAL_BALANCE),
				(root_key, CurrencyId::Token(TokenSymbol::XBTC), INITIAL_BALANCE),
			],
		}),
		orml_vesting: Some(VestingConfig { vesting: vec![] }),
		module_cdp_treasury: Some(CdpTreasuryConfig {
			collateral_auction_maximum_size: vec![
				(CurrencyId::Token(TokenSymbol::DOT), DOLLARS), // (currency_id, max size of a collateral auction)
				(CurrencyId::Token(TokenSymbol::XBTC), 5 * CENTS),
				(CurrencyId::Token(TokenSymbol::RENBTC), 5 * CENTS),
			],
		}),
		module_cdp_engine: Some(CdpEngineConfig {
			collaterals_params: vec![
				(
					CurrencyId::Token(TokenSymbol::DOT),
					Some(FixedU128::zero()),                             // stability fee for this collateral
					Some(FixedU128::saturating_from_rational(105, 100)), // liquidation ratio
					Some(FixedU128::saturating_from_rational(3, 100)),   // liquidation penalty rate
					Some(FixedU128::saturating_from_rational(110, 100)), // required liquidation ratio
					10_000_000 * DOLLARS,                                // maximum debit value in aUSD (cap)
				),
				(
					CurrencyId::Token(TokenSymbol::XBTC),
					Some(FixedU128::zero()),
					Some(FixedU128::saturating_from_rational(110, 100)),
					Some(FixedU128::saturating_from_rational(4, 100)),
					Some(FixedU128::saturating_from_rational(115, 100)),
					10_000_000 * DOLLARS,
				),
				(
					CurrencyId::Token(TokenSymbol::LDOT),
					Some(FixedU128::zero()),
					Some(FixedU128::saturating_from_rational(120, 100)),
					Some(FixedU128::saturating_from_rational(10, 100)),
					Some(FixedU128::saturating_from_rational(130, 100)),
					10_000_000 * DOLLARS,
				),
				(
					CurrencyId::Token(TokenSymbol::RENBTC),
					Some(FixedU128::zero()),
					Some(FixedU128::saturating_from_rational(110, 100)),
					Some(FixedU128::saturating_from_rational(4, 100)),
					Some(FixedU128::saturating_from_rational(115, 100)),
					10_000_000 * DOLLARS,
				),
			],
			global_stability_fee: FixedU128::saturating_from_rational(618_850_393, 100_000_000_000_000_000_u128), /* 5% APR */
		}),
		module_airdrop: Some(AirDropConfig {
			airdrop_accounts: {
				let airdrop_accounts_json =
					&include_bytes!("../../../../../resources/mandala-airdrop-accounts.json")[..];
				let airdrop_accounts: Vec<(AccountId, AirDropCurrencyId, Balance)> =
					serde_json::from_slice(airdrop_accounts_json).unwrap();
				airdrop_accounts
			},
		}),
		orml_oracle_Instance1: Some(AcalaOracleConfig {
			members: Default::default(), // initialized by OperatorMembership
			phantom: Default::default(),
		}),
		orml_oracle_Instance2: Some(BandOracleConfig {
			members: Default::default(), // initialized by OperatorMembership
			phantom: Default::default(),
		}),
		module_evm: Some(EVMConfig {
			accounts: evm_genesis_accounts,
			network_contract_index,
		}),
		module_staking_pool: Some(StakingPoolConfig {
			staking_pool_params: module_staking_pool::Params {
				target_max_free_unbonded_ratio: FixedU128::saturating_from_rational(10, 100),
				target_min_free_unbonded_ratio: FixedU128::saturating_from_rational(5, 100),
				target_unbonding_to_free_ratio: FixedU128::saturating_from_rational(2, 100),
				unbonding_to_free_adjustment: FixedU128::saturating_from_rational(1, 1000),
				base_fee_rate: FixedU128::saturating_from_rational(2, 100),
			},
		}),
		module_dex: Some(DexConfig {
			initial_listing_trading_pairs: vec![],
			initial_enabled_trading_pairs: EnabledTradingPairs::get(),
		}),
		parachain_info: Some(ParachainInfoConfig {
			parachain_id: 5_000.into(),
		}),
	}
}<|MERGE_RESOLUTION|>--- conflicted
+++ resolved
@@ -229,22 +229,7 @@
 			changes_trie_config: Default::default(),
 		}),
 		pallet_indices: Some(IndicesConfig { indices: vec![] }),
-<<<<<<< HEAD
-		pallet_balances: Some(BalancesConfig {
-			balances: endowed_accounts
-				.iter()
-				.cloned()
-				.map(|k| (k, INITIAL_BALANCE))
-				.chain(
-					get_all_module_accounts()
-						.iter()
-						.map(|x| (x.clone(), existential_deposit)),
-				)
-				.collect(),
-		}),
-=======
 		pallet_balances: Some(BalancesConfig { balances }),
->>>>>>> 3135d960
 		pallet_session: Some(SessionConfig {
 			keys: initial_authorities
 				.iter()
@@ -435,22 +420,7 @@
 			changes_trie_config: Default::default(),
 		}),
 		pallet_indices: Some(IndicesConfig { indices: vec![] }),
-<<<<<<< HEAD
-		pallet_balances: Some(BalancesConfig {
-			balances: endowed_accounts
-				.iter()
-				.cloned()
-				.map(|k| (k, INITIAL_BALANCE))
-				.chain(
-					get_all_module_accounts()
-						.iter()
-						.map(|x| (x.clone(), existential_deposit)),
-				)
-				.collect(),
-		}),
-=======
 		pallet_balances: Some(BalancesConfig { balances }),
->>>>>>> 3135d960
 		pallet_session: Some(SessionConfig {
 			keys: initial_authorities
 				.iter()
