// This file is part of Acala.

// Copyright (C) 2020-2021 Acala Foundation.
// SPDX-License-Identifier: GPL-3.0-or-later WITH Classpath-exception-2.0

// This program is free software: you can redistribute it and/or modify
// it under the terms of the GNU General Public License as published by
// the Free Software Foundation, either version 3 of the License, or
// (at your option) any later version.

// This program is distributed in the hope that it will be useful,
// but WITHOUT ANY WARRANTY; without even the implied warranty of
// MERCHANTABILITY or FITNESS FOR A PARTICULAR PURPOSE. See the
// GNU General Public License for more details.

// You should have received a copy of the GNU General Public License
// along with this program. If not, see <https://www.gnu.org/licenses/>.

use acala_primitives::{AccountId, TokenSymbol};
use hex_literal::hex;
use sc_chain_spec::ChainType;
use sc_telemetry::TelemetryEndpoints;
use serde_json::map::Map;
use sp_consensus_babe::AuthorityId as BabeId;
use sp_core::{crypto::UncheckedInto, sr25519};
use sp_finality_grandpa::AuthorityId as GrandpaId;
use sp_runtime::{FixedPointNumber, FixedU128};

use crate::chain_spec::{
	evm_genesis, get_account_id_from_seed, get_authority_keys_from_seed, Extensions, TELEMETRY_URL,
};

pub type ChainSpec = sc_service::GenericChainSpec<mandala_runtime::GenesisConfig, Extensions>;

pub const PARA_ID: u32 = 1000;

/// Development testnet config (single validator Alice)
pub fn development_testnet_config() -> Result<ChainSpec, String> {
	let mut properties = Map::new();
	let mut token_symbol: Vec<String> = vec![];
	let mut token_decimals: Vec<u32> = vec![];
	TokenSymbol::get_info().iter().for_each(|(symbol_name, decimals)| {
		token_symbol.push(symbol_name.to_string());
		token_decimals.push(*decimals);
	});
	properties.insert("tokenSymbol".into(), token_symbol.into());
	properties.insert("tokenDecimals".into(), token_decimals.into());

	let wasm_binary = mandala_runtime::WASM_BINARY.unwrap_or_default();

	Ok(ChainSpec::from_genesis(
		"Mandala Dev",
		"mandala-dev",
		ChainType::Development,
		move || {
			testnet_genesis(
				wasm_binary,
				// Initial PoA authorities
				vec![get_authority_keys_from_seed("Alice")],
				// Sudo account
				get_account_id_from_seed::<sr25519::Public>("Alice"),
				// Pre-funded accounts
				vec![
					get_account_id_from_seed::<sr25519::Public>("Alice"),
					get_account_id_from_seed::<sr25519::Public>("Bob"),
					get_account_id_from_seed::<sr25519::Public>("Alice//stash"),
					get_account_id_from_seed::<sr25519::Public>("Bob//stash"),
				],
			)
		},
		vec![],
		None,
		None,
		Some(properties),
		Extensions {
<<<<<<< HEAD
			relay_chain: "rococo-local".into(),
			para_id: 1000_u32,
=======
			relay_chain: "rococo".into(),
			para_id: PARA_ID,
>>>>>>> ffab9282
		},
	))
}

/// Local testnet config (multivalidator Alice + Bob)
pub fn local_testnet_config() -> Result<ChainSpec, String> {
	let mut properties = Map::new();
	let mut token_symbol: Vec<String> = vec![];
	let mut token_decimals: Vec<u32> = vec![];
	TokenSymbol::get_info().iter().for_each(|(symbol_name, decimals)| {
		token_symbol.push(symbol_name.to_string());
		token_decimals.push(*decimals);
	});
	properties.insert("tokenSymbol".into(), token_symbol.into());
	properties.insert("tokenDecimals".into(), token_decimals.into());

	let wasm_binary = mandala_runtime::WASM_BINARY.ok_or("Dev runtime wasm binary not available")?;

	Ok(ChainSpec::from_genesis(
		"Local",
		"local",
		ChainType::Local,
		move || {
			testnet_genesis(
				wasm_binary,
				vec![
					get_authority_keys_from_seed("Alice"),
					get_authority_keys_from_seed("Bob"),
				],
				get_account_id_from_seed::<sr25519::Public>("Alice"),
				vec![
					get_account_id_from_seed::<sr25519::Public>("Alice"),
					get_account_id_from_seed::<sr25519::Public>("Bob"),
					get_account_id_from_seed::<sr25519::Public>("Charlie"),
					get_account_id_from_seed::<sr25519::Public>("Dave"),
					get_account_id_from_seed::<sr25519::Public>("Eve"),
					get_account_id_from_seed::<sr25519::Public>("Ferdie"),
					get_account_id_from_seed::<sr25519::Public>("Alice//stash"),
					get_account_id_from_seed::<sr25519::Public>("Bob//stash"),
					get_account_id_from_seed::<sr25519::Public>("Charlie//stash"),
					get_account_id_from_seed::<sr25519::Public>("Dave//stash"),
					get_account_id_from_seed::<sr25519::Public>("Eve//stash"),
					get_account_id_from_seed::<sr25519::Public>("Ferdie//stash"),
				],
			)
		},
		vec![],
		None,
		None,
		Some(properties),
		Extensions {
<<<<<<< HEAD
			relay_chain: "rococo-".into(),
			para_id: 1000_u32,
=======
			relay_chain: "rococo".into(),
			para_id: PARA_ID,
>>>>>>> ffab9282
		},
	))
}

pub fn latest_mandala_testnet_config() -> Result<ChainSpec, String> {
	let mut properties = Map::new();
	let mut token_symbol: Vec<String> = vec![];
	let mut token_decimals: Vec<u32> = vec![];
	TokenSymbol::get_info().iter().for_each(|(symbol_name, decimals)| {
		token_symbol.push(symbol_name.to_string());
		token_decimals.push(*decimals);
	});
	properties.insert("tokenSymbol".into(), token_symbol.into());
	properties.insert("tokenDecimals".into(), token_decimals.into());

	let wasm_binary = mandala_runtime::WASM_BINARY.ok_or("Mandala runtime wasm binary not available")?;

	Ok(ChainSpec::from_genesis(
		"Acala Mandala PC2",
		"mandala-pc2",
		ChainType::Live,
		// SECRET="..."
		// ./target/debug/subkey inspect "$SECRET//acala//root"
		// ./target/debug/subkey --sr25519 inspect "$SECRET//acala//oracle"
		// ./target/debug/subkey --sr25519 inspect "$SECRET//acala//1//validator"
		// ./target/debug/subkey --sr25519 inspect "$SECRET//acala//1//babe"
		// ./target/debug/subkey --ed25519 inspect "$SECRET//acala//1//grandpa"
		// ./target/debug/subkey --sr25519 inspect "$SECRET//acala//2//validator"
		// ./target/debug/subkey --sr25519 inspect "$SECRET//acala//2//babe"
		// ./target/debug/subkey --ed25519 inspect "$SECRET//acala//2//grandpa"
		// ./target/debug/subkey --sr25519 inspect "$SECRET//acala//3//validator"
		// ./target/debug/subkey --sr25519 inspect "$SECRET//acala//3//babe"
		// ./target/debug/subkey --ed25519 inspect "$SECRET//acala//3//grandpa"
		move || {
			mandala_genesis(
				wasm_binary,
				vec![
					(
						// 5CLg63YpPJNqcyWaYebk3LuuUVp3un7y1tmuV3prhdbnMA77
						hex!["0c2df85f943312fc853059336627d0b7a08669629ebd99b4debc6e58c1b35c2b"].into(),
						hex!["0c2df85f943312fc853059336627d0b7a08669629ebd99b4debc6e58c1b35c2b"].into(),
						hex!["21b5a771b99ef0f059c476502c018c4b817fb0e48858e95a238850d2b7828556"].unchecked_into(),
						hex!["948f15728a5fd66e36503c048cc7b448cb360a825240c48ff3f89efe050de608"].unchecked_into(),
					),
					(
						// 5FnLzAUmXeTZg5J9Ao5psKU68oA5PBekXqhrZCKDbhSCQi88
						hex!["a476c0050065dafac1e9ff7bf602fe628ceadacf67650f8317554bd571b73507"].into(),
						hex!["a476c0050065dafac1e9ff7bf602fe628ceadacf67650f8317554bd571b73507"].into(),
						hex!["77f3c27e98da7849ed0749e1dea449321a4a5a36a1dccf3f08fc0ab3af24c62e"].unchecked_into(),
						hex!["b4f5713322656d29930aa89efa5509554a36c40fb50a226eae0f38fc1a6ceb25"].unchecked_into(),
					),
					(
						// 5Gn5LuLuWNcY21Vue4QcFFD3hLvjQY3weMHXuEyejUbUnArt
						hex!["d07e538fee7c42be9b2627ea5caac9a30f1869d65af2a19df70138d5fcc34310"].into(),
						hex!["d07e538fee7c42be9b2627ea5caac9a30f1869d65af2a19df70138d5fcc34310"].into(),
						hex!["c5dfcf68ccf1a64ed4145383e4bbbb8bbcc50f654d87187c39df2b88a9683b7f"].unchecked_into(),
						hex!["4cc54799f38715771605a21e8272a7a1344667e4681611988a913412755a8a04"].unchecked_into(),
					),
				],
				// 5F98oWfz2r5rcRVnP9VCndg33DAAsky3iuoBSpaPUbgN9AJn
				hex!["8815a8024b06a5b4c8703418f52125c923f939a5c40a717f6ae3011ba7719019"].into(),
				vec![
					// 5F98oWfz2r5rcRVnP9VCndg33DAAsky3iuoBSpaPUbgN9AJn
					hex!["8815a8024b06a5b4c8703418f52125c923f939a5c40a717f6ae3011ba7719019"].into(),
					// 5Fe3jZRbKes6aeuQ6HkcTvQeNhkkRPTXBwmNkuAPoimGEv45
					hex!["9e22b64c980329ada2b46a783623bcf1f1d0418f6a2b5fbfb7fb68dbac5abf0f"].into(),
				],
			)
		},
		vec![
			"/ip4/54.254.37.221/tcp/30333/p2p/12D3KooWNUPp9ervpypz95DCMHfb3CAbQdfrmmBbYehUaJsFvRvT"
				.parse()
				.unwrap(),
		],
		TelemetryEndpoints::new(vec![(TELEMETRY_URL.into(), 0)]).ok(),
		Some("mandala-pc2"),
		Some(properties),
		Extensions {
			relay_chain: "rococo".into(),
<<<<<<< HEAD
			para_id: 1000_u32,
=======
			para_id: PARA_ID,
>>>>>>> ffab9282
		},
	))
}

pub fn mandala_testnet_config() -> Result<ChainSpec, String> {
	ChainSpec::from_json_bytes(&include_bytes!("../../../../../resources/mandala-pc-dist.json")[..])
}

fn testnet_genesis(
	wasm_binary: &[u8],
	initial_authorities: Vec<(AccountId, AccountId, GrandpaId, BabeId)>,
	root_key: AccountId,
	endowed_accounts: Vec<AccountId>,
) -> mandala_runtime::GenesisConfig {
	use mandala_runtime::{
		dollar, get_all_module_accounts, AcalaOracleConfig, AirDropConfig, Balance, BalancesConfig, BandOracleConfig,
		CdpEngineConfig, CdpTreasuryConfig, DexConfig, EVMConfig, EnabledTradingPairs, GeneralCouncilMembershipConfig,
		HomaCouncilMembershipConfig, HonzonCouncilMembershipConfig, IndicesConfig, NativeTokenExistentialDeposit,
		OperatorMembershipAcalaConfig, OperatorMembershipBandConfig, OrmlNFTConfig, ParachainInfoConfig,
		RenVmBridgeConfig, StakingPoolConfig, SudoConfig, SystemConfig, TechnicalCommitteeMembershipConfig,
		TokensConfig, VestingConfig, ACA, AUSD, DOT, LDOT, RENBTC,
	};
	#[cfg(feature = "std")]
	use sp_std::collections::btree_map::BTreeMap;

	let existential_deposit = NativeTokenExistentialDeposit::get();

	let initial_balance: u128 = 1_000_000 * dollar(ACA);
	let initial_staking: u128 = 100_000 * dollar(ACA);

	let evm_genesis_accounts = evm_genesis();

	let balances = initial_authorities
		.iter()
		.map(|x| (x.0.clone(), initial_staking + dollar(ACA))) // bit more for fee
		.chain(endowed_accounts.iter().cloned().map(|k| (k, initial_balance)))
		.chain(
			get_all_module_accounts()
				.iter()
				.map(|x| (x.clone(), existential_deposit)),
		)
		.fold(
			BTreeMap::<AccountId, Balance>::new(),
			|mut acc, (account_id, amount)| {
				if let Some(balance) = acc.get_mut(&account_id) {
					*balance = balance
						.checked_add(amount)
						.expect("balance cannot overflow when building genesis");
				} else {
					acc.insert(account_id.clone(), amount);
				}
				acc
			},
		)
		.into_iter()
		.collect::<Vec<(AccountId, Balance)>>();

	mandala_runtime::GenesisConfig {
		frame_system: SystemConfig {
			// Add Wasm runtime to storage.
			code: wasm_binary.to_vec(),
			changes_trie_config: Default::default(),
		},
		pallet_indices: IndicesConfig { indices: vec![] },
		pallet_balances: BalancesConfig { balances },
		pallet_sudo: SudoConfig { key: root_key.clone() },
		pallet_collective_Instance1: Default::default(),
		pallet_membership_Instance1: GeneralCouncilMembershipConfig {
			members: vec![root_key.clone()],
			phantom: Default::default(),
		},
		pallet_collective_Instance2: Default::default(),
		pallet_membership_Instance2: HonzonCouncilMembershipConfig {
			members: vec![root_key.clone()],
			phantom: Default::default(),
		},
		pallet_collective_Instance3: Default::default(),
		pallet_membership_Instance3: HomaCouncilMembershipConfig {
			members: vec![root_key.clone()],
			phantom: Default::default(),
		},
		pallet_collective_Instance4: Default::default(),
		pallet_membership_Instance4: TechnicalCommitteeMembershipConfig {
			members: vec![root_key.clone()],
			phantom: Default::default(),
		},
		pallet_membership_Instance5: OperatorMembershipAcalaConfig {
			members: vec![root_key.clone()],
			phantom: Default::default(),
		},
		pallet_membership_Instance6: OperatorMembershipBandConfig {
			members: vec![root_key],
			phantom: Default::default(),
		},
		pallet_treasury: Default::default(),
		orml_tokens: TokensConfig {
			endowed_accounts: endowed_accounts
				.iter()
				.flat_map(|x| vec![(x.clone(), DOT, initial_balance)])
				.collect(),
		},
		orml_vesting: VestingConfig { vesting: vec![] },
		module_cdp_treasury: CdpTreasuryConfig {
			expected_collateral_auction_size: vec![
				(DOT, dollar(DOT)), // (currency_id, max size of a collateral auction)
				(RENBTC, dollar(RENBTC)),
			],
		},
		module_cdp_engine: CdpEngineConfig {
			collaterals_params: vec![
				(
					DOT,
					Some(FixedU128::zero()),                             // interest rate per sec for this collateral
					Some(FixedU128::saturating_from_rational(150, 100)), // liquidation ratio
					Some(FixedU128::saturating_from_rational(10, 100)),  // liquidation penalty rate
					Some(FixedU128::saturating_from_rational(150, 100)), // required liquidation ratio
					10_000_000 * dollar(AUSD),                           // maximum debit value in aUSD (cap)
				),
				(
					LDOT,
					Some(FixedU128::zero()),
					Some(FixedU128::saturating_from_rational(150, 100)),
					Some(FixedU128::saturating_from_rational(10, 100)),
					Some(FixedU128::saturating_from_rational(180, 100)),
					10_000_000 * dollar(AUSD),
				),
				(
					RENBTC,
					Some(FixedU128::zero()),
					Some(FixedU128::saturating_from_rational(150, 100)),
					Some(FixedU128::saturating_from_rational(10, 100)),
					Some(FixedU128::saturating_from_rational(150, 100)),
					10_000_000 * dollar(AUSD),
				),
			],
			global_interest_rate_per_sec: FixedU128::saturating_from_rational(
				1_547_126_000u128,
				1_000_000_000_000_000_000u128,
			), /* 5% APR */
		},
		module_airdrop: AirDropConfig {
			airdrop_accounts: vec![],
		},
		orml_oracle_Instance1: AcalaOracleConfig {
			members: Default::default(), // initialized by OperatorMembership
			phantom: Default::default(),
		},
		orml_oracle_Instance2: BandOracleConfig {
			members: Default::default(), // initialized by OperatorMembership
			phantom: Default::default(),
		},
		module_evm: EVMConfig {
			accounts: evm_genesis_accounts,
		},
		module_staking_pool: StakingPoolConfig {
			staking_pool_params: module_staking_pool::Params {
				target_max_free_unbonded_ratio: FixedU128::saturating_from_rational(10, 100),
				target_min_free_unbonded_ratio: FixedU128::saturating_from_rational(5, 100),
				target_unbonding_to_free_ratio: FixedU128::saturating_from_rational(2, 100),
				unbonding_to_free_adjustment: FixedU128::saturating_from_rational(1, 1000),
				base_fee_rate: FixedU128::saturating_from_rational(2, 100),
			},
		},
		module_dex: DexConfig {
			initial_listing_trading_pairs: vec![],
			initial_enabled_trading_pairs: EnabledTradingPairs::get(),
			initial_added_liquidity_pools: vec![],
		},
		parachain_info: ParachainInfoConfig {
			parachain_id: PARA_ID.into(),
		},
		ecosystem_renvm_bridge: RenVmBridgeConfig {
			ren_vm_public_key: hex!["4b939fc8ade87cb50b78987b1dda927460dc456a"],
		},
		orml_nft: OrmlNFTConfig { tokens: vec![] },
	}
}

fn mandala_genesis(
	wasm_binary: &[u8],
	initial_authorities: Vec<(AccountId, AccountId, GrandpaId, BabeId)>,
	root_key: AccountId,
	endowed_accounts: Vec<AccountId>,
) -> mandala_runtime::GenesisConfig {
	use mandala_runtime::{
		cent, dollar, get_all_module_accounts, AcalaOracleConfig, AirDropConfig, AirDropCurrencyId, Balance,
		BalancesConfig, BandOracleConfig, CdpEngineConfig, CdpTreasuryConfig, DexConfig, EVMConfig,
		EnabledTradingPairs, GeneralCouncilMembershipConfig, HomaCouncilMembershipConfig,
		HonzonCouncilMembershipConfig, IndicesConfig, NativeTokenExistentialDeposit, OperatorMembershipAcalaConfig,
		OperatorMembershipBandConfig, OrmlNFTConfig, ParachainInfoConfig, RenVmBridgeConfig, StakingPoolConfig,
		SudoConfig, SystemConfig, TechnicalCommitteeMembershipConfig, TokensConfig, UnreleasedNativeVaultAccountId,
		VestingConfig, ACA, AUSD, DOT, LDOT, RENBTC,
	};
	#[cfg(feature = "std")]
	use sp_std::collections::btree_map::BTreeMap;

	let existential_deposit = NativeTokenExistentialDeposit::get();

	let initial_balance: u128 = 1_000_000 * dollar(ACA);
	let initial_staking: u128 = 100_000 * dollar(ACA);

	let evm_genesis_accounts = evm_genesis();

	let mut unreleased_native = 1_000_000_000 * dollar(ACA); // 1 billion
	let balances = initial_authorities
		.iter()
		.map(|x| (x.0.clone(), initial_staking + dollar(ACA))) // bit more for fee
		.chain(endowed_accounts.iter().cloned().map(|k| (k, initial_balance)))
		.chain(
			get_all_module_accounts()
				.iter()
				.map(|x| (x.clone(), existential_deposit)),
		)
		.fold(
			BTreeMap::<AccountId, Balance>::new(),
			|mut acc, (account_id, amount)| {
				if let Some(balance) = acc.get_mut(&account_id) {
					*balance = balance
						.checked_add(amount)
						.expect("balance cannot overflow when building genesis");
				} else {
					acc.insert(account_id.clone(), amount);
				}
				unreleased_native = unreleased_native.saturating_sub(amount);
				acc
			},
		)
		.into_iter()
		.chain(vec![(UnreleasedNativeVaultAccountId::get(), unreleased_native)])
		.collect::<Vec<(AccountId, Balance)>>();

	mandala_runtime::GenesisConfig {
		frame_system: SystemConfig {
			// Add Wasm runtime to storage.
			code: wasm_binary.to_vec(),
			changes_trie_config: Default::default(),
		},
		pallet_indices: IndicesConfig { indices: vec![] },
		pallet_balances: BalancesConfig { balances },
		pallet_sudo: SudoConfig { key: root_key.clone() },
		pallet_collective_Instance1: Default::default(),
		pallet_membership_Instance1: GeneralCouncilMembershipConfig {
			members: vec![root_key.clone()],
			phantom: Default::default(),
		},
		pallet_collective_Instance2: Default::default(),
		pallet_membership_Instance2: HonzonCouncilMembershipConfig {
			members: vec![root_key.clone()],
			phantom: Default::default(),
		},
		pallet_collective_Instance3: Default::default(),
		pallet_membership_Instance3: HomaCouncilMembershipConfig {
			members: vec![root_key.clone()],
			phantom: Default::default(),
		},
		pallet_collective_Instance4: Default::default(),
		pallet_membership_Instance4: TechnicalCommitteeMembershipConfig {
			members: vec![root_key.clone()],
			phantom: Default::default(),
		},
		pallet_membership_Instance5: OperatorMembershipAcalaConfig {
			members: endowed_accounts.clone(),
			phantom: Default::default(),
		},
		pallet_membership_Instance6: OperatorMembershipBandConfig {
			members: endowed_accounts,
			phantom: Default::default(),
		},
		pallet_treasury: Default::default(),
		orml_tokens: TokensConfig {
			endowed_accounts: vec![(root_key, DOT, initial_balance)],
		},
		orml_vesting: VestingConfig { vesting: vec![] },
		module_cdp_treasury: CdpTreasuryConfig {
			expected_collateral_auction_size: vec![
				(DOT, dollar(DOT)), // (currency_id, max size of a collateral auction)
				(RENBTC, 5 * cent(RENBTC)),
			],
		},
		module_cdp_engine: CdpEngineConfig {
			collaterals_params: vec![
				(
					DOT,
					Some(FixedU128::zero()),                             // interest rate per sec for this collateral
					Some(FixedU128::saturating_from_rational(105, 100)), // liquidation ratio
					Some(FixedU128::saturating_from_rational(3, 100)),   // liquidation penalty rate
					Some(FixedU128::saturating_from_rational(110, 100)), // required liquidation ratio
					10_000_000 * dollar(AUSD),                           // maximum debit value in aUSD (cap)
				),
				(
					LDOT,
					Some(FixedU128::zero()),
					Some(FixedU128::saturating_from_rational(120, 100)),
					Some(FixedU128::saturating_from_rational(10, 100)),
					Some(FixedU128::saturating_from_rational(130, 100)),
					10_000_000 * dollar(AUSD),
				),
				(
					RENBTC,
					Some(FixedU128::zero()),
					Some(FixedU128::saturating_from_rational(110, 100)),
					Some(FixedU128::saturating_from_rational(4, 100)),
					Some(FixedU128::saturating_from_rational(115, 100)),
					10_000_000 * dollar(AUSD),
				),
			],
			global_interest_rate_per_sec: FixedU128::saturating_from_rational(
				1_547_126_000u128,
				1_000_000_000_000_000_000u128,
			), /* 5% APR */
		},
		module_airdrop: AirDropConfig {
			airdrop_accounts: {
				let aca_airdrop_accounts_json =
					&include_bytes!("../../../../../resources/mandala-airdrop-ACA.json")[..];
				let aca_airdrop_accounts: Vec<(AccountId, Balance)> =
					serde_json::from_slice(aca_airdrop_accounts_json).unwrap();
				let kar_airdrop_accounts_json =
					&include_bytes!("../../../../../resources/mandala-airdrop-KAR.json")[..];
				let kar_airdrop_accounts: Vec<(AccountId, Balance)> =
					serde_json::from_slice(kar_airdrop_accounts_json).unwrap();

				aca_airdrop_accounts
					.iter()
					.map(|(account_id, aca_amount)| (account_id.clone(), AirDropCurrencyId::ACA, *aca_amount))
					.chain(
						kar_airdrop_accounts
							.iter()
							.map(|(account_id, kar_amount)| (account_id.clone(), AirDropCurrencyId::KAR, *kar_amount)),
					)
					.collect::<Vec<_>>()
			},
		},
		orml_oracle_Instance1: AcalaOracleConfig {
			members: Default::default(), // initialized by OperatorMembership
			phantom: Default::default(),
		},
		orml_oracle_Instance2: BandOracleConfig {
			members: Default::default(), // initialized by OperatorMembership
			phantom: Default::default(),
		},
		module_evm: EVMConfig {
			accounts: evm_genesis_accounts,
		},
		module_staking_pool: StakingPoolConfig {
			staking_pool_params: module_staking_pool::Params {
				target_max_free_unbonded_ratio: FixedU128::saturating_from_rational(10, 100),
				target_min_free_unbonded_ratio: FixedU128::saturating_from_rational(5, 100),
				target_unbonding_to_free_ratio: FixedU128::saturating_from_rational(2, 100),
				unbonding_to_free_adjustment: FixedU128::saturating_from_rational(1, 1000),
				base_fee_rate: FixedU128::saturating_from_rational(2, 100),
			},
		},
		module_dex: DexConfig {
			initial_listing_trading_pairs: vec![],
			initial_enabled_trading_pairs: EnabledTradingPairs::get(),
			initial_added_liquidity_pools: vec![],
		},
		parachain_info: ParachainInfoConfig {
			parachain_id: PARA_ID.into(),
		},
		ecosystem_renvm_bridge: RenVmBridgeConfig {
			ren_vm_public_key: hex!["4b939fc8ade87cb50b78987b1dda927460dc456a"],
		},
		orml_nft: OrmlNFTConfig {
			tokens: {
				let nft_airdrop_json = &include_bytes!("../../../../../resources/mandala-airdrop-NFT.json")[..];
				let nft_airdrop: Vec<(
					AccountId,
					Vec<u8>,
					module_nft::ClassData<Balance>,
					Vec<(Vec<u8>, module_nft::TokenData<Balance>, Vec<AccountId>)>,
				)> = serde_json::from_slice(nft_airdrop_json).unwrap();

				let mut tokens = vec![];
				for (class_owner, class_meta, class_data, nfts) in nft_airdrop {
					let mut tokens_of_class = vec![];
					for (token_meta, token_data, token_owners) in nfts {
						token_owners.iter().for_each(|account_id| {
							tokens_of_class.push((account_id.clone(), token_meta.clone(), token_data.clone()));
						});
					}

					tokens.push((
						class_owner.clone(),
						class_meta.clone(),
						class_data.clone(),
						tokens_of_class,
					));
				}

				tokens
			},
		},
	}
}<|MERGE_RESOLUTION|>--- conflicted
+++ resolved
@@ -73,13 +73,8 @@
 		None,
 		Some(properties),
 		Extensions {
-<<<<<<< HEAD
 			relay_chain: "rococo-local".into(),
-			para_id: 1000_u32,
-=======
-			relay_chain: "rococo".into(),
 			para_id: PARA_ID,
->>>>>>> ffab9282
 		},
 	))
 }
@@ -131,13 +126,8 @@
 		None,
 		Some(properties),
 		Extensions {
-<<<<<<< HEAD
-			relay_chain: "rococo-".into(),
-			para_id: 1000_u32,
-=======
-			relay_chain: "rococo".into(),
+			relay_chain: "rococo-local".into(),
 			para_id: PARA_ID,
->>>>>>> ffab9282
 		},
 	))
 }
@@ -217,11 +207,7 @@
 		Some(properties),
 		Extensions {
 			relay_chain: "rococo".into(),
-<<<<<<< HEAD
-			para_id: 1000_u32,
-=======
 			para_id: PARA_ID,
->>>>>>> ffab9282
 		},
 	))
 }
