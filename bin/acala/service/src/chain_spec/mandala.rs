use acala_primitives::AccountId;
use hex_literal::hex;
use sc_chain_spec::ChainType;
use sc_telemetry::TelemetryEndpoints;
use serde_json::map::Map;
use sp_consensus_babe::AuthorityId as BabeId;
use sp_core::{crypto::UncheckedInto, sr25519};
use sp_finality_grandpa::AuthorityId as GrandpaId;
use sp_runtime::{FixedPointNumber, FixedU128};

use crate::chain_spec::{
	evm_genesis, get_account_id_from_seed, get_authority_keys_from_seed, Extensions, TELEMETRY_URL,
};

pub type ChainSpec = sc_service::GenericChainSpec<mandala_runtime::GenesisConfig, Extensions>;

/// Development testnet config (single validator Alice)
pub fn development_testnet_config() -> Result<ChainSpec, String> {
	let mut properties = Map::new();
	properties.insert("tokenSymbol".into(), "ACA".into());
	properties.insert("tokenDecimals".into(), 13.into());

	let wasm_binary = mandala_runtime::WASM_BINARY.unwrap_or_default();

	Ok(ChainSpec::from_genesis(
		"Mandala PC Dev",
		"mandala-pc-dev",
		ChainType::Development,
		move || {
			testnet_genesis(
				wasm_binary,
				// Initial PoA authorities
				vec![get_authority_keys_from_seed("Alice")],
				// Sudo account
				get_account_id_from_seed::<sr25519::Public>("Alice"),
				// Pre-funded accounts
				vec![
					get_account_id_from_seed::<sr25519::Public>("Alice"),
					get_account_id_from_seed::<sr25519::Public>("Bob"),
					get_account_id_from_seed::<sr25519::Public>("Alice//stash"),
					get_account_id_from_seed::<sr25519::Public>("Bob//stash"),
				],
			)
		},
		vec![],
		None,
		None,
		Some(properties),
		Extensions {
			relay_chain: "rococo".into(),
			para_id: 666_u32.into(),
		},
	))
}

/// Local testnet config (multivalidator Alice + Bob)
pub fn local_testnet_config() -> Result<ChainSpec, String> {
	let mut properties = Map::new();
	properties.insert("tokenSymbol".into(), "ACA".into());
	properties.insert("tokenDecimals".into(), 13.into());

	let wasm_binary = mandala_runtime::WASM_BINARY.ok_or("Dev runtime wasm binary not available")?;

	Ok(ChainSpec::from_genesis(
		"Local",
		"local",
		ChainType::Local,
		move || {
			testnet_genesis(
				wasm_binary,
				vec![
					get_authority_keys_from_seed("Alice"),
					get_authority_keys_from_seed("Bob"),
				],
				get_account_id_from_seed::<sr25519::Public>("Alice"),
				vec![
					get_account_id_from_seed::<sr25519::Public>("Alice"),
					get_account_id_from_seed::<sr25519::Public>("Bob"),
					get_account_id_from_seed::<sr25519::Public>("Charlie"),
					get_account_id_from_seed::<sr25519::Public>("Dave"),
					get_account_id_from_seed::<sr25519::Public>("Eve"),
					get_account_id_from_seed::<sr25519::Public>("Ferdie"),
					get_account_id_from_seed::<sr25519::Public>("Alice//stash"),
					get_account_id_from_seed::<sr25519::Public>("Bob//stash"),
					get_account_id_from_seed::<sr25519::Public>("Charlie//stash"),
					get_account_id_from_seed::<sr25519::Public>("Dave//stash"),
					get_account_id_from_seed::<sr25519::Public>("Eve//stash"),
					get_account_id_from_seed::<sr25519::Public>("Ferdie//stash"),
				],
			)
		},
		vec![],
		None,
		None,
		Some(properties),
		Extensions {
			relay_chain: "rococo".into(),
			para_id: 666_u32.into(),
		},
	))
}

pub fn latest_mandala_testnet_config() -> Result<ChainSpec, String> {
	let mut properties = Map::new();
	properties.insert("tokenSymbol".into(), "ACA".into());
	properties.insert("tokenDecimals".into(), 13.into());

	let wasm_binary = mandala_runtime::WASM_BINARY.ok_or("Mandala runtime wasm binary not available")?;

	Ok(ChainSpec::from_genesis(
		"Acala Mandala PC2",
		"mandala-pc2",
		ChainType::Live,
		// SECRET="..."
		// ./target/debug/subkey inspect "$SECRET//acala//root"
		// ./target/debug/subkey --sr25519 inspect "$SECRET//acala//oracle"
		// ./target/debug/subkey --sr25519 inspect "$SECRET//acala//1//validator"
		// ./target/debug/subkey --sr25519 inspect "$SECRET//acala//1//babe"
		// ./target/debug/subkey --ed25519 inspect "$SECRET//acala//1//grandpa"
		// ./target/debug/subkey --sr25519 inspect "$SECRET//acala//2//validator"
		// ./target/debug/subkey --sr25519 inspect "$SECRET//acala//2//babe"
		// ./target/debug/subkey --ed25519 inspect "$SECRET//acala//2//grandpa"
		// ./target/debug/subkey --sr25519 inspect "$SECRET//acala//3//validator"
		// ./target/debug/subkey --sr25519 inspect "$SECRET//acala//3//babe"
		// ./target/debug/subkey --ed25519 inspect "$SECRET//acala//3//grandpa"
		move || {
			mandala_genesis(
				wasm_binary,
				vec![
					(
						// 5CLg63YpPJNqcyWaYebk3LuuUVp3un7y1tmuV3prhdbnMA77
						hex!["0c2df85f943312fc853059336627d0b7a08669629ebd99b4debc6e58c1b35c2b"].into(),
						hex!["0c2df85f943312fc853059336627d0b7a08669629ebd99b4debc6e58c1b35c2b"].into(),
						hex!["21b5a771b99ef0f059c476502c018c4b817fb0e48858e95a238850d2b7828556"].unchecked_into(),
						hex!["948f15728a5fd66e36503c048cc7b448cb360a825240c48ff3f89efe050de608"].unchecked_into(),
					),
					(
						// 5FnLzAUmXeTZg5J9Ao5psKU68oA5PBekXqhrZCKDbhSCQi88
						hex!["a476c0050065dafac1e9ff7bf602fe628ceadacf67650f8317554bd571b73507"].into(),
						hex!["a476c0050065dafac1e9ff7bf602fe628ceadacf67650f8317554bd571b73507"].into(),
						hex!["77f3c27e98da7849ed0749e1dea449321a4a5a36a1dccf3f08fc0ab3af24c62e"].unchecked_into(),
						hex!["b4f5713322656d29930aa89efa5509554a36c40fb50a226eae0f38fc1a6ceb25"].unchecked_into(),
					),
					(
						// 5Gn5LuLuWNcY21Vue4QcFFD3hLvjQY3weMHXuEyejUbUnArt
						hex!["d07e538fee7c42be9b2627ea5caac9a30f1869d65af2a19df70138d5fcc34310"].into(),
						hex!["d07e538fee7c42be9b2627ea5caac9a30f1869d65af2a19df70138d5fcc34310"].into(),
						hex!["c5dfcf68ccf1a64ed4145383e4bbbb8bbcc50f654d87187c39df2b88a9683b7f"].unchecked_into(),
						hex!["4cc54799f38715771605a21e8272a7a1344667e4681611988a913412755a8a04"].unchecked_into(),
					),
				],
				// 5F98oWfz2r5rcRVnP9VCndg33DAAsky3iuoBSpaPUbgN9AJn
				hex!["8815a8024b06a5b4c8703418f52125c923f939a5c40a717f6ae3011ba7719019"].into(),
				vec![
					// 5F98oWfz2r5rcRVnP9VCndg33DAAsky3iuoBSpaPUbgN9AJn
					hex!["8815a8024b06a5b4c8703418f52125c923f939a5c40a717f6ae3011ba7719019"].into(),
					// 5Fe3jZRbKes6aeuQ6HkcTvQeNhkkRPTXBwmNkuAPoimGEv45
					hex!["9e22b64c980329ada2b46a783623bcf1f1d0418f6a2b5fbfb7fb68dbac5abf0f"].into(),
				],
			)
		},
		vec![
			"/ip4/54.254.37.221/tcp/30333/p2p/12D3KooWNUPp9ervpypz95DCMHfb3CAbQdfrmmBbYehUaJsFvRvT"
				.parse()
				.unwrap(),
		],
		TelemetryEndpoints::new(vec![(TELEMETRY_URL.into(), 0)]).ok(),
		Some("mandala-pc2"),
		Some(properties),
		Extensions {
			relay_chain: "rococo".into(),
			para_id: 666_u32.into(),
		},
	))
}

pub fn mandala_testnet_config() -> Result<ChainSpec, String> {
	ChainSpec::from_json_bytes(&include_bytes!("../../../../../resources/mandala-pc-dist.json")[..])
}

fn testnet_genesis(
	wasm_binary: &[u8],
	initial_authorities: Vec<(AccountId, AccountId, GrandpaId, BabeId)>,
	root_key: AccountId,
	endowed_accounts: Vec<AccountId>,
) -> mandala_runtime::GenesisConfig {
	use mandala_runtime::{
<<<<<<< HEAD
		get_all_module_accounts, AcalaOracleConfig, AirDropConfig, Balance, BalancesConfig, BandOracleConfig,
		CdpEngineConfig, CdpTreasuryConfig, CurrencyId, DexConfig, EVMConfig, EnabledTradingPairs,
		GeneralCouncilMembershipConfig, HomaCouncilMembershipConfig, HonzonCouncilMembershipConfig, IndicesConfig,
		NativeTokenExistentialDeposit, OperatorMembershipAcalaConfig, OperatorMembershipBandConfig, OrmlNFTConfig,
		ParachainInfoConfig, RenVmBridgeConfig, StakingPoolConfig, SudoConfig, SystemConfig,
		TechnicalCommitteeMembershipConfig, TokenSymbol, TokensConfig, VestingConfig, DOLLARS,
=======
		dollar, get_all_module_accounts, AcalaOracleConfig, AirDropConfig, BabeConfig, Balance, BalancesConfig,
		BandOracleConfig, CdpEngineConfig, CdpTreasuryConfig, DexConfig, EVMConfig, EnabledTradingPairs,
		GeneralCouncilMembershipConfig, GrandpaConfig, HomaCouncilMembershipConfig, HonzonCouncilMembershipConfig,
		IndicesConfig, NativeTokenExistentialDeposit, OperatorMembershipAcalaConfig, OperatorMembershipBandConfig,
		OrmlNFTConfig, RenVmBridgeConfig, SessionConfig, StakerStatus, StakingConfig, StakingPoolConfig, SudoConfig,
		SystemConfig, TechnicalCommitteeMembershipConfig, TokensConfig, VestingConfig, ACA, AUSD, DOT, LDOT, RENBTC,
		XBTC,
>>>>>>> 98db5f09
	};
	#[cfg(feature = "std")]
	use sp_std::collections::btree_map::BTreeMap;

	let existential_deposit = NativeTokenExistentialDeposit::get();

	let initial_balance: u128 = 1_000_000 * dollar(ACA);
	let initial_staking: u128 = 100_000 * dollar(ACA);

	let evm_genesis_accounts = evm_genesis();

	let balances = initial_authorities
		.iter()
		.map(|x| (x.0.clone(), initial_staking + dollar(ACA))) // bit more for fee
		.chain(endowed_accounts.iter().cloned().map(|k| (k, initial_balance)))
		.chain(
			get_all_module_accounts()
				.iter()
				.map(|x| (x.clone(), existential_deposit)),
		)
		.fold(
			BTreeMap::<AccountId, Balance>::new(),
			|mut acc, (account_id, amount)| {
				if let Some(balance) = acc.get_mut(&account_id) {
					*balance = balance
						.checked_add(amount)
						.expect("balance cannot overflow when building genesis");
				} else {
					acc.insert(account_id.clone(), amount);
				}
				acc
			},
		)
		.into_iter()
		.collect::<Vec<(AccountId, Balance)>>();

	mandala_runtime::GenesisConfig {
		frame_system: Some(SystemConfig {
			// Add Wasm runtime to storage.
			code: wasm_binary.to_vec(),
			changes_trie_config: Default::default(),
		}),
		pallet_indices: Some(IndicesConfig { indices: vec![] }),
		pallet_balances: Some(BalancesConfig { balances }),
<<<<<<< HEAD
=======
		pallet_session: Some(SessionConfig {
			keys: initial_authorities
				.iter()
				.map(|x| (x.0.clone(), x.0.clone(), mandala_session_keys(x.2.clone(), x.3.clone())))
				.collect::<Vec<_>>(),
		}),
		pallet_staking: Some(StakingConfig {
			validator_count: initial_authorities.len() as u32 * 2,
			minimum_validator_count: initial_authorities.len() as u32,
			stakers: initial_authorities
				.iter()
				.map(|x| (x.0.clone(), x.1.clone(), initial_staking, StakerStatus::Validator))
				.collect(),
			invulnerables: initial_authorities.iter().map(|x| x.0.clone()).collect(),
			slash_reward_fraction: Perbill::from_percent(10),
			..Default::default()
		}),
>>>>>>> 98db5f09
		pallet_sudo: Some(SudoConfig { key: root_key.clone() }),
		pallet_collective_Instance1: Some(Default::default()),
		pallet_membership_Instance1: Some(GeneralCouncilMembershipConfig {
			members: vec![root_key.clone()],
			phantom: Default::default(),
		}),
		pallet_collective_Instance2: Some(Default::default()),
		pallet_membership_Instance2: Some(HonzonCouncilMembershipConfig {
			members: vec![root_key.clone()],
			phantom: Default::default(),
		}),
		pallet_collective_Instance3: Some(Default::default()),
		pallet_membership_Instance3: Some(HomaCouncilMembershipConfig {
			members: vec![root_key.clone()],
			phantom: Default::default(),
		}),
		pallet_collective_Instance4: Some(Default::default()),
		pallet_membership_Instance4: Some(TechnicalCommitteeMembershipConfig {
			members: vec![root_key.clone()],
			phantom: Default::default(),
		}),
		pallet_membership_Instance5: Some(OperatorMembershipAcalaConfig {
			members: vec![root_key.clone()],
			phantom: Default::default(),
		}),
		pallet_membership_Instance6: Some(OperatorMembershipBandConfig {
			members: vec![root_key],
			phantom: Default::default(),
		}),
		pallet_treasury: Some(Default::default()),
		orml_tokens: Some(TokensConfig {
			endowed_accounts: endowed_accounts
				.iter()
				.flat_map(|x| vec![(x.clone(), DOT, initial_balance), (x.clone(), XBTC, initial_balance)])
				.collect(),
		}),
		orml_vesting: Some(VestingConfig { vesting: vec![] }),
		module_cdp_treasury: Some(CdpTreasuryConfig {
			collateral_auction_maximum_size: vec![
				(DOT, dollar(DOT)), // (currency_id, max size of a collateral auction)
				(XBTC, dollar(XBTC)),
				(RENBTC, dollar(RENBTC)),
			],
		}),
		module_cdp_engine: Some(CdpEngineConfig {
			collaterals_params: vec![
				(
					DOT,
					Some(FixedU128::zero()),                             // stability fee for this collateral
					Some(FixedU128::saturating_from_rational(150, 100)), // liquidation ratio
					Some(FixedU128::saturating_from_rational(10, 100)),  // liquidation penalty rate
					Some(FixedU128::saturating_from_rational(150, 100)), // required liquidation ratio
					10_000_000 * dollar(AUSD),                           // maximum debit value in aUSD (cap)
				),
				(
					XBTC,
					Some(FixedU128::zero()),
					Some(FixedU128::saturating_from_rational(150, 100)),
					Some(FixedU128::saturating_from_rational(10, 100)),
					Some(FixedU128::saturating_from_rational(150, 100)),
					10_000_000 * dollar(AUSD),
				),
				(
					LDOT,
					Some(FixedU128::zero()),
					Some(FixedU128::saturating_from_rational(150, 100)),
					Some(FixedU128::saturating_from_rational(10, 100)),
					Some(FixedU128::saturating_from_rational(180, 100)),
					10_000_000 * dollar(AUSD),
				),
				(
					RENBTC,
					Some(FixedU128::zero()),
					Some(FixedU128::saturating_from_rational(150, 100)),
					Some(FixedU128::saturating_from_rational(10, 100)),
					Some(FixedU128::saturating_from_rational(150, 100)),
					10_000_000 * dollar(AUSD),
				),
			],
			global_stability_fee: FixedU128::saturating_from_rational(618_850_393, 100_000_000_000_000_000_u128), /* 5% APR */
		}),
		module_airdrop: Some(AirDropConfig {
			airdrop_accounts: vec![],
		}),
		orml_oracle_Instance1: Some(AcalaOracleConfig {
			members: Default::default(), // initialized by OperatorMembership
			phantom: Default::default(),
		}),
		orml_oracle_Instance2: Some(BandOracleConfig {
			members: Default::default(), // initialized by OperatorMembership
			phantom: Default::default(),
		}),
		module_evm: Some(EVMConfig {
			accounts: evm_genesis_accounts,
		}),
		module_staking_pool: Some(StakingPoolConfig {
			staking_pool_params: module_staking_pool::Params {
				target_max_free_unbonded_ratio: FixedU128::saturating_from_rational(10, 100),
				target_min_free_unbonded_ratio: FixedU128::saturating_from_rational(5, 100),
				target_unbonding_to_free_ratio: FixedU128::saturating_from_rational(2, 100),
				unbonding_to_free_adjustment: FixedU128::saturating_from_rational(1, 1000),
				base_fee_rate: FixedU128::saturating_from_rational(2, 100),
			},
		}),
		module_dex: Some(DexConfig {
			initial_listing_trading_pairs: vec![],
			initial_enabled_trading_pairs: EnabledTradingPairs::get(),
			initial_added_liquidity_pools: vec![],
		}),
		parachain_info: Some(ParachainInfoConfig {
			parachain_id: 666.into(),
		}),
		ecosystem_renvm_bridge: Some(RenVmBridgeConfig {
			ren_vm_public_key: hex!["4b939fc8ade87cb50b78987b1dda927460dc456a"],
		}),
		orml_nft: Some(OrmlNFTConfig { tokens: vec![] }),
	}
}

fn mandala_genesis(
	wasm_binary: &[u8],
	initial_authorities: Vec<(AccountId, AccountId, GrandpaId, BabeId)>,
	root_key: AccountId,
	endowed_accounts: Vec<AccountId>,
) -> mandala_runtime::GenesisConfig {
	use mandala_runtime::{
<<<<<<< HEAD
		// get_all_module_accounts, AcalaOracleConfig, AirDropConfig, AirDropCurrencyId, BabeConfig, Balance,
		// BalancesConfig, BandOracleConfig, CdpEngineConfig, CdpTreasuryConfig, CurrencyId, DexConfig, EVMConfig,
		// EnabledTradingPairs, GeneralCouncilMembershipConfig, GrandpaConfig, HomaCouncilMembershipConfig,
		// HonzonCouncilMembershipConfig, IndicesConfig, NativeTokenExistentialDeposit, OperatorMembershipAcalaConfig,
		// OperatorMembershipBandConfig, ParachainInfoConfig, RenVmBridgeConfig, SessionConfig, StakerStatus,
		// StakingConfig, StakingPoolConfig, SudoConfig, SystemConfig, TechnicalCommitteeMembershipConfig, TokenSymbol,
		// TokensConfig, VestingConfig, CENTS, DOLLARS,
		get_all_module_accounts,
		AcalaOracleConfig,
		AirDropConfig,
		AirDropCurrencyId,
		Balance,
		BalancesConfig,
		BandOracleConfig,
		CdpEngineConfig,
		CdpTreasuryConfig,
		CurrencyId,
		DexConfig,
		EVMConfig,
		EnabledTradingPairs,
		GeneralCouncilMembershipConfig,
		HomaCouncilMembershipConfig,
		HonzonCouncilMembershipConfig,
		IndicesConfig,
		NativeTokenExistentialDeposit,
		OperatorMembershipAcalaConfig,
		OperatorMembershipBandConfig,
		OrmlNFTConfig,
		ParachainInfoConfig,
		RenVmBridgeConfig,
		StakingPoolConfig,
		SudoConfig,
		SystemConfig,
		TechnicalCommitteeMembershipConfig,
		TokenSymbol,
		TokensConfig,
		VestingConfig,
		CENTS,
		DOLLARS,
=======
		cent, dollar, get_all_module_accounts, AcalaOracleConfig, AirDropConfig, AirDropCurrencyId, BabeConfig,
		Balance, BalancesConfig, BandOracleConfig, CdpEngineConfig, CdpTreasuryConfig, DexConfig, EVMConfig,
		EnabledTradingPairs, GeneralCouncilMembershipConfig, GrandpaConfig, HomaCouncilMembershipConfig,
		HonzonCouncilMembershipConfig, IndicesConfig, NativeTokenExistentialDeposit, OperatorMembershipAcalaConfig,
		OperatorMembershipBandConfig, OrmlNFTConfig, RenVmBridgeConfig, SessionConfig, StakerStatus, StakingConfig,
		StakingPoolConfig, SudoConfig, SystemConfig, TechnicalCommitteeMembershipConfig, TokensConfig, VestingConfig,
		ACA, AUSD, DOT, LDOT, RENBTC, XBTC,
>>>>>>> 98db5f09
	};
	#[cfg(feature = "std")]
	use sp_std::collections::btree_map::BTreeMap;

	let existential_deposit = NativeTokenExistentialDeposit::get();

	let initial_balance: u128 = 1_000_000 * dollar(ACA);
	let initial_staking: u128 = 100_000 * dollar(ACA);

	let evm_genesis_accounts = evm_genesis();

	let balances = initial_authorities
		.iter()
		.map(|x| (x.0.clone(), initial_staking + dollar(ACA))) // bit more for fee
		.chain(endowed_accounts.iter().cloned().map(|k| (k, initial_balance)))
		.chain(
			get_all_module_accounts()
				.iter()
				.map(|x| (x.clone(), existential_deposit)),
		)
		.fold(
			BTreeMap::<AccountId, Balance>::new(),
			|mut acc, (account_id, amount)| {
				if let Some(balance) = acc.get_mut(&account_id) {
					*balance = balance
						.checked_add(amount)
						.expect("balance cannot overflow when building genesis");
				} else {
					acc.insert(account_id.clone(), amount);
				}
				acc
			},
		)
		.into_iter()
		.collect::<Vec<(AccountId, Balance)>>();

	mandala_runtime::GenesisConfig {
		frame_system: Some(SystemConfig {
			// Add Wasm runtime to storage.
			code: wasm_binary.to_vec(),
			changes_trie_config: Default::default(),
		}),
		pallet_indices: Some(IndicesConfig { indices: vec![] }),
		pallet_balances: Some(BalancesConfig { balances }),
<<<<<<< HEAD
=======
		pallet_session: Some(SessionConfig {
			keys: initial_authorities
				.iter()
				.map(|x| (x.0.clone(), x.0.clone(), mandala_session_keys(x.2.clone(), x.3.clone())))
				.collect::<Vec<_>>(),
		}),
		pallet_staking: Some(StakingConfig {
			validator_count: 5,
			minimum_validator_count: 1,
			stakers: initial_authorities
				.iter()
				.map(|x| (x.0.clone(), x.1.clone(), initial_staking, StakerStatus::Validator))
				.collect(),
			invulnerables: initial_authorities.iter().map(|x| x.0.clone()).collect(),
			slash_reward_fraction: Perbill::from_percent(10),
			..Default::default()
		}),
>>>>>>> 98db5f09
		pallet_sudo: Some(SudoConfig { key: root_key.clone() }),
		pallet_collective_Instance1: Some(Default::default()),
		pallet_membership_Instance1: Some(GeneralCouncilMembershipConfig {
			members: vec![root_key.clone()],
			phantom: Default::default(),
		}),
		pallet_collective_Instance2: Some(Default::default()),
		pallet_membership_Instance2: Some(HonzonCouncilMembershipConfig {
			members: vec![root_key.clone()],
			phantom: Default::default(),
		}),
		pallet_collective_Instance3: Some(Default::default()),
		pallet_membership_Instance3: Some(HomaCouncilMembershipConfig {
			members: vec![root_key.clone()],
			phantom: Default::default(),
		}),
		pallet_collective_Instance4: Some(Default::default()),
		pallet_membership_Instance4: Some(TechnicalCommitteeMembershipConfig {
			members: vec![root_key.clone()],
			phantom: Default::default(),
		}),
		pallet_membership_Instance5: Some(OperatorMembershipAcalaConfig {
			members: endowed_accounts.clone(),
			phantom: Default::default(),
		}),
		pallet_membership_Instance6: Some(OperatorMembershipBandConfig {
			members: endowed_accounts,
			phantom: Default::default(),
		}),
		pallet_treasury: Some(Default::default()),
		orml_tokens: Some(TokensConfig {
			endowed_accounts: vec![
				(root_key.clone(), DOT, initial_balance),
				(root_key, XBTC, initial_balance),
			],
		}),
		orml_vesting: Some(VestingConfig { vesting: vec![] }),
		module_cdp_treasury: Some(CdpTreasuryConfig {
			collateral_auction_maximum_size: vec![
				(DOT, dollar(DOT)), // (currency_id, max size of a collateral auction)
				(XBTC, 5 * cent(XBTC)),
				(RENBTC, 5 * cent(RENBTC)),
			],
		}),
		module_cdp_engine: Some(CdpEngineConfig {
			collaterals_params: vec![
				(
					DOT,
					Some(FixedU128::zero()),                             // stability fee for this collateral
					Some(FixedU128::saturating_from_rational(105, 100)), // liquidation ratio
					Some(FixedU128::saturating_from_rational(3, 100)),   // liquidation penalty rate
					Some(FixedU128::saturating_from_rational(110, 100)), // required liquidation ratio
					10_000_000 * dollar(AUSD),                           // maximum debit value in aUSD (cap)
				),
				(
					XBTC,
					Some(FixedU128::zero()),
					Some(FixedU128::saturating_from_rational(110, 100)),
					Some(FixedU128::saturating_from_rational(4, 100)),
					Some(FixedU128::saturating_from_rational(115, 100)),
					10_000_000 * dollar(AUSD),
				),
				(
					LDOT,
					Some(FixedU128::zero()),
					Some(FixedU128::saturating_from_rational(120, 100)),
					Some(FixedU128::saturating_from_rational(10, 100)),
					Some(FixedU128::saturating_from_rational(130, 100)),
					10_000_000 * dollar(AUSD),
				),
				(
					RENBTC,
					Some(FixedU128::zero()),
					Some(FixedU128::saturating_from_rational(110, 100)),
					Some(FixedU128::saturating_from_rational(4, 100)),
					Some(FixedU128::saturating_from_rational(115, 100)),
					10_000_000 * dollar(AUSD),
				),
			],
			global_stability_fee: FixedU128::saturating_from_rational(618_850_393, 100_000_000_000_000_000_u128), /* 5% APR */
		}),
		module_airdrop: Some(AirDropConfig {
			airdrop_accounts: {
				let aca_airdrop_accounts_json =
					&include_bytes!("../../../../../resources/mandala-airdrop-ACA.json")[..];
				let aca_airdrop_accounts: Vec<(AccountId, Balance)> =
					serde_json::from_slice(aca_airdrop_accounts_json).unwrap();
				let kar_airdrop_accounts_json =
					&include_bytes!("../../../../../resources/mandala-airdrop-KAR.json")[..];
				let kar_airdrop_accounts: Vec<(AccountId, Balance)> =
					serde_json::from_slice(kar_airdrop_accounts_json).unwrap();

				aca_airdrop_accounts
					.iter()
					.map(|(account_id, aca_amount)| (account_id.clone(), AirDropCurrencyId::ACA, *aca_amount))
					.chain(
						kar_airdrop_accounts
							.iter()
							.map(|(account_id, kar_amount)| (account_id.clone(), AirDropCurrencyId::KAR, *kar_amount)),
					)
					.collect::<Vec<_>>()
			},
		}),
		orml_oracle_Instance1: Some(AcalaOracleConfig {
			members: Default::default(), // initialized by OperatorMembership
			phantom: Default::default(),
		}),
		orml_oracle_Instance2: Some(BandOracleConfig {
			members: Default::default(), // initialized by OperatorMembership
			phantom: Default::default(),
		}),
		module_evm: Some(EVMConfig {
			accounts: evm_genesis_accounts,
		}),
		module_staking_pool: Some(StakingPoolConfig {
			staking_pool_params: module_staking_pool::Params {
				target_max_free_unbonded_ratio: FixedU128::saturating_from_rational(10, 100),
				target_min_free_unbonded_ratio: FixedU128::saturating_from_rational(5, 100),
				target_unbonding_to_free_ratio: FixedU128::saturating_from_rational(2, 100),
				unbonding_to_free_adjustment: FixedU128::saturating_from_rational(1, 1000),
				base_fee_rate: FixedU128::saturating_from_rational(2, 100),
			},
		}),
		module_dex: Some(DexConfig {
			initial_listing_trading_pairs: vec![],
			initial_enabled_trading_pairs: EnabledTradingPairs::get(),
			initial_added_liquidity_pools: vec![],
		}),
		parachain_info: Some(ParachainInfoConfig {
			parachain_id: 666.into(),
		}),
		ecosystem_renvm_bridge: Some(RenVmBridgeConfig {
			ren_vm_public_key: hex!["4b939fc8ade87cb50b78987b1dda927460dc456a"],
		}),
		orml_nft: Some(OrmlNFTConfig {
			tokens: {
				let nft_airdrop_json = &include_bytes!("../../../../../resources/mandala-airdrop-NFT.json")[..];
				let nft_airdrop: Vec<(
					AccountId,
					Vec<u8>,
					module_nft::ClassData,
					Vec<(Vec<u8>, module_nft::TokenData, Vec<AccountId>)>,
				)> = serde_json::from_slice(nft_airdrop_json).unwrap();

				let mut tokens = vec![];
				for (class_owner, class_meta, class_data, nfts) in nft_airdrop {
					let mut tokens_of_class = vec![];
					for (token_meta, token_data, token_owners) in nfts {
						token_owners.iter().for_each(|account_id| {
							tokens_of_class.push((account_id.clone(), token_meta.clone(), token_data.clone()));
						});
					}

					tokens.push((
						class_owner.clone(),
						class_meta.clone(),
						class_data.clone(),
						tokens_of_class,
					));
				}

				tokens
			},
		}),
	}
}<|MERGE_RESOLUTION|>--- conflicted
+++ resolved
@@ -185,22 +185,12 @@
 	endowed_accounts: Vec<AccountId>,
 ) -> mandala_runtime::GenesisConfig {
 	use mandala_runtime::{
-<<<<<<< HEAD
-		get_all_module_accounts, AcalaOracleConfig, AirDropConfig, Balance, BalancesConfig, BandOracleConfig,
-		CdpEngineConfig, CdpTreasuryConfig, CurrencyId, DexConfig, EVMConfig, EnabledTradingPairs,
-		GeneralCouncilMembershipConfig, HomaCouncilMembershipConfig, HonzonCouncilMembershipConfig, IndicesConfig,
-		NativeTokenExistentialDeposit, OperatorMembershipAcalaConfig, OperatorMembershipBandConfig, OrmlNFTConfig,
-		ParachainInfoConfig, RenVmBridgeConfig, StakingPoolConfig, SudoConfig, SystemConfig,
-		TechnicalCommitteeMembershipConfig, TokenSymbol, TokensConfig, VestingConfig, DOLLARS,
-=======
-		dollar, get_all_module_accounts, AcalaOracleConfig, AirDropConfig, BabeConfig, Balance, BalancesConfig,
-		BandOracleConfig, CdpEngineConfig, CdpTreasuryConfig, DexConfig, EVMConfig, EnabledTradingPairs,
-		GeneralCouncilMembershipConfig, GrandpaConfig, HomaCouncilMembershipConfig, HonzonCouncilMembershipConfig,
-		IndicesConfig, NativeTokenExistentialDeposit, OperatorMembershipAcalaConfig, OperatorMembershipBandConfig,
-		OrmlNFTConfig, RenVmBridgeConfig, SessionConfig, StakerStatus, StakingConfig, StakingPoolConfig, SudoConfig,
-		SystemConfig, TechnicalCommitteeMembershipConfig, TokensConfig, VestingConfig, ACA, AUSD, DOT, LDOT, RENBTC,
-		XBTC,
->>>>>>> 98db5f09
+		dollar, get_all_module_accounts, AcalaOracleConfig, AirDropConfig, Balance, BalancesConfig, BandOracleConfig,
+		CdpEngineConfig, CdpTreasuryConfig, DexConfig, EVMConfig, EnabledTradingPairs, GeneralCouncilMembershipConfig,
+		HomaCouncilMembershipConfig, HonzonCouncilMembershipConfig, IndicesConfig, NativeTokenExistentialDeposit,
+		OperatorMembershipAcalaConfig, OperatorMembershipBandConfig, OrmlNFTConfig, ParachainInfoConfig,
+		RenVmBridgeConfig, StakingPoolConfig, SudoConfig, SystemConfig, TechnicalCommitteeMembershipConfig,
+		TokensConfig, VestingConfig, ACA, AUSD, DOT, LDOT, RENBTC, XBTC,
 	};
 	#[cfg(feature = "std")]
 	use sp_std::collections::btree_map::BTreeMap;
@@ -245,26 +235,6 @@
 		}),
 		pallet_indices: Some(IndicesConfig { indices: vec![] }),
 		pallet_balances: Some(BalancesConfig { balances }),
-<<<<<<< HEAD
-=======
-		pallet_session: Some(SessionConfig {
-			keys: initial_authorities
-				.iter()
-				.map(|x| (x.0.clone(), x.0.clone(), mandala_session_keys(x.2.clone(), x.3.clone())))
-				.collect::<Vec<_>>(),
-		}),
-		pallet_staking: Some(StakingConfig {
-			validator_count: initial_authorities.len() as u32 * 2,
-			minimum_validator_count: initial_authorities.len() as u32,
-			stakers: initial_authorities
-				.iter()
-				.map(|x| (x.0.clone(), x.1.clone(), initial_staking, StakerStatus::Validator))
-				.collect(),
-			invulnerables: initial_authorities.iter().map(|x| x.0.clone()).collect(),
-			slash_reward_fraction: Perbill::from_percent(10),
-			..Default::default()
-		}),
->>>>>>> 98db5f09
 		pallet_sudo: Some(SudoConfig { key: root_key.clone() }),
 		pallet_collective_Instance1: Some(Default::default()),
 		pallet_membership_Instance1: Some(GeneralCouncilMembershipConfig {
@@ -391,55 +361,13 @@
 	endowed_accounts: Vec<AccountId>,
 ) -> mandala_runtime::GenesisConfig {
 	use mandala_runtime::{
-<<<<<<< HEAD
-		// get_all_module_accounts, AcalaOracleConfig, AirDropConfig, AirDropCurrencyId, BabeConfig, Balance,
-		// BalancesConfig, BandOracleConfig, CdpEngineConfig, CdpTreasuryConfig, CurrencyId, DexConfig, EVMConfig,
-		// EnabledTradingPairs, GeneralCouncilMembershipConfig, GrandpaConfig, HomaCouncilMembershipConfig,
-		// HonzonCouncilMembershipConfig, IndicesConfig, NativeTokenExistentialDeposit, OperatorMembershipAcalaConfig,
-		// OperatorMembershipBandConfig, ParachainInfoConfig, RenVmBridgeConfig, SessionConfig, StakerStatus,
-		// StakingConfig, StakingPoolConfig, SudoConfig, SystemConfig, TechnicalCommitteeMembershipConfig, TokenSymbol,
-		// TokensConfig, VestingConfig, CENTS, DOLLARS,
-		get_all_module_accounts,
-		AcalaOracleConfig,
-		AirDropConfig,
-		AirDropCurrencyId,
-		Balance,
-		BalancesConfig,
-		BandOracleConfig,
-		CdpEngineConfig,
-		CdpTreasuryConfig,
-		CurrencyId,
-		DexConfig,
-		EVMConfig,
-		EnabledTradingPairs,
-		GeneralCouncilMembershipConfig,
-		HomaCouncilMembershipConfig,
-		HonzonCouncilMembershipConfig,
-		IndicesConfig,
-		NativeTokenExistentialDeposit,
-		OperatorMembershipAcalaConfig,
-		OperatorMembershipBandConfig,
-		OrmlNFTConfig,
-		ParachainInfoConfig,
-		RenVmBridgeConfig,
-		StakingPoolConfig,
-		SudoConfig,
-		SystemConfig,
-		TechnicalCommitteeMembershipConfig,
-		TokenSymbol,
-		TokensConfig,
-		VestingConfig,
-		CENTS,
-		DOLLARS,
-=======
-		cent, dollar, get_all_module_accounts, AcalaOracleConfig, AirDropConfig, AirDropCurrencyId, BabeConfig,
-		Balance, BalancesConfig, BandOracleConfig, CdpEngineConfig, CdpTreasuryConfig, DexConfig, EVMConfig,
-		EnabledTradingPairs, GeneralCouncilMembershipConfig, GrandpaConfig, HomaCouncilMembershipConfig,
+		cent, dollar, get_all_module_accounts, AcalaOracleConfig, AirDropConfig, AirDropCurrencyId, Balance,
+		BalancesConfig, BandOracleConfig, CdpEngineConfig, CdpTreasuryConfig, DexConfig, EVMConfig,
+		EnabledTradingPairs, GeneralCouncilMembershipConfig, HomaCouncilMembershipConfig,
 		HonzonCouncilMembershipConfig, IndicesConfig, NativeTokenExistentialDeposit, OperatorMembershipAcalaConfig,
-		OperatorMembershipBandConfig, OrmlNFTConfig, RenVmBridgeConfig, SessionConfig, StakerStatus, StakingConfig,
-		StakingPoolConfig, SudoConfig, SystemConfig, TechnicalCommitteeMembershipConfig, TokensConfig, VestingConfig,
-		ACA, AUSD, DOT, LDOT, RENBTC, XBTC,
->>>>>>> 98db5f09
+		OperatorMembershipBandConfig, OrmlNFTConfig, ParachainInfoConfig, RenVmBridgeConfig, StakingPoolConfig,
+		SudoConfig, SystemConfig, TechnicalCommitteeMembershipConfig, TokensConfig, VestingConfig, ACA, AUSD, DOT,
+		LDOT, RENBTC, XBTC,
 	};
 	#[cfg(feature = "std")]
 	use sp_std::collections::btree_map::BTreeMap;
@@ -484,26 +412,6 @@
 		}),
 		pallet_indices: Some(IndicesConfig { indices: vec![] }),
 		pallet_balances: Some(BalancesConfig { balances }),
-<<<<<<< HEAD
-=======
-		pallet_session: Some(SessionConfig {
-			keys: initial_authorities
-				.iter()
-				.map(|x| (x.0.clone(), x.0.clone(), mandala_session_keys(x.2.clone(), x.3.clone())))
-				.collect::<Vec<_>>(),
-		}),
-		pallet_staking: Some(StakingConfig {
-			validator_count: 5,
-			minimum_validator_count: 1,
-			stakers: initial_authorities
-				.iter()
-				.map(|x| (x.0.clone(), x.1.clone(), initial_staking, StakerStatus::Validator))
-				.collect(),
-			invulnerables: initial_authorities.iter().map(|x| x.0.clone()).collect(),
-			slash_reward_fraction: Perbill::from_percent(10),
-			..Default::default()
-		}),
->>>>>>> 98db5f09
 		pallet_sudo: Some(SudoConfig { key: root_key.clone() }),
 		pallet_collective_Instance1: Some(Default::default()),
 		pallet_membership_Instance1: Some(GeneralCouncilMembershipConfig {
