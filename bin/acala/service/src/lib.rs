// Disable the following lints
#![allow(clippy::type_complexity)]

//! Acala service. Specialized wrapper over substrate service.

use cumulus_client_network::build_block_announce_validator;
use cumulus_client_service::{
	prepare_node_config, start_collator, start_full_node, StartCollatorParams, StartFullNodeParams,
};

#[cfg(feature = "with-acala-runtime")]
pub use acala_runtime;
#[cfg(feature = "with-karura-runtime")]
pub use karura_runtime;
#[cfg(feature = "with-mandala-runtime")]
pub use mandala_runtime;

use acala_primitives::Block;
use polkadot_primitives::v0::CollatorPair;
use sc_executor::native_executor_instance;
use sc_service::{error::Error as ServiceError, Configuration, PartialComponents, Role, TFullClient, TaskManager};
use sp_core::Pair;
use sp_runtime::traits::BlakeTwo256;
use sp_trie::PrefixedMemoryDB;
use std::sync::Arc;

pub use client::*;

pub use sc_executor::NativeExecutionDispatch;
pub use sc_service::{
	config::{DatabaseConfig, PrometheusConfig},
	ChainSpec,
};
pub use sp_api::ConstructRuntimeApi;

pub mod chain_spec;
mod client;
mod mock_timestamp_data_provider;

#[cfg(feature = "with-mandala-runtime")]
native_executor_instance!(
	pub MandalaExecutor,
	mandala_runtime::api::dispatch,
	mandala_runtime::native_version,
	frame_benchmarking::benchmarking::HostFunctions,
);

#[cfg(feature = "with-karura-runtime")]
native_executor_instance!(
	pub KaruraExecutor,
	karura_runtime::api::dispatch,
	karura_runtime::native_version,
	frame_benchmarking::benchmarking::HostFunctions,
);

#[cfg(feature = "with-acala-runtime")]
native_executor_instance!(
	pub AcalaExecutor,
	acala_runtime::api::dispatch,
	acala_runtime::native_version,
	frame_benchmarking::benchmarking::HostFunctions,
);

/// Can be called for a `Configuration` to check if it is a configuration for
/// the `Acala` network.
pub trait IdentifyVariant {
	/// Returns if this is a configuration for the `Acala` network.
	fn is_acala(&self) -> bool;

	/// Returns if this is a configuration for the `Karura` network.
	fn is_karura(&self) -> bool;

	/// Returns if this is a configuration for the `Mandala` network.
	fn is_mandala(&self) -> bool;
}

impl IdentifyVariant for Box<dyn ChainSpec> {
	fn is_acala(&self) -> bool {
		self.id().starts_with("acala") || self.id().starts_with("aca")
	}

	fn is_karura(&self) -> bool {
		self.id().starts_with("karura") || self.id().starts_with("kar")
	}

	fn is_mandala(&self) -> bool {
		self.id().starts_with("mandala") || self.id().starts_with("man")
	}
}

/// Acala's full backend.
type FullBackend = sc_service::TFullBackend<Block>;

/// Acala's full client.
type FullClient<RuntimeApi, Executor> = sc_service::TFullClient<Block, RuntimeApi, Executor>;

pub fn new_partial<RuntimeApi, Executor>(
	config: &Configuration,
	_test: bool,
) -> Result<
	PartialComponents<
		FullClient<RuntimeApi, Executor>,
		FullBackend,
		(),
		sp_consensus::import_queue::BasicQueue<Block, PrefixedMemoryDB<BlakeTwo256>>,
		sc_transaction_pool::FullPool<Block, FullClient<RuntimeApi, Executor>>,
		(),
	>,
	sc_service::Error,
>
where
	RuntimeApi: ConstructRuntimeApi<Block, FullClient<RuntimeApi, Executor>> + Send + Sync + 'static,
	RuntimeApi::RuntimeApi: RuntimeApiCollection<StateBackend = sc_client_api::StateBackendFor<FullBackend, Block>>,
	Executor: NativeExecutionDispatch + 'static,
{
	let inherent_data_providers = sp_inherents::InherentDataProviders::new();

	let (client, backend, keystore_container, task_manager) =
		sc_service::new_full_parts::<Block, RuntimeApi, Executor>(&config)?;
	let client = Arc::new(client);

	// TODO: custom registry with `acala` prefix?
	let registry = config.prometheus_registry();

	let transaction_pool = sc_transaction_pool::BasicPool::new_full(
		config.transaction_pool.clone(),
		config.role.is_authority().into(),
		config.prometheus_registry(),
		task_manager.spawn_handle(),
		client.clone(),
	);

	let import_queue = cumulus_client_consensus::import_queue::import_queue(
		client.clone(),
		client.clone(),
		inherent_data_providers.clone(),
		&task_manager.spawn_handle(),
		registry.clone(),
	)?;

<<<<<<< HEAD
=======
	let inherent_data_providers = sp_inherents::InherentDataProviders::new();

	let import_queue = if instant_sealing {
		inherent_data_providers
			.register_provider(mock_timestamp_data_provider::MockTimestampInherentDataProvider)
			.map_err(Into::into)
			.map_err(sp_consensus::error::Error::InherentData)?;

		sc_consensus_manual_seal::import_queue(
			Box::new(client.clone()),
			&task_manager.spawn_handle(),
			config.prometheus_registry(),
		)
	} else {
		sc_consensus_babe::import_queue(
			babe_link.clone(),
			block_import.clone(),
			Some(Box::new(justification_import)),
			client.clone(),
			select_chain.clone(),
			inherent_data_providers.clone(),
			&task_manager.spawn_handle(),
			config.prometheus_registry(),
			sp_consensus::CanAuthorWithNativeVersion::new(client.executor().clone()),
		)?
	};

	let justification_stream = grandpa_link.justification_stream();
	let shared_authority_set = grandpa_link.shared_authority_set().clone();
	let shared_voter_state = sc_finality_grandpa::SharedVoterState::empty();

	let import_setup = (block_import, grandpa_link, babe_link.clone());
	let rpc_setup = shared_voter_state.clone();

	let finality_proof_provider =
		GrandpaFinalityProofProvider::new_for_service(backend.clone(), Some(shared_authority_set.clone()));

	let babe_config = babe_link.config().clone();
	let shared_epoch_changes = babe_link.epoch_changes().clone();

	let rpc_extensions_builder = {
		let client = client.clone();
		let keystore = keystore_container.sync_keystore();
		let transaction_pool = transaction_pool.clone();
		let select_chain = select_chain.clone();

		move |deny_unsafe, subscription_executor| -> acala_rpc::RpcExtension {
			let deps = acala_rpc::FullDeps {
				client: client.clone(),
				pool: transaction_pool.clone(),
				select_chain: select_chain.clone(),
				deny_unsafe,
				babe: acala_rpc::BabeDeps {
					babe_config: babe_config.clone(),
					shared_epoch_changes: shared_epoch_changes.clone(),
					keystore: keystore.clone(),
				},
				grandpa: acala_rpc::GrandpaDeps {
					shared_voter_state: shared_voter_state.clone(),
					shared_authority_set: shared_authority_set.clone(),
					justification_stream: justification_stream.clone(),
					subscription_executor,
					finality_provider: finality_proof_provider.clone(),
				},
			};

			acala_rpc::create_full(deps)
		}
	};

>>>>>>> 98db5f09
	Ok(PartialComponents {
		backend,
		client,
		import_queue,
		keystore_container,
		task_manager,
		transaction_pool,
		inherent_data_providers,
		select_chain: (),
		other: (),
	})
}

/// Start a node with the given parachain `Configuration` and relay chain
/// `Configuration`.
///
/// This is the actual implementation that is abstract over the executor and the
/// runtime api.
#[sc_tracing::logging::prefix_logs_with("Parachain")]
async fn start_node_impl<RuntimeApi, Executor>(
	parachain_config: Configuration,
	collator_key: CollatorPair,
	polkadot_config: Configuration,
	id: polkadot_primitives::v0::Id,
	validator: bool,
) -> sc_service::error::Result<(TaskManager, Arc<TFullClient<Block, RuntimeApi, Executor>>)>
where
	RuntimeApi: ConstructRuntimeApi<Block, FullClient<RuntimeApi, Executor>> + Send + Sync + 'static,
	RuntimeApi::RuntimeApi: RuntimeApiCollection<StateBackend = sc_client_api::StateBackendFor<FullBackend, Block>>,
	Executor: NativeExecutionDispatch + 'static,
{
	if matches!(parachain_config.role, Role::Light) {
		return Err("Light client not supported!".into());
	}

	let parachain_config = prepare_node_config(parachain_config);

	let polkadot_full_node = cumulus_client_service::build_polkadot_full_node(polkadot_config, collator_key.public())
		.map_err(|e| match e {
		polkadot_service::Error::Sub(x) => x,
		s => format!("{}", s).into(),
	})?;

	let params = new_partial(&parachain_config, false)?;
	params
		.inherent_data_providers
		.register_provider(sp_timestamp::InherentDataProvider)
		.unwrap();

	let client = params.client.clone();
	let backend = params.backend.clone();
	let block_announce_validator = build_block_announce_validator(
		polkadot_full_node.client.clone(),
		id,
		Box::new(polkadot_full_node.network.clone()),
		polkadot_full_node.backend.clone(),
	);

	let prometheus_registry = parachain_config.prometheus_registry().cloned();
	let transaction_pool = params.transaction_pool.clone();
	let mut task_manager = params.task_manager;
	let import_queue = params.import_queue;
	let (network, network_status_sinks, system_rpc_tx, start_network) =
		sc_service::build_network(sc_service::BuildNetworkParams {
			config: &parachain_config,
			client: client.clone(),
			transaction_pool: transaction_pool.clone(),
			spawn_handle: task_manager.spawn_handle(),
			import_queue,
			on_demand: None,
			block_announce_validator_builder: Some(Box::new(|_| block_announce_validator)),
		})?;

	let rpc_extensions_builder = {
		let client = client.clone();
		let transaction_pool = transaction_pool.clone();

		Box::new(move |deny_unsafe, _| -> acala_rpc::RpcExtension {
			let deps = acala_rpc::FullDeps {
				client: client.clone(),
				pool: transaction_pool.clone(),
				deny_unsafe,
			};

			acala_rpc::create_full(deps)
		})
	};

	if parachain_config.offchain_worker.enabled {
		sc_service::build_offchain_workers(
			&parachain_config,
			backend.clone(),
			task_manager.spawn_handle(),
			client.clone(),
			network.clone(),
		);
<<<<<<< HEAD
	};

	sc_service::spawn_tasks(sc_service::SpawnTasksParams {
		on_demand: None,
		remote_blockchain: None,
		rpc_extensions_builder,
=======
	}

	let role = config.role.clone();
	let force_authoring = config.force_authoring;
	let backoff_authoring_blocks = Some(sc_consensus_slots::BackoffAuthoringOnFinalizedHeadLagging::default());
	let name = config.network.node_name.clone();
	let enable_grandpa = !config.disable_grandpa;
	let prometheus_registry = config.prometheus_registry().cloned();

	let (_rpc_handlers, telemetry_connection_notifier) = sc_service::spawn_tasks(sc_service::SpawnTasksParams {
		config,
		backend,
>>>>>>> 98db5f09
		client: client.clone(),
		transaction_pool: transaction_pool.clone(),
		task_manager: &mut task_manager,
<<<<<<< HEAD
		config: parachain_config,
		keystore: params.keystore_container.sync_keystore(),
		backend: backend.clone(),
		network: network.clone(),
		network_status_sinks,
=======
		on_demand: None,
		remote_blockchain: None,
		network_status_sinks: network_status_sinks.clone(),
>>>>>>> 98db5f09
		system_rpc_tx,
	})?;

	let announce_block = {
		let network = network.clone();
		Arc::new(move |hash, data| network.announce_block(hash, Some(data)))
	};

	if validator {
		let proposer_factory = sc_basic_authorship::ProposerFactory::new(
			task_manager.spawn_handle(),
			client.clone(),
			transaction_pool,
			prometheus_registry.as_ref(),
		);
		let spawner = task_manager.spawn_handle();

		let polkadot_backend = polkadot_full_node.backend.clone();

<<<<<<< HEAD
		let params = StartCollatorParams {
			para_id: id,
			block_import: client.clone(),
			proposer_factory,
			inherent_data_providers: params.inherent_data_providers,
			block_status: client.clone(),
			announce_block,
			client: client.clone(),
			task_manager: &mut task_manager,
			collator_key,
			polkadot_full_node,
			spawner,
			backend,
			polkadot_backend,
		};

		start_collator(params).await?;
	} else {
		let params = StartFullNodeParams {
			client: client.clone(),
			announce_block,
			task_manager: &mut task_manager,
			para_id: id,
			polkadot_full_node,
		};
=======
		let config = sc_finality_grandpa::Config {
			// FIXME #1578 make this available through chainspec
			gossip_duration: std::time::Duration::from_millis(333),
			justification_period: 512,
			name: Some(name),
			observer_enabled: false,
			keystore,
			is_authority: role.is_authority(),
		};

		if enable_grandpa {
			// start the full GRANDPA voter
			// NOTE: non-authorities could run the GRANDPA observer protocol, but at
			// this point the full voter should provide better guarantees of block
			// and vote data availability than the observer. The observer has not
			// been tested extensively yet and having most nodes in a network run it
			// could lead to finality stalls.
			let grandpa_config = sc_finality_grandpa::GrandpaParams {
				config,
				link: grandpa_link,
				network: network.clone(),
				telemetry_on_connect: telemetry_connection_notifier.map(|x| x.on_connect_stream()),
				voting_rule: sc_finality_grandpa::VotingRulesBuilder::default().build(),
				prometheus_registry,
				shared_voter_state,
			};
>>>>>>> 98db5f09

		start_full_node(params)?;
	}

	start_network.start_network();

	Ok((task_manager, client))
}

<<<<<<< HEAD
/// Start a normal parachain node.
pub async fn start_node<RuntimeApi, Executor>(
	parachain_config: Configuration,
	collator_key: CollatorPair,
	polkadot_config: Configuration,
	id: polkadot_primitives::v0::Id,
	validator: bool,
) -> sc_service::error::Result<(TaskManager, Arc<TFullClient<Block, RuntimeApi, Executor>>)>
=======
/// Creates a light service from the configuration.
pub fn new_light<RuntimeApi, Executor>(
	mut config: Configuration,
) -> Result<
	(
		TaskManager,
		RpcHandlers,
		Arc<LightClient<RuntimeApi, Executor>>,
		Arc<sc_network::NetworkService<Block, <Block as BlockT>::Hash>>,
		Arc<
			sc_transaction_pool::LightPool<
				Block,
				LightClient<RuntimeApi, Executor>,
				sc_network::config::OnDemand<Block>,
			>,
		>,
	),
	ServiceError,
>
>>>>>>> 98db5f09
where
	RuntimeApi: ConstructRuntimeApi<Block, FullClient<RuntimeApi, Executor>> + Send + Sync + 'static,
	RuntimeApi::RuntimeApi: RuntimeApiCollection<StateBackend = sc_client_api::StateBackendFor<FullBackend, Block>>,
	Executor: NativeExecutionDispatch + 'static,
{
<<<<<<< HEAD
	start_node_impl(parachain_config, collator_key, polkadot_config, id, validator).await
=======
	let (client, backend, keystore_container, mut task_manager, on_demand) =
		sc_service::new_light_parts::<Block, RuntimeApi, Executor>(&config)?;

	config
		.network
		.extra_sets
		.push(sc_finality_grandpa::grandpa_peers_set_config());

	let select_chain = sc_consensus::LongestChain::new(backend.clone());

	let transaction_pool = Arc::new(sc_transaction_pool::BasicPool::new_light(
		config.transaction_pool.clone(),
		config.prometheus_registry(),
		task_manager.spawn_handle(),
		client.clone(),
		on_demand.clone(),
	));

	let (grandpa_block_import, _) =
		sc_finality_grandpa::block_import(client.clone(), &(client.clone() as Arc<_>), select_chain.clone())?;
	let justification_import = grandpa_block_import.clone();

	let (babe_block_import, babe_link) = sc_consensus_babe::block_import(
		sc_consensus_babe::Config::get_or_compute(&*client)?,
		grandpa_block_import,
		client.clone(),
	)?;

	let inherent_data_providers = sp_inherents::InherentDataProviders::new();

	let import_queue = sc_consensus_babe::import_queue(
		babe_link,
		babe_block_import,
		Some(Box::new(justification_import)),
		client.clone(),
		select_chain,
		inherent_data_providers,
		&task_manager.spawn_handle(),
		config.prometheus_registry(),
		sp_consensus::NeverCanAuthor,
	)?;

	let (network, network_status_sinks, system_rpc_tx, network_starter) =
		sc_service::build_network(sc_service::BuildNetworkParams {
			config: &config,
			client: client.clone(),
			transaction_pool: transaction_pool.clone(),
			spawn_handle: task_manager.spawn_handle(),
			import_queue,
			on_demand: Some(on_demand.clone()),
			block_announce_validator_builder: None,
		})?;
	network_starter.start_network();

	if config.offchain_worker.enabled {
		sc_service::build_offchain_workers(
			&config,
			backend.clone(),
			task_manager.spawn_handle(),
			client.clone(),
			network.clone(),
		);
	}

	let light_deps = acala_rpc::LightDeps {
		remote_blockchain: backend.remote_blockchain(),
		fetcher: on_demand.clone(),
		client: client.clone(),
		pool: transaction_pool.clone(),
	};

	let rpc_extensions = acala_rpc::create_light(light_deps);

	let (rpc_handlers, _telemetry_connection_notifier) = sc_service::spawn_tasks(sc_service::SpawnTasksParams {
		on_demand: Some(on_demand),
		remote_blockchain: Some(backend.remote_blockchain()),
		rpc_extensions_builder: Box::new(sc_service::NoopRpcExtensionBuilder(rpc_extensions)),
		client: client.clone(),
		transaction_pool: transaction_pool.clone(),
		config,
		keystore: keystore_container.sync_keystore(),
		backend,
		network_status_sinks,
		system_rpc_tx,
		network: network.clone(),
		task_manager: &mut task_manager,
	})?;

	Ok((task_manager, rpc_handlers, client, network, transaction_pool))
>>>>>>> 98db5f09
}

/// Builds a new object suitable for chain operations.
pub fn new_chain_ops(
	mut config: &mut Configuration,
) -> Result<
	(
		Arc<Client>,
		Arc<FullBackend>,
		sp_consensus::import_queue::BasicQueue<Block, PrefixedMemoryDB<BlakeTwo256>>,
		TaskManager,
	),
	ServiceError,
> {
	config.keystore = sc_service::config::KeystoreConfig::InMemory;
	if config.chain_spec.is_mandala() {
		#[cfg(feature = "with-mandala-runtime")]
		{
			let PartialComponents {
				client,
				backend,
				import_queue,
				task_manager,
				..
			} = new_partial::<mandala_runtime::RuntimeApi, MandalaExecutor>(config, false)?;
			Ok((Arc::new(Client::Mandala(client)), backend, import_queue, task_manager))
		}
		#[cfg(not(feature = "with-mandala-runtime"))]
		Err("Mandala runtime is not available. Please compile the node with `--features with-mandala-runtime` to enable it.".into())
	} else if config.chain_spec.is_karura() {
		#[cfg(feature = "with-karura-runtime")]
		{
			let PartialComponents {
				client,
				backend,
				import_queue,
				task_manager,
				..
			} = new_partial::<karura_runtime::RuntimeApi, KaruraExecutor>(config, false)?;
			Ok((Arc::new(Client::Karura(client)), backend, import_queue, task_manager))
		}
		#[cfg(not(feature = "with-karura-runtime"))]
		Err("Karura runtime is not available. Please compile the node with `--features with-karura-runtime` to enable it.".into())
	} else {
		#[cfg(feature = "with-acala-runtime")]
		{
			let PartialComponents {
				client,
				backend,
				import_queue,
				task_manager,
				..
			} = new_partial::<acala_runtime::RuntimeApi, AcalaExecutor>(config, false)?;
			Ok((Arc::new(Client::Acala(client)), backend, import_queue, task_manager))
		}
		#[cfg(not(feature = "with-acala-runtime"))]
		Err("Acala runtime is not available. Please compile the node with `--features with-acala-runtime` to enable it.".into())
	}
<<<<<<< HEAD
=======
}

/// Build a new light node.
pub fn build_light(config: Configuration) -> Result<TaskManager, ServiceError> {
	if config.chain_spec.is_acala() {
		#[cfg(feature = "with-acala-runtime")]
		return new_light::<acala_runtime::RuntimeApi, AcalaExecutor>(config).map(|r| r.0);
		#[cfg(not(feature = "with-acala-runtime"))]
		Err("Acala runtime is not available. Please compile the node with `--features with-acala-runtime` to enable it.".into())
	} else if config.chain_spec.is_karura() {
		#[cfg(feature = "with-karura-runtime")]
		return new_light::<karura_runtime::RuntimeApi, KaruraExecutor>(config).map(|r| r.0);
		#[cfg(not(feature = "with-karura-runtime"))]
		Err("Karura runtime is not available. Please compile the node with `--features with-karura-runtime` to enable it.".into())
	} else {
		#[cfg(feature = "with-mandala-runtime")]
		return new_light::<mandala_runtime::RuntimeApi, MandalaExecutor>(config).map(|r| r.0);
		#[cfg(not(feature = "with-mandala-runtime"))]
		Err("Mandala runtime is not available. Please compile the node with `--features with-mandala-runtime` to enable it.".into())
	}
}

pub fn build_full(
	config: Configuration,
	instant_sealing: bool,
	test: bool,
) -> Result<(Arc<Client>, sc_service::NetworkStatusSinks<Block>, TaskManager), ServiceError> {
	if config.chain_spec.is_acala() {
		#[cfg(feature = "with-acala-runtime")]
		{
			let (task_manager, _, client, _, _, network_status_sinks) =
				new_full::<acala_runtime::RuntimeApi, AcalaExecutor>(config, instant_sealing, test)?;
			Ok((Arc::new(Client::Acala(client)), network_status_sinks, task_manager))
		}
		#[cfg(not(feature = "with-acala-runtime"))]
		Err("Acala runtime is not available. Please compile the node with `--features with-acala-runtime` to enable it.".into())
	} else if config.chain_spec.is_karura() {
		#[cfg(feature = "with-karura-runtime")]
		{
			let (task_manager, _, client, _, _, network_status_sinks) =
				new_full::<karura_runtime::RuntimeApi, KaruraExecutor>(config, instant_sealing, test)?;
			Ok((Arc::new(Client::Karura(client)), network_status_sinks, task_manager))
		}
		#[cfg(not(feature = "with-karura-runtime"))]
		Err("Karura runtime is not available. Please compile the node with `--features with-karura-runtime` to enable it.".into())
	} else {
		#[cfg(feature = "with-mandala-runtime")]
		{
			let (task_manager, _, client, _, _, network_status_sinks) =
				new_full::<mandala_runtime::RuntimeApi, MandalaExecutor>(config, instant_sealing, test)?;
			Ok((Arc::new(Client::Mandala(client)), network_status_sinks, task_manager))
		}
		#[cfg(not(feature = "with-mandala-runtime"))]
		Err("Mandala runtime is not available. Please compile the node with `--features with-mandala-runtime` to enable it.".into())
	}
>>>>>>> 98db5f09
}<|MERGE_RESOLUTION|>--- conflicted
+++ resolved
@@ -3,22 +3,29 @@
 
 //! Acala service. Specialized wrapper over substrate service.
 
+use cumulus_client_consensus_relay_chain::{build_relay_chain_consensus, BuildRelayChainConsensusParams};
 use cumulus_client_network::build_block_announce_validator;
 use cumulus_client_service::{
 	prepare_node_config, start_collator, start_full_node, StartCollatorParams, StartFullNodeParams,
 };
+use cumulus_primitives_core::ParaId;
 
 #[cfg(feature = "with-acala-runtime")]
 pub use acala_runtime;
+
 #[cfg(feature = "with-karura-runtime")]
 pub use karura_runtime;
+
 #[cfg(feature = "with-mandala-runtime")]
 pub use mandala_runtime;
 
 use acala_primitives::Block;
 use polkadot_primitives::v0::CollatorPair;
 use sc_executor::native_executor_instance;
-use sc_service::{error::Error as ServiceError, Configuration, PartialComponents, Role, TFullClient, TaskManager};
+use sc_service::{
+	error::Error as ServiceError, Configuration, PartialComponents, Role, TFullBackend, TFullClient, TaskManager,
+};
+use sc_telemetry::TelemetrySpan;
 use sp_core::Pair;
 use sp_runtime::traits::BlakeTwo256;
 use sp_trie::PrefixedMemoryDB;
@@ -89,10 +96,10 @@
 }
 
 /// Acala's full backend.
-type FullBackend = sc_service::TFullBackend<Block>;
+type FullBackend = TFullBackend<Block>;
 
 /// Acala's full client.
-type FullClient<RuntimeApi, Executor> = sc_service::TFullClient<Block, RuntimeApi, Executor>;
+type FullClient<RuntimeApi, Executor> = TFullClient<Block, RuntimeApi, Executor>;
 
 pub fn new_partial<RuntimeApi, Executor>(
 	config: &Configuration,
@@ -130,87 +137,14 @@
 		client.clone(),
 	);
 
-	let import_queue = cumulus_client_consensus::import_queue::import_queue(
+	let import_queue = cumulus_client_consensus_relay_chain::import_queue(
 		client.clone(),
 		client.clone(),
 		inherent_data_providers.clone(),
-		&task_manager.spawn_handle(),
+		&task_manager.spawn_essential_handle(),
 		registry.clone(),
 	)?;
 
-<<<<<<< HEAD
-=======
-	let inherent_data_providers = sp_inherents::InherentDataProviders::new();
-
-	let import_queue = if instant_sealing {
-		inherent_data_providers
-			.register_provider(mock_timestamp_data_provider::MockTimestampInherentDataProvider)
-			.map_err(Into::into)
-			.map_err(sp_consensus::error::Error::InherentData)?;
-
-		sc_consensus_manual_seal::import_queue(
-			Box::new(client.clone()),
-			&task_manager.spawn_handle(),
-			config.prometheus_registry(),
-		)
-	} else {
-		sc_consensus_babe::import_queue(
-			babe_link.clone(),
-			block_import.clone(),
-			Some(Box::new(justification_import)),
-			client.clone(),
-			select_chain.clone(),
-			inherent_data_providers.clone(),
-			&task_manager.spawn_handle(),
-			config.prometheus_registry(),
-			sp_consensus::CanAuthorWithNativeVersion::new(client.executor().clone()),
-		)?
-	};
-
-	let justification_stream = grandpa_link.justification_stream();
-	let shared_authority_set = grandpa_link.shared_authority_set().clone();
-	let shared_voter_state = sc_finality_grandpa::SharedVoterState::empty();
-
-	let import_setup = (block_import, grandpa_link, babe_link.clone());
-	let rpc_setup = shared_voter_state.clone();
-
-	let finality_proof_provider =
-		GrandpaFinalityProofProvider::new_for_service(backend.clone(), Some(shared_authority_set.clone()));
-
-	let babe_config = babe_link.config().clone();
-	let shared_epoch_changes = babe_link.epoch_changes().clone();
-
-	let rpc_extensions_builder = {
-		let client = client.clone();
-		let keystore = keystore_container.sync_keystore();
-		let transaction_pool = transaction_pool.clone();
-		let select_chain = select_chain.clone();
-
-		move |deny_unsafe, subscription_executor| -> acala_rpc::RpcExtension {
-			let deps = acala_rpc::FullDeps {
-				client: client.clone(),
-				pool: transaction_pool.clone(),
-				select_chain: select_chain.clone(),
-				deny_unsafe,
-				babe: acala_rpc::BabeDeps {
-					babe_config: babe_config.clone(),
-					shared_epoch_changes: shared_epoch_changes.clone(),
-					keystore: keystore.clone(),
-				},
-				grandpa: acala_rpc::GrandpaDeps {
-					shared_voter_state: shared_voter_state.clone(),
-					shared_authority_set: shared_authority_set.clone(),
-					justification_stream: justification_stream.clone(),
-					subscription_executor,
-					finality_provider: finality_proof_provider.clone(),
-				},
-			};
-
-			acala_rpc::create_full(deps)
-		}
-	};
-
->>>>>>> 98db5f09
 	Ok(PartialComponents {
 		backend,
 		client,
@@ -230,14 +164,16 @@
 /// This is the actual implementation that is abstract over the executor and the
 /// runtime api.
 #[sc_tracing::logging::prefix_logs_with("Parachain")]
-async fn start_node_impl<RuntimeApi, Executor>(
+async fn start_node_impl<RB, RuntimeApi, Executor>(
 	parachain_config: Configuration,
 	collator_key: CollatorPair,
 	polkadot_config: Configuration,
-	id: polkadot_primitives::v0::Id,
+	id: ParaId,
 	validator: bool,
-) -> sc_service::error::Result<(TaskManager, Arc<TFullClient<Block, RuntimeApi, Executor>>)>
+	rpc_ext_builder: RB,
+) -> sc_service::error::Result<(TaskManager, Arc<FullClient<RuntimeApi, Executor>>)>
 where
+	RB: Fn(Arc<FullClient<RuntimeApi, Executor>>) -> jsonrpc_core::IoHandler<sc_rpc::Metadata> + Send + 'static,
 	RuntimeApi: ConstructRuntimeApi<Block, FullClient<RuntimeApi, Executor>> + Send + Sync + 'static,
 	RuntimeApi::RuntimeApi: RuntimeApiCollection<StateBackend = sc_client_api::StateBackendFor<FullBackend, Block>>,
 	Executor: NativeExecutionDispatch + 'static,
@@ -284,65 +220,26 @@
 			block_announce_validator_builder: Some(Box::new(|_| block_announce_validator)),
 		})?;
 
-	let rpc_extensions_builder = {
-		let client = client.clone();
-		let transaction_pool = transaction_pool.clone();
-
-		Box::new(move |deny_unsafe, _| -> acala_rpc::RpcExtension {
-			let deps = acala_rpc::FullDeps {
-				client: client.clone(),
-				pool: transaction_pool.clone(),
-				deny_unsafe,
-			};
-
-			acala_rpc::create_full(deps)
-		})
-	};
-
-	if parachain_config.offchain_worker.enabled {
-		sc_service::build_offchain_workers(
-			&parachain_config,
-			backend.clone(),
-			task_manager.spawn_handle(),
-			client.clone(),
-			network.clone(),
-		);
-<<<<<<< HEAD
-	};
+	let rpc_client = client.clone();
+	let rpc_extensions_builder = Box::new(move |_, _| rpc_ext_builder(rpc_client.clone()));
+
+	let telemetry_span = TelemetrySpan::new();
+	let _telemetry_span_entered = telemetry_span.enter();
 
 	sc_service::spawn_tasks(sc_service::SpawnTasksParams {
 		on_demand: None,
 		remote_blockchain: None,
 		rpc_extensions_builder,
-=======
-	}
-
-	let role = config.role.clone();
-	let force_authoring = config.force_authoring;
-	let backoff_authoring_blocks = Some(sc_consensus_slots::BackoffAuthoringOnFinalizedHeadLagging::default());
-	let name = config.network.node_name.clone();
-	let enable_grandpa = !config.disable_grandpa;
-	let prometheus_registry = config.prometheus_registry().cloned();
-
-	let (_rpc_handlers, telemetry_connection_notifier) = sc_service::spawn_tasks(sc_service::SpawnTasksParams {
-		config,
-		backend,
->>>>>>> 98db5f09
 		client: client.clone(),
 		transaction_pool: transaction_pool.clone(),
 		task_manager: &mut task_manager,
-<<<<<<< HEAD
 		config: parachain_config,
 		keystore: params.keystore_container.sync_keystore(),
 		backend: backend.clone(),
 		network: network.clone(),
 		network_status_sinks,
-=======
-		on_demand: None,
-		remote_blockchain: None,
-		network_status_sinks: network_status_sinks.clone(),
->>>>>>> 98db5f09
 		system_rpc_tx,
+		telemetry_span: Some(telemetry_span.clone()),
 	})?;
 
 	let announce_block = {
@@ -351,7 +248,7 @@
 	};
 
 	if validator {
-		let proposer_factory = sc_basic_authorship::ProposerFactory::new(
+		let proposer_factory = sc_basic_authorship::ProposerFactory::with_proof_recording(
 			task_manager.spawn_handle(),
 			client.clone(),
 			transaction_pool,
@@ -359,23 +256,26 @@
 		);
 		let spawner = task_manager.spawn_handle();
 
-		let polkadot_backend = polkadot_full_node.backend.clone();
-
-<<<<<<< HEAD
+		let parachain_consensus = build_relay_chain_consensus(BuildRelayChainConsensusParams {
+			para_id: id,
+			proposer_factory,
+			inherent_data_providers: params.inherent_data_providers,
+			block_import: client.clone(),
+			relay_chain_client: polkadot_full_node.client.clone(),
+			relay_chain_backend: polkadot_full_node.backend.clone(),
+		});
+
 		let params = StartCollatorParams {
 			para_id: id,
-			block_import: client.clone(),
-			proposer_factory,
-			inherent_data_providers: params.inherent_data_providers,
 			block_status: client.clone(),
 			announce_block,
 			client: client.clone(),
 			task_manager: &mut task_manager,
 			collator_key,
-			polkadot_full_node,
+			relay_chain_full_node: polkadot_full_node,
 			spawner,
 			backend,
-			polkadot_backend,
+			parachain_consensus,
 		};
 
 		start_collator(params).await?;
@@ -387,34 +287,6 @@
 			para_id: id,
 			polkadot_full_node,
 		};
-=======
-		let config = sc_finality_grandpa::Config {
-			// FIXME #1578 make this available through chainspec
-			gossip_duration: std::time::Duration::from_millis(333),
-			justification_period: 512,
-			name: Some(name),
-			observer_enabled: false,
-			keystore,
-			is_authority: role.is_authority(),
-		};
-
-		if enable_grandpa {
-			// start the full GRANDPA voter
-			// NOTE: non-authorities could run the GRANDPA observer protocol, but at
-			// this point the full voter should provide better guarantees of block
-			// and vote data availability than the observer. The observer has not
-			// been tested extensively yet and having most nodes in a network run it
-			// could lead to finality stalls.
-			let grandpa_config = sc_finality_grandpa::GrandpaParams {
-				config,
-				link: grandpa_link,
-				network: network.clone(),
-				telemetry_on_connect: telemetry_connection_notifier.map(|x| x.on_connect_stream()),
-				voting_rule: sc_finality_grandpa::VotingRulesBuilder::default().build(),
-				prometheus_registry,
-				shared_voter_state,
-			};
->>>>>>> 98db5f09
 
 		start_full_node(params)?;
 	}
@@ -424,134 +296,23 @@
 	Ok((task_manager, client))
 }
 
-<<<<<<< HEAD
 /// Start a normal parachain node.
 pub async fn start_node<RuntimeApi, Executor>(
 	parachain_config: Configuration,
 	collator_key: CollatorPair,
 	polkadot_config: Configuration,
-	id: polkadot_primitives::v0::Id,
+	id: ParaId,
 	validator: bool,
-) -> sc_service::error::Result<(TaskManager, Arc<TFullClient<Block, RuntimeApi, Executor>>)>
-=======
-/// Creates a light service from the configuration.
-pub fn new_light<RuntimeApi, Executor>(
-	mut config: Configuration,
-) -> Result<
-	(
-		TaskManager,
-		RpcHandlers,
-		Arc<LightClient<RuntimeApi, Executor>>,
-		Arc<sc_network::NetworkService<Block, <Block as BlockT>::Hash>>,
-		Arc<
-			sc_transaction_pool::LightPool<
-				Block,
-				LightClient<RuntimeApi, Executor>,
-				sc_network::config::OnDemand<Block>,
-			>,
-		>,
-	),
-	ServiceError,
->
->>>>>>> 98db5f09
+) -> sc_service::error::Result<(TaskManager, Arc<FullClient<RuntimeApi, Executor>>)>
 where
 	RuntimeApi: ConstructRuntimeApi<Block, FullClient<RuntimeApi, Executor>> + Send + Sync + 'static,
 	RuntimeApi::RuntimeApi: RuntimeApiCollection<StateBackend = sc_client_api::StateBackendFor<FullBackend, Block>>,
 	Executor: NativeExecutionDispatch + 'static,
 {
-<<<<<<< HEAD
-	start_node_impl(parachain_config, collator_key, polkadot_config, id, validator).await
-=======
-	let (client, backend, keystore_container, mut task_manager, on_demand) =
-		sc_service::new_light_parts::<Block, RuntimeApi, Executor>(&config)?;
-
-	config
-		.network
-		.extra_sets
-		.push(sc_finality_grandpa::grandpa_peers_set_config());
-
-	let select_chain = sc_consensus::LongestChain::new(backend.clone());
-
-	let transaction_pool = Arc::new(sc_transaction_pool::BasicPool::new_light(
-		config.transaction_pool.clone(),
-		config.prometheus_registry(),
-		task_manager.spawn_handle(),
-		client.clone(),
-		on_demand.clone(),
-	));
-
-	let (grandpa_block_import, _) =
-		sc_finality_grandpa::block_import(client.clone(), &(client.clone() as Arc<_>), select_chain.clone())?;
-	let justification_import = grandpa_block_import.clone();
-
-	let (babe_block_import, babe_link) = sc_consensus_babe::block_import(
-		sc_consensus_babe::Config::get_or_compute(&*client)?,
-		grandpa_block_import,
-		client.clone(),
-	)?;
-
-	let inherent_data_providers = sp_inherents::InherentDataProviders::new();
-
-	let import_queue = sc_consensus_babe::import_queue(
-		babe_link,
-		babe_block_import,
-		Some(Box::new(justification_import)),
-		client.clone(),
-		select_chain,
-		inherent_data_providers,
-		&task_manager.spawn_handle(),
-		config.prometheus_registry(),
-		sp_consensus::NeverCanAuthor,
-	)?;
-
-	let (network, network_status_sinks, system_rpc_tx, network_starter) =
-		sc_service::build_network(sc_service::BuildNetworkParams {
-			config: &config,
-			client: client.clone(),
-			transaction_pool: transaction_pool.clone(),
-			spawn_handle: task_manager.spawn_handle(),
-			import_queue,
-			on_demand: Some(on_demand.clone()),
-			block_announce_validator_builder: None,
-		})?;
-	network_starter.start_network();
-
-	if config.offchain_worker.enabled {
-		sc_service::build_offchain_workers(
-			&config,
-			backend.clone(),
-			task_manager.spawn_handle(),
-			client.clone(),
-			network.clone(),
-		);
-	}
-
-	let light_deps = acala_rpc::LightDeps {
-		remote_blockchain: backend.remote_blockchain(),
-		fetcher: on_demand.clone(),
-		client: client.clone(),
-		pool: transaction_pool.clone(),
-	};
-
-	let rpc_extensions = acala_rpc::create_light(light_deps);
-
-	let (rpc_handlers, _telemetry_connection_notifier) = sc_service::spawn_tasks(sc_service::SpawnTasksParams {
-		on_demand: Some(on_demand),
-		remote_blockchain: Some(backend.remote_blockchain()),
-		rpc_extensions_builder: Box::new(sc_service::NoopRpcExtensionBuilder(rpc_extensions)),
-		client: client.clone(),
-		transaction_pool: transaction_pool.clone(),
-		config,
-		keystore: keystore_container.sync_keystore(),
-		backend,
-		network_status_sinks,
-		system_rpc_tx,
-		network: network.clone(),
-		task_manager: &mut task_manager,
-	})?;
-
-	Ok((task_manager, rpc_handlers, client, network, transaction_pool))
->>>>>>> 98db5f09
+	start_node_impl(parachain_config, collator_key, polkadot_config, id, validator, |_| {
+		Default::default()
+	})
+	.await
 }
 
 /// Builds a new object suitable for chain operations.
@@ -576,13 +337,13 @@
 				import_queue,
 				task_manager,
 				..
-			} = new_partial::<mandala_runtime::RuntimeApi, MandalaExecutor>(config, false)?;
+			} = new_partial(config, false)?;
 			Ok((Arc::new(Client::Mandala(client)), backend, import_queue, task_manager))
 		}
 		#[cfg(not(feature = "with-mandala-runtime"))]
 		Err("Mandala runtime is not available. Please compile the node with `--features with-mandala-runtime` to enable it.".into())
 	} else if config.chain_spec.is_karura() {
-		#[cfg(feature = "with-karura-runtime")]
+		#[cfg(feature = "with-kaura-runtime")]
 		{
 			let PartialComponents {
 				client,
@@ -593,7 +354,7 @@
 			} = new_partial::<karura_runtime::RuntimeApi, KaruraExecutor>(config, false)?;
 			Ok((Arc::new(Client::Karura(client)), backend, import_queue, task_manager))
 		}
-		#[cfg(not(feature = "with-karura-runtime"))]
+		#[cfg(not(feature = "with-kaura-runtime"))]
 		Err("Karura runtime is not available. Please compile the node with `--features with-karura-runtime` to enable it.".into())
 	} else {
 		#[cfg(feature = "with-acala-runtime")]
@@ -610,62 +371,4 @@
 		#[cfg(not(feature = "with-acala-runtime"))]
 		Err("Acala runtime is not available. Please compile the node with `--features with-acala-runtime` to enable it.".into())
 	}
-<<<<<<< HEAD
-=======
-}
-
-/// Build a new light node.
-pub fn build_light(config: Configuration) -> Result<TaskManager, ServiceError> {
-	if config.chain_spec.is_acala() {
-		#[cfg(feature = "with-acala-runtime")]
-		return new_light::<acala_runtime::RuntimeApi, AcalaExecutor>(config).map(|r| r.0);
-		#[cfg(not(feature = "with-acala-runtime"))]
-		Err("Acala runtime is not available. Please compile the node with `--features with-acala-runtime` to enable it.".into())
-	} else if config.chain_spec.is_karura() {
-		#[cfg(feature = "with-karura-runtime")]
-		return new_light::<karura_runtime::RuntimeApi, KaruraExecutor>(config).map(|r| r.0);
-		#[cfg(not(feature = "with-karura-runtime"))]
-		Err("Karura runtime is not available. Please compile the node with `--features with-karura-runtime` to enable it.".into())
-	} else {
-		#[cfg(feature = "with-mandala-runtime")]
-		return new_light::<mandala_runtime::RuntimeApi, MandalaExecutor>(config).map(|r| r.0);
-		#[cfg(not(feature = "with-mandala-runtime"))]
-		Err("Mandala runtime is not available. Please compile the node with `--features with-mandala-runtime` to enable it.".into())
-	}
-}
-
-pub fn build_full(
-	config: Configuration,
-	instant_sealing: bool,
-	test: bool,
-) -> Result<(Arc<Client>, sc_service::NetworkStatusSinks<Block>, TaskManager), ServiceError> {
-	if config.chain_spec.is_acala() {
-		#[cfg(feature = "with-acala-runtime")]
-		{
-			let (task_manager, _, client, _, _, network_status_sinks) =
-				new_full::<acala_runtime::RuntimeApi, AcalaExecutor>(config, instant_sealing, test)?;
-			Ok((Arc::new(Client::Acala(client)), network_status_sinks, task_manager))
-		}
-		#[cfg(not(feature = "with-acala-runtime"))]
-		Err("Acala runtime is not available. Please compile the node with `--features with-acala-runtime` to enable it.".into())
-	} else if config.chain_spec.is_karura() {
-		#[cfg(feature = "with-karura-runtime")]
-		{
-			let (task_manager, _, client, _, _, network_status_sinks) =
-				new_full::<karura_runtime::RuntimeApi, KaruraExecutor>(config, instant_sealing, test)?;
-			Ok((Arc::new(Client::Karura(client)), network_status_sinks, task_manager))
-		}
-		#[cfg(not(feature = "with-karura-runtime"))]
-		Err("Karura runtime is not available. Please compile the node with `--features with-karura-runtime` to enable it.".into())
-	} else {
-		#[cfg(feature = "with-mandala-runtime")]
-		{
-			let (task_manager, _, client, _, _, network_status_sinks) =
-				new_full::<mandala_runtime::RuntimeApi, MandalaExecutor>(config, instant_sealing, test)?;
-			Ok((Arc::new(Client::Mandala(client)), network_status_sinks, task_manager))
-		}
-		#[cfg(not(feature = "with-mandala-runtime"))]
-		Err("Mandala runtime is not available. Please compile the node with `--features with-mandala-runtime` to enable it.".into())
-	}
->>>>>>> 98db5f09
 }