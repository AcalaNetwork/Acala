--- conflicted
+++ resolved
@@ -9,7 +9,6 @@
 serde = { version = "1.0.118", features = ["derive"] }
 serde_json = "1.0.41"
 codec = { package = "parity-scale-codec", version = "2.0.0" }
-<<<<<<< HEAD
 
 jsonrpc-core = "15.1.0"
 
@@ -34,6 +33,7 @@
 sc-basic-authorship = { git = "https://github.com/paritytech/substrate", branch = "rococo-v1" }
 sc-network = { git = "https://github.com/paritytech/substrate", branch = "rococo-v1" }
 sc-cli = { git = "https://github.com/paritytech/substrate", branch = "rococo-v1" }
+sc-rpc = { git = "https://github.com/paritytech/substrate", branch = "rococo-v1" }
 frame-benchmarking = { git = "https://github.com/paritytech/substrate", branch = "rococo-v1" }
 sp-trie = { git = "https://github.com/paritytech/substrate", branch = "rococo-v1" }
 sp-timestamp = { git = "https://github.com/paritytech/substrate", branch = "rococo-v1" }
@@ -52,45 +52,11 @@
 
 cumulus-client-network = { git = "https://github.com/paritytech/cumulus", branch = "rococo-v1" }
 cumulus-client-service = { git = "https://github.com/paritytech/cumulus", branch = "rococo-v1" }
-cumulus-client-consensus = { git = "https://github.com/paritytech/cumulus", branch = "rococo-v1" }
+cumulus-client-consensus-relay-chain = { git = "https://github.com/paritytech/cumulus", branch = "rococo-v1" }
+cumulus-primitives-core = { git = "https://github.com/paritytech/cumulus", branch = "rococo-v1" }
 
 polkadot-primitives = { git = "https://github.com/paritytech/polkadot", branch = "rococo-v1" }
 polkadot-service = { git = "https://github.com/paritytech/polkadot", branch = "rococo-v1", features = ["real-overseer"] }
-=======
-sp-api = { version = "3.0.0" }
-sp-consensus = { version = "0.9.0" }
-sp-consensus-babe = { version = "0.9.0" }
-sp-core = { version = "3.0.0" }
-sp-finality-grandpa = { version = "3.0.0" }
-sp-runtime = { version = "3.0.0" }
-sp-inherents = { version = "3.0.0" }
-sc-finality-grandpa = { version = "0.9.0" }
-sc-chain-spec = { version = "3.0.0" }
-sc-client-api = { version = "3.0.0" }
-sc-telemetry = { version = "3.0.0" }
-sc-service = { version = "0.9.0" }
-sc-executor = { version = "0.9.0" }
-sc-consensus = { version = "0.9.0" }
-sc-consensus-babe = { version = "0.9.0" }
-sc-consensus-manual-seal = { version = "0.9.0" }
-sc-consensus-slots = { version = "0.9.0" }
-sc-transaction-pool = { version = "3.0.0" }
-sc-basic-authorship = { version = "0.9.0" }
-sc-network = { version = "0.9.0" }
-frame-benchmarking = { version = "3.0.0" }
-sp-trie = { version = "3.0.0" }
-prometheus-endpoint = { package = "substrate-prometheus-endpoint", version = "0.9.0"}
-
-sp-block-builder = { version = "3.0.0" }
-frame-system-rpc-runtime-api = { version = "3.0.0" }
-pallet-transaction-payment-rpc-runtime-api = { version = "3.0.0" }
-sp-offchain = { version = "3.0.0" }
-sp-session = { version = "3.0.0" }
-sp-storage = { version = "3.0.0" }
-sp-transaction-pool = { version = "3.0.0" }
-sp-blockchain = { version = "3.0.0" }
-sp-std = { version = "3.0.0" }
->>>>>>> 98db5f09
 
 ecosystem-renvm-bridge = { path = "../../../ecosystem-modules/ren/renvm-bridge" }
 module-evm = { path = "../../../modules/evm" }
@@ -108,11 +74,7 @@
 acala-runtime = { path = "../../../runtime/acala", optional = true }
 
 [dev-dependencies]
-<<<<<<< HEAD
 sc-consensus-babe = { git = "https://github.com/paritytech/substrate", branch = "rococo-v1", features = ["test-helpers"] }
-=======
-sc-consensus-babe = { version = "0.9.0", features = ["test-helpers"] }
->>>>>>> 98db5f09
 
 [features]
 default = ["std", "with-mandala-runtime"]
