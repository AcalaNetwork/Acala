--- conflicted
+++ resolved
@@ -61,7 +61,7 @@
 
   const args = [];
   if (paraConfig.chain) {
-    args.push(`--chain=${paraConfig.chain.base || paraConfig.chain}`);
+    args.push(`--chain=/app/${paraConfig.chain.base || paraConfig.chain}-${paraConfig.id}.json`);
   }
 
   const res2 = exec(`docker run -v $(pwd)/"${output}":/app --rm ${paraConfig.image} export-genesis-wasm ${args.join(' ')}`);
@@ -251,15 +251,11 @@
 
   fs.mkdirSync(output, { recursive: true });
 
-<<<<<<< HEAD
   for (const para of config.paras) {
     generateParachainGenesisFile(para.id, para.image, para.chain, output, yes);
   }
 
-  generateRelaychainGenesisFile(config, relaychainGenesisFilePath);
-=======
   generateRelaychainGenesisFile(config, relaychainGenesisFilePath, output);
->>>>>>> 0cf63a21
 
   const dockerCompose = {
     version: '3.7',
