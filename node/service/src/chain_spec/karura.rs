--- conflicted
+++ resolved
@@ -22,16 +22,10 @@
 use sc_telemetry::TelemetryEndpoints;
 use serde_json::map::Map;
 use sp_consensus_aura::sr25519::AuthorityId as AuraId;
-<<<<<<< HEAD
 use sp_core::{crypto::UncheckedInto, sr25519};
-use sp_finality_grandpa::AuthorityId as GrandpaId;
-use sp_runtime::{traits::Zero, FixedPointNumber, FixedU128};
-=======
-use sp_core::crypto::UncheckedInto;
 use sp_runtime::traits::Zero;
->>>>>>> f66e6d36
-
-use crate::chain_spec::{get_account_id_from_seed, get_authority_keys_from_seed, Extensions, TELEMETRY_URL};
+
+use crate::chain_spec::{get_account_id_from_seed, get_karura_authority_keys_from_seed, Extensions, TELEMETRY_URL};
 
 pub type ChainSpec = sc_service::GenericChainSpec<karura_runtime::GenesisConfig, Extensions>;
 
@@ -116,16 +110,9 @@
 			karura_genesis(
 				wasm_binary,
 				// Initial PoA authorities
-				vec![get_authority_keys_from_seed("Alice")],
+				vec![get_karura_authority_keys_from_seed("Alice")],
 				// Sudo account
 				get_account_id_from_seed::<sr25519::Public>("Alice"),
-				// Pre-funded accounts
-				vec![
-					get_account_id_from_seed::<sr25519::Public>("Alice"),
-					get_account_id_from_seed::<sr25519::Public>("Bob"),
-					get_account_id_from_seed::<sr25519::Public>("Alice//stash"),
-					get_account_id_from_seed::<sr25519::Public>("Bob//stash"),
-				],
 			)
 		},
 		vec![],
@@ -272,11 +259,7 @@
 		},
 		orml_nft: OrmlNFTConfig { tokens: vec![] },
 		module_collator_selection: CollatorSelectionConfig {
-<<<<<<< HEAD
-			invulnerables: initial_authorities.iter().cloned().map(|(acc, _, _, _)| acc).collect(),
-=======
 			invulnerables: initial_authorities.iter().cloned().map(|(acc, _)| acc).collect(),
->>>>>>> f66e6d36
 			candidacy_bond: Zero::zero(),
 			..Default::default()
 		},
