--- conflicted
+++ resolved
@@ -269,12 +269,8 @@
 			)
 		} else {
 			// aura import queue
-<<<<<<< HEAD
 			let slot_duration = sc_consensus_aura::slot_duration(&*client)?;
-=======
-			let slot_duration = sc_consensus_aura::slot_duration(&*client)?.slot_duration();
 			let client_for_cidp = client.clone();
->>>>>>> ebb91dfd
 
 			sc_consensus_aura::import_queue::<AuraPair, _, _, _, _, _, _>(ImportQueueParams {
 				block_import: client.clone(),
@@ -287,20 +283,13 @@
 						.expect("Header passed in as parent should be present in backend.");
 					let client_for_xcm = client_for_cidp.clone();
 
-<<<<<<< HEAD
-					let slot = sp_consensus_aura::inherents::InherentDataProvider::from_timestamp_and_slot_duration(
-						*timestamp,
-						slot_duration,
-					);
-=======
 					async move {
 						let timestamp = sp_timestamp::InherentDataProvider::from_system_time();
 
-						let slot = sp_consensus_aura::inherents::InherentDataProvider::from_timestamp_and_duration(
+						let slot = sp_consensus_aura::inherents::InherentDataProvider::from_timestamp_and_slot_duration(
 							*timestamp,
 							slot_duration,
 						);
->>>>>>> ebb91dfd
 
 						let mocked_parachain = MockValidationDataInherentDataProvider {
 							current_para_block,
@@ -830,13 +819,9 @@
 		} else {
 			// aura
 			let can_author_with = sp_consensus::CanAuthorWithNativeVersion::new(client.executor().clone());
-<<<<<<< HEAD
 			let slot_duration = sc_consensus_aura::slot_duration(&*client)?;
-=======
-			let slot_duration = sc_consensus_aura::slot_duration(&*client)?.slot_duration();
 			let client_for_cidp = client.clone();
 
->>>>>>> ebb91dfd
 			let aura = sc_consensus_aura::start_aura::<AuraPair, _, _, _, _, _, _, _, _, _, _, _>(StartAuraParams {
 				slot_duration: sc_consensus_aura::slot_duration(&*client)?,
 				client: client.clone(),
@@ -850,17 +835,10 @@
 						.expect("Header passed in as parent should be present in backend.");
 					let client_for_xcm = client_for_cidp.clone();
 
-<<<<<<< HEAD
-					let slot = sp_consensus_aura::inherents::InherentDataProvider::from_timestamp_and_slot_duration(
-						*timestamp,
-						slot_duration,
-					);
-=======
 					async move {
 						let timestamp = sp_timestamp::InherentDataProvider::from_system_time();
->>>>>>> ebb91dfd
-
-						let slot = sp_consensus_aura::inherents::InherentDataProvider::from_timestamp_and_duration(
+
+						let slot = sp_consensus_aura::inherents::InherentDataProvider::from_timestamp_and_slot_duration(
 							*timestamp,
 							slot_duration,
 						);
