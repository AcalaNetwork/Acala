// This file is part of Acala.

// Copyright (C) 2020-2022 Acala Foundation.
// SPDX-License-Identifier: GPL-3.0-or-later WITH Classpath-exception-2.0

// This program is free software: you can redistribute it and/or modify
// it under the terms of the GNU General Public License as published by
// the Free Software Foundation, either version 3 of the License, or
// (at your option) any later version.

// This program is distributed in the hope that it will be useful,
// but WITHOUT ANY WARRANTY; without even the implied warranty of
// MERCHANTABILITY or FITNESS FOR A PARTICULAR PURPOSE. See the
// GNU General Public License for more details.

// You should have received a copy of the GNU General Public License
// along with this program. If not, see <https://www.gnu.org/licenses/>.

#![allow(clippy::type_complexity)]
#![allow(clippy::too_many_arguments)]

use super::*;
use cumulus_primitives_parachain_inherent::{MockValidationDataInherentDataProvider, MockXcmConfig};

/// Starts a `ServiceBuilder` for a full service.
///
/// Use this macro if you don't actually need the full service, but just the builder in order to
/// be able to perform chain operations.
pub fn new_partial(
	config: &Configuration,
	seal_mode: SealMode,
) -> Result<
	PartialComponents<
		Client,
		TFullBackend<Block>,
		MaybeFullSelectChain,
		sc_consensus::import_queue::BasicQueue<Block, PrefixedMemoryDB<BlakeTwo256>>,
		sc_transaction_pool::FullPool<Block, Client>,
		(),
	>,
	sc_service::Error,
> {
	let executor = NativeElseWasmExecutor::<RuntimeExecutor>::new(
		config.wasm_method,
		config.default_heap_pages,
		config.max_runtime_instances,
		config.runtime_cache_size,
	);

	let (client, backend, keystore_container, task_manager) =
		sc_service::new_full_parts::<Block, RuntimeApi, _>(config, None, executor)?;
	let client = Arc::new(client);

	let registry = config.prometheus_registry();

	let transaction_pool = sc_transaction_pool::BasicPool::new_full(
		config.transaction_pool.clone(),
		config.role.is_authority().into(),
		config.prometheus_registry(),
		task_manager.spawn_essential_handle(),
		client.clone(),
	);

	let (import_queue, select_chain) = match seal_mode {
		SealMode::DevInstantSeal => {
			// instance sealing
			(
				sc_consensus_manual_seal::import_queue(
					Box::new(client.clone()),
					&task_manager.spawn_essential_handle(),
					registry,
				),
				Some(LongestChain::new(backend.clone())),
			)
		}
		SealMode::DevAuraSeal => {
			// aura import queue
<<<<<<< HEAD
			let slot_duration = sc_consensus_aura::slot_duration(&*client)?;
=======
			let slot_duration = sc_consensus_aura::slot_duration(&*client)?.slot_duration();
			let client_for_cidp = client.clone();
>>>>>>> ebb91dfd

			(
				sc_consensus_aura::import_queue::<sp_consensus_aura::sr25519::AuthorityPair, _, _, _, _, _, _>(
					ImportQueueParams {
						block_import: client.clone(),
						justification_import: None,
						client: client.clone(),
<<<<<<< HEAD
						create_inherent_data_providers: move |_, ()| async move {
							let timestamp = sp_timestamp::InherentDataProvider::from_system_time();

							let slot =
								sp_consensus_aura::inherents::InherentDataProvider::from_timestamp_and_slot_duration(
									*timestamp,
									slot_duration,
								);

							Ok((
								timestamp,
								slot,
								node_service::default_mock_parachain_inherent_data_provider(),
							))
=======
						create_inherent_data_providers: move |block: Hash, ()| {
							let current_para_block = client_for_cidp
								.number(block)
								.expect("Header lookup should succeed")
								.expect("Header passed in as parent should be present in backend.");
							let client_for_xcm = client_for_cidp.clone();

							async move {
								let timestamp = sp_timestamp::InherentDataProvider::from_system_time();

								let slot =
									sp_consensus_aura::inherents::InherentDataProvider::from_timestamp_and_duration(
										*timestamp,
										slot_duration,
									);

								let mocked_parachain = MockValidationDataInherentDataProvider {
									current_para_block,
									relay_offset: 1000,
									relay_blocks_per_para_block: 2,
									xcm_config: MockXcmConfig::new(
										&*client_for_xcm,
										block,
										Default::default(),
										Default::default(),
									),
									raw_downward_messages: vec![],
									raw_horizontal_messages: vec![],
								};

								Ok((timestamp, slot, mocked_parachain))
							}
>>>>>>> ebb91dfd
						},
						spawner: &task_manager.spawn_essential_handle(),
						registry,
						can_author_with: sp_consensus::CanAuthorWithNativeVersion::new(client.executor().clone()),
						check_for_equivocation: Default::default(),
						telemetry: None,
					},
				)?,
				None,
			)
		}
		SealMode::ParaSeal => {
			let slot_duration = cumulus_client_consensus_aura::slot_duration(&*client)?;
			let create_inherent_data_providers = Box::new(move |_, _| async move {
				let timestamp = sp_timestamp::InherentDataProvider::from_system_time();

				let slot = sp_consensus_aura::inherents::InherentDataProvider::from_timestamp_and_slot_duration(
					*timestamp,
					slot_duration,
				);

				Ok((timestamp, slot))
			});

			(
				cumulus_client_consensus_aura::import_queue::<
					sp_consensus_aura::sr25519::AuthorityPair,
					_,
					_,
					_,
					_,
					_,
					_,
				>(cumulus_client_consensus_aura::ImportQueueParams {
					block_import: client.clone(),
					client: client.clone(),
					create_inherent_data_providers,
					registry,
					can_author_with: sp_consensus::CanAuthorWithNativeVersion::new(client.executor().clone()),
					spawner: &task_manager.spawn_essential_handle(),
					telemetry: None,
				})?,
				None,
			)
		}
	};

	let params = PartialComponents {
		backend,
		client,
		import_queue,
		keystore_container,
		task_manager,
		transaction_pool,
		select_chain,
		other: (),
	};

	Ok(params)
}

pub async fn start_dev_node(
	config: Configuration,
	seal_mode: SealMode,
) -> sc_service::error::Result<(
	TaskManager,
	Arc<Client>,
	Arc<NetworkService<Block, H256>>,
	RpcHandlers,
	TxPool,
	Arc<TFullBackend<Block>>,
	Sender<EngineCommand<H256>>,
)> {
	let sc_service::PartialComponents {
		client,
		backend,
		mut task_manager,
		import_queue,
		keystore_container,
		select_chain: maybe_select_chain,
		transaction_pool,
		other: (),
	} = new_partial(&config, SealMode::DevInstantSeal)?;

	let (network, system_rpc_tx, network_starter) = sc_service::build_network(sc_service::BuildNetworkParams {
		config: &config,
		client: client.clone(),
		transaction_pool: transaction_pool.clone(),
		spawn_handle: task_manager.spawn_handle(),
		import_queue,
		block_announce_validator_builder: None,
		warp_sync: None,
	})?;

	// offchain workers
	sc_service::build_offchain_workers(&config, task_manager.spawn_handle(), client.clone(), network.clone());

	let force_authoring = config.force_authoring;
	let backoff_authoring_blocks: Option<()> = None;
	let select_chain =
		maybe_select_chain.expect("In mandala dev mode, `new_partial` will return some `select_chain`; qed");

	let proposer_factory = sc_basic_authorship::ProposerFactory::new(
		task_manager.spawn_handle(),
		client.clone(),
		transaction_pool.clone(),
		config.prometheus_registry(),
		None,
	);
	// Channel for the rpc handler to communicate with the authorship task.
	let (command_sink, commands_stream) = mpsc::channel(10);
	let rpc_sink = command_sink.clone();

	match seal_mode {
		SealMode::DevInstantSeal => {
			let slot_duration = sc_consensus_aura::slot_duration(&*client)?;
			let create_inherent_data_providers = Box::new(move |_, _| async move {
				let timestamp = sp_timestamp::InherentDataProvider::from_system_time();

				let slot = sp_consensus_aura::inherents::InherentDataProvider::from_timestamp_and_slot_duration(
					*timestamp,
					slot_duration,
				);

				Ok((timestamp, slot))
				// Ok(timestamp)
			});
			let authorship_future =
				sc_consensus_manual_seal::run_manual_seal(sc_consensus_manual_seal::ManualSealParams {
					block_import: client.clone(),
					env: proposer_factory,
					client: client.clone(),
					pool: transaction_pool.clone(),
					commands_stream,
					select_chain,
					consensus_data_provider: None,
					create_inherent_data_providers,
				});
			// we spawn the future on a background thread managed by service.
			task_manager.spawn_essential_handle().spawn_blocking(
				"instant-seal",
				Some("block-authoring"),
				authorship_future,
			);
		}
		SealMode::DevAuraSeal => {
			// aura
			let can_author_with = sp_consensus::CanAuthorWithNativeVersion::new(client.executor().clone());
<<<<<<< HEAD
			let slot_duration = sc_consensus_aura::slot_duration(&*client)?;
=======
			let slot_duration = sc_consensus_aura::slot_duration(&*client)?.slot_duration();
			let client_for_cidp = client.clone();

>>>>>>> ebb91dfd
			let aura = sc_consensus_aura::start_aura::<
				sp_consensus_aura::sr25519::AuthorityPair,
				_,
				_,
				_,
				_,
				_,
				_,
				_,
				_,
				_,
				_,
				_,
			>(StartAuraParams {
				slot_duration: sc_consensus_aura::slot_duration(&*client)?,
				client: client.clone(),
				select_chain,
				// block_import: instant_finalize::InstantFinalizeBlockImport::new(client.clone()),
				block_import: client.clone(),
				proposer_factory,
<<<<<<< HEAD
				create_inherent_data_providers: move |_, ()| async move {
					let timestamp = sp_timestamp::InherentDataProvider::from_system_time();

					let slot = sp_consensus_aura::inherents::InherentDataProvider::from_timestamp_and_slot_duration(
						*timestamp,
						slot_duration,
					);

					Ok((
						timestamp,
						slot,
						node_service::default_mock_parachain_inherent_data_provider(),
					))
=======
				create_inherent_data_providers: move |block: Hash, ()| {
					let current_para_block = client_for_cidp
						.number(block)
						.expect("Header lookup should succeed")
						.expect("Header passed in as parent should be present in backend.");
					let client_for_xcm = client_for_cidp.clone();

					async move {
						let timestamp = sp_timestamp::InherentDataProvider::from_system_time();

						let slot = sp_consensus_aura::inherents::InherentDataProvider::from_timestamp_and_duration(
							*timestamp,
							slot_duration,
						);

						let mocked_parachain = MockValidationDataInherentDataProvider {
							current_para_block,
							relay_offset: 1000,
							relay_blocks_per_para_block: 2,
							xcm_config: MockXcmConfig::new(
								&*client_for_xcm,
								block,
								Default::default(),
								Default::default(),
							),
							raw_downward_messages: vec![],
							raw_horizontal_messages: vec![],
						};

						Ok((timestamp, slot, mocked_parachain))
					}
>>>>>>> ebb91dfd
				},
				force_authoring,
				backoff_authoring_blocks,
				keystore: keystore_container.sync_keystore(),
				can_author_with,
				sync_oracle: network.clone(),
				justification_sync_link: network.clone(),
				// We got around 500ms for proposing
				block_proposal_slot_portion: SlotProportion::new(1f32 / 24f32),
				// And a maximum of 750ms if slots are skipped
				max_block_proposal_slot_portion: Some(SlotProportion::new(1f32 / 16f32)),
				telemetry: None,
			})?;

			// the AURA authoring task is considered essential, i.e. if it
			// fails we take down the service with it.
			task_manager
				.spawn_essential_handle()
				.spawn_blocking("aura", Some("block-authoring"), aura);
		}
		_ => {
			panic!("dev mode do not support parachain consensus")
		}
	}

	let rpc_handlers = sc_service::spawn_tasks(SpawnTasksParams {
		config,
		client: client.clone(),
		backend: backend.clone(),
		task_manager: &mut task_manager,
		keystore: keystore_container.sync_keystore(),
		transaction_pool: transaction_pool.clone(),
		rpc_extensions_builder: Box::new(move |_, _| {
			let mut io = jsonrpc_core::IoHandler::default();
			io.extend_with(ManualSealApi::to_delegate(ManualSeal::new(rpc_sink.clone())));
			Ok(io)
		}),
		network: network.clone(),
		system_rpc_tx,
		telemetry: None,
	})?;

	network_starter.start_network();

	Ok((
		task_manager,
		client,
		network,
		rpc_handlers,
		transaction_pool,
		backend,
		command_sink,
	))
}

async fn build_relay_chain_interface(
	relay_chain_config: Configuration,
	collator_key: Option<CollatorPair>,
	collator_options: CollatorOptions,
	task_manager: &mut TaskManager,
) -> RelayChainResult<Arc<dyn RelayChainInterface + 'static>> {
	if let Some(relay_chain_url) = collator_options.relay_chain_rpc_url {
		return Ok(Arc::new(RelayChainRPCInterface::new(relay_chain_url).await?) as Arc<_>);
	}

	let relay_chain_full_node = polkadot_test_service::new_full(
		relay_chain_config,
		if let Some(ref key) = collator_key {
			polkadot_service::IsCollator::Yes(key.clone())
		} else {
			polkadot_service::IsCollator::Yes(CollatorPair::generate().0)
		},
		None,
	)?;

	task_manager.add_child(relay_chain_full_node.task_manager);
	Ok(Arc::new(RelayChainInProcessInterface::new(
		relay_chain_full_node.client.clone(),
		relay_chain_full_node.backend.clone(),
		Arc::new(Mutex::new(Box::new(relay_chain_full_node.network.clone()))),
		relay_chain_full_node.overseer_handle.clone(),
	)) as Arc<_>)
}

/// Start a node with the given parachain `Configuration` and relay chain `Configuration`.
///
/// This is the actual implementation that is abstract over the executor and the runtime api.
#[sc_tracing::logging::prefix_logs_with(parachain_config.network.node_name.as_str())]
pub async fn start_node_impl<RB>(
	parachain_config: Configuration,
	collator_key: Option<CollatorPair>,
	relay_chain_config: Configuration,
	collator_options: CollatorOptions,
	para_id: ParaId,
	wrap_announce_block: Option<Box<dyn FnOnce(AnnounceBlockFn) -> AnnounceBlockFn>>,
	rpc_ext_builder: RB,
	consensus: Consensus,
	seal_mode: SealMode,
) -> sc_service::error::Result<(
	TaskManager,
	Arc<Client>,
	Arc<NetworkService<Block, H256>>,
	RpcHandlers,
	TxPool,
	Arc<TFullBackend<Block>>,
	Sender<EngineCommand<H256>>,
)>
where
	RB: Fn(Arc<Client>) -> Result<jsonrpc_core::IoHandler<sc_rpc::Metadata>, sc_service::Error> + Send + 'static,
{
	if matches!(parachain_config.role, Role::Light) {
		return Err("Light client not supported!".into());
	}

	let parachain_config = prepare_node_config(parachain_config);

	let params = new_partial(&parachain_config, seal_mode)?;
	let keystore = params.keystore_container.sync_keystore();
	let force_authoring = parachain_config.force_authoring;

	let transaction_pool = params.transaction_pool.clone();
	let mut task_manager = params.task_manager;

	let client = params.client.clone();
	let backend = params.backend.clone();
	let backend_for_node = backend.clone();

	let relay_chain_interface = build_relay_chain_interface(
		relay_chain_config,
		collator_key.clone(),
		collator_options.clone(),
		&mut task_manager,
	)
	.await
	.map_err(|e| match e {
		RelayChainError::ServiceError(polkadot_service::Error::Sub(x)) => x,
		s => s.to_string().into(),
	})?;

	let block_announce_validator = BlockAnnounceValidator::new(relay_chain_interface.clone(), para_id);
	let block_announce_validator_builder = move |_| Box::new(block_announce_validator) as Box<_>;

	let prometheus_registry = parachain_config.prometheus_registry().cloned();

	let import_queue = cumulus_client_service::SharedImportQueue::new(params.import_queue);
	let (network, system_rpc_tx, start_network) = sc_service::build_network(sc_service::BuildNetworkParams {
		config: &parachain_config,
		client: client.clone(),
		transaction_pool: transaction_pool.clone(),
		spawn_handle: task_manager.spawn_handle(),
		import_queue: import_queue.clone(),
		block_announce_validator_builder: Some(Box::new(block_announce_validator_builder)),
		warp_sync: None,
	})?;

	let rpc_extensions_builder = {
		let client = client.clone();

		Box::new(move |_, _| rpc_ext_builder(client.clone()))
	};

	let rpc_handlers = sc_service::spawn_tasks(sc_service::SpawnTasksParams {
		rpc_extensions_builder,
		client: client.clone(),
		transaction_pool: transaction_pool.clone(),
		task_manager: &mut task_manager,
		config: parachain_config,
		keystore: params.keystore_container.sync_keystore(),
		backend,
		network: network.clone(),
		system_rpc_tx,
		telemetry: None,
	})?;

	let announce_block = {
		let network = network.clone();
		Arc::new(move |hash, data| network.announce_block(hash, data))
	};

	let announce_block = wrap_announce_block
		.map(|w| (w)(announce_block.clone()))
		.unwrap_or_else(|| announce_block);

	let relay_chain_interface_for_closure = relay_chain_interface.clone();

	if let Some(collator_key) = collator_key {
		let parachain_consensus: Box<dyn ParachainConsensus<Block>> = match consensus {
			Consensus::RelayChain => {
				let proposer_factory = sc_basic_authorship::ProposerFactory::with_proof_recording(
					task_manager.spawn_handle(),
					client.clone(),
					transaction_pool.clone(),
					prometheus_registry.as_ref(),
					None,
				);
				let relay_chain_interface2 = relay_chain_interface_for_closure.clone();
				Box::new(cumulus_client_consensus_relay_chain::RelayChainConsensus::new(
					para_id,
					proposer_factory,
					move |_, (relay_parent, validation_data)| {
						let relay_chain_interface = relay_chain_interface_for_closure.clone();
						async move {
							let parachain_inherent =
								cumulus_primitives_parachain_inherent::ParachainInherentData::create_at(
									relay_parent,
									&relay_chain_interface,
									&validation_data,
									para_id,
								)
								.await;

							let time = sp_timestamp::InherentDataProvider::from_system_time();

							let parachain_inherent = parachain_inherent.ok_or_else(|| {
								Box::<dyn std::error::Error + Send + Sync>::from(String::from("error"))
							})?;
							Ok((time, parachain_inherent))
						}
					},
					client.clone(),
					relay_chain_interface2,
				))
			}
			Consensus::Null => Box::new(NullConsensus),
			Consensus::Aura => {
				let slot_duration = cumulus_client_consensus_aura::slot_duration(&*client)?;

				let proposer_factory = sc_basic_authorship::ProposerFactory::with_proof_recording(
					task_manager.spawn_handle(),
					client.clone(),
					transaction_pool.clone(),
					prometheus_registry.as_ref(),
					None,
				);

				AuraConsensus::build::<sp_consensus_aura::sr25519::AuthorityPair, _, _, _, _, _, _>(
					BuildAuraConsensusParams {
						proposer_factory,
						create_inherent_data_providers: move |_, (relay_parent, validation_data)| {
							let relay_chain_interface = relay_chain_interface_for_closure.clone();
							async move {
								let parachain_inherent =
									cumulus_primitives_parachain_inherent::ParachainInherentData::create_at(
										relay_parent,
										&relay_chain_interface,
										&validation_data,
										para_id,
									)
									.await;

								let time = sp_timestamp::InherentDataProvider::from_system_time();

								let slot =
									sp_consensus_aura::inherents::InherentDataProvider::from_timestamp_and_slot_duration(
										*time,
										slot_duration,
									);

								let parachain_inherent = parachain_inherent.ok_or_else(|| {
									Box::<dyn std::error::Error + Send + Sync>::from(
										"Failed to create parachain inherent",
									)
								})?;
								Ok((time, slot, parachain_inherent))
							}
						},
						block_import: client.clone(),
						para_client: client.clone(),
						backoff_authoring_blocks: Option::<()>::None,
						sync_oracle: network.clone(),
						keystore,
						force_authoring,
						slot_duration,
						// We got around 500ms for proposing
						block_proposal_slot_portion: SlotProportion::new(1f32 / 24f32),
						// And a maximum of 750ms if slots are skipped
						max_block_proposal_slot_portion: Some(SlotProportion::new(1f32 / 16f32)),
						telemetry: None,
					},
				)
			}
		};

		let params = StartCollatorParams {
			block_status: client.clone(),
			announce_block,
			client: client.clone(),
			spawner: task_manager.spawn_handle(),
			task_manager: &mut task_manager,
			para_id,
			parachain_consensus,
			relay_chain_interface,
			collator_key,
			import_queue,
			relay_chain_slot_duration: Duration::from_secs(6),
		};

		start_collator(params).await?;
	} else {
		let params = StartFullNodeParams {
			client: client.clone(),
			announce_block,
			task_manager: &mut task_manager,
			para_id,
			relay_chain_interface,
			import_queue,
			// The slot duration is currently used internally only to configure
			// the recovery delay of pov-recovery. We don't want to wait for too
			// long on the full node to recover, so we reduce this time here.
			relay_chain_slot_duration: Duration::from_millis(6),
			collator_options,
		};

		start_full_node(params)?;
	}

	start_network.start_network();
	let (command_sink, _) = mpsc::channel(1);

	Ok((
		task_manager,
		client,
		network,
		rpc_handlers,
		transaction_pool,
		backend_for_node,
		command_sink,
	))
}<|MERGE_RESOLUTION|>--- conflicted
+++ resolved
@@ -75,12 +75,8 @@
 		}
 		SealMode::DevAuraSeal => {
 			// aura import queue
-<<<<<<< HEAD
 			let slot_duration = sc_consensus_aura::slot_duration(&*client)?;
-=======
-			let slot_duration = sc_consensus_aura::slot_duration(&*client)?.slot_duration();
 			let client_for_cidp = client.clone();
->>>>>>> ebb91dfd
 
 			(
 				sc_consensus_aura::import_queue::<sp_consensus_aura::sr25519::AuthorityPair, _, _, _, _, _, _>(
@@ -88,22 +84,6 @@
 						block_import: client.clone(),
 						justification_import: None,
 						client: client.clone(),
-<<<<<<< HEAD
-						create_inherent_data_providers: move |_, ()| async move {
-							let timestamp = sp_timestamp::InherentDataProvider::from_system_time();
-
-							let slot =
-								sp_consensus_aura::inherents::InherentDataProvider::from_timestamp_and_slot_duration(
-									*timestamp,
-									slot_duration,
-								);
-
-							Ok((
-								timestamp,
-								slot,
-								node_service::default_mock_parachain_inherent_data_provider(),
-							))
-=======
 						create_inherent_data_providers: move |block: Hash, ()| {
 							let current_para_block = client_for_cidp
 								.number(block)
@@ -115,7 +95,7 @@
 								let timestamp = sp_timestamp::InherentDataProvider::from_system_time();
 
 								let slot =
-									sp_consensus_aura::inherents::InherentDataProvider::from_timestamp_and_duration(
+									sp_consensus_aura::inherents::InherentDataProvider::from_timestamp_and_slot_duration(
 										*timestamp,
 										slot_duration,
 									);
@@ -136,7 +116,6 @@
 
 								Ok((timestamp, slot, mocked_parachain))
 							}
->>>>>>> ebb91dfd
 						},
 						spawner: &task_manager.spawn_essential_handle(),
 						registry,
@@ -285,13 +264,9 @@
 		SealMode::DevAuraSeal => {
 			// aura
 			let can_author_with = sp_consensus::CanAuthorWithNativeVersion::new(client.executor().clone());
-<<<<<<< HEAD
 			let slot_duration = sc_consensus_aura::slot_duration(&*client)?;
-=======
-			let slot_duration = sc_consensus_aura::slot_duration(&*client)?.slot_duration();
 			let client_for_cidp = client.clone();
 
->>>>>>> ebb91dfd
 			let aura = sc_consensus_aura::start_aura::<
 				sp_consensus_aura::sr25519::AuthorityPair,
 				_,
@@ -312,21 +287,6 @@
 				// block_import: instant_finalize::InstantFinalizeBlockImport::new(client.clone()),
 				block_import: client.clone(),
 				proposer_factory,
-<<<<<<< HEAD
-				create_inherent_data_providers: move |_, ()| async move {
-					let timestamp = sp_timestamp::InherentDataProvider::from_system_time();
-
-					let slot = sp_consensus_aura::inherents::InherentDataProvider::from_timestamp_and_slot_duration(
-						*timestamp,
-						slot_duration,
-					);
-
-					Ok((
-						timestamp,
-						slot,
-						node_service::default_mock_parachain_inherent_data_provider(),
-					))
-=======
 				create_inherent_data_providers: move |block: Hash, ()| {
 					let current_para_block = client_for_cidp
 						.number(block)
@@ -337,7 +297,7 @@
 					async move {
 						let timestamp = sp_timestamp::InherentDataProvider::from_system_time();
 
-						let slot = sp_consensus_aura::inherents::InherentDataProvider::from_timestamp_and_duration(
+						let slot = sp_consensus_aura::inherents::InherentDataProvider::from_timestamp_and_slot_duration(
 							*timestamp,
 							slot_duration,
 						);
@@ -358,7 +318,6 @@
 
 						Ok((timestamp, slot, mocked_parachain))
 					}
->>>>>>> ebb91dfd
 				},
 				force_authoring,
 				backoff_authoring_blocks,
