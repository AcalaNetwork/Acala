--- conflicted
+++ resolved
@@ -31,11 +31,7 @@
 
 [build-dependencies]
 orml-build-script-utils = { path = "../../orml/build-script-utils"}
-<<<<<<< HEAD
-substrate-build-script-utils = { git = "https://github.com/paritytech/substrate", branch = "polkadot-v0.9.28" }
-=======
 substrate-build-script-utils = { git = "https://github.com/paritytech/substrate", branch = "polkadot-v0.9.31" }
->>>>>>> 3f2f1006
 
 [features]
 default = [ "wasmtime", "cli" ]
