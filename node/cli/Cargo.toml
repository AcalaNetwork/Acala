[package]
name = "acala-cli"
version = "2.2.1"
authors = ["Acala Developers"]
edition = "2021"

[dependencies]
log = "0.4.8"
structopt = "0.3.25"
codec = { package = "parity-scale-codec", version = "2.3.1" }

<<<<<<< HEAD
sp-core = { git = "https://github.com/paritytech/substrate", branch = "master", optional = true }
sc-cli = { git = "https://github.com/paritytech/substrate", branch = "master", optional = true }
sc-service = { git = "https://github.com/paritytech/substrate", branch = "master", optional = true }
sc-tracing = { git = "https://github.com/paritytech/substrate", branch = "master" }
sp-runtime = { git = "https://github.com/paritytech/substrate", branch = "master" }
sc-telemetry = { git = "https://github.com/paritytech/substrate", branch = "master" }
frame-benchmarking-cli = { git = "https://github.com/paritytech/substrate", branch = "master", optional = true }
try-runtime-cli = { git = "https://github.com/paritytech/substrate", branch = "master", optional = true }

cumulus-client-service = { git = "https://github.com/paritytech/cumulus", branch = "master" }
cumulus-client-cli = { git = "https://github.com/paritytech/cumulus", branch = "master" }
cumulus-primitives-core = { git = "https://github.com/paritytech/cumulus", branch = "master" }
polkadot-parachain = { git = "https://github.com/paritytech/polkadot", branch = "master" }
polkadot-cli = { git = "https://github.com/paritytech/polkadot", branch = "master" }
polkadot-primitives = { git = "https://github.com/paritytech/polkadot", branch = "master" }
polkadot-service = { git = "https://github.com/paritytech/polkadot", branch = "master" }
=======
sp-core = { git = "https://github.com/paritytech/substrate", branch = "polkadot-v0.9.15", optional = true }
sc-cli = { git = "https://github.com/paritytech/substrate", branch = "polkadot-v0.9.15", optional = true }
sc-service = { git = "https://github.com/paritytech/substrate", branch = "polkadot-v0.9.15", optional = true }
sc-tracing = { git = "https://github.com/paritytech/substrate", branch = "polkadot-v0.9.15" }
sp-runtime = { git = "https://github.com/paritytech/substrate", branch = "polkadot-v0.9.15" }
sc-telemetry = { git = "https://github.com/paritytech/substrate", branch = "polkadot-v0.9.15" }
frame-benchmarking-cli = { git = "https://github.com/paritytech/substrate", branch = "polkadot-v0.9.15", optional = true }
try-runtime-cli = { git = "https://github.com/paritytech/substrate", branch = "polkadot-v0.9.15", optional = true }

cumulus-client-service = { git = "https://github.com/paritytech/cumulus", branch = "polkadot-v0.9.15" }
cumulus-client-cli = { git = "https://github.com/paritytech/cumulus", branch = "polkadot-v0.9.15" }
cumulus-primitives-core = { git = "https://github.com/paritytech/cumulus", branch = "polkadot-v0.9.15" }
polkadot-parachain = { git = "https://github.com/paritytech/polkadot", branch = "release-v0.9.15" }
polkadot-cli = { git = "https://github.com/paritytech/polkadot", branch = "release-v0.9.15" }
polkadot-primitives = { git = "https://github.com/paritytech/polkadot", branch = "release-v0.9.15" }
polkadot-service = { git = "https://github.com/paritytech/polkadot", branch = "release-v0.9.15" }
>>>>>>> 35078ea2

inspect = { package = "acala-inspect", path = "../../inspect" }
service = { package = "acala-service", path = "../service", default-features = false, optional = true }

[build-dependencies]
orml-build-script-utils = { path = "../../orml/build-script-utils"}

[features]
default = [ "wasmtime", "cli" ]
wasmtime = [ "sc-cli/wasmtime" ]
cli = [
	"service",
	"sp-core",
	"sc-cli",
	"sc-service",
	"frame-benchmarking-cli",
	"try-runtime-cli",
]
runtime-benchmarks = [ "service/runtime-benchmarks" ]
try-runtime = [
	"try-runtime-cli",
	"service/try-runtime",
]
with-mandala-runtime = [
	"service/with-mandala-runtime",
]
with-karura-runtime = [
	"service/with-karura-runtime",
]
with-acala-runtime = [
	"service/with-acala-runtime",
]
with-all-runtime = [
	"with-mandala-runtime",
	"with-karura-runtime",
	"with-acala-runtime",
	"service/with-all-runtime",
]
rococo-native = [
	"polkadot-cli/rococo-native"
]<|MERGE_RESOLUTION|>--- conflicted
+++ resolved
@@ -9,7 +9,6 @@
 structopt = "0.3.25"
 codec = { package = "parity-scale-codec", version = "2.3.1" }
 
-<<<<<<< HEAD
 sp-core = { git = "https://github.com/paritytech/substrate", branch = "master", optional = true }
 sc-cli = { git = "https://github.com/paritytech/substrate", branch = "master", optional = true }
 sc-service = { git = "https://github.com/paritytech/substrate", branch = "master", optional = true }
@@ -26,24 +25,6 @@
 polkadot-cli = { git = "https://github.com/paritytech/polkadot", branch = "master" }
 polkadot-primitives = { git = "https://github.com/paritytech/polkadot", branch = "master" }
 polkadot-service = { git = "https://github.com/paritytech/polkadot", branch = "master" }
-=======
-sp-core = { git = "https://github.com/paritytech/substrate", branch = "polkadot-v0.9.15", optional = true }
-sc-cli = { git = "https://github.com/paritytech/substrate", branch = "polkadot-v0.9.15", optional = true }
-sc-service = { git = "https://github.com/paritytech/substrate", branch = "polkadot-v0.9.15", optional = true }
-sc-tracing = { git = "https://github.com/paritytech/substrate", branch = "polkadot-v0.9.15" }
-sp-runtime = { git = "https://github.com/paritytech/substrate", branch = "polkadot-v0.9.15" }
-sc-telemetry = { git = "https://github.com/paritytech/substrate", branch = "polkadot-v0.9.15" }
-frame-benchmarking-cli = { git = "https://github.com/paritytech/substrate", branch = "polkadot-v0.9.15", optional = true }
-try-runtime-cli = { git = "https://github.com/paritytech/substrate", branch = "polkadot-v0.9.15", optional = true }
-
-cumulus-client-service = { git = "https://github.com/paritytech/cumulus", branch = "polkadot-v0.9.15" }
-cumulus-client-cli = { git = "https://github.com/paritytech/cumulus", branch = "polkadot-v0.9.15" }
-cumulus-primitives-core = { git = "https://github.com/paritytech/cumulus", branch = "polkadot-v0.9.15" }
-polkadot-parachain = { git = "https://github.com/paritytech/polkadot", branch = "release-v0.9.15" }
-polkadot-cli = { git = "https://github.com/paritytech/polkadot", branch = "release-v0.9.15" }
-polkadot-primitives = { git = "https://github.com/paritytech/polkadot", branch = "release-v0.9.15" }
-polkadot-service = { git = "https://github.com/paritytech/polkadot", branch = "release-v0.9.15" }
->>>>>>> 35078ea2
 
 inspect = { package = "acala-inspect", path = "../../inspect" }
 service = { package = "acala-service", path = "../service", default-features = false, optional = true }
