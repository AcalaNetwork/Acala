[package]
name = "acala-inspect"
version = "2.2.1"
authors = ["Acala Developers"]
edition = "2021"

[dependencies]
codec = { package = "parity-scale-codec", version = "2.3.1" }
derive_more = "0.99"
log = "0.4.8"
<<<<<<< HEAD
sc-cli = { git = "https://github.com/paritytech/substrate", branch = "master" }
sc-client-api = { git = "https://github.com/paritytech/substrate", branch = "master" }
sc-service = { git = "https://github.com/paritytech/substrate", branch = "master" }
sp-blockchain = { git = "https://github.com/paritytech/substrate", branch = "master" }
sp-core = { git = "https://github.com/paritytech/substrate", branch = "master" }
sp-runtime = { git = "https://github.com/paritytech/substrate", branch = "master" }
=======
sc-cli = { git = "https://github.com/paritytech/substrate", branch = "polkadot-v0.9.15" }
sc-client-api = { git = "https://github.com/paritytech/substrate", branch = "polkadot-v0.9.15" }
sc-service = { git = "https://github.com/paritytech/substrate", branch = "polkadot-v0.9.15" }
sp-blockchain = { git = "https://github.com/paritytech/substrate", branch = "polkadot-v0.9.15" }
sp-core = { git = "https://github.com/paritytech/substrate", branch = "polkadot-v0.9.15" }
sp-runtime = { git = "https://github.com/paritytech/substrate", branch = "polkadot-v0.9.15" }
>>>>>>> 35078ea2
structopt = "0.3.25"<|MERGE_RESOLUTION|>--- conflicted
+++ resolved
@@ -8,19 +8,10 @@
 codec = { package = "parity-scale-codec", version = "2.3.1" }
 derive_more = "0.99"
 log = "0.4.8"
-<<<<<<< HEAD
 sc-cli = { git = "https://github.com/paritytech/substrate", branch = "master" }
 sc-client-api = { git = "https://github.com/paritytech/substrate", branch = "master" }
 sc-service = { git = "https://github.com/paritytech/substrate", branch = "master" }
 sp-blockchain = { git = "https://github.com/paritytech/substrate", branch = "master" }
 sp-core = { git = "https://github.com/paritytech/substrate", branch = "master" }
 sp-runtime = { git = "https://github.com/paritytech/substrate", branch = "master" }
-=======
-sc-cli = { git = "https://github.com/paritytech/substrate", branch = "polkadot-v0.9.15" }
-sc-client-api = { git = "https://github.com/paritytech/substrate", branch = "polkadot-v0.9.15" }
-sc-service = { git = "https://github.com/paritytech/substrate", branch = "polkadot-v0.9.15" }
-sp-blockchain = { git = "https://github.com/paritytech/substrate", branch = "polkadot-v0.9.15" }
-sp-core = { git = "https://github.com/paritytech/substrate", branch = "polkadot-v0.9.15" }
-sp-runtime = { git = "https://github.com/paritytech/substrate", branch = "polkadot-v0.9.15" }
->>>>>>> 35078ea2
 structopt = "0.3.25"