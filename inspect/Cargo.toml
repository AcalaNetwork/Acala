[package]
name = "acala-inspect"
version = "1.0.0"
authors = ["Acala Developers"]
edition = "2018"

[dependencies]
codec = { package = "parity-scale-codec", version = "2.0.0" }
derive_more = "0.99"
log = "0.4.8"
<<<<<<< HEAD
sc-cli = { git = "https://github.com/paritytech/substrate", branch = "polkadot-v0.9.4" }
sc-client-api = { git = "https://github.com/paritytech/substrate", branch = "polkadot-v0.9.4" }
sc-service = { git = "https://github.com/paritytech/substrate", branch = "polkadot-v0.9.4" }
=======
sc-cli = { version = "0.9.0", git = "https://github.com/paritytech/substrate", branch = "polkadot-v0.9.4" }
sc-client-api = { git = "https://github.com/paritytech/substrate", branch = "polkadot-v0.9.4" }
sc-service = { version = "0.9.0", git = "https://github.com/paritytech/substrate", branch = "polkadot-v0.9.4" }
>>>>>>> 1d2283e5
sp-blockchain = { git = "https://github.com/paritytech/substrate", branch = "polkadot-v0.9.4" }
sp-core = { git = "https://github.com/paritytech/substrate", branch = "polkadot-v0.9.4" }
sp-runtime = { git = "https://github.com/paritytech/substrate", branch = "polkadot-v0.9.4" }
structopt = "0.3.8"<|MERGE_RESOLUTION|>--- conflicted
+++ resolved
@@ -8,15 +8,9 @@
 codec = { package = "parity-scale-codec", version = "2.0.0" }
 derive_more = "0.99"
 log = "0.4.8"
-<<<<<<< HEAD
-sc-cli = { git = "https://github.com/paritytech/substrate", branch = "polkadot-v0.9.4" }
-sc-client-api = { git = "https://github.com/paritytech/substrate", branch = "polkadot-v0.9.4" }
-sc-service = { git = "https://github.com/paritytech/substrate", branch = "polkadot-v0.9.4" }
-=======
 sc-cli = { version = "0.9.0", git = "https://github.com/paritytech/substrate", branch = "polkadot-v0.9.4" }
 sc-client-api = { git = "https://github.com/paritytech/substrate", branch = "polkadot-v0.9.4" }
 sc-service = { version = "0.9.0", git = "https://github.com/paritytech/substrate", branch = "polkadot-v0.9.4" }
->>>>>>> 1d2283e5
 sp-blockchain = { git = "https://github.com/paritytech/substrate", branch = "polkadot-v0.9.4" }
 sp-core = { git = "https://github.com/paritytech/substrate", branch = "polkadot-v0.9.4" }
 sp-runtime = { git = "https://github.com/paritytech/substrate", branch = "polkadot-v0.9.4" }
