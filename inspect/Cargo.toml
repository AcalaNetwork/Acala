--- conflicted
+++ resolved
@@ -8,19 +8,10 @@
 codec = { package = "parity-scale-codec", version = "2.0.0" }
 derive_more = "0.99"
 log = "0.4.8"
-<<<<<<< HEAD
-sc-cli = { git = "https://github.com/paritytech/substrate", branch = "rococo-v1" }
-sc-client-api = { git = "https://github.com/paritytech/substrate", branch = "rococo-v1" }
-sc-service = { git = "https://github.com/paritytech/substrate", branch = "rococo-v1" }
-sp-blockchain = { git = "https://github.com/paritytech/substrate", branch = "rococo-v1" }
-sp-core = { git = "https://github.com/paritytech/substrate", branch = "rococo-v1" }
-sp-runtime = { git = "https://github.com/paritytech/substrate", branch = "rococo-v1" }
-=======
-sc-cli = { version = "0.9.0" }
-sc-client-api = { version = "3.0.0" }
-sc-service = { version = "0.9.0" }
-sp-blockchain = { version = "3.0.0" }
-sp-core = { version = "3.0.0" }
-sp-runtime = { version = "3.0.0" }
->>>>>>> 98db5f09
+sc-cli = { version = "0.9.0", git = "https://github.com/paritytech/substrate", branch = "rococo-v1" }
+sc-client-api = { version = "3.0.0", git = "https://github.com/paritytech/substrate", branch = "rococo-v1" }
+sc-service = { version = "0.9.0", git = "https://github.com/paritytech/substrate", branch = "rococo-v1" }
+sp-blockchain = { version = "3.0.0", git = "https://github.com/paritytech/substrate", branch = "rococo-v1" }
+sp-core = { version = "3.0.0", git = "https://github.com/paritytech/substrate", branch = "rococo-v1" }
+sp-runtime = { version = "3.0.0", git = "https://github.com/paritytech/substrate", branch = "rococo-v1" }
 structopt = "0.3.8"