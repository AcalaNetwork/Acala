[package]
name = "karura-runtime"
version = "1.0.0"
authors = ["Acala Developers"]
edition = "2018"
build = "build.rs"

[dependencies]
smallvec = "1.4.0"
codec = { package = "parity-scale-codec", version = "2.0.0", default-features = false, features = ["derive"] }
serde = { version = "1.0.124", optional = true }
hex-literal = { version = "0.3.1" }

frame-executive = { git = "https://github.com/paritytech/substrate", branch = "polkadot-v0.9.5", default-features = false }
frame-support = { git = "https://github.com/paritytech/substrate", branch = "polkadot-v0.9.5", default-features = false }
frame-system = { git = "https://github.com/paritytech/substrate", branch = "polkadot-v0.9.5", default-features = false }
frame-system-rpc-runtime-api = { git = "https://github.com/paritytech/substrate", branch = "polkadot-v0.9.5", default-features = false }
frame-try-runtime = { git = "https://github.com/paritytech/substrate", branch = "polkadot-v0.9.5", default-features = false, optional = true }
pallet-aura = { git = "https://github.com/paritytech/substrate", branch = "polkadot-v0.9.5", default-features = false}
pallet-authorship = { git = "https://github.com/paritytech/substrate", branch = "polkadot-v0.9.5", default-features = false}
pallet-balances = { git = "https://github.com/paritytech/substrate", branch = "polkadot-v0.9.5", default-features = false }
pallet-bounties = { git = "https://github.com/paritytech/substrate", branch = "polkadot-v0.9.5", default-features = false }
pallet-collective = { git = "https://github.com/paritytech/substrate", branch = "polkadot-v0.9.5", default-features = false }
pallet-democracy = { git = "https://github.com/paritytech/substrate", branch = "polkadot-v0.9.5", default-features =false }
pallet-membership = { git = "https://github.com/paritytech/substrate", branch = "polkadot-v0.9.5", default-features = false }
pallet-multisig = { git = "https://github.com/paritytech/substrate", branch = "polkadot-v0.9.5", default-features = false }
pallet-proxy = { git = "https://github.com/paritytech/substrate", branch = "polkadot-v0.9.5", default-features = false }
pallet-scheduler = { git = "https://github.com/paritytech/substrate", branch = "polkadot-v0.9.5", default-features = false }
pallet-session = { git = "https://github.com/paritytech/substrate", branch = "polkadot-v0.9.5", default-features = false, features = ["historical"] }
pallet-staking = { git = "https://github.com/paritytech/substrate", branch = "polkadot-v0.9.5", default-features = false }
pallet-staking-reward-curve = { git = "https://github.com/paritytech/substrate", branch = "polkadot-v0.9.5", default-features = false }
pallet-sudo = { git = "https://github.com/paritytech/substrate", branch = "polkadot-v0.9.5", default-features = false }
pallet-timestamp = { git = "https://github.com/paritytech/substrate", branch = "polkadot-v0.9.5", default-features = false }
pallet-tips = { git = "https://github.com/paritytech/substrate", branch = "polkadot-v0.9.5", default-features = false }
pallet-transaction-payment = { git = "https://github.com/paritytech/substrate", branch = "polkadot-v0.9.5", default-features = false }
pallet-transaction-payment-rpc-runtime-api = { git = "https://github.com/paritytech/substrate", branch = "polkadot-v0.9.5", default-features = false }
pallet-treasury = { git = "https://github.com/paritytech/substrate", branch = "polkadot-v0.9.5", default-features = false }
pallet-utility = { git = "https://github.com/paritytech/substrate", branch = "polkadot-v0.9.5", default-features = false }
max-encoded-len = { git = "https://github.com/paritytech/substrate", branch = "polkadot-v0.9.5", default-features = false }
sp-api = { git = "https://github.com/paritytech/substrate", branch = "polkadot-v0.9.5", default-features = false }
sp-application-crypto = { git = "https://github.com/paritytech/substrate", branch = "polkadot-v0.9.5", default-features = false }
sp-block-builder = { git = "https://github.com/paritytech/substrate", branch = "polkadot-v0.9.5", default-features = false }
sp-consensus-aura = { git = "https://github.com/paritytech/substrate", branch = "polkadot-v0.9.5", default-features = false }
sp-core = { git = "https://github.com/paritytech/substrate", branch = "polkadot-v0.9.5", default-features = false }
sp-inherents = { git = "https://github.com/paritytech/substrate", branch = "polkadot-v0.9.5", default-features = false }
sp-io = { git = "https://github.com/paritytech/substrate", branch = "polkadot-v0.9.5", default-features = false }
sp-offchain = { git = "https://github.com/paritytech/substrate", branch = "polkadot-v0.9.5", default-features = false }
sp-runtime = { git = "https://github.com/paritytech/substrate", branch = "polkadot-v0.9.5", default-features = false }
sp-session = { git = "https://github.com/paritytech/substrate", branch = "polkadot-v0.9.5", default-features = false }
sp-staking = { git = "https://github.com/paritytech/substrate", branch = "polkadot-v0.9.5", default-features = false }
sp-std = { git = "https://github.com/paritytech/substrate", branch = "polkadot-v0.9.5", default-features = false }
sp-transaction-pool = { git = "https://github.com/paritytech/substrate", branch = "polkadot-v0.9.5", default-features = false }
sp-version = { git = "https://github.com/paritytech/substrate", branch = "polkadot-v0.9.5", default-features = false }

<<<<<<< HEAD

cumulus-pallet-aura-ext = { git = "https://github.com/paritytech/cumulus", branch = "polkadot-v0.9.4", default-features = false }
# cumulus
cumulus-primitives-core = { git = "https://github.com/paritytech/cumulus", branch = "polkadot-v0.9.4", default-features = false }
cumulus-primitives-utility = { git = "https://github.com/paritytech/cumulus", branch = "polkadot-v0.9.4", default-features = false }
cumulus-pallet-parachain-system = { git = "https://github.com/paritytech/cumulus", branch = "polkadot-v0.9.4", default-features = false }
cumulus-pallet-dmp-queue = { git = "https://github.com/paritytech/cumulus", branch = "polkadot-v0.9.4", default-features = false }
cumulus-pallet-xcmp-queue = { git = "https://github.com/paritytech/cumulus", branch = "polkadot-v0.9.4", default-features = false }
cumulus-pallet-xcm = { git = "https://github.com/paritytech/cumulus", branch = "polkadot-v0.9.4", default-features = false }
parachain-info = { git = "https://github.com/paritytech/cumulus", branch = "polkadot-v0.9.4", default-features = false }
# polkadot
polkadot-parachain = { git = "https://github.com/paritytech/polkadot", branch = "release-v0.9.4", default-features = false }
xcm = { git = "https://github.com/paritytech/polkadot", branch = "release-v0.9.4", default-features = false }
xcm-executor = { git = "https://github.com/paritytech/polkadot", branch = "release-v0.9.4", default-features = false }
xcm-builder = { git = "https://github.com/paritytech/polkadot", branch = "release-v0.9.4", default-features = false }
pallet-xcm = { git = "https://github.com/paritytech/polkadot", branch = "release-v0.9.4", default-features = false }
=======
cumulus-pallet-parachain-system = { git = "https://github.com/paritytech/cumulus", branch = "polkadot-v0.9.5", default-features = false }
cumulus-pallet-aura-ext = { git = "https://github.com/paritytech/cumulus", branch = "polkadot-v0.9.5", default-features = false }
cumulus-primitives-core = { git = "https://github.com/paritytech/cumulus", branch = "polkadot-v0.9.5", default-features = false }
cumulus-primitives-timestamp = { git = "https://github.com/paritytech/cumulus", branch = "polkadot-v0.9.5", default-features = false }
parachain-info = { git = "https://github.com/paritytech/cumulus", branch = "polkadot-v0.9.5", default-features = false }
polkadot-parachain = { git = "https://github.com/paritytech/polkadot", branch = "release-v0.9.5", default-features = false }
# xcm = { git = "https://github.com/paritytech/polkadot", branch = "release-v0.9.5", default-features = false }
# xcm-executor = { git = "https://github.com/paritytech/polkadot", branch = "release-v0.9.5", default-features = false }
# xcm-builder = { git = "https://github.com/paritytech/polkadot", branch = "release-v0.9.5", default-features = false }
# cumulus-pallet-xcm-handler = { git = "https://github.com/paritytech/cumulus", branch = "polkadot-v0.9.5", default-features = false }
>>>>>>> 6f2c77f0

orml-auction = { path = "../../orml/auction", default-features = false }
orml-authority = { path = "../../orml/authority", default-features = false }
orml-benchmarking = { path = "../../orml/benchmarking", default-features = false, optional = true }
orml-oracle = { path = "../../orml/oracle", default-features = false }
orml-oracle-rpc-runtime-api = { path = "../../orml/oracle/rpc/runtime-api", default-features = false }
orml-tokens = { path = "../../orml/tokens", default-features = false }
orml-traits = { path = "../../orml/traits", default-features = false }
orml-vesting = { path = "../../orml/vesting", default-features = false }
orml-rewards = { path = "../../orml/rewards", default-features = false }
orml-nft= { path = "../../orml/nft", default-features = false }
orml-xtokens = { path = "../../orml/xtokens", default-features = false }
orml-xcm-support = { path = "../../orml/xcm-support", default-features = false }
orml-unknown-tokens = { path = "../../orml/unknown-tokens", default-features = false }

module-transaction-payment = { path = "../../modules/transaction-payment", default-features = false }
module-airdrop = { path = "../../modules/airdrop", default-features = false }
module-auction-manager = { path = "../../modules/auction-manager", default-features = false }
module-cdp-engine = { path = "../../modules/cdp-engine", default-features = false }
module-cdp-treasury = { path = "../../modules/cdp-treasury", default-features = false }
module-collator-selection = { path = "../../modules/collator-selection", default-features = false }
module-currencies = { path = "../../modules/currencies", default-features = false }
module-dex = { path = "../../modules/dex", default-features = false }
module-emergency-shutdown = { path = "../../modules/emergency-shutdown", default-features = false }
module-evm = { path = "../../modules/evm", default-features = false }
module-evm-accounts = { path = "../../modules/evm-accounts", default-features = false }
module-evm-bridge = { path = "../../modules/evm-bridge", default-features = false }
module-evm-manager = { path = "../../modules/evm-manager", default-features = false }
module-honzon = { path = "../../modules/honzon", default-features = false }
module-loans = { path = "../../modules/loans", default-features = false }
module-nft = { path = "../../modules/nft", default-features = false }
module-prices = { path = "../../modules/prices", default-features = false }
module-incentives = { path = "../../modules/incentives", default-features = false }
module-support = { path = "../../modules/support", default-features = false }
module-homa = { path = "../../modules/homa", default-features = false }
module-homa-validator-list = { path = "../../modules/homa-validator-list", default-features = false }
module-nominees-election = { path = "../../modules/nominees-election", default-features = false }
module-staking-pool = { path = "../../modules/staking-pool", default-features = false }
module-staking-pool-rpc-runtime-api = { path = "../../modules/staking-pool/rpc/runtime-api", default-features = false }
module-polkadot-bridge = { path = "../../modules/polkadot-bridge", default-features = false }
primitives = { package = "acala-primitives", path = "../../primitives", default-features = false }
runtime-common = { path = "../common", default-features = false }

module-evm-rpc-runtime-api = { path = "../../modules/evm/rpc/runtime_api",  default-features = false }

# benchmarking deps
libsecp256k1 = { version = "0.3.4", default-features = false, optional = true }
frame-benchmarking = { git = "https://github.com/paritytech/substrate", branch = "polkadot-v0.9.5", default-features = false, optional = true }

[build-dependencies]
substrate-wasm-builder = { git = "https://github.com/paritytech/substrate", branch = "polkadot-v0.9.5" }

[dev-dependencies]
sp-io = { git = "https://github.com/paritytech/substrate", branch = "polkadot-v0.9.5" }

[features]
default = ["std"]
no_std = []
std = [
	"codec/std",
	"serde",

	"frame-benchmarking/std",
	"frame-executive/std",
	"frame-support/std",
	"frame-system-rpc-runtime-api/std",
	"frame-system/std",
	"frame-try-runtime/std",
	"pallet-aura/std",
	"pallet-authorship/std",
	"pallet-balances/std",
	"pallet-bounties/std",
	"pallet-collective/std",
	"pallet-democracy/std",
	"pallet-membership/std",
	"pallet-multisig/std",
	"pallet-proxy/std",
	"pallet-scheduler/std",
	"pallet-session/std",
	"pallet-staking/std",
	"pallet-sudo/std",
	"pallet-timestamp/std",
	"pallet-tips/std",
	"pallet-transaction-payment/std",
	"pallet-transaction-payment-rpc-runtime-api/std",
	"pallet-treasury/std",
	"pallet-utility/std",
	"sp-api/std",
	"sp-block-builder/std",
	"sp-consensus-aura/std",
	"sp-core/std",
	"sp-offchain/std",
	"sp-runtime/std",
	"sp-session/std",
	"sp-staking/std",
	"sp-std/std",
	"sp-transaction-pool/std",
	"sp-version/std",
	"pallet-bounties/std",
	"pallet-tips/std",

	"cumulus-pallet-aura-ext/std",
	"cumulus-primitives-core/std",
<<<<<<< HEAD
	"cumulus-primitives-utility/std",
	"cumulus-pallet-parachain-system/std",
	"cumulus-pallet-dmp-queue/std",
	"cumulus-pallet-xcmp-queue/std",
	"cumulus-pallet-xcm/std",
=======
	"cumulus-primitives-timestamp/std",
>>>>>>> 6f2c77f0
	"parachain-info/std",

	"polkadot-parachain/std",
	"xcm/std",
	"xcm-executor/std",
	"xcm-builder/std",
	"pallet-xcm/std",

	"orml-auction/std",
	"orml-authority/std",
	"orml-benchmarking/std",
	"orml-oracle-rpc-runtime-api/std",
	"orml-oracle/std",
	"orml-tokens/std",
	"orml-traits/std",
	"orml-vesting/std",
	"orml-rewards/std",
	"orml-nft/std",
	"orml-xtokens/std",
	"orml-xcm-support/std",
	"orml-unknown-tokens/std",

	"module-transaction-payment/std",
	"module-airdrop/std",
	"module-auction-manager/std",
	"module-cdp-engine/std",
	"module-cdp-treasury/std",
	"module-collator-selection/std",
	"module-currencies/std",
	"module-dex/std",
	"module-emergency-shutdown/std",
	"module-evm/std",
	"module-evm-accounts/std",
	"module-evm-bridge/std",
	"module-evm-manager/std",
	"module-honzon/std",
	"module-loans/std",
	"module-nft/std",
	"module-prices/std",
	"module-incentives/std",
	"module-support/std",
	"module-homa/std",
	"module-nominees-election/std",
	"module-staking-pool/std",
	"module-staking-pool-rpc-runtime-api/std",
	"module-polkadot-bridge/std",
	"primitives/std",
	"runtime-common/std",

	"module-evm-rpc-runtime-api/std",
]
runtime-benchmarks = [
	"frame-benchmarking",
	"orml-benchmarking",
	"libsecp256k1/hmac",

	"frame-support/runtime-benchmarks",
	"frame-system/runtime-benchmarks",
	"pallet-collective/runtime-benchmarks",
	"sp-runtime/runtime-benchmarks",
	"orml-authority/runtime-benchmarks",
	"orml-vesting/runtime-benchmarks",
	"orml-tokens/runtime-benchmarks",
	"pallet-timestamp/runtime-benchmarks",
	"primitives/runtime-benchmarks",
	"xcm-builder/runtime-benchmarks",
	"pallet-xcm/runtime-benchmarks",

	"module-nft/runtime-benchmarks",

	"sp-api/disable-logging",
]
# When enabled, the runtime api will not be build.
#
# This is required by Cumulus to access certain types of the
# runtime without clashing with the runtime api exported functions
# in WASM.
disable-runtime-api = []

# A feature that should be enabled when the runtime should be build for on-chain
# deployment. This will disable stuff that shouldn't be part of the on-chain wasm
# to make it smaller like logging for example.
on-chain-release-build = [
	"sp-api/disable-logging",
]
try-runtime = [
	"frame-try-runtime",
	"frame-executive/try-runtime",
	"frame-system/try-runtime",

	"pallet-aura/try-runtime",
	"pallet-authorship/try-runtime",
	"pallet-balances/try-runtime",
	"pallet-bounties/try-runtime",
	"pallet-collective/try-runtime",
	"pallet-democracy/try-runtime",
	"pallet-membership/try-runtime",
	"pallet-multisig/try-runtime",
	"pallet-proxy/try-runtime",
	"pallet-scheduler/try-runtime",
	"pallet-session/try-runtime",
	"pallet-staking/try-runtime",
	"pallet-sudo/try-runtime",
	"pallet-timestamp/try-runtime",
	"pallet-tips/try-runtime",
	"pallet-transaction-payment/try-runtime",
	"pallet-treasury/try-runtime",
	"pallet-utility/try-runtime",
	"pallet-bounties/try-runtime",
	"pallet-tips/try-runtime",

	"orml-auction/try-runtime",
	"orml-authority/try-runtime",
	"orml-oracle/try-runtime",
	"orml-tokens/try-runtime",
	"orml-vesting/try-runtime",
	"orml-rewards/try-runtime",
	"orml-nft/try-runtime",

	"module-transaction-payment/try-runtime",
	"module-airdrop/try-runtime",
	"module-auction-manager/try-runtime",
	"module-cdp-engine/try-runtime",
	"module-cdp-treasury/try-runtime",
	"module-collator-selection/try-runtime",
	"module-currencies/try-runtime",
	"module-dex/try-runtime",
	"module-emergency-shutdown/try-runtime",
	"module-evm/try-runtime",
	"module-evm-accounts/try-runtime",
	"module-evm-bridge/try-runtime",
	"module-evm-manager/try-runtime",
	"module-honzon/try-runtime",
	"module-loans/try-runtime",
	"module-nft/try-runtime",
	"module-prices/try-runtime",
	"module-incentives/try-runtime",
	"module-homa/try-runtime",
	"module-nominees-election/try-runtime",
	"module-staking-pool/try-runtime",
	"module-polkadot-bridge/try-runtime",
]<|MERGE_RESOLUTION|>--- conflicted
+++ resolved
@@ -52,35 +52,22 @@
 sp-transaction-pool = { git = "https://github.com/paritytech/substrate", branch = "polkadot-v0.9.5", default-features = false }
 sp-version = { git = "https://github.com/paritytech/substrate", branch = "polkadot-v0.9.5", default-features = false }
 
-<<<<<<< HEAD
-
-cumulus-pallet-aura-ext = { git = "https://github.com/paritytech/cumulus", branch = "polkadot-v0.9.4", default-features = false }
 # cumulus
-cumulus-primitives-core = { git = "https://github.com/paritytech/cumulus", branch = "polkadot-v0.9.4", default-features = false }
-cumulus-primitives-utility = { git = "https://github.com/paritytech/cumulus", branch = "polkadot-v0.9.4", default-features = false }
-cumulus-pallet-parachain-system = { git = "https://github.com/paritytech/cumulus", branch = "polkadot-v0.9.4", default-features = false }
-cumulus-pallet-dmp-queue = { git = "https://github.com/paritytech/cumulus", branch = "polkadot-v0.9.4", default-features = false }
-cumulus-pallet-xcmp-queue = { git = "https://github.com/paritytech/cumulus", branch = "polkadot-v0.9.4", default-features = false }
-cumulus-pallet-xcm = { git = "https://github.com/paritytech/cumulus", branch = "polkadot-v0.9.4", default-features = false }
-parachain-info = { git = "https://github.com/paritytech/cumulus", branch = "polkadot-v0.9.4", default-features = false }
-# polkadot
-polkadot-parachain = { git = "https://github.com/paritytech/polkadot", branch = "release-v0.9.4", default-features = false }
-xcm = { git = "https://github.com/paritytech/polkadot", branch = "release-v0.9.4", default-features = false }
-xcm-executor = { git = "https://github.com/paritytech/polkadot", branch = "release-v0.9.4", default-features = false }
-xcm-builder = { git = "https://github.com/paritytech/polkadot", branch = "release-v0.9.4", default-features = false }
-pallet-xcm = { git = "https://github.com/paritytech/polkadot", branch = "release-v0.9.4", default-features = false }
-=======
-cumulus-pallet-parachain-system = { git = "https://github.com/paritytech/cumulus", branch = "polkadot-v0.9.5", default-features = false }
 cumulus-pallet-aura-ext = { git = "https://github.com/paritytech/cumulus", branch = "polkadot-v0.9.5", default-features = false }
 cumulus-primitives-core = { git = "https://github.com/paritytech/cumulus", branch = "polkadot-v0.9.5", default-features = false }
+cumulus-primitives-utility = { git = "https://github.com/paritytech/cumulus", branch = "polkadot-v0.9.5", default-features = false }
 cumulus-primitives-timestamp = { git = "https://github.com/paritytech/cumulus", branch = "polkadot-v0.9.5", default-features = false }
+cumulus-pallet-parachain-system = { git = "https://github.com/paritytech/cumulus", branch = "polkadot-v0.9.5", default-features = false }
+cumulus-pallet-dmp-queue = { git = "https://github.com/paritytech/cumulus", branch = "polkadot-v0.9.5", default-features = false }
+cumulus-pallet-xcmp-queue = { git = "https://github.com/paritytech/cumulus", branch = "polkadot-v0.9.5", default-features = false }
+cumulus-pallet-xcm = { git = "https://github.com/paritytech/cumulus", branch = "polkadot-v0.9.5", default-features = false }
 parachain-info = { git = "https://github.com/paritytech/cumulus", branch = "polkadot-v0.9.5", default-features = false }
+# polkadot
 polkadot-parachain = { git = "https://github.com/paritytech/polkadot", branch = "release-v0.9.5", default-features = false }
-# xcm = { git = "https://github.com/paritytech/polkadot", branch = "release-v0.9.5", default-features = false }
-# xcm-executor = { git = "https://github.com/paritytech/polkadot", branch = "release-v0.9.5", default-features = false }
-# xcm-builder = { git = "https://github.com/paritytech/polkadot", branch = "release-v0.9.5", default-features = false }
-# cumulus-pallet-xcm-handler = { git = "https://github.com/paritytech/cumulus", branch = "polkadot-v0.9.5", default-features = false }
->>>>>>> 6f2c77f0
+xcm = { git = "https://github.com/paritytech/polkadot", branch = "release-v0.9.5", default-features = false }
+xcm-executor = { git = "https://github.com/paritytech/polkadot", branch = "release-v0.9.5", default-features = false }
+xcm-builder = { git = "https://github.com/paritytech/polkadot", branch = "release-v0.9.5", default-features = false }
+pallet-xcm = { git = "https://github.com/paritytech/polkadot", branch = "release-v0.9.5", default-features = false }
 
 orml-auction = { path = "../../orml/auction", default-features = false }
 orml-authority = { path = "../../orml/authority", default-features = false }
@@ -184,15 +171,12 @@
 
 	"cumulus-pallet-aura-ext/std",
 	"cumulus-primitives-core/std",
-<<<<<<< HEAD
 	"cumulus-primitives-utility/std",
 	"cumulus-pallet-parachain-system/std",
 	"cumulus-pallet-dmp-queue/std",
 	"cumulus-pallet-xcmp-queue/std",
 	"cumulus-pallet-xcm/std",
-=======
 	"cumulus-primitives-timestamp/std",
->>>>>>> 6f2c77f0
 	"parachain-info/std",
 
 	"polkadot-parachain/std",
