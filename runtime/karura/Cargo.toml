--- conflicted
+++ resolved
@@ -343,16 +343,10 @@
 	"module-xcm-interface/try-runtime",
 	"module-session-manager/try-runtime",
 	"module-honzon-bridge/try-runtime",
-<<<<<<< HEAD
 ]
-=======
-]
-
-integration-tests = []
 # By default some types have documentation, `no-metadata-docs` allows to reduce the documentation
 # in the metadata.
 no-metadata-docs = ["frame-support/no-metadata-docs"]
 # By default some types have documentation, `full-metadata-docs` allows to add documentation to
 # more types in the metadata.
-full-metadata-docs = ["frame-support/full-metadata-docs"]
->>>>>>> 0807de94
+full-metadata-docs = ["frame-support/full-metadata-docs"]