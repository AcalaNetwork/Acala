[package]
name = "karura-runtime"
version = "0.7.3"
authors = ["Acala Developers"]
edition = "2018"
build = "build.rs"

[dependencies]
smallvec = "1.4.0"
codec = { package = "parity-scale-codec", version = "2.0.0", default-features = false, features = ["derive"] }
serde = { version = "1.0.101", optional = true }
hex-literal = { version = "0.3.1" }

<<<<<<< HEAD
frame-benchmarking = { git = "https://github.com/paritytech/substrate", branch = "rococo-v1", default-features = false, optional = true }
frame-executive = { git = "https://github.com/paritytech/substrate", branch = "rococo-v1", default-features = false }
frame-support = { git = "https://github.com/paritytech/substrate", branch = "rococo-v1", default-features = false }
frame-system = { git = "https://github.com/paritytech/substrate", branch = "rococo-v1", default-features = false }
frame-system-rpc-runtime-api = { git = "https://github.com/paritytech/substrate", branch = "rococo-v1", default-features = false }
pallet-authorship = { git = "https://github.com/paritytech/substrate", branch = "rococo-v1", default-features = false }
pallet-babe = { git = "https://github.com/paritytech/substrate", branch = "rococo-v1", default-features = false }
pallet-balances = { git = "https://github.com/paritytech/substrate", branch = "rococo-v1", default-features = false }
pallet-bounties = { git = "https://github.com/paritytech/substrate", branch = "rococo-v1", default-features = false }
pallet-collective = { git = "https://github.com/paritytech/substrate", branch = "rococo-v1", default-features = false }
pallet-elections-phragmen = { git = "https://github.com/paritytech/substrate", branch = "rococo-v1", default-features = false }
pallet-grandpa = { git = "https://github.com/paritytech/substrate", branch = "rococo-v1", default-features = false }
pallet-indices = { git = "https://github.com/paritytech/substrate", branch = "rococo-v1", default-features = false }
pallet-membership = { git = "https://github.com/paritytech/substrate", branch = "rococo-v1", default-features = false }
pallet-multisig = { git = "https://github.com/paritytech/substrate", branch = "rococo-v1", default-features = false }
pallet-offences = { git = "https://github.com/paritytech/substrate", branch = "rococo-v1", default-features = false }
pallet-proxy = { git = "https://github.com/paritytech/substrate", branch = "rococo-v1", default-features = false }
pallet-randomness-collective-flip = { git = "https://github.com/paritytech/substrate", branch = "rococo-v1", default-features = false }
pallet-recovery = { git = "https://github.com/paritytech/substrate", branch = "rococo-v1", default-features = false }
pallet-scheduler = { git = "https://github.com/paritytech/substrate", branch = "rococo-v1", default-features = false }
pallet-session = { git = "https://github.com/paritytech/substrate", branch = "rococo-v1", features = ["historical"], default-features = false }
pallet-staking = { git = "https://github.com/paritytech/substrate", branch = "rococo-v1", default-features = false }
pallet-staking-reward-curve = { git = "https://github.com/paritytech/substrate", branch = "rococo-v1", default-features = false }
pallet-sudo = { git = "https://github.com/paritytech/substrate", branch = "rococo-v1", default-features = false }
pallet-timestamp = { git = "https://github.com/paritytech/substrate", branch = "rococo-v1", default-features = false }
pallet-tips = { git = "https://github.com/paritytech/substrate", branch = "rococo-v1", default-features = false }
pallet-transaction-payment = { git = "https://github.com/paritytech/substrate", branch = "rococo-v1", default-features = false }
pallet-transaction-payment-rpc-runtime-api = { git = "https://github.com/paritytech/substrate", branch = "rococo-v1", default-features = false }
pallet-treasury = { git = "https://github.com/paritytech/substrate", branch = "rococo-v1", default-features = false }
pallet-utility = { git = "https://github.com/paritytech/substrate", branch = "rococo-v1", default-features = false }
sp-api = { git = "https://github.com/paritytech/substrate", branch = "rococo-v1", default-features = false }
sp-application-crypto = { git = "https://github.com/paritytech/substrate", branch = "rococo-v1", default-features = false }
sp-block-builder = { git = "https://github.com/paritytech/substrate", branch = "rococo-v1", default-features = false }
sp-consensus-babe = { git = "https://github.com/paritytech/substrate", branch = "rococo-v1", default-features = false }
sp-core = { git = "https://github.com/paritytech/substrate", branch = "rococo-v1", default-features = false }
sp-inherents = { git = "https://github.com/paritytech/substrate", branch = "rococo-v1", default-features = false }
sp-io = { git = "https://github.com/paritytech/substrate", branch = "rococo-v1", default-features = false }
sp-offchain = { git = "https://github.com/paritytech/substrate", branch = "rococo-v1", default-features = false }
sp-runtime = { git = "https://github.com/paritytech/substrate", branch = "rococo-v1", default-features = false }
sp-session = { git = "https://github.com/paritytech/substrate", branch = "rococo-v1", default-features = false }
sp-staking = { git = "https://github.com/paritytech/substrate", branch = "rococo-v1", default-features = false }
sp-std = { git = "https://github.com/paritytech/substrate", branch = "rococo-v1", default-features = false }
sp-transaction-pool = { git = "https://github.com/paritytech/substrate", branch = "rococo-v1", default-features = false }
sp-version = { git = "https://github.com/paritytech/substrate", branch = "rococo-v1", default-features = false }

cumulus-pallet-parachain-system = { git = "https://github.com/paritytech/cumulus", branch = "rococo-v1", default-features = false }
cumulus-primitives-core = { git = "https://github.com/paritytech/cumulus", branch = "rococo-v1", default-features = false }
parachain-info = { git = "https://github.com/paritytech/cumulus", branch = "rococo-v1", default-features = false }
polkadot-parachain = { git = "https://github.com/paritytech/polkadot", branch = "rococo-v1", default-features = false }
xcm = { git = "https://github.com/paritytech/polkadot", branch = "rococo-v1", default-features = false }
xcm-executor = { git = "https://github.com/paritytech/polkadot", branch = "rococo-v1", default-features = false }
xcm-builder = { git = "https://github.com/paritytech/polkadot", branch = "rococo-v1", default-features = false }
cumulus-pallet-xcm-handler = { git = "https://github.com/paritytech/cumulus", branch = "rococo-v1", default-features = false }
=======
frame-benchmarking = { version = "3.0.0", default-features = false, optional = true }
frame-executive = { version = "3.0.0", default-features = false }
frame-support = { version = "3.0.0", default-features = false }
frame-system = { version = "3.0.0", default-features = false }
frame-system-rpc-runtime-api = { version = "3.0.0", default-features = false }
pallet-authorship = { version = "3.0.0", default-features = false }
pallet-babe = { version = "3.0.0", default-features = false }
pallet-balances = { version = "3.0.0", default-features = false }
pallet-bounties = { version = "3.0.0", default-features = false }
pallet-collective = { version = "3.0.0", default-features = false }
pallet-elections-phragmen = { version = "3.0.0", default-features = false }
pallet-grandpa = { version = "3.0.0", default-features = false }
pallet-indices = { version = "3.0.0", default-features = false }
pallet-membership = { version = "3.0.0", default-features = false }
pallet-multisig = { version = "3.0.0", default-features = false }
pallet-offences = { version = "3.0.0", default-features = false }
pallet-proxy = { version = "3.0.0", default-features = false }
pallet-randomness-collective-flip = { version = "3.0.0", default-features = false }
pallet-recovery = { version = "3.0.0", default-features = false }
pallet-scheduler = { version = "3.0.0", default-features = false }
pallet-session = { version = "3.0.0", features = ["historical"], default-features = false }
pallet-staking = { version = "3.0.0", default-features = false }
pallet-staking-reward-curve = { version = "3.0.0", default-features = false }
pallet-sudo = { version = "3.0.0", default-features = false }
pallet-timestamp = { version = "3.0.0", default-features = false }
pallet-tips = { version = "3.0.0", default-features = false }
pallet-transaction-payment-rpc-runtime-api = { version = "3.0.0", default-features = false }
pallet-treasury = { version = "3.0.0", default-features = false }
pallet-utility = { version = "3.0.0", default-features = false }
sp-api = { version = "3.0.0", default-features = false }
sp-application-crypto = { version = "3.0.0", default-features = false }
sp-block-builder = { version = "3.0.0", default-features = false }
sp-consensus-babe = { version = "0.9.0", default-features = false }
sp-core = { version = "3.0.0", default-features = false }
sp-inherents = { version = "3.0.0", default-features = false }
sp-io = { version = "3.0.0", default-features = false }
sp-offchain = { version = "3.0.0", default-features = false }
sp-runtime = { version = "3.0.0", default-features = false }
sp-session = { version = "3.0.0", default-features = false }
sp-staking = { version = "3.0.0", default-features = false }
sp-std = { version = "3.0.0", default-features = false }
sp-transaction-pool = { version = "3.0.0", default-features = false }
sp-version = { version = "3.0.0", default-features = false }
>>>>>>> 98db5f09

orml-auction = { path = "../../orml/auction", default-features = false }
orml-authority = { path = "../../orml/authority", default-features = false }
orml-benchmarking = { path = "../../orml/benchmarking", default-features = false, optional = true }
orml-oracle = { path = "../../orml/oracle", default-features = false }
orml-oracle-rpc-runtime-api = { path = "../../orml/oracle/rpc/runtime-api", default-features = false }
orml-gradually-update = { path = "../../orml/gradually-update", default-features = false }
orml-tokens = { path = "../../orml/tokens", default-features = false }
orml-traits = { path = "../../orml/traits", default-features = false }
orml-vesting = { path = "../../orml/vesting", default-features = false }
orml-rewards = { path = "../../orml/rewards", default-features = false }
orml-nft= { path = "../../orml/nft", default-features = false }
orml-xtokens = { path = "../../orml/xtokens", default-features = false }
orml-xcm-support = { path = "../../orml/xcm-support", default-features = false }

module-transaction-payment = { path = "../../modules/transaction-payment", default-features = false }
module-airdrop = { path = "../../modules/airdrop", default-features = false }
module-auction-manager = { path = "../../modules/auction-manager", default-features = false }
module-cdp-engine = { path = "../../modules/cdp-engine", default-features = false }
module-cdp-treasury = { path = "../../modules/cdp-treasury", default-features = false }
module-dex = { path = "../../modules/dex", default-features = false }
module-currencies = { path = "../../modules/currencies", default-features = false }
module-emergency-shutdown = { path = "../../modules/emergency-shutdown", default-features = false }
module-evm = { path = "../../modules/evm", default-features = false }
module-evm-accounts = { path = "../../modules/evm-accounts", default-features = false }
module-evm-bridge = { path = "../../modules/evm-bridge", default-features = false }
module-honzon = { path = "../../modules/honzon", default-features = false }
module-loans = { path = "../../modules/loans", default-features = false }
module-nft = { path = "../../modules/nft", default-features = false }
module-prices = { path = "../../modules/prices", default-features = false }
module-incentives = { path = "../../modules/incentives", default-features = false }
module-support = { path = "../../modules/support", default-features = false }
module-homa = { path = "../../modules/homa", default-features = false }
module-nominees-election = { path = "../../modules/nominees-election", default-features = false }
module-staking-pool = { path = "../../modules/staking-pool", default-features = false }
module-staking-pool-rpc-runtime-api = { path = "../../modules/staking-pool/rpc/runtime-api", default-features = false }
module-polkadot-bridge = { path = "../../modules/polkadot-bridge", default-features = false }
module-nft-benchmarking = { path = "../../modules/nft/benchmarking", default-features = false, optional = true }
primitives = { package = "acala-primitives", path = "../../primitives", default-features = false }
runtime-common = { path = "../common", default-features = false }

module-evm-rpc-runtime-api = { path = "../../modules/evm/rpc/runtime_api",  default-features = false }

ecosystem-renvm-bridge = { path = "../../ecosystem-modules/ren/renvm-bridge", default-features = false }

[build-dependencies]
substrate-wasm-builder = "4.0.0"

[dev-dependencies]
<<<<<<< HEAD
sp-io = { git = "https://github.com/paritytech/substrate", branch = "rococo-v1" }
=======
>>>>>>> 98db5f09

[features]
default = ["std"]
no_std = []
std = [
	"codec/std",
	"serde",

	"frame-executive/std",
	"frame-support/std",
	"frame-system-rpc-runtime-api/std",
	"frame-system/std",
	"frame-benchmarking/std",
	"pallet-babe/std",
	"pallet-balances/std",
	"pallet-bounties/std",
	"pallet-collective/std",
	"pallet-elections-phragmen/std",
	"module-evm/std",
	"pallet-grandpa/std",
	"pallet-indices/std",
	"pallet-membership/std",
	"pallet-multisig/std",
	"pallet-proxy/std",
	"pallet-randomness-collective-flip/std",
	"pallet-recovery/std",
	"pallet-scheduler/std",
	"pallet-session/std",
	"pallet-staking/std",
	"pallet-sudo/std",
	"pallet-timestamp/std",
	"pallet-tips/std",
	"pallet-transaction-payment/std",
	"pallet-transaction-payment-rpc-runtime-api/std",
	"pallet-treasury/std",
	"pallet-utility/std",
	"sp-api/std",
	"sp-block-builder/std",
	"sp-consensus-babe/std",
	"sp-core/std",
	"sp-offchain/std",
	"sp-runtime/std",
	"sp-session/std",
	"sp-staking/std",
	"sp-std/std",
	"sp-transaction-pool/std",
	"sp-version/std",
	"pallet-bounties/std",
	"pallet-tips/std",

	"cumulus-pallet-parachain-system/std",
	"cumulus-primitives-core/std",
	"parachain-info/std",
	"polkadot-parachain/std",
	"xcm/std",
	"xcm-executor/std",
	"xcm-builder/std",
	"cumulus-pallet-xcm-handler/std",

	"orml-auction/std",
	"orml-authority/std",
	"orml-benchmarking/std",
	"orml-oracle-rpc-runtime-api/std",
	"orml-oracle/std",
	"orml-gradually-update/std",
	"orml-tokens/std",
	"orml-traits/std",
	"orml-vesting/std",
	"orml-rewards/std",
	"orml-nft/std",
	"orml-xtokens/std",
	"orml-xcm-support/std",

	"module-transaction-payment/std",
	"module-airdrop/std",
	"module-auction-manager/std",
	"module-cdp-engine/std",
	"module-cdp-treasury/std",
	"module-dex/std",
	"module-currencies/std",
	"module-emergency-shutdown/std",
	"module-evm-accounts/std",
	"module-evm-bridge/std",
	"module-honzon/std",
	"module-loans/std",
	"module-nft/std",
	"module-prices/std",
	"module-incentives/std",
	"module-support/std",
	"module-homa/std",
	"module-nominees-election/std",
	"module-staking-pool/std",
	"module-staking-pool-rpc-runtime-api/std",
	"module-polkadot-bridge/std",
	"primitives/std",
	"runtime-common/std",

	"module-evm-rpc-runtime-api/std",

	"ecosystem-renvm-bridge/std",
]
runtime-benchmarks = [
	"frame-benchmarking",
	"orml-benchmarking",

	"frame-support/runtime-benchmarks",
	"frame-system/runtime-benchmarks",
	"pallet-collective/runtime-benchmarks",
	"sp-runtime/runtime-benchmarks",
	"orml-authority/runtime-benchmarks",

	"module-cdp-treasury/runtime-benchmarks",
	"module-dex/runtime-benchmarks",
	"module-nft-benchmarking",
]
# When enabled, the runtime api will not be build.
#
# This is required by Cumulus to access certain types of the
# runtime without clashing with the runtime api exported functions
# in WASM.
disable-runtime-api = []<|MERGE_RESOLUTION|>--- conflicted
+++ resolved
@@ -11,7 +11,6 @@
 serde = { version = "1.0.101", optional = true }
 hex-literal = { version = "0.3.1" }
 
-<<<<<<< HEAD
 frame-benchmarking = { git = "https://github.com/paritytech/substrate", branch = "rococo-v1", default-features = false, optional = true }
 frame-executive = { git = "https://github.com/paritytech/substrate", branch = "rococo-v1", default-features = false }
 frame-support = { git = "https://github.com/paritytech/substrate", branch = "rococo-v1", default-features = false }
@@ -65,51 +64,6 @@
 xcm-executor = { git = "https://github.com/paritytech/polkadot", branch = "rococo-v1", default-features = false }
 xcm-builder = { git = "https://github.com/paritytech/polkadot", branch = "rococo-v1", default-features = false }
 cumulus-pallet-xcm-handler = { git = "https://github.com/paritytech/cumulus", branch = "rococo-v1", default-features = false }
-=======
-frame-benchmarking = { version = "3.0.0", default-features = false, optional = true }
-frame-executive = { version = "3.0.0", default-features = false }
-frame-support = { version = "3.0.0", default-features = false }
-frame-system = { version = "3.0.0", default-features = false }
-frame-system-rpc-runtime-api = { version = "3.0.0", default-features = false }
-pallet-authorship = { version = "3.0.0", default-features = false }
-pallet-babe = { version = "3.0.0", default-features = false }
-pallet-balances = { version = "3.0.0", default-features = false }
-pallet-bounties = { version = "3.0.0", default-features = false }
-pallet-collective = { version = "3.0.0", default-features = false }
-pallet-elections-phragmen = { version = "3.0.0", default-features = false }
-pallet-grandpa = { version = "3.0.0", default-features = false }
-pallet-indices = { version = "3.0.0", default-features = false }
-pallet-membership = { version = "3.0.0", default-features = false }
-pallet-multisig = { version = "3.0.0", default-features = false }
-pallet-offences = { version = "3.0.0", default-features = false }
-pallet-proxy = { version = "3.0.0", default-features = false }
-pallet-randomness-collective-flip = { version = "3.0.0", default-features = false }
-pallet-recovery = { version = "3.0.0", default-features = false }
-pallet-scheduler = { version = "3.0.0", default-features = false }
-pallet-session = { version = "3.0.0", features = ["historical"], default-features = false }
-pallet-staking = { version = "3.0.0", default-features = false }
-pallet-staking-reward-curve = { version = "3.0.0", default-features = false }
-pallet-sudo = { version = "3.0.0", default-features = false }
-pallet-timestamp = { version = "3.0.0", default-features = false }
-pallet-tips = { version = "3.0.0", default-features = false }
-pallet-transaction-payment-rpc-runtime-api = { version = "3.0.0", default-features = false }
-pallet-treasury = { version = "3.0.0", default-features = false }
-pallet-utility = { version = "3.0.0", default-features = false }
-sp-api = { version = "3.0.0", default-features = false }
-sp-application-crypto = { version = "3.0.0", default-features = false }
-sp-block-builder = { version = "3.0.0", default-features = false }
-sp-consensus-babe = { version = "0.9.0", default-features = false }
-sp-core = { version = "3.0.0", default-features = false }
-sp-inherents = { version = "3.0.0", default-features = false }
-sp-io = { version = "3.0.0", default-features = false }
-sp-offchain = { version = "3.0.0", default-features = false }
-sp-runtime = { version = "3.0.0", default-features = false }
-sp-session = { version = "3.0.0", default-features = false }
-sp-staking = { version = "3.0.0", default-features = false }
-sp-std = { version = "3.0.0", default-features = false }
-sp-transaction-pool = { version = "3.0.0", default-features = false }
-sp-version = { version = "3.0.0", default-features = false }
->>>>>>> 98db5f09
 
 orml-auction = { path = "../../orml/auction", default-features = false }
 orml-authority = { path = "../../orml/authority", default-features = false }
@@ -159,10 +113,7 @@
 substrate-wasm-builder = "4.0.0"
 
 [dev-dependencies]
-<<<<<<< HEAD
 sp-io = { git = "https://github.com/paritytech/substrate", branch = "rococo-v1" }
-=======
->>>>>>> 98db5f09
 
 [features]
 default = ["std"]
