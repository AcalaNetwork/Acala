[package]
name = "karura-runtime"
version = "0.7.1"
authors = ["Acala Developers"]
edition = "2018"
build = "build.rs"

[dependencies]
smallvec = "1.4.0"
codec = { package = "parity-scale-codec", version = "1.3.0", default-features = false, features = ["derive"] }
serde = { version = "1.0.101", optional = true }
hex-literal = { version = "0.3.1" }

<<<<<<< HEAD
frame-benchmarking = { git = "https://github.com/paritytech/substrate", branch = "rococo-v1", default-features = false, optional = true }
frame-executive = { git = "https://github.com/paritytech/substrate", branch = "rococo-v1", default-features = false }
frame-support = { git = "https://github.com/paritytech/substrate", branch = "rococo-v1", default-features = false }
frame-system = { git = "https://github.com/paritytech/substrate", branch = "rococo-v1", default-features = false }
frame-system-rpc-runtime-api = { git = "https://github.com/paritytech/substrate", branch = "rococo-v1", default-features = false }
pallet-authorship = { git = "https://github.com/paritytech/substrate", branch = "rococo-v1", default-features = false }
pallet-babe = { git = "https://github.com/paritytech/substrate", branch = "rococo-v1", default-features = false }
pallet-balances = { git = "https://github.com/paritytech/substrate", branch = "rococo-v1", default-features = false }
pallet-bounties = { git = "https://github.com/paritytech/substrate", branch = "rococo-v1", default-features = false }
pallet-collective = { git = "https://github.com/paritytech/substrate", branch = "rococo-v1", default-features = false }
pallet-elections-phragmen = { git = "https://github.com/paritytech/substrate", branch = "rococo-v1", default-features = false }
pallet-grandpa = { git = "https://github.com/paritytech/substrate", branch = "rococo-v1", default-features = false }
pallet-indices = { git = "https://github.com/paritytech/substrate", branch = "rococo-v1", default-features = false }
pallet-membership = { git = "https://github.com/paritytech/substrate", branch = "rococo-v1", default-features = false }
pallet-multisig = { git = "https://github.com/paritytech/substrate", branch = "rococo-v1", default-features = false }
pallet-offences = { git = "https://github.com/paritytech/substrate", branch = "rococo-v1", default-features = false }
pallet-proxy = { git = "https://github.com/paritytech/substrate", branch = "rococo-v1", default-features = false }
pallet-randomness-collective-flip = { git = "https://github.com/paritytech/substrate", branch = "rococo-v1", default-features = false }
pallet-recovery = { git = "https://github.com/paritytech/substrate", branch = "rococo-v1", default-features = false }
pallet-scheduler = { git = "https://github.com/paritytech/substrate", branch = "rococo-v1", default-features = false }
pallet-session = { git = "https://github.com/paritytech/substrate", branch = "rococo-v1", features = ["historical"], default-features = false }
pallet-staking = { git = "https://github.com/paritytech/substrate", branch = "rococo-v1", default-features = false }
pallet-staking-reward-curve = { git = "https://github.com/paritytech/substrate", branch = "rococo-v1", default-features = false }
pallet-sudo = { git = "https://github.com/paritytech/substrate", branch = "rococo-v1", default-features = false }
pallet-timestamp = { git = "https://github.com/paritytech/substrate", branch = "rococo-v1", default-features = false }
pallet-tips = { git = "https://github.com/paritytech/substrate", branch = "rococo-v1", default-features = false }
pallet-transaction-payment = { git = "https://github.com/paritytech/substrate", branch = "rococo-v1", default-features = false }
pallet-transaction-payment-rpc-runtime-api = { git = "https://github.com/paritytech/substrate", branch = "rococo-v1", default-features = false }
pallet-treasury = { git = "https://github.com/paritytech/substrate", branch = "rococo-v1", default-features = false }
pallet-utility = { git = "https://github.com/paritytech/substrate", branch = "rococo-v1", default-features = false }
sp-api = { git = "https://github.com/paritytech/substrate", branch = "rococo-v1", default-features = false }
sp-application-crypto = { git = "https://github.com/paritytech/substrate", branch = "rococo-v1", default-features = false }
sp-block-builder = { git = "https://github.com/paritytech/substrate", branch = "rococo-v1", default-features = false }
sp-consensus-babe = { git = "https://github.com/paritytech/substrate", branch = "rococo-v1", default-features = false }
sp-core = { git = "https://github.com/paritytech/substrate", branch = "rococo-v1", default-features = false }
sp-inherents = { git = "https://github.com/paritytech/substrate", branch = "rococo-v1", default-features = false }
sp-io = { git = "https://github.com/paritytech/substrate", branch = "rococo-v1", default-features = false }
sp-offchain = { git = "https://github.com/paritytech/substrate", branch = "rococo-v1", default-features = false }
sp-runtime = { git = "https://github.com/paritytech/substrate", branch = "rococo-v1", default-features = false }
sp-session = { git = "https://github.com/paritytech/substrate", branch = "rococo-v1", default-features = false }
sp-staking = { git = "https://github.com/paritytech/substrate", branch = "rococo-v1", default-features = false }
sp-std = { git = "https://github.com/paritytech/substrate", branch = "rococo-v1", default-features = false }
sp-transaction-pool = { git = "https://github.com/paritytech/substrate", branch = "rococo-v1", default-features = false }
sp-version = { git = "https://github.com/paritytech/substrate", branch = "rococo-v1", default-features = false }

cumulus-runtime = { git = "https://github.com/paritytech/cumulus", branch = "rococo-v1", default-features = false }
cumulus-parachain-system = { git = "https://github.com/paritytech/cumulus", branch = "rococo-v1", default-features = false }
cumulus-primitives = { git = "https://github.com/paritytech/cumulus", branch = "rococo-v1", default-features = false }
parachain-info = { git = "https://github.com/paritytech/cumulus", branch = "rococo-v1", default-features = false }
polkadot-parachain = { git = "https://github.com/paritytech/polkadot", branch = "rococo-v1", default-features = false }
xcm = { git = "https://github.com/paritytech/polkadot", branch = "rococo-v1", default-features = false }
xcm-executor = { git = "https://github.com/paritytech/polkadot", branch = "rococo-v1", default-features = false }
xcm-builder = { git = "https://github.com/paritytech/polkadot", branch = "rococo-v1", default-features = false }
xcm-handler = { git = "https://github.com/paritytech/cumulus", branch = "rococo-v1", default-features = false }
=======
frame-benchmarking = { version = "2.0.0", default-features = false, optional = true }
frame-executive = { version = "2.0.0", default-features = false }
frame-support = { version = "2.0.0", default-features = false }
frame-system = { version = "2.0.0", default-features = false }
frame-system-rpc-runtime-api = { version = "2.0.0", default-features = false }
pallet-authorship = { version = "2.0.0", default-features = false }
pallet-babe = { version = "2.0.0", default-features = false }
pallet-balances = { version = "2.0.0", default-features = false }
pallet-bounties = { version = "2.0.0", default-features = false }
pallet-collective = { version = "2.0.0", default-features = false }
pallet-elections-phragmen = { version = "2.0.0", default-features = false }
pallet-grandpa = { version = "2.0.0", default-features = false }
pallet-indices = { version = "2.0.0", default-features = false }
pallet-membership = { version = "2.0.0", default-features = false }
pallet-multisig = { version = "2.0.0", default-features = false }
pallet-offences = { version = "2.0.0", default-features = false }
pallet-proxy = { version = "2.0.0", default-features = false }
pallet-randomness-collective-flip = { version = "2.0.0", default-features = false }
pallet-recovery = { version = "2.0.0", default-features = false }
pallet-scheduler = { version = "2.0.0", default-features = false }
pallet-session = { version = "2.0.0", features = ["historical"], default-features = false }
pallet-staking = { version = "2.0.0", default-features = false }
pallet-staking-reward-curve = { version = "2.0.0", default-features = false }
pallet-sudo = { version = "2.0.0", default-features = false }
pallet-timestamp = { version = "2.0.0", default-features = false }
pallet-tips = { version = "2.0.0", default-features = false }
pallet-transaction-payment-rpc-runtime-api = { version = "2.0.0", default-features = false }
pallet-treasury = { version = "2.0.0", default-features = false }
pallet-utility = { version = "2.0.0", default-features = false }
sp-api = { version = "2.0.0", default-features = false }
sp-application-crypto = { version = "2.0.0", default-features = false }
sp-block-builder = { version = "2.0.0", default-features = false }
sp-consensus-babe = { version = "0.8.0", default-features = false }
sp-core = { version = "2.0.0", default-features = false }
sp-inherents = { version = "2.0.0", default-features = false }
sp-io = { version = "2.0.0", default-features = false }
sp-offchain = { version = "2.0.0", default-features = false }
sp-runtime = { version = "2.0.0", default-features = false }
sp-session = { version = "2.0.0", default-features = false }
sp-staking = { version = "2.0.0", default-features = false }
sp-std = { version = "2.0.0", default-features = false }
sp-transaction-pool = { version = "2.0.0", default-features = false }
sp-version = { version = "2.0.0", default-features = false }
>>>>>>> 45c362a4

orml-auction = { path = "../../orml/auction", default-features = false }
orml-authority = { path = "../../orml/authority", default-features = false }
orml-benchmarking = { path = "../../orml/benchmarking", default-features = false, optional = true }
orml-oracle = { path = "../../orml/oracle", default-features = false }
orml-oracle-rpc-runtime-api = { path = "../../orml/oracle/rpc/runtime-api", default-features = false }
orml-gradually-update = { path = "../../orml/gradually-update", default-features = false }
orml-tokens = { path = "../../orml/tokens", default-features = false }
orml-traits = { path = "../../orml/traits", default-features = false }
orml-vesting = { path = "../../orml/vesting", default-features = false }
orml-rewards = { path = "../../orml/rewards", default-features = false }
orml-nft= { path = "../../orml/nft", default-features = false }
orml-xtokens = { path = "../../orml/xtokens", default-features = false }
orml-xcm-support = { path = "../../orml/xcm-support", default-features = false }

module-transaction-payment = { path = "../../modules/transaction_payment", default-features = false }
module-airdrop = { path = "../../modules/airdrop", default-features = false }
module-auction-manager = { path = "../../modules/auction_manager", default-features = false }
module-cdp-engine = { path = "../../modules/cdp_engine", default-features = false }
module-cdp-treasury = { path = "../../modules/cdp_treasury", default-features = false }
module-dex = { path = "../../modules/dex", default-features = false }
module-currencies = { path = "../../modules/currencies", default-features = false }
module-emergency-shutdown = { path = "../../modules/emergency_shutdown", default-features = false }
module-evm = { path = "../../modules/evm", default-features = false }
module-evm-accounts = { path = "../../modules/evm-accounts", default-features = false }
module-evm-bridge = { path = "../../modules/evm-bridge", default-features = false }
module-honzon = { path = "../../modules/honzon", default-features = false }
module-loans = { path = "../../modules/loans", default-features = false }
module-nft = { path = "../../modules/nft", default-features = false }
module-prices = { path = "../../modules/prices", default-features = false }
module-incentives = { path = "../../modules/incentives", default-features = false }
module-support = { path = "../../modules/support", default-features = false }
module-homa = { path = "../../modules/homa", default-features = false }
module-nominees-election = { path = "../../modules/nominees_election", default-features = false }
module-staking-pool = { path = "../../modules/staking_pool", default-features = false }
module-staking-pool-rpc-runtime-api = { path = "../../modules/staking_pool/rpc/runtime-api", default-features = false }
module-polkadot-bridge = { path = "../../modules/polkadot_bridge", default-features = false }
module-honzon-benchmarking = { path = "../../modules/honzon/benchmarking", default-features = false, optional = true }
module-cdp-engine-benchmarking = { path = "../../modules/cdp_engine/benchmarking", default-features = false, optional = true }
module-emergency-shutdown-benchmarking = { path = "../../modules/emergency_shutdown/benchmarking", default-features = false, optional = true }
module-auction-manager-benchmarking = { path = "../../modules/auction_manager/benchmarking", default-features = false, optional = true }
module-nft-benchmarking = { path = "../../modules/nft/benchmarking", default-features = false, optional = true }
primitives = { package = "acala-primitives", path = "../../primitives", default-features = false }
runtime-common = { path = "../common", default-features = false }

module-evm-rpc-runtime-api = { path = "../../modules/evm/rpc/runtime_api",  default-features = false }

ecosystem-renvm-bridge = { path = "../../ecosystem-modules/ren/renvm-bridge", default-features = false }

[build-dependencies]
substrate-wasm-builder = { version = "3.0.0" }

[dev-dependencies]
sp-io = { git = "https://github.com/paritytech/substrate", branch = "rococo-v1" }

[features]
default = ["std"]
no_std = []
std = [
	"codec/std",
	"serde",

	"frame-executive/std",
	"frame-support/std",
	"frame-system-rpc-runtime-api/std",
	"frame-system/std",
	"frame-benchmarking/std",
	"pallet-babe/std",
	"pallet-balances/std",
	"pallet-bounties/std",
	"pallet-collective/std",
	"pallet-elections-phragmen/std",
	"module-evm/std",
	"pallet-grandpa/std",
	"pallet-indices/std",
	"pallet-membership/std",
	"pallet-multisig/std",
	"pallet-proxy/std",
	"pallet-randomness-collective-flip/std",
	"pallet-recovery/std",
	"pallet-scheduler/std",
	"pallet-session/std",
	"pallet-staking/std",
	"pallet-sudo/std",
	"pallet-timestamp/std",
	"pallet-tips/std",
	"pallet-transaction-payment/std",
	"pallet-transaction-payment-rpc-runtime-api/std",
	"pallet-treasury/std",
	"pallet-utility/std",
	"sp-api/std",
	"sp-block-builder/std",
	"sp-consensus-babe/std",
	"sp-core/std",
	"sp-offchain/std",
	"sp-runtime/std",
	"sp-session/std",
	"sp-staking/std",
	"sp-std/std",
	"sp-transaction-pool/std",
	"sp-version/std",
	"pallet-bounties/std",
	"pallet-tips/std",

	"cumulus-runtime/std",
	"cumulus-parachain-system/std",
	"cumulus-primitives/std",
	"parachain-info/std",
	"polkadot-parachain/std",
	"xcm/std",
	"xcm-executor/std",
	"xcm-builder/std",
	"xcm-handler/std",

	"orml-auction/std",
	"orml-authority/std",
	"orml-benchmarking/std",
	"orml-oracle-rpc-runtime-api/std",
	"orml-oracle/std",
	"orml-gradually-update/std",
	"orml-tokens/std",
	"orml-traits/std",
	"orml-vesting/std",
	"orml-rewards/std",
	"orml-nft/std",
	"orml-xtokens/std",
	"orml-xcm-support/std",

	"module-transaction-payment/std",
	"module-airdrop/std",
	"module-auction-manager/std",
	"module-cdp-engine/std",
	"module-cdp-treasury/std",
	"module-dex/std",
	"module-currencies/std",
	"module-emergency-shutdown/std",
	"module-evm-accounts/std",
	"module-evm-bridge/std",
	"module-honzon/std",
	"module-loans/std",
	"module-nft/std",
	"module-prices/std",
	"module-incentives/std",
	"module-support/std",
	"module-homa/std",
	"module-nominees-election/std",
	"module-staking-pool/std",
	"module-staking-pool-rpc-runtime-api/std",
	"module-polkadot-bridge/std",
	"primitives/std",
	"runtime-common/std",

	"module-evm-rpc-runtime-api/std",

	"ecosystem-renvm-bridge/std",
]
runtime-benchmarks = [
	"frame-benchmarking",
	"orml-benchmarking",

	"frame-support/runtime-benchmarks",
	"frame-system/runtime-benchmarks",
	"pallet-collective/runtime-benchmarks",
	"sp-runtime/runtime-benchmarks",
	"orml-authority/runtime-benchmarks",

	"module-auction-manager-benchmarking",
	"module-cdp-engine-benchmarking",
	"module-cdp-treasury/runtime-benchmarks",
	"module-dex/runtime-benchmarks",
	"module-emergency-shutdown-benchmarking",
	"module-honzon-benchmarking",
	"module-nft-benchmarking",
]
# When enabled, the runtime api will not be build.
#
# This is required by Cumulus to access certain types of the
# runtime without clashing with the runtime api exported functions
# in WASM.
disable-runtime-api = []<|MERGE_RESOLUTION|>--- conflicted
+++ resolved
@@ -11,7 +11,6 @@
 serde = { version = "1.0.101", optional = true }
 hex-literal = { version = "0.3.1" }
 
-<<<<<<< HEAD
 frame-benchmarking = { git = "https://github.com/paritytech/substrate", branch = "rococo-v1", default-features = false, optional = true }
 frame-executive = { git = "https://github.com/paritytech/substrate", branch = "rococo-v1", default-features = false }
 frame-support = { git = "https://github.com/paritytech/substrate", branch = "rococo-v1", default-features = false }
@@ -66,51 +65,6 @@
 xcm-executor = { git = "https://github.com/paritytech/polkadot", branch = "rococo-v1", default-features = false }
 xcm-builder = { git = "https://github.com/paritytech/polkadot", branch = "rococo-v1", default-features = false }
 xcm-handler = { git = "https://github.com/paritytech/cumulus", branch = "rococo-v1", default-features = false }
-=======
-frame-benchmarking = { version = "2.0.0", default-features = false, optional = true }
-frame-executive = { version = "2.0.0", default-features = false }
-frame-support = { version = "2.0.0", default-features = false }
-frame-system = { version = "2.0.0", default-features = false }
-frame-system-rpc-runtime-api = { version = "2.0.0", default-features = false }
-pallet-authorship = { version = "2.0.0", default-features = false }
-pallet-babe = { version = "2.0.0", default-features = false }
-pallet-balances = { version = "2.0.0", default-features = false }
-pallet-bounties = { version = "2.0.0", default-features = false }
-pallet-collective = { version = "2.0.0", default-features = false }
-pallet-elections-phragmen = { version = "2.0.0", default-features = false }
-pallet-grandpa = { version = "2.0.0", default-features = false }
-pallet-indices = { version = "2.0.0", default-features = false }
-pallet-membership = { version = "2.0.0", default-features = false }
-pallet-multisig = { version = "2.0.0", default-features = false }
-pallet-offences = { version = "2.0.0", default-features = false }
-pallet-proxy = { version = "2.0.0", default-features = false }
-pallet-randomness-collective-flip = { version = "2.0.0", default-features = false }
-pallet-recovery = { version = "2.0.0", default-features = false }
-pallet-scheduler = { version = "2.0.0", default-features = false }
-pallet-session = { version = "2.0.0", features = ["historical"], default-features = false }
-pallet-staking = { version = "2.0.0", default-features = false }
-pallet-staking-reward-curve = { version = "2.0.0", default-features = false }
-pallet-sudo = { version = "2.0.0", default-features = false }
-pallet-timestamp = { version = "2.0.0", default-features = false }
-pallet-tips = { version = "2.0.0", default-features = false }
-pallet-transaction-payment-rpc-runtime-api = { version = "2.0.0", default-features = false }
-pallet-treasury = { version = "2.0.0", default-features = false }
-pallet-utility = { version = "2.0.0", default-features = false }
-sp-api = { version = "2.0.0", default-features = false }
-sp-application-crypto = { version = "2.0.0", default-features = false }
-sp-block-builder = { version = "2.0.0", default-features = false }
-sp-consensus-babe = { version = "0.8.0", default-features = false }
-sp-core = { version = "2.0.0", default-features = false }
-sp-inherents = { version = "2.0.0", default-features = false }
-sp-io = { version = "2.0.0", default-features = false }
-sp-offchain = { version = "2.0.0", default-features = false }
-sp-runtime = { version = "2.0.0", default-features = false }
-sp-session = { version = "2.0.0", default-features = false }
-sp-staking = { version = "2.0.0", default-features = false }
-sp-std = { version = "2.0.0", default-features = false }
-sp-transaction-pool = { version = "2.0.0", default-features = false }
-sp-version = { version = "2.0.0", default-features = false }
->>>>>>> 45c362a4
 
 orml-auction = { path = "../../orml/auction", default-features = false }
 orml-authority = { path = "../../orml/authority", default-features = false }
