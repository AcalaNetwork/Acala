// This file is part of Acala.

// Copyright (C) 2020-2021 Acala Foundation.
// SPDX-License-Identifier: GPL-3.0-or-later WITH Classpath-exception-2.0

// This program is free software: you can redistribute it and/or modify
// it under the terms of the GNU General Public License as published by
// the Free Software Foundation, either version 3 of the License, or
// (at your option) any later version.

// This program is distributed in the hope that it will be useful,
// but WITHOUT ANY WARRANTY; without even the implied warranty of
// MERCHANTABILITY or FITNESS FOR A PARTICULAR PURPOSE. See the
// GNU General Public License for more details.

// You should have received a copy of the GNU General Public License
// along with this program. If not, see <https://www.gnu.org/licenses/>.

//! The Dev runtime. This can be compiled with `#[no_std]`, ready for Wasm.

#![cfg_attr(not(feature = "std"), no_std)]
// `construct_runtime!` does a lot of recursion and requires us to increase the limit to 256.
#![recursion_limit = "256"]
// The `large_enum_variant` warning originates from `construct_runtime` macro.
#![allow(clippy::large_enum_variant)]
#![allow(clippy::unnecessary_mut_passed)]
#![allow(clippy::or_fun_call)]
#![allow(clippy::from_over_into)]
#![allow(clippy::upper_case_acronyms)]

// Make the WASM binary available.
#[cfg(feature = "std")]
include!(concat!(env!("OUT_DIR"), "/wasm_binary.rs"));

use codec::{Decode, Encode};
use sp_api::impl_runtime_apis;
use sp_core::{
	crypto::KeyTypeId,
	u32_trait::{_1, _2, _3, _4},
	OpaqueMetadata, H160,
};
use sp_runtime::{
	create_runtime_str, generic, impl_opaque_keys,
	traits::{
		AccountIdConversion, AccountIdLookup, BadOrigin, BlakeTwo256, Block as BlockT, Convert, SaturatedConversion,
		StaticLookup, Zero,
	},
	transaction_validity::{TransactionSource, TransactionValidity},
	ApplyExtrinsicResult, DispatchResult, FixedPointNumber, ModuleId,
};
use sp_std::prelude::*;
#[cfg(feature = "std")]
use sp_version::NativeVersion;
use sp_version::RuntimeVersion;

use frame_system::{EnsureOneOf, EnsureRoot, RawOrigin};
use module_currencies::{BasicCurrencyAdapter, Currency};
use module_evm::{CallInfo, CreateInfo};
use module_evm_accounts::EvmAddressMapping;
use module_evm_manager::EvmCurrencyIdMapping;
use module_transaction_payment::{Multiplier, TargetedFeeAdjustment};
use orml_traits::{create_median_value_data_provider, parameter_type_with_key, DataFeeder, DataProviderExtended};
use pallet_transaction_payment::RuntimeDispatchInfo;

use cumulus_primitives_core::ParaId;
use orml_xcm_support::{IsNativeConcrete, MultiCurrencyAdapter, MultiNativeAsset, XcmHandler as XcmHandlerT};
use polkadot_parachain::primitives::Sibling;
use xcm::v0::{
	Junction::{GeneralKey, Parachain, Parent},
	MultiAsset,
	MultiLocation::{self, X1, X2, X3},
	NetworkId, Xcm,
};
use xcm_builder::{
	AccountId32Aliases, LocationInverter, ParentIsDefault, RelayChainAsNative, SiblingParachainAsNative,
	SiblingParachainConvertsVia, SignedAccountId32AsNative, SovereignSignedViaLocation,
};
use xcm_executor::{Config, XcmExecutor};

/// Weights for pallets used in the runtime.
mod weights;

pub use frame_support::{
	construct_runtime, log, parameter_types,
	traits::{
		Contains, ContainsLengthBound, EnsureOrigin, Filter, Get, IsType, KeyOwnerProofSystem, LockIdentifier,
		Randomness, U128CurrencyToVote,
	},
	weights::{constants::RocksDbWeight, IdentityFee, Weight},
	StorageValue,
};

pub use pallet_staking::StakerStatus;
pub use pallet_timestamp::Call as TimestampCall;
#[cfg(any(feature = "std", test))]
pub use sp_runtime::BuildStorage;
pub use sp_runtime::{Perbill, Percent, Permill, Perquintill};

pub use authority::AuthorityConfigImpl;
pub use constants::{fee::*, time::*};
pub use primitives::{
	evm::EstimateResourcesRequest, AccountId, AccountIndex, Amount, AuctionId, AuthoritysOriginId, Balance,
	BlockNumber, CurrencyId, DataProviderId, EraIndex, Hash, Moment, Nonce, Share, Signature, TokenSymbol, TradingPair,
};
pub use runtime_common::{
	cent, deposit, dollar, microcent, millicent, CurveFeeModel, ExchangeRate, GasToWeight, OffchainSolutionWeightLimit,
	Price, Rate, Ratio, RuntimeBlockLength, RuntimeBlockWeights, SystemContractsFilter, TimeStampedPrice, KAR, KSM,
	KUSD, LKSM, PLM, RENBTC, SDN,
};

mod authority;
mod benchmarking;
mod constants;

/// This runtime version.
pub const VERSION: RuntimeVersion = RuntimeVersion {
	spec_name: create_runtime_str!("karura"),
	impl_name: create_runtime_str!("karura"),
	authoring_version: 1,
	spec_version: 100,
	impl_version: 0,
	apis: RUNTIME_API_VERSIONS,
	transaction_version: 1,
};

/// The version infromation used to identify this runtime when compiled
/// natively.
#[cfg(feature = "std")]
pub fn native_version() -> NativeVersion {
	NativeVersion {
		runtime_version: VERSION,
		can_author_with: Default::default(),
	}
}

impl_opaque_keys! {
	pub struct SessionKeys {}
}

// Pallet accounts of runtime
parameter_types! {
	pub const TreasuryModuleId: ModuleId = ModuleId(*b"aca/trsy");
	pub const LoansModuleId: ModuleId = ModuleId(*b"aca/loan");
	pub const DEXModuleId: ModuleId = ModuleId(*b"aca/dexm");
	pub const CDPTreasuryModuleId: ModuleId = ModuleId(*b"aca/cdpt");
	pub const StakingPoolModuleId: ModuleId = ModuleId(*b"aca/stkp");
	pub const HonzonTreasuryModuleId: ModuleId = ModuleId(*b"aca/hztr");
	pub const HomaTreasuryModuleId: ModuleId = ModuleId(*b"aca/hmtr");
	pub const IncentivesModuleId: ModuleId = ModuleId(*b"aca/inct");
	// Decentralized Sovereign Wealth Fund
	pub const DSWFModuleId: ModuleId = ModuleId(*b"aca/dswf");
	pub const NftModuleId: ModuleId = ModuleId(*b"aca/aNFT");
	// Vault all unrleased native token.
	pub UnreleasedNativeVaultAccountId: AccountId = ModuleId(*b"aca/urls").into_account();
}

pub fn get_all_module_accounts() -> Vec<AccountId> {
	vec![
		TreasuryModuleId::get().into_account(),
		LoansModuleId::get().into_account(),
		DEXModuleId::get().into_account(),
		CDPTreasuryModuleId::get().into_account(),
		StakingPoolModuleId::get().into_account(),
		HonzonTreasuryModuleId::get().into_account(),
		HomaTreasuryModuleId::get().into_account(),
		IncentivesModuleId::get().into_account(),
		DSWFModuleId::get().into_account(),
		ZeroAccountId::get(),
	]
}

parameter_types! {
	pub const BlockHashCount: BlockNumber = 900; // mortal tx can be valid up to 1 hour after signing
	pub const Version: RuntimeVersion = VERSION;
	pub const SS58Prefix: u8 = 8; // Ss58AddressFormat::KaruraAccount
}

impl frame_system::Config for Runtime {
	type AccountId = AccountId;
	type Call = Call;
	type Lookup = AccountIdLookup<AccountId, AccountIndex>;
	type Index = Nonce;
	type BlockNumber = BlockNumber;
	type Hash = Hash;
	type Hashing = BlakeTwo256;
	type Header = generic::Header<BlockNumber, BlakeTwo256>;
	type Event = Event;
	type Origin = Origin;
	type BlockHashCount = BlockHashCount;
	type BlockWeights = RuntimeBlockWeights;
	type BlockLength = RuntimeBlockLength;
	type Version = Version;
	type PalletInfo = PalletInfo;
	type AccountData = pallet_balances::AccountData<Balance>;
	type OnNewAccount = ();
	type OnKilledAccount = (
		module_evm::CallKillAccount<Runtime>,
		module_evm_accounts::CallKillAccount<Runtime>,
	);
	type DbWeight = RocksDbWeight;
	type BaseCallFilter = ();
	type SystemWeightInfo = ();
	type SS58Prefix = SS58Prefix;
	type OnSetCode = cumulus_pallet_parachain_system::ParachainSetCode<Self>;
}

parameter_types! {
	pub const MinimumPeriod: u64 = SLOT_DURATION / 2;
}

impl pallet_timestamp::Config for Runtime {
	/// A timestamp: milliseconds since the unix epoch.
	type Moment = Moment;
	type OnTimestampSet = ();
	type MinimumPeriod = MinimumPeriod;
	type WeightInfo = ();
}

parameter_types! {
	pub const NativeTokenExistentialDeposit: Balance = 0;
	// For weight estimation, we assume that the most locks on an individual account will be 50.
	// This number may need to be adjusted in the future if this assumption no longer holds true.
	pub const MaxLocks: u32 = 50;
}

impl pallet_balances::Config for Runtime {
	type Balance = Balance;
	type DustRemoval = Treasury;
	type Event = Event;
	type ExistentialDeposit = NativeTokenExistentialDeposit;
	type AccountStore = frame_system::Pallet<Runtime>;
	type MaxLocks = MaxLocks;
	type WeightInfo = ();
}

parameter_types! {
	pub TransactionByteFee: Balance = 10 * millicent(KAR);
	pub const TargetBlockFullness: Perquintill = Perquintill::from_percent(25);
	pub AdjustmentVariable: Multiplier = Multiplier::saturating_from_rational(1, 100_000);
	pub MinimumMultiplier: Multiplier = Multiplier::saturating_from_rational(1, 1_000_000_000u128);
}

impl pallet_sudo::Config for Runtime {
	type Event = Event;
	type Call = Call;
}

type EnsureRootOrHalfGeneralCouncil = EnsureOneOf<
	AccountId,
	EnsureRoot<AccountId>,
	pallet_collective::EnsureProportionMoreThan<_1, _2, AccountId, GeneralCouncilInstance>,
>;

type EnsureRootOrHalfHonzonCouncil = EnsureOneOf<
	AccountId,
	EnsureRoot<AccountId>,
	pallet_collective::EnsureProportionMoreThan<_1, _2, AccountId, HonzonCouncilInstance>,
>;

type EnsureRootOrHalfHomaCouncil = EnsureOneOf<
	AccountId,
	EnsureRoot<AccountId>,
	pallet_collective::EnsureProportionMoreThan<_1, _2, AccountId, HomaCouncilInstance>,
>;

type EnsureRootOrTwoThirdsGeneralCouncil = EnsureOneOf<
	AccountId,
	EnsureRoot<AccountId>,
	pallet_collective::EnsureProportionMoreThan<_2, _3, AccountId, GeneralCouncilInstance>,
>;

type EnsureRootOrThreeFourthsGeneralCouncil = EnsureOneOf<
	AccountId,
	EnsureRoot<AccountId>,
	pallet_collective::EnsureProportionMoreThan<_3, _4, AccountId, GeneralCouncilInstance>,
>;

type EnsureRootOrOneThirdsTechnicalCommittee = EnsureOneOf<
	AccountId,
	EnsureRoot<AccountId>,
	pallet_collective::EnsureProportionMoreThan<_1, _3, AccountId, TechnicalCommitteeInstance>,
>;

type EnsureRootOrTwoThirdsTechnicalCommittee = EnsureOneOf<
	AccountId,
	EnsureRoot<AccountId>,
	pallet_collective::EnsureProportionMoreThan<_2, _3, AccountId, TechnicalCommitteeInstance>,
>;

parameter_types! {
	pub const GeneralCouncilMotionDuration: BlockNumber = 7 * DAYS;
	pub const GeneralCouncilMaxProposals: u32 = 100;
	pub const GeneralCouncilMaxMembers: u32 = 100;
}

type GeneralCouncilInstance = pallet_collective::Instance1;
impl pallet_collective::Config<GeneralCouncilInstance> for Runtime {
	type Origin = Origin;
	type Proposal = Call;
	type Event = Event;
	type MotionDuration = GeneralCouncilMotionDuration;
	type MaxProposals = GeneralCouncilMaxProposals;
	type MaxMembers = GeneralCouncilMaxMembers;
	type DefaultVote = pallet_collective::PrimeDefaultVote;
	type WeightInfo = ();
}

type GeneralCouncilMembershipInstance = pallet_membership::Instance1;
impl pallet_membership::Config<GeneralCouncilMembershipInstance> for Runtime {
	type Event = Event;
	type AddOrigin = EnsureRootOrThreeFourthsGeneralCouncil;
	type RemoveOrigin = EnsureRootOrThreeFourthsGeneralCouncil;
	type SwapOrigin = EnsureRootOrThreeFourthsGeneralCouncil;
	type ResetOrigin = EnsureRootOrThreeFourthsGeneralCouncil;
	type PrimeOrigin = EnsureRootOrThreeFourthsGeneralCouncil;
	type MembershipInitialized = GeneralCouncil;
	type MembershipChanged = GeneralCouncil;
}

parameter_types! {
	pub const HonzonCouncilMotionDuration: BlockNumber = 7 * DAYS;
	pub const HonzonCouncilMaxProposals: u32 = 100;
	pub const HonzonCouncilMaxMembers: u32 = 100;
}

type HonzonCouncilInstance = pallet_collective::Instance2;
impl pallet_collective::Config<HonzonCouncilInstance> for Runtime {
	type Origin = Origin;
	type Proposal = Call;
	type Event = Event;
	type MotionDuration = HonzonCouncilMotionDuration;
	type MaxProposals = HonzonCouncilMaxProposals;
	type MaxMembers = HonzonCouncilMaxMembers;
	type DefaultVote = pallet_collective::PrimeDefaultVote;
	type WeightInfo = ();
}

type HonzonCouncilMembershipInstance = pallet_membership::Instance2;
impl pallet_membership::Config<HonzonCouncilMembershipInstance> for Runtime {
	type Event = Event;
	type AddOrigin = EnsureRootOrTwoThirdsGeneralCouncil;
	type RemoveOrigin = EnsureRootOrTwoThirdsGeneralCouncil;
	type SwapOrigin = EnsureRootOrTwoThirdsGeneralCouncil;
	type ResetOrigin = EnsureRootOrTwoThirdsGeneralCouncil;
	type PrimeOrigin = EnsureRootOrTwoThirdsGeneralCouncil;
	type MembershipInitialized = HonzonCouncil;
	type MembershipChanged = HonzonCouncil;
}

parameter_types! {
	pub const HomaCouncilMotionDuration: BlockNumber = 7 * DAYS;
	pub const HomaCouncilMaxProposals: u32 = 100;
	pub const HomaCouncilMaxMembers: u32 = 100;
}

type HomaCouncilInstance = pallet_collective::Instance3;
impl pallet_collective::Config<HomaCouncilInstance> for Runtime {
	type Origin = Origin;
	type Proposal = Call;
	type Event = Event;
	type MotionDuration = HomaCouncilMotionDuration;
	type MaxProposals = HomaCouncilMaxProposals;
	type MaxMembers = HomaCouncilMaxMembers;
	type DefaultVote = pallet_collective::PrimeDefaultVote;
	type WeightInfo = ();
}

type HomaCouncilMembershipInstance = pallet_membership::Instance3;
impl pallet_membership::Config<HomaCouncilMembershipInstance> for Runtime {
	type Event = Event;
	type AddOrigin = EnsureRootOrTwoThirdsGeneralCouncil;
	type RemoveOrigin = EnsureRootOrTwoThirdsGeneralCouncil;
	type SwapOrigin = EnsureRootOrTwoThirdsGeneralCouncil;
	type ResetOrigin = EnsureRootOrTwoThirdsGeneralCouncil;
	type PrimeOrigin = EnsureRootOrTwoThirdsGeneralCouncil;
	type MembershipInitialized = HomaCouncil;
	type MembershipChanged = HomaCouncil;
}

parameter_types! {
	pub const TechnicalCommitteeMotionDuration: BlockNumber = 7 * DAYS;
	pub const TechnicalCommitteeMaxProposals: u32 = 100;
	pub const TechnicalCouncilMaxMembers: u32 = 100;
}

type TechnicalCommitteeInstance = pallet_collective::Instance4;
impl pallet_collective::Config<TechnicalCommitteeInstance> for Runtime {
	type Origin = Origin;
	type Proposal = Call;
	type Event = Event;
	type MotionDuration = TechnicalCommitteeMotionDuration;
	type MaxProposals = TechnicalCommitteeMaxProposals;
	type MaxMembers = TechnicalCouncilMaxMembers;
	type DefaultVote = pallet_collective::PrimeDefaultVote;
	type WeightInfo = ();
}

type TechnicalCommitteeMembershipInstance = pallet_membership::Instance4;
impl pallet_membership::Config<TechnicalCommitteeMembershipInstance> for Runtime {
	type Event = Event;
	type AddOrigin = EnsureRootOrTwoThirdsGeneralCouncil;
	type RemoveOrigin = EnsureRootOrTwoThirdsGeneralCouncil;
	type SwapOrigin = EnsureRootOrTwoThirdsGeneralCouncil;
	type ResetOrigin = EnsureRootOrTwoThirdsGeneralCouncil;
	type PrimeOrigin = EnsureRootOrTwoThirdsGeneralCouncil;
	type MembershipInitialized = TechnicalCommittee;
	type MembershipChanged = TechnicalCommittee;
}

type OperatorMembershipInstanceAcala = pallet_membership::Instance5;
impl pallet_membership::Config<OperatorMembershipInstanceAcala> for Runtime {
	type Event = Event;
	type AddOrigin = EnsureRootOrTwoThirdsGeneralCouncil;
	type RemoveOrigin = EnsureRootOrTwoThirdsGeneralCouncil;
	type SwapOrigin = EnsureRootOrTwoThirdsGeneralCouncil;
	type ResetOrigin = EnsureRootOrTwoThirdsGeneralCouncil;
	type PrimeOrigin = EnsureRootOrTwoThirdsGeneralCouncil;
	type MembershipInitialized = AcalaOracle;
	type MembershipChanged = AcalaOracle;
}

impl pallet_utility::Config for Runtime {
	type Event = Event;
	type Call = Call;
	type WeightInfo = ();
}

parameter_types! {
	pub MultisigDepositBase: Balance = 500 * millicent(KAR);
	pub MultisigDepositFactor: Balance = 100 * millicent(KAR);
	pub const MaxSignatories: u16 = 100;
}

impl pallet_multisig::Config for Runtime {
	type Event = Event;
	type Call = Call;
	type Currency = Balances;
	type DepositBase = MultisigDepositBase;
	type DepositFactor = MultisigDepositFactor;
	type MaxSignatories = MaxSignatories;
	type WeightInfo = ();
}

pub struct GeneralCouncilProvider;
impl Contains<AccountId> for GeneralCouncilProvider {
	fn contains(who: &AccountId) -> bool {
		GeneralCouncil::is_member(who)
	}

	fn sorted_members() -> Vec<AccountId> {
		GeneralCouncil::members()
	}

	#[cfg(feature = "runtime-benchmarks")]
	fn add(_: &AccountId) {
		todo!()
	}
}

impl ContainsLengthBound for GeneralCouncilProvider {
	fn max_len() -> usize {
		100
	}
	fn min_len() -> usize {
		0
	}
}

parameter_types! {
	pub const ProposalBond: Permill = Permill::from_percent(5);
	pub ProposalBondMinimum: Balance = dollar(KAR);
	pub const SpendPeriod: BlockNumber = DAYS;
	pub const Burn: Permill = Permill::from_percent(0);
	pub const TipCountdown: BlockNumber = DAYS;
	pub const TipFindersFee: Percent = Percent::from_percent(10);
	pub TipReportDepositBase: Balance = dollar(KAR);
	pub const SevenDays: BlockNumber = 7 * DAYS;
	pub const ZeroDay: BlockNumber = 0;
	pub const OneDay: BlockNumber = DAYS;
	pub BountyDepositBase: Balance = dollar(KAR);
	pub const BountyDepositPayoutDelay: BlockNumber = DAYS;
	pub const BountyUpdatePeriod: BlockNumber = 14 * DAYS;
	pub const BountyCuratorDeposit: Permill = Permill::from_percent(50);
	pub BountyValueMinimum: Balance = 5 * dollar(KAR);
	pub DataDepositPerByte: Balance = cent(KAR);
	pub const MaximumReasonLength: u32 = 16384;
}

impl pallet_treasury::Config for Runtime {
	type ModuleId = TreasuryModuleId;
	type Currency = Balances;
	type ApproveOrigin = EnsureRootOrHalfGeneralCouncil;
	type RejectOrigin = EnsureRootOrHalfGeneralCouncil;
	type Event = Event;
	type OnSlash = ();
	type ProposalBond = ProposalBond;
	type ProposalBondMinimum = ProposalBondMinimum;
	type SpendPeriod = SpendPeriod;
	type Burn = Burn;
	type BurnDestination = ();
	type SpendFunds = Bounties;
	type WeightInfo = ();
}

impl pallet_bounties::Config for Runtime {
	type Event = Event;
	type BountyDepositBase = BountyDepositBase;
	type BountyDepositPayoutDelay = BountyDepositPayoutDelay;
	type BountyUpdatePeriod = BountyUpdatePeriod;
	type BountyCuratorDeposit = BountyCuratorDeposit;
	type BountyValueMinimum = BountyValueMinimum;
	type DataDepositPerByte = DataDepositPerByte;
	type MaximumReasonLength = MaximumReasonLength;
	type WeightInfo = ();
}

impl pallet_tips::Config for Runtime {
	type Event = Event;
	type DataDepositPerByte = DataDepositPerByte;
	type MaximumReasonLength = MaximumReasonLength;
	type Tippers = GeneralCouncilProvider;
	type TipCountdown = TipCountdown;
	type TipFindersFee = TipFindersFee;
	type TipReportDepositBase = TipReportDepositBase;
	type WeightInfo = ();
}

impl orml_auction::Config for Runtime {
	type Event = Event;
	type Balance = Balance;
	type AuctionId = AuctionId;
	type Handler = AuctionManager;
	type WeightInfo = weights::orml_auction::WeightInfo<Runtime>;
}

impl orml_authority::Config for Runtime {
	type Event = Event;
	type Origin = Origin;
	type PalletsOrigin = OriginCaller;
	type Call = Call;
	type Scheduler = Scheduler;
	type AsOriginId = AuthoritysOriginId;
	type AuthorityConfig = AuthorityConfigImpl;
	type WeightInfo = weights::orml_authority::WeightInfo<Runtime>;
}

parameter_types! {
	pub CandidacyBond: Balance = 10 * dollar(LKSM);
	pub VotingBondBase: Balance = 2 * dollar(LKSM);
	pub VotingBondFactor: Balance = dollar(LKSM);
	pub const TermDuration: BlockNumber = 7 * DAYS;
	pub const DesiredMembers: u32 = 13;
	pub const DesiredRunnersUp: u32 = 7;
}

parameter_types! {
	pub const MinimumCount: u32 = 1;
	pub const ExpiresIn: Moment = 1000 * 60 * 60; // 60 mins
	pub ZeroAccountId: AccountId = AccountId::from([0u8; 32]);
}

type AcalaDataProvider = orml_oracle::Instance1;
impl orml_oracle::Config<AcalaDataProvider> for Runtime {
	type Event = Event;
	type OnNewData = ();
	type CombineData = orml_oracle::DefaultCombineData<Runtime, MinimumCount, ExpiresIn, AcalaDataProvider>;
	type Time = Timestamp;
	type OracleKey = CurrencyId;
	type OracleValue = Price;
	type RootOperatorAccountId = ZeroAccountId;
	type WeightInfo = ();
}

create_median_value_data_provider!(
	AggregatedDataProvider,
	CurrencyId,
	Price,
	TimeStampedPrice,
	[AcalaOracle]
);
// Aggregated data provider cannot feed.
impl DataFeeder<CurrencyId, Price, AccountId> for AggregatedDataProvider {
	fn feed_value(_: AccountId, _: CurrencyId, _: Price) -> DispatchResult {
		Err("Not supported".into())
	}
}

parameter_type_with_key! {
	pub ExistentialDeposits: |_currency_id: CurrencyId| -> Balance {
		Zero::zero()
	};
}

parameter_types! {
	pub KaruraTreasuryAccount: AccountId = TreasuryModuleId::get().into_account();
}

impl orml_tokens::Config for Runtime {
	type Event = Event;
	type Balance = Balance;
	type Amount = Amount;
	type CurrencyId = CurrencyId;
	type WeightInfo = weights::orml_tokens::WeightInfo<Runtime>;
	type ExistentialDeposits = ExistentialDeposits;
	type OnDust = orml_tokens::TransferDust<Runtime, KaruraTreasuryAccount>;
}

parameter_types! {
	pub StableCurrencyFixedPrice: Price = Price::saturating_from_rational(1, 1);
}

impl module_prices::Config for Runtime {
	type Event = Event;
	type Source = AggregatedDataProvider;
	type GetStableCurrencyId = GetStableCurrencyId;
	type StableCurrencyFixedPrice = StableCurrencyFixedPrice;
	type GetStakingCurrencyId = GetStakingCurrencyId;
	type GetLiquidCurrencyId = GetLiquidCurrencyId;
	type LockOrigin = EnsureRootOrTwoThirdsGeneralCouncil;
	type LiquidStakingExchangeRateProvider = LiquidStakingExchangeRateProvider;
	type DEX = Dex;
	type Currency = Currencies;
	type CurrencyIdMapping = EvmCurrencyIdMapping<Runtime>;
	type WeightInfo = weights::module_prices::WeightInfo<Runtime>;
}

pub struct LiquidStakingExchangeRateProvider;
impl module_support::ExchangeRateProvider for LiquidStakingExchangeRateProvider {
	fn get_exchange_rate() -> ExchangeRate {
		StakingPool::liquid_exchange_rate()
	}
}

parameter_types! {
	pub const GetNativeCurrencyId: CurrencyId = KAR;
	pub const GetStableCurrencyId: CurrencyId = KUSD;
}

impl module_currencies::Config for Runtime {
	type Event = Event;
	type MultiCurrency = Tokens;
	type NativeCurrency = BasicCurrencyAdapter<Runtime, Balances, Amount, BlockNumber>;
	type GetNativeCurrencyId = GetNativeCurrencyId;
	type WeightInfo = weights::module_currencies::WeightInfo<Runtime>;
	type AddressMapping = EvmAddressMapping<Runtime>;
	type EVMBridge = EVMBridge;
}

pub struct EnsureRootOrTreasury;
impl EnsureOrigin<Origin> for EnsureRootOrTreasury {
	type Success = AccountId;

	fn try_origin(o: Origin) -> Result<Self::Success, Origin> {
		Into::<Result<RawOrigin<AccountId>, Origin>>::into(o).and_then(|o| match o {
			RawOrigin::Root => Ok(TreasuryModuleId::get().into_account()),
			RawOrigin::Signed(caller) => {
				if caller == TreasuryModuleId::get().into_account() {
					Ok(caller)
				} else {
					Err(Origin::from(Some(caller)))
				}
			}
			r => Err(Origin::from(r)),
		})
	}

	#[cfg(feature = "runtime-benchmarks")]
	fn successful_origin() -> Origin {
		Origin::from(RawOrigin::Signed(Default::default()))
	}
}

parameter_types! {
	pub MinVestedTransfer: Balance = 100 * dollar(KAR);
}

impl orml_vesting::Config for Runtime {
	type Event = Event;
	type Currency = pallet_balances::Pallet<Runtime>;
	type MinVestedTransfer = MinVestedTransfer;
	type VestedTransferOrigin = EnsureRootOrTreasury;
	type WeightInfo = weights::orml_vesting::WeightInfo<Runtime>;
}

parameter_types! {
	pub MaximumSchedulerWeight: Weight = Perbill::from_percent(10) * RuntimeBlockWeights::get().max_block;
	pub const MaxScheduledPerBlock: u32 = 50;
}

impl pallet_scheduler::Config for Runtime {
	type Event = Event;
	type Origin = Origin;
	type PalletsOrigin = OriginCaller;
	type Call = Call;
	type MaximumWeight = MaximumSchedulerWeight;
	type ScheduleOrigin = EnsureRoot<AccountId>;
	type MaxScheduledPerBlock = MaxScheduledPerBlock;
	type WeightInfo = ();
}

parameter_types! {
	pub MinimumIncrementSize: Rate = Rate::saturating_from_rational(2, 100);
	pub const AuctionTimeToClose: BlockNumber = 15 * MINUTES;
	pub const AuctionDurationSoftCap: BlockNumber = 2 * HOURS;
}

impl module_auction_manager::Config for Runtime {
	type Event = Event;
	type Currency = Currencies;
	type Auction = Auction;
	type MinimumIncrementSize = MinimumIncrementSize;
	type AuctionTimeToClose = AuctionTimeToClose;
	type AuctionDurationSoftCap = AuctionDurationSoftCap;
	type GetStableCurrencyId = GetStableCurrencyId;
	type CDPTreasury = CdpTreasury;
	type DEX = Dex;
	type PriceSource = Prices;
	type UnsignedPriority = runtime_common::AuctionManagerUnsignedPriority;
	type EmergencyShutdown = EmergencyShutdown;
	type WeightInfo = weights::module_auction_manager::WeightInfo<Runtime>;
}

impl module_loans::Config for Runtime {
	type Event = Event;
	type Convert = module_cdp_engine::DebitExchangeRateConvertor<Runtime>;
	type Currency = Currencies;
	type RiskManager = CdpEngine;
	type CDPTreasury = CdpTreasury;
	type ModuleId = LoansModuleId;
	type OnUpdateLoan = module_incentives::OnUpdateLoan<Runtime>;
}

impl<LocalCall> frame_system::offchain::CreateSignedTransaction<LocalCall> for Runtime
where
	Call: From<LocalCall>,
{
	fn create_transaction<C: frame_system::offchain::AppCrypto<Self::Public, Self::Signature>>(
		call: Call,
		public: <Signature as sp_runtime::traits::Verify>::Signer,
		account: AccountId,
		nonce: Nonce,
	) -> Option<(
		Call,
		<UncheckedExtrinsic as sp_runtime::traits::Extrinsic>::SignaturePayload,
	)> {
		// take the biggest period possible.
		let period = BlockHashCount::get()
			.checked_next_power_of_two()
			.map(|c| c / 2)
			.unwrap_or(2) as u64;
		let current_block = System::block_number()
			.saturated_into::<u64>()
			// The `System::block_number` is initialized with `n+1`,
			// so the actual block number is `n`.
			.saturating_sub(1);
		let tip = 0;
		let extra: SignedExtra = (
			frame_system::CheckSpecVersion::<Runtime>::new(),
			frame_system::CheckTxVersion::<Runtime>::new(),
			frame_system::CheckGenesis::<Runtime>::new(),
			frame_system::CheckEra::<Runtime>::from(generic::Era::mortal(period, current_block)),
			frame_system::CheckNonce::<Runtime>::from(nonce),
			frame_system::CheckWeight::<Runtime>::new(),
			module_transaction_payment::ChargeTransactionPayment::<Runtime>::from(tip),
			module_evm::SetEvmOrigin::<Runtime>::new(),
		);
		let raw_payload = SignedPayload::new(call, extra)
			.map_err(|e| {
				log::warn!("Unable to create signed payload: {:?}", e);
			})
			.ok()?;
		let signature = raw_payload.using_encoded(|payload| C::sign(payload, public))?;
		let address = AccountIdLookup::unlookup(account);
		let (call, extra, _) = raw_payload.deconstruct();
		Some((call, (address, signature, extra)))
	}
}

impl frame_system::offchain::SigningTypes for Runtime {
	type Public = <Signature as sp_runtime::traits::Verify>::Signer;
	type Signature = Signature;
}

impl<C> frame_system::offchain::SendTransactionTypes<C> for Runtime
where
	Call: From<C>,
{
	type OverarchingCall = Call;
	type Extrinsic = UncheckedExtrinsic;
}

parameter_types! {
	pub CollateralCurrencyIds: Vec<CurrencyId> = vec![KSM, LKSM, SDN];
	pub DefaultLiquidationRatio: Ratio = Ratio::saturating_from_rational(110, 100);
	pub DefaultDebitExchangeRate: ExchangeRate = ExchangeRate::saturating_from_rational(1, 10);
	pub DefaultLiquidationPenalty: Rate = Rate::saturating_from_rational(5, 100);
	pub MinimumDebitValue: Balance = dollar(KUSD);
	pub MaxSlippageSwapWithDEX: Ratio = Ratio::saturating_from_rational(5, 100);
}

impl module_cdp_engine::Config for Runtime {
	type Event = Event;
	type PriceSource = Prices;
	type CollateralCurrencyIds = CollateralCurrencyIds;
	type DefaultLiquidationRatio = DefaultLiquidationRatio;
	type DefaultDebitExchangeRate = DefaultDebitExchangeRate;
	type DefaultLiquidationPenalty = DefaultLiquidationPenalty;
	type MinimumDebitValue = MinimumDebitValue;
	type GetStableCurrencyId = GetStableCurrencyId;
	type CDPTreasury = CdpTreasury;
	type UpdateOrigin = EnsureRootOrHalfHonzonCouncil;
	type MaxSlippageSwapWithDEX = MaxSlippageSwapWithDEX;
	type DEX = Dex;
	type UnsignedPriority = runtime_common::CdpEngineUnsignedPriority;
	type EmergencyShutdown = EmergencyShutdown;
	type UnixTime = Timestamp;
	type WeightInfo = weights::module_cdp_engine::WeightInfo<Runtime>;
}

impl module_honzon::Config for Runtime {
	type Event = Event;
	type WeightInfo = weights::module_honzon::WeightInfo<Runtime>;
}

impl module_emergency_shutdown::Config for Runtime {
	type Event = Event;
	type CollateralCurrencyIds = CollateralCurrencyIds;
	type PriceSource = Prices;
	type CDPTreasury = CdpTreasury;
	type AuctionManagerHandler = AuctionManager;
	type ShutdownOrigin = EnsureRootOrHalfGeneralCouncil;
	type WeightInfo = weights::module_emergency_shutdown::WeightInfo<Runtime>;
}

parameter_types! {
	pub const GetExchangeFee: (u32, u32) = (1, 1000);	// 0.1%
	pub const TradingPathLimit: u32 = 3;
	pub EnabledTradingPairs: Vec<TradingPair> = vec![
		TradingPair::new(KUSD, KAR),
		TradingPair::new(KUSD, KSM),
		TradingPair::new(KUSD, LKSM),
		TradingPair::new(KUSD, SDN),
	];
}

impl module_dex::Config for Runtime {
	type Event = Event;
	type Currency = Currencies;
	type GetExchangeFee = GetExchangeFee;
	type TradingPathLimit = TradingPathLimit;
	type ModuleId = DEXModuleId;
	type CurrencyIdMapping = EvmCurrencyIdMapping<Runtime>;
	type DEXIncentives = Incentives;
	type WeightInfo = weights::module_dex::WeightInfo<Runtime>;
	type ListingOrigin = EnsureRootOrHalfGeneralCouncil;
}

parameter_types! {
	pub const MaxAuctionsCount: u32 = 100;
	pub HonzonTreasuryAccount: AccountId = HonzonTreasuryModuleId::get().into_account();
}

impl module_cdp_treasury::Config for Runtime {
	type Event = Event;
	type Currency = Currencies;
	type GetStableCurrencyId = GetStableCurrencyId;
	type AuctionManagerHandler = AuctionManager;
	type UpdateOrigin = EnsureRootOrHalfHonzonCouncil;
	type DEX = Dex;
	type MaxAuctionsCount = MaxAuctionsCount;
	type ModuleId = CDPTreasuryModuleId;
	type TreasuryAccount = HonzonTreasuryAccount;
	type WeightInfo = weights::module_cdp_treasury::WeightInfo<Runtime>;
}

parameter_types! {
	// All currency types except for native currency, Sort by fee charge order
	pub AllNonNativeCurrencyIds: Vec<CurrencyId> = vec![KUSD, LKSM, KSM, SDN];
}

impl module_transaction_payment::Config for Runtime {
	type AllNonNativeCurrencyIds = AllNonNativeCurrencyIds;
	type NativeCurrencyId = GetNativeCurrencyId;
	type StableCurrencyId = GetStableCurrencyId;
	type Currency = Balances;
	type MultiCurrency = Currencies;
	type OnTransactionPayment = Treasury;
	type TransactionByteFee = TransactionByteFee;
	type WeightToFee = WeightToFee;
	type FeeMultiplierUpdate = TargetedFeeAdjustment<Self, TargetBlockFullness, AdjustmentVariable, MinimumMultiplier>;
	type DEX = Dex;
	type MaxSlippageSwapWithDEX = MaxSlippageSwapWithDEX;
	type WeightInfo = weights::module_transaction_payment::WeightInfo<Runtime>;
}

impl module_evm_accounts::Config for Runtime {
	type Event = Event;
	type Currency = Balances;
	type AddressMapping = EvmAddressMapping<Runtime>;
	type MergeAccount = Currencies;
	type OnClaim = (); // TODO: update implementation to something similar to Mandala
	type WeightInfo = weights::module_evm_accounts::WeightInfo<Runtime>;
}

impl module_evm_manager::Config for Runtime {
	type Currency = Balances;
	type EVMBridge = EVMBridge;
}

impl orml_rewards::Config for Runtime {
	type Share = Balance;
	type Balance = Balance;
	type PoolId = module_incentives::PoolId<AccountId>;
	type Handler = Incentives;
}

parameter_types! {
	pub const AccumulatePeriod: BlockNumber = MINUTES;
}

impl module_incentives::Config for Runtime {
	type Event = Event;
	type RelaychainAccountId = AccountId;
	type NativeRewardsSource = UnreleasedNativeVaultAccountId;
	type RewardsVaultAccountId = ZeroAccountId;
	type NativeCurrencyId = GetNativeCurrencyId;
	type StableCurrencyId = GetStableCurrencyId;
	type LiquidCurrencyId = GetLiquidCurrencyId;
	type AccumulatePeriod = AccumulatePeriod;
	type UpdateOrigin = EnsureRootOrThreeFourthsGeneralCouncil;
	type CDPTreasury = CdpTreasury;
	type Currency = Currencies;
	type DEX = Dex;
	type EmergencyShutdown = EmergencyShutdown;
	type ModuleId = IncentivesModuleId;
	type WeightInfo = weights::module_incentives::WeightInfo<Runtime>;
}

parameter_types! {
	pub const PolkadotBondingDuration: EraIndex = 7;
	pub const EraLength: BlockNumber = DAYS;
}

impl module_polkadot_bridge::Config for Runtime {
	type DOTCurrency = Currency<Runtime, GetStakingCurrencyId>;
	type OnNewEra = (NomineesElection, StakingPool);
	type BondingDuration = PolkadotBondingDuration;
	type EraLength = EraLength;
	type PolkadotAccountId = AccountId;
}

parameter_types! {
	pub const GetLiquidCurrencyId: CurrencyId = LKSM;
	pub const GetStakingCurrencyId: CurrencyId = KSM;
	pub DefaultExchangeRate: ExchangeRate = ExchangeRate::saturating_from_rational(10, 100);	// 1 : 10
	pub PoolAccountIndexes: Vec<u32> = vec![1, 2, 3, 4];
}

impl module_staking_pool::Config for Runtime {
	type Event = Event;
	type StakingCurrencyId = GetStakingCurrencyId;
	type LiquidCurrencyId = GetLiquidCurrencyId;
	type DefaultExchangeRate = DefaultExchangeRate;
	type ModuleId = StakingPoolModuleId;
	type PoolAccountIndexes = PoolAccountIndexes;
	type UpdateOrigin = EnsureRootOrHalfHomaCouncil;
	type FeeModel = CurveFeeModel;
	type Nominees = NomineesElection;
	type Bridge = PolkadotBridge;
	type Currency = Currencies;
}

impl module_homa::Config for Runtime {
	type Homa = StakingPool;
	type WeightInfo = weights::module_homa::WeightInfo<Runtime>;
}

parameter_types! {
	pub MinCouncilBondThreshold: Balance = dollar(LKSM);
	pub const NominateesCount: u32 = 7;
	pub const MaxUnlockingChunks: u32 = 7;
	pub const NomineesElectionBondingDuration: EraIndex = 7;
}

impl module_nominees_election::Config for Runtime {
	type Currency = Currency<Runtime, GetLiquidCurrencyId>;
	type PolkadotAccountId = AccountId;
	type MinBondThreshold = MinCouncilBondThreshold;
	type BondingDuration = NomineesElectionBondingDuration;
	type NominateesCount = NominateesCount;
	type MaxUnlockingChunks = MaxUnlockingChunks;
	type RelaychainValidatorFilter = runtime_common::RelaychainValidatorFilter;
}

parameter_types! {
	pub MinGuaranteeAmount: Balance = dollar(LKSM);
	pub const ValidatorInsuranceThreshold: Balance = 0;
}

impl module_homa_validator_list::Config for Runtime {
	type Event = Event;
	type RelaychainAccountId = AccountId;
	type LiquidTokenCurrency = Currency<Runtime, GetLiquidCurrencyId>;
	type MinBondAmount = MinGuaranteeAmount;
	type BondingDuration = PolkadotBondingDuration;
	type ValidatorInsuranceThreshold = ValidatorInsuranceThreshold;
	type FreezeOrigin = EnsureRootOrHalfHomaCouncil;
	type SlashOrigin = EnsureRootOrHalfHomaCouncil;
	type OnSlash = module_staking_pool::OnSlash<Runtime>;
	type LiquidStakingExchangeRateProvider = LiquidStakingExchangeRateProvider;
	type WeightInfo = ();
	type OnIncreaseGuarantee = module_incentives::OnIncreaseGuarantee<Runtime>;
	type OnDecreaseGuarantee = module_incentives::OnDecreaseGuarantee<Runtime>;
}

parameter_types! {
	pub CreateClassDeposit: Balance = 500 * millicent(KAR);
	pub CreateTokenDeposit: Balance = 100 * millicent(KAR);
}

impl module_nft::Config for Runtime {
	type Event = Event;
	type CreateClassDeposit = CreateClassDeposit;
	type CreateTokenDeposit = CreateTokenDeposit;
	type ModuleId = NftModuleId;
	type WeightInfo = weights::module_nft::WeightInfo<Runtime>;
}

impl orml_nft::Config for Runtime {
	type ClassId = u32;
	type TokenId = u64;
	type ClassData = module_nft::ClassData<Balance>;
	type TokenData = module_nft::TokenData<Balance>;
}

parameter_types! {
	// One storage item; key size 32, value size 8; .
	pub ProxyDepositBase: Balance = deposit(1, 8, KAR);
	// Additional storage item size of 33 bytes.
	pub ProxyDepositFactor: Balance = deposit(0, 33, KAR);
	pub const MaxProxies: u16 = 32;
	pub AnnouncementDepositBase: Balance = deposit(1, 8, KAR);
	pub AnnouncementDepositFactor: Balance = deposit(0, 66, KAR);
	pub const MaxPending: u16 = 32;
}

impl pallet_proxy::Config for Runtime {
	type Event = Event;
	type Call = Call;
	type Currency = Balances;
	type ProxyType = ();
	type ProxyDepositBase = ProxyDepositBase;
	type ProxyDepositFactor = ProxyDepositFactor;
	type MaxProxies = MaxProxies;
	type WeightInfo = ();
	type MaxPending = MaxPending;
	type CallHasher = BlakeTwo256;
	type AnnouncementDepositBase = AnnouncementDepositBase;
	type AnnouncementDepositFactor = AnnouncementDepositFactor;
}

parameter_types! {
	// TODO: update
	pub const ChainId: u64 = 686;
	pub const NewContractExtraBytes: u32 = 10_000;
	pub StorageDepositPerByte: Balance = microcent(KAR);
	// https://eips.ethereum.org/EIPS/eip-170
	pub const MaxCodeSize: u32 = 60 * 1024;
	pub NetworkContractSource: H160 = H160::from_low_u64_be(0);
	pub DeveloperDeposit: Balance = dollar(KAR);
	pub DeploymentFee: Balance = dollar(KAR);
}

pub type MultiCurrencyPrecompile = runtime_common::MultiCurrencyPrecompile<
	AccountId,
	EvmAddressMapping<Runtime>,
	EvmCurrencyIdMapping<Runtime>,
	Currencies,
>;

pub type NFTPrecompile =
	runtime_common::NFTPrecompile<AccountId, EvmAddressMapping<Runtime>, EvmCurrencyIdMapping<Runtime>, NFT>;
pub type StateRentPrecompile =
	runtime_common::StateRentPrecompile<AccountId, EvmAddressMapping<Runtime>, EvmCurrencyIdMapping<Runtime>, EVM>;
pub type OraclePrecompile =
	runtime_common::OraclePrecompile<AccountId, EvmAddressMapping<Runtime>, EvmCurrencyIdMapping<Runtime>, Prices>;
pub type ScheduleCallPrecompile = runtime_common::ScheduleCallPrecompile<
	AccountId,
	EvmAddressMapping<Runtime>,
	EvmCurrencyIdMapping<Runtime>,
	Scheduler,
	module_transaction_payment::ChargeTransactionPayment<Runtime>,
	Call,
	Origin,
	OriginCaller,
	Runtime,
>;
pub type DexPrecompile =
	runtime_common::DexPrecompile<AccountId, EvmAddressMapping<Runtime>, EvmCurrencyIdMapping<Runtime>, Dex>;

impl module_evm::Config for Runtime {
	type AddressMapping = EvmAddressMapping<Runtime>;
	type Currency = Balances;
	type MergeAccount = Currencies;
	type NewContractExtraBytes = NewContractExtraBytes;
	type StorageDepositPerByte = StorageDepositPerByte;
	type MaxCodeSize = MaxCodeSize;
	type Event = Event;
	type Precompiles = runtime_common::AllPrecompiles<
		SystemContractsFilter,
		MultiCurrencyPrecompile,
		NFTPrecompile,
		StateRentPrecompile,
		OraclePrecompile,
		ScheduleCallPrecompile,
		DexPrecompile,
	>;
	type ChainId = ChainId;
	type GasToWeight = GasToWeight;
	type ChargeTransactionPayment = module_transaction_payment::ChargeTransactionPayment<Runtime>;
	type NetworkContractOrigin = EnsureRootOrTwoThirdsTechnicalCommittee;
	type NetworkContractSource = NetworkContractSource;
	type DeveloperDeposit = DeveloperDeposit;
	type DeploymentFee = DeploymentFee;
	type TreasuryAccount = KaruraTreasuryAccount;
	type FreeDeploymentOrigin = EnsureRootOrHalfGeneralCouncil;
	type WeightInfo = weights::module_evm::WeightInfo<Runtime>;
}

impl module_evm_bridge::Config for Runtime {
	type EVM = EVM;
}

impl cumulus_pallet_parachain_system::Config for Runtime {
	type Event = Event;
	type OnValidationData = ();
	type SelfParaId = ParachainInfo;
	type DownwardMessageHandlers = XcmHandler;
	type XcmpMessageHandlers = XcmHandler;
}

impl parachain_info::Config for Runtime {}

parameter_types! {
	pub const PolkadotNetworkId: NetworkId = NetworkId::Polkadot;
}

pub struct AccountId32Convert;
impl Convert<AccountId, [u8; 32]> for AccountId32Convert {
	fn convert(account_id: AccountId) -> [u8; 32] {
		account_id.into()
	}
}

parameter_types! {
	pub AcalaNetwork: NetworkId = NetworkId::Named("acala".into());
	pub RelayChainOrigin: Origin = cumulus_pallet_xcm_handler::Origin::Relay.into();
	pub Ancestry: MultiLocation = X1(Parachain {
		id: ParachainInfo::get().into(),
	});
	pub const RelayChainCurrencyId: CurrencyId = CurrencyId::Token(TokenSymbol::DOT);
}

pub type LocationConverter = (
	ParentIsDefault<AccountId>,
	SiblingParachainConvertsVia<Sibling, AccountId>,
	AccountId32Aliases<AcalaNetwork, AccountId>,
);

pub type LocalAssetTransactor = MultiCurrencyAdapter<
	Currencies,
	UnknownTokens,
	IsNativeConcrete<CurrencyId, CurrencyIdConvert>,
	AccountId,
	LocationConverter,
	CurrencyId,
	CurrencyIdConvert,
>;

pub type LocalOriginConverter = (
	SovereignSignedViaLocation<LocationConverter, Origin>,
	RelayChainAsNative<RelayChainOrigin, Origin>,
	SiblingParachainAsNative<cumulus_pallet_xcm_handler::Origin, Origin>,
	SignedAccountId32AsNative<AcalaNetwork, Origin>,
);

pub struct XcmConfig;
impl Config for XcmConfig {
	type Call = Call;
	type XcmSender = XcmHandler;
	type AssetTransactor = LocalAssetTransactor;
	type OriginConverter = LocalOriginConverter;
	type IsReserve = MultiNativeAsset;
	type IsTeleporter = ();
	type LocationInverter = LocationInverter<Ancestry>;
}

impl cumulus_pallet_xcm_handler::Config for Runtime {
	type Event = Event;
	type XcmExecutor = XcmExecutor<XcmConfig>;
	type UpwardMessageSender = ParachainSystem;
	type XcmpMessageSender = ParachainSystem;
	type SendXcmOrigin = EnsureRoot<AccountId>;
	type AccountIdConverter = LocationConverter;
}

pub struct HandleXcm;
impl XcmHandlerT<AccountId> for HandleXcm {
	fn execute_xcm(origin: AccountId, xcm: Xcm) -> DispatchResult {
		XcmHandler::execute_xcm(origin, xcm)
	}
}

//TODO: use token registry currency type encoding
fn native_currency_location(id: CurrencyId) -> MultiLocation {
	X3(
		Parent,
		Parachain {
			id: ParachainInfo::get().into(),
		},
		GeneralKey(id.encode()),
	)
}

pub struct CurrencyIdConvert;
impl Convert<CurrencyId, Option<MultiLocation>> for CurrencyIdConvert {
	fn convert(id: CurrencyId) -> Option<MultiLocation> {
		use CurrencyId::Token;
		use TokenSymbol::*;
		match id {
			Token(KSM) => Some(X1(Parent)),
			Token(KAR) | Token(KUSD) | Token(LKSM) | Token(RENBTC) => Some(native_currency_location(id)),
			_ => None,
		}
	}
}
impl Convert<MultiLocation, Option<CurrencyId>> for CurrencyIdConvert {
	fn convert(location: MultiLocation) -> Option<CurrencyId> {
		use CurrencyId::Token;
		use TokenSymbol::*;
		match location {
			X1(Parent) => Some(Token(KSM)),
			X3(Parent, Parachain { id }, GeneralKey(key)) if ParaId::from(id) == ParachainInfo::get() => {
				// decode the general key
				if let Ok(currency_id) = CurrencyId::decode(&mut &key[..]) {
					// check `currency_id` is cross-chain asset
					match currency_id {
						Token(KAR) | Token(KUSD) | Token(LKSM) | Token(RENBTC) => Some(currency_id),
						_ => None,
					}
				} else {
					None
				}
			}
			_ => None,
		}
	}
}
impl Convert<MultiAsset, Option<CurrencyId>> for CurrencyIdConvert {
	fn convert(asset: MultiAsset) -> Option<CurrencyId> {
		if let MultiAsset::ConcreteFungible { id, amount: _ } = asset {
			Self::convert(id)
		} else {
			None
		}
	}
}

parameter_types! {
	pub SelfLocation: MultiLocation = X2(Parent, Parachain { id: ParachainInfo::get().into() });
}

impl orml_xtokens::Config for Runtime {
	type Event = Event;
	type Balance = Balance;
	type CurrencyId = CurrencyId;
	type CurrencyIdConvert = CurrencyIdConvert;
	type AccountId32Convert = AccountId32Convert;
	type SelfLocation = SelfLocation;
	type XcmHandler = HandleXcm;
}

impl orml_unknown_tokens::Config for Runtime {
	type Event = Event;
}

#[allow(clippy::large_enum_variant)]
construct_runtime!(
	pub enum Runtime where
		Block = Block,
		NodeBlock = primitives::Block,
		UncheckedExtrinsic = UncheckedExtrinsic
	{
		// Core
		System: frame_system::{Pallet, Call, Storage, Config, Event<T>} = 0,
		Timestamp: pallet_timestamp::{Pallet, Call, Storage, Inherent} = 1,
		RandomnessCollectiveFlip: pallet_randomness_collective_flip::{Pallet, Call, Storage} = 2,
		Scheduler: pallet_scheduler::{Pallet, Call, Storage, Event<T>} = 3,

		// Tokens & Related
<<<<<<< HEAD
		Balances: pallet_balances::{Pallet, Call, Storage, Config<T>, Event<T>} = 3,

		TransactionPayment: module_transaction_payment::{Pallet, Call, Storage} = 4,
		EvmAccounts: module_evm_accounts::{Pallet, Call, Storage, Event<T>} = 5,
		EvmManager: module_evm_manager::{Pallet, Storage} = 60, //TODO
=======
		Balances: pallet_balances::{Pallet, Call, Storage, Config<T>, Event<T>} = 4,
		Tokens: orml_tokens::{Pallet, Storage, Event<T>, Config<T>} = 5,
>>>>>>> 03b1f705
		Currencies: module_currencies::{Pallet, Call, Event<T>} = 6,

		TransactionPayment: module_transaction_payment::{Pallet, Call, Storage} = 7,
		Vesting: orml_vesting::{Pallet, Storage, Call, Event<T>, Config<T>} = 8,

		// Utility
		Utility: pallet_utility::{Pallet, Call, Event} = 9,
		Multisig: pallet_multisig::{Pallet, Call, Storage, Event<T>} = 10,
		Proxy: pallet_proxy::{Pallet, Call, Storage, Event<T>} = 11,

		// Treasury
		Treasury: pallet_treasury::{Pallet, Call, Storage, Config, Event<T>} = 12,
		Bounties: pallet_bounties::{Pallet, Call, Storage, Event<T>} = 13,
		Tips: pallet_tips::{Pallet, Call, Storage, Event<T>} = 14,

		// Governance
		GeneralCouncil: pallet_collective::<Instance1>::{Pallet, Call, Storage, Origin<T>, Event<T>, Config<T>} = 15,
		GeneralCouncilMembership: pallet_membership::<Instance1>::{Pallet, Call, Storage, Event<T>, Config<T>} = 16,
		HonzonCouncil: pallet_collective::<Instance2>::{Pallet, Call, Storage, Origin<T>, Event<T>, Config<T>} = 17,
		HonzonCouncilMembership: pallet_membership::<Instance2>::{Pallet, Call, Storage, Event<T>, Config<T>} = 18,
		HomaCouncil: pallet_collective::<Instance3>::{Pallet, Call, Storage, Origin<T>, Event<T>, Config<T>} = 19,
		HomaCouncilMembership: pallet_membership::<Instance3>::{Pallet, Call, Storage, Event<T>, Config<T>} = 20,
		TechnicalCommittee: pallet_collective::<Instance4>::{Pallet, Call, Storage, Origin<T>, Event<T>, Config<T>} = 21,
		TechnicalCommitteeMembership: pallet_membership::<Instance4>::{Pallet, Call, Storage, Event<T>, Config<T>} = 22,

		Authority: orml_authority::{Pallet, Call, Event<T>, Origin<T>} = 23,

		// ORML Core
		Auction: orml_auction::{Pallet, Storage, Call, Event<T>} = 24,
		Rewards: orml_rewards::{Pallet, Storage, Call} = 25,
		OrmlNFT: orml_nft::{Pallet, Storage, Config<T>} = 26,

		// Acala Core
		Prices: module_prices::{Pallet, Storage, Call, Event<T>} = 27,

		// DEX
		Dex: module_dex::{Pallet, Storage, Call, Event<T>, Config<T>} = 28,

		// Honzon
		AuctionManager: module_auction_manager::{Pallet, Storage, Call, Event<T>, ValidateUnsigned} = 29,
		Loans: module_loans::{Pallet, Storage, Call, Event<T>} = 30,
		Honzon: module_honzon::{Pallet, Storage, Call, Event<T>} = 31,
		CdpTreasury: module_cdp_treasury::{Pallet, Storage, Call, Config, Event<T>} = 32,
		CdpEngine: module_cdp_engine::{Pallet, Storage, Call, Event<T>, Config, ValidateUnsigned} = 33,
		EmergencyShutdown: module_emergency_shutdown::{Pallet, Storage, Call, Event<T>} = 34,

		// Homa
		Homa: module_homa::{Pallet, Call} = 35,
		NomineesElection: module_nominees_election::{Pallet, Call, Storage} = 36,
		StakingPool: module_staking_pool::{Pallet, Call, Storage, Event<T>, Config} = 37,
		PolkadotBridge: module_polkadot_bridge::{Pallet, Call, Storage} = 38,
		HomaValidatorListModule: module_homa_validator_list::{Pallet, Call, Storage, Event<T>} = 39,

		// Acala Other
		Incentives: module_incentives::{Pallet, Storage, Call, Event<T>} = 40,
		NFT: module_nft::{Pallet, Call, Event<T>} = 41,

		// Smart contracts
		EvmAccounts: module_evm_accounts::{Pallet, Call, Storage, Event<T>} = 42,
		EVM: module_evm::{Pallet, Config<T>, Call, Storage, Event<T>} = 43,
		EVMBridge: module_evm_bridge::{Pallet} = 44,

		// Parachain
		ParachainSystem: cumulus_pallet_parachain_system::{Pallet, Call, Storage, Inherent, Event} = 45,
		ParachainInfo: parachain_info::{Pallet, Storage, Config} = 46,
		XcmHandler: cumulus_pallet_xcm_handler::{Pallet, Event<T>, Origin} = 47,
		XTokens: orml_xtokens::{Pallet, Storage, Call, Event<T>} = 48,
		UnknownTokens: orml_unknown_tokens::{Pallet, Storage, Event} = 49,

		// Dev
		Sudo: pallet_sudo::{Pallet, Call, Config<T>, Storage, Event<T>} = 50,

		// Oracle
		AcalaOracle: orml_oracle::<Instance1>::{Pallet, Storage, Call, Config<T>, Event<T>} = 51,
		// OperatorMembership must be placed after Oracle or else will have race condition on initialization
		OperatorMembershipAcala: pallet_membership::<Instance5>::{Pallet, Call, Storage, Event<T>, Config<T>} = 52,
	}
);

/// The address format for describing accounts.
pub type Address = sp_runtime::MultiAddress<AccountId, AccountIndex>;
/// Block header type as expected by this runtime.
pub type Header = generic::Header<BlockNumber, BlakeTwo256>;
/// Block type as expected by this runtime.
pub type Block = generic::Block<Header, UncheckedExtrinsic>;
/// A Block signed with a Justification
pub type SignedBlock = generic::SignedBlock<Block>;
/// BlockId type as expected by this runtime.
pub type BlockId = generic::BlockId<Block>;
/// The SignedExtension to the basic transaction logic.
pub type SignedExtra = (
	frame_system::CheckSpecVersion<Runtime>,
	frame_system::CheckTxVersion<Runtime>,
	frame_system::CheckGenesis<Runtime>,
	frame_system::CheckEra<Runtime>,
	frame_system::CheckNonce<Runtime>,
	frame_system::CheckWeight<Runtime>,
	module_transaction_payment::ChargeTransactionPayment<Runtime>,
	module_evm::SetEvmOrigin<Runtime>,
);
/// Unchecked extrinsic type as expected by this runtime.
pub type UncheckedExtrinsic = generic::UncheckedExtrinsic<Address, Call, Signature, SignedExtra>;
/// The payload being signed in transactions.
pub type SignedPayload = generic::SignedPayload<Call, SignedExtra>;
/// Extrinsic type that has already been checked.
pub type CheckedExtrinsic = generic::CheckedExtrinsic<AccountId, Call, SignedExtra>;
/// Executive: handles dispatch to the various modules.
pub type Executive =
	frame_executive::Executive<Runtime, Block, frame_system::ChainContext<Runtime>, Runtime, AllPallets>;

#[cfg(not(feature = "disable-runtime-api"))]
impl_runtime_apis! {
	impl sp_api::Core<Block> for Runtime {
		fn version() -> RuntimeVersion {
			VERSION
		}

		fn execute_block(block: Block) {
			Executive::execute_block(block)
		}

		fn initialize_block(header: &<Block as BlockT>::Header) {
			Executive::initialize_block(header)
		}
	}

	impl sp_api::Metadata<Block> for Runtime {
		fn metadata() -> OpaqueMetadata {
			Runtime::metadata().into()
		}
	}

	impl sp_block_builder::BlockBuilder<Block> for Runtime {
		fn apply_extrinsic(extrinsic: <Block as BlockT>::Extrinsic) -> ApplyExtrinsicResult {
			Executive::apply_extrinsic(extrinsic)
		}

		fn finalize_block() -> <Block as BlockT>::Header {
			Executive::finalize_block()
		}

		fn inherent_extrinsics(data: sp_inherents::InherentData) -> Vec<<Block as BlockT>::Extrinsic> {
			data.create_extrinsics()
		}

		fn check_inherents(
			block: Block,
			data: sp_inherents::InherentData,
		) -> sp_inherents::CheckInherentsResult {
			data.check_extrinsics(&block)
		}

		fn random_seed() -> <Block as BlockT>::Hash {
			RandomnessCollectiveFlip::random_seed().0
		}
	}

	impl sp_transaction_pool::runtime_api::TaggedTransactionQueue<Block> for Runtime {
		fn validate_transaction(
			source: TransactionSource,
			tx: <Block as BlockT>::Extrinsic,
		) -> TransactionValidity {
			Executive::validate_transaction(source, tx)
		}
	}

	impl sp_offchain::OffchainWorkerApi<Block> for Runtime {
		fn offchain_worker(header: &<Block as BlockT>::Header) {
			Executive::offchain_worker(header)
		}
	}

	impl sp_session::SessionKeys<Block> for Runtime {
		fn generate_session_keys(seed: Option<Vec<u8>>) -> Vec<u8> {
			SessionKeys::generate(seed)
		}

		fn decode_session_keys(
			encoded: Vec<u8>,
		) -> Option<Vec<(Vec<u8>, KeyTypeId)>> {
			SessionKeys::decode_into_raw_public_keys(&encoded)
		}
	}

	impl frame_system_rpc_runtime_api::AccountNonceApi<Block, AccountId, Nonce> for Runtime {
		fn account_nonce(account: AccountId) -> Nonce {
			System::account_nonce(account)
		}
	}

	impl pallet_transaction_payment_rpc_runtime_api::TransactionPaymentApi<
		Block,
		Balance,
	> for Runtime {
		fn query_info(uxt: <Block as BlockT>::Extrinsic, len: u32) -> RuntimeDispatchInfo<Balance> {
			TransactionPayment::query_info(uxt, len)
		}

		fn query_fee_details(uxt: <Block as BlockT>::Extrinsic, len: u32) -> pallet_transaction_payment_rpc_runtime_api::FeeDetails<Balance> {
			TransactionPayment::query_fee_details(uxt, len)
		}
	}

	impl orml_oracle_rpc_runtime_api::OracleApi<
		Block,
		DataProviderId,
		CurrencyId,
		TimeStampedPrice,
	> for Runtime {
		fn get_value(provider_id: DataProviderId ,key: CurrencyId) -> Option<TimeStampedPrice> {
			match provider_id {
				DataProviderId::Acala => AcalaOracle::get_no_op(&key),
				DataProviderId::Aggregated => <AggregatedDataProvider as DataProviderExtended<_, _>>::get_no_op(&key)
			}
		}

		fn get_all_values(provider_id: DataProviderId) -> Vec<(CurrencyId, Option<TimeStampedPrice>)> {
			match provider_id {
				DataProviderId::Acala => AcalaOracle::get_all_values(),
				DataProviderId::Aggregated => <AggregatedDataProvider as DataProviderExtended<_, _>>::get_all_values()
			}
		}
	}

	impl module_staking_pool_rpc_runtime_api::StakingPoolApi<
		Block,
		AccountId,
		Balance,
	> for Runtime {
		fn get_available_unbonded(account: AccountId) -> module_staking_pool_rpc_runtime_api::BalanceInfo<Balance> {
			module_staking_pool_rpc_runtime_api::BalanceInfo {
				amount: StakingPool::get_available_unbonded(&account)
			}
		}

		fn get_liquid_staking_exchange_rate() -> ExchangeRate {
			StakingPool::liquid_exchange_rate()
		}
	}

	impl module_evm_rpc_runtime_api::EVMRuntimeRPCApi<Block, Balance> for Runtime {
		fn call(
			from: H160,
			to: H160,
			data: Vec<u8>,
			value: Balance,
			gas_limit: u64,
			storage_limit: u32,
			estimate: bool,
		) -> Result<CallInfo, sp_runtime::DispatchError> {
			let config = if estimate {
				let mut config = <Runtime as module_evm::Config>::config().clone();
				config.estimate = true;
				Some(config)
			} else {
				None
			};

			module_evm::Runner::<Runtime>::call(
				from,
				from,
				to,
				data,
				value,
				gas_limit,
				storage_limit,
				config.as_ref().unwrap_or(<Runtime as module_evm::Config>::config()),
			)
		}

		fn create(
			from: H160,
			data: Vec<u8>,
			value: Balance,
			gas_limit: u64,
			storage_limit: u32,
			estimate: bool,
		) -> Result<CreateInfo, sp_runtime::DispatchError> {
			let config = if estimate {
				let mut config = <Runtime as module_evm::Config>::config().clone();
				config.estimate = true;
				Some(config)
			} else {
				None
			};

			module_evm::Runner::<Runtime>::create(
				from,
				data,
				value,
				gas_limit,
				storage_limit,
				config.as_ref().unwrap_or(<Runtime as module_evm::Config>::config()),
			)
		}

		fn get_estimate_resources_request(extrinsic: Vec<u8>) -> Result<EstimateResourcesRequest, sp_runtime::DispatchError> {
			let utx = UncheckedExtrinsic::decode(&mut &*extrinsic)
				.map_err(|_| sp_runtime::DispatchError::Other("Invalid parameter extrinsic, decode failed"))?;

			let request = match utx.function {
				Call::EVM(module_evm::Call::call(to, data, value, gas_limit, storage_limit)) => {
					Some(EstimateResourcesRequest {
						from: None,
						to: Some(to),
						gas_limit: Some(gas_limit),
						storage_limit: Some(storage_limit),
						value: Some(value),
						data: Some(data),
					})
				}
				Call::EVM(module_evm::Call::create(data, value, gas_limit, storage_limit)) => {
					Some(EstimateResourcesRequest {
						from: None,
						to: None,
						gas_limit: Some(gas_limit),
						storage_limit: Some(storage_limit),
						value: Some(value),
						data: Some(data),
					})
				}
				_ => None,
			};

			request.ok_or(sp_runtime::DispatchError::Other("Invalid parameter extrinsic, not evm Call"))
		}
	}

	// benchmarks for acala modules
	#[cfg(feature = "runtime-benchmarks")]
	impl frame_benchmarking::Benchmark<Block> for Runtime {
		fn dispatch_benchmark(
			config: frame_benchmarking::BenchmarkConfig
		) -> Result<Vec<frame_benchmarking::BenchmarkBatch>, sp_runtime::RuntimeString> {
			use frame_benchmarking::{Benchmarking, BenchmarkBatch, add_benchmark, TrackedStorageKey};
			use orml_benchmarking::{add_benchmark as orml_add_benchmark};

			use module_nft::benchmarking::Pallet as NftBench;

			let whitelist: Vec<TrackedStorageKey> = vec![
				// Block Number
				// frame_system::Number::<Runtime>::hashed_key().to_vec(),
				hex_literal::hex!("26aa394eea5630e07c48ae0c9558cef702a5c1b19ab7a04f536c519aca4983ac").to_vec().into(),
				// Total Issuance
				hex_literal::hex!("c2261276cc9d1f8598ea4b6a74b15c2f57c875e4cff74148e4628f264b974c80").to_vec().into(),
				// Execution Phase
				hex_literal::hex!("26aa394eea5630e07c48ae0c9558cef7ff553b5a9862a516939d82b3d3d8661a").to_vec().into(),
				// Event Count
				hex_literal::hex!("26aa394eea5630e07c48ae0c9558cef70a98fdbe9ce6c55837576c60c7af3850").to_vec().into(),
				// System Events
				hex_literal::hex!("26aa394eea5630e07c48ae0c9558cef780d41e5e16056765bc8461851072c9d7").to_vec().into(),
				// Caller 0 Account
				hex_literal::hex!("26aa394eea5630e07c48ae0c9558cef7b99d880ec681799c0cf30e8886371da946c154ffd9992e395af90b5b13cc6f295c77033fce8a9045824a6690bbf99c6db269502f0a8d1d2a008542d5690a0749").to_vec().into(),
				// Treasury Account
				hex_literal::hex!("26aa394eea5630e07c48ae0c9558cef7b99d880ec681799c0cf30e8886371da95ecffd7b6c0f78751baa9d281e0bfa3a6d6f646c70792f74727372790000000000000000000000000000000000000000").to_vec().into(),
			];
			let mut batches = Vec::<BenchmarkBatch>::new();
			let params = (&config, &whitelist);

			add_benchmark!(params, batches, module_nft, NftBench::<Runtime>);
			orml_add_benchmark!(params, batches, module_dex, benchmarking::dex);
			orml_add_benchmark!(params, batches, module_auction_manager, benchmarking::auction_manager);
			orml_add_benchmark!(params, batches, module_cdp_engine, benchmarking::cdp_engine);
			orml_add_benchmark!(params, batches, module_emergency_shutdown, benchmarking::emergency_shutdown);
			orml_add_benchmark!(params, batches, module_evm, benchmarking::evm);
			orml_add_benchmark!(params, batches, module_honzon, benchmarking::honzon);
			orml_add_benchmark!(params, batches, module_cdp_treasury, benchmarking::cdp_treasury);
			orml_add_benchmark!(params, batches, module_transaction_payment, benchmarking::transaction_payment);
			orml_add_benchmark!(params, batches, module_incentives, benchmarking::incentives);
			orml_add_benchmark!(params, batches, module_prices, benchmarking::prices);
			orml_add_benchmark!(params, batches, module_evm_accounts, benchmarking::evm_accounts);
			orml_add_benchmark!(params, batches, module_homa, benchmarking::homa);
			orml_add_benchmark!(params, batches, module_currencies, benchmarking::currencies);

			orml_add_benchmark!(params, batches, orml_tokens, benchmarking::tokens);
			orml_add_benchmark!(params, batches, orml_vesting, benchmarking::vesting);
			orml_add_benchmark!(params, batches, orml_auction, benchmarking::auction);

			orml_add_benchmark!(params, batches, orml_authority, benchmarking::authority);
			orml_add_benchmark!(params, batches, orml_oracle, benchmarking::oracle);

			if batches.is_empty() { return Err("Benchmark not found for this module.".into()) }
			Ok(batches)
		}
	}
}

cumulus_pallet_parachain_system::register_validate_block!(Runtime, Executive);

#[cfg(test)]
mod tests {
	use super::*;
	use frame_system::offchain::CreateSignedTransaction;

	#[test]
	fn validate_transaction_submitter_bounds() {
		fn is_submit_signed_transaction<T>()
		where
			T: CreateSignedTransaction<Call>,
		{
		}

		is_submit_signed_transaction::<Runtime>();
	}
}<|MERGE_RESOLUTION|>--- conflicted
+++ resolved
@@ -1298,16 +1298,8 @@
 		Scheduler: pallet_scheduler::{Pallet, Call, Storage, Event<T>} = 3,
 
 		// Tokens & Related
-<<<<<<< HEAD
-		Balances: pallet_balances::{Pallet, Call, Storage, Config<T>, Event<T>} = 3,
-
-		TransactionPayment: module_transaction_payment::{Pallet, Call, Storage} = 4,
-		EvmAccounts: module_evm_accounts::{Pallet, Call, Storage, Event<T>} = 5,
-		EvmManager: module_evm_manager::{Pallet, Storage} = 60, //TODO
-=======
 		Balances: pallet_balances::{Pallet, Call, Storage, Config<T>, Event<T>} = 4,
 		Tokens: orml_tokens::{Pallet, Storage, Event<T>, Config<T>} = 5,
->>>>>>> 03b1f705
 		Currencies: module_currencies::{Pallet, Call, Event<T>} = 6,
 
 		TransactionPayment: module_transaction_payment::{Pallet, Call, Storage} = 7,
@@ -1369,21 +1361,22 @@
 		EvmAccounts: module_evm_accounts::{Pallet, Call, Storage, Event<T>} = 42,
 		EVM: module_evm::{Pallet, Config<T>, Call, Storage, Event<T>} = 43,
 		EVMBridge: module_evm_bridge::{Pallet} = 44,
+		EvmManager: module_evm_manager::{Pallet, Storage} = 45,
 
 		// Parachain
-		ParachainSystem: cumulus_pallet_parachain_system::{Pallet, Call, Storage, Inherent, Event} = 45,
-		ParachainInfo: parachain_info::{Pallet, Storage, Config} = 46,
-		XcmHandler: cumulus_pallet_xcm_handler::{Pallet, Event<T>, Origin} = 47,
-		XTokens: orml_xtokens::{Pallet, Storage, Call, Event<T>} = 48,
-		UnknownTokens: orml_unknown_tokens::{Pallet, Storage, Event} = 49,
+		ParachainSystem: cumulus_pallet_parachain_system::{Pallet, Call, Storage, Inherent, Event} = 46,
+		ParachainInfo: parachain_info::{Pallet, Storage, Config} = 47,
+		XcmHandler: cumulus_pallet_xcm_handler::{Pallet, Event<T>, Origin} = 48,
+		XTokens: orml_xtokens::{Pallet, Storage, Call, Event<T>} = 49,
+		UnknownTokens: orml_unknown_tokens::{Pallet, Storage, Event} = 50,
 
 		// Dev
-		Sudo: pallet_sudo::{Pallet, Call, Config<T>, Storage, Event<T>} = 50,
+		Sudo: pallet_sudo::{Pallet, Call, Config<T>, Storage, Event<T>} = 51,
 
 		// Oracle
-		AcalaOracle: orml_oracle::<Instance1>::{Pallet, Storage, Call, Config<T>, Event<T>} = 51,
+		AcalaOracle: orml_oracle::<Instance1>::{Pallet, Storage, Call, Config<T>, Event<T>} = 52,
 		// OperatorMembership must be placed after Oracle or else will have race condition on initialization
-		OperatorMembershipAcala: pallet_membership::<Instance5>::{Pallet, Call, Storage, Event<T>, Config<T>} = 52,
+		OperatorMembershipAcala: pallet_membership::<Instance5>::{Pallet, Call, Storage, Event<T>, Config<T>} = 53,
 	}
 );
 
