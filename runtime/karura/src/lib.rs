--- conflicted
+++ resolved
@@ -96,15 +96,9 @@
 	EraIndex, Hash, Moment, Nonce, Share, Signature, TokenSymbol, TradingPair,
 };
 pub use runtime_common::{
-<<<<<<< HEAD
-	cent, deposit, dollar, microcent, millicent, BlockLength, BlockWeights, CurveFeeModel, ExchangeRate, GasToWeight,
-	OffchainSolutionWeightLimit, Price, Rate, Ratio, SystemContractsFilter, TimeStampedPrice, KAR, KSM, KUSD, LKSM,
-	RENBTC, SDN,
-=======
 	cent, deposit, dollar, microcent, millicent, CurveFeeModel, ExchangeRate, GasToWeight, OffchainSolutionWeightLimit,
 	Price, Rate, Ratio, RuntimeBlockLength, RuntimeBlockWeights, SystemContractsFilter, TimeStampedPrice, KAR, KSM,
-	KUSD, LKSM, PLM, RENBTC,
->>>>>>> 3a27b999
+	KUSD, LKSM, PLM, RENBTC, SDN,
 };
 
 mod authority;
