--- conflicted
+++ resolved
@@ -43,11 +43,6 @@
 use orml_currencies::{BasicCurrencyAdapter, Currency};
 use orml_tokens::CurrencyAdapter;
 use orml_traits::{create_median_value_data_provider, DataFeeder, DataProviderExtended};
-<<<<<<< HEAD
-use pallet_contracts_rpc_runtime_api::ContractExecResult;
-=======
-use pallet_evm::{EnsureAddressTruncated, FeeCalculator};
->>>>>>> 8ac2f879
 use pallet_grandpa::fg_primitives;
 use pallet_grandpa::{AuthorityId as GrandpaId, AuthorityList as GrandpaAuthorityList};
 use pallet_session::historical as pallet_session_historical;
@@ -1377,13 +1372,8 @@
 		RenVmBridge: ecosystem_renvm_bridge::{Module, Call, Storage, Event<T>, ValidateUnsigned},
 
 		// Smart contracts
-<<<<<<< HEAD
-		Contracts: pallet_contracts::{Module, Call, Config, Storage, Event<T>},
+		Contracts: pallet_contracts::{Module, Call, Config<T>, Storage, Event<T>},
 		EVM: module_evm::{Module, Config<T>, Call, Storage, Event<T>},
-=======
-		Contracts: pallet_contracts::{Module, Call, Config<T>, Storage, Event<T>},
-		EVM: pallet_evm::{Module, Config, Call, Storage, Event<T>},
->>>>>>> 8ac2f879
 
 		// Dev
 		Sudo: pallet_sudo::{Module, Call, Config<T>, Storage, Event<T>},
@@ -1647,42 +1637,21 @@
 		}
 	}
 
-<<<<<<< HEAD
 	impl module_evm_rpc_runtime_api::EVMRuntimeRPCApi<Block> for Runtime {
-=======
-	impl evm_rpc_runtime_api::EVMApi<Block> for Runtime {
->>>>>>> 8ac2f879
 		fn call(
 			from: H160,
 			to: H160,
 			data: Vec<u8>,
 			value: U256,
-<<<<<<< HEAD
 			gas_limit: u32,
 		) -> Result<CallInfo, sp_runtime::DispatchError> {
 			<Runtime as module_evm::Trait>::Runner::call(
-=======
-			gas_limit: U256,
-			gas_price: U256,
-			nonce: Option<U256>,
-		) -> Result<(Vec<u8>, U256), sp_runtime::DispatchError> {
-			EVM::execute_call(
->>>>>>> 8ac2f879
 				from,
 				to,
 				data,
 				value,
-<<<<<<< HEAD
 				gas_limit,
 			)
-=======
-				gas_limit.low_u32(),
-				gas_price,
-				nonce,
-				false,
-			)
-			.map(|(_, value, gas_used, _)| (value, gas_used))
->>>>>>> 8ac2f879
 			.map_err(|err| err.into())
 		}
 
@@ -1690,7 +1659,6 @@
 			from: H160,
 			data: Vec<u8>,
 			value: U256,
-<<<<<<< HEAD
 			gas_limit: u32,
 		) -> Result<CreateInfo, sp_runtime::DispatchError> {
 			<Runtime as module_evm::Trait>::Runner::create(
@@ -1699,22 +1667,6 @@
 				value,
 				gas_limit,
 			)
-=======
-			gas_limit: U256,
-			gas_price: U256,
-			nonce: Option<U256>,
-		) -> Result<(H160, U256), sp_runtime::DispatchError> {
-			EVM::execute_create(
-				from,
-				data,
-				value,
-				gas_limit.low_u32(),
-				gas_price,
-				nonce,
-				false
-			)
-			.map(|(_, value, gas_used, _)| (value, gas_used))
->>>>>>> 8ac2f879
 			.map_err(|err| err.into())
 		}
 
