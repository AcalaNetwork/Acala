// This file is part of Acala.

// Copyright (C) 2020-2022 Acala Foundation.
// SPDX-License-Identifier: GPL-3.0-or-later WITH Classpath-exception-2.0

// This program is free software: you can redistribute it and/or modify
// it under the terms of the GNU General Public License as published by
// the Free Software Foundation, either version 3 of the License, or
// (at your option) any later version.

// This program is distributed in the hope that it will be useful,
// but WITHOUT ANY WARRANTY; without even the implied warranty of
// MERCHANTABILITY or FITNESS FOR A PARTICULAR PURPOSE. See the
// GNU General Public License for more details.

// You should have received a copy of the GNU General Public License
// along with this program. If not, see <https://www.gnu.org/licenses/>.

//! The Dev runtime. This can be compiled with `#[no_std]`, ready for Wasm.

#![cfg_attr(not(feature = "std"), no_std)]
// `construct_runtime!` does a lot of recursion and requires us to increase the limit to 256.
#![recursion_limit = "256"]
#![allow(clippy::unnecessary_mut_passed)]
#![allow(clippy::or_fun_call)]
#![allow(clippy::from_over_into)]
#![allow(clippy::upper_case_acronyms)]

// Make the WASM binary available.
#[cfg(feature = "std")]
include!(concat!(env!("OUT_DIR"), "/wasm_binary.rs"));

use codec::{Decode, Encode};
use scale_info::TypeInfo;
use sp_api::impl_runtime_apis;
use sp_consensus_aura::sr25519::AuthorityId as AuraId;
use sp_core::{crypto::KeyTypeId, OpaqueMetadata, H160};
use sp_runtime::{
	create_runtime_str, generic, impl_opaque_keys,
	traits::{
		AccountIdConversion, AccountIdLookup, BadOrigin, BlakeTwo256, Block as BlockT, Convert, SaturatedConversion,
		StaticLookup,
	},
	transaction_validity::{TransactionSource, TransactionValidity},
	ApplyExtrinsicResult, DispatchResult, FixedPointNumber, Perbill, Percent, Permill, Perquintill,
};
use sp_std::prelude::*;
#[cfg(feature = "std")]
use sp_version::NativeVersion;
use sp_version::RuntimeVersion;

use frame_system::{EnsureRoot, RawOrigin};
use module_asset_registry::{AssetIdMaps, EvmErc20InfoMapping, FixedRateOfForeignAsset};
use module_currencies::BasicCurrencyAdapter;
use module_evm::{CallInfo, CreateInfo, EvmTask, Runner};
use module_evm_accounts::EvmAddressMapping;
use module_relaychain::RelayChainCallBuilder;
use module_support::{AssetIdMapping, DispatchableTask, ExchangeRateProvider};
use module_transaction_payment::{Multiplier, TargetedFeeAdjustment, TransactionFeePoolTrader};

use orml_traits::{
	create_median_value_data_provider, parameter_type_with_key, DataFeeder, DataProviderExtended, GetByKey,
};
use pallet_transaction_payment::RuntimeDispatchInfo;

pub use frame_support::{
	construct_runtime, log, parameter_types,
	traits::{
		Contains, ContainsLengthBound, Currency as PalletCurrency, EnsureOrigin, EqualPrivilegeOnly, Everything, Get,
		Imbalance, InstanceFilter, IsSubType, IsType, KeyOwnerProofSystem, LockIdentifier, Nothing, OnRuntimeUpgrade,
		OnUnbalanced, Randomness, SortedMembers, U128CurrencyToVote,
	},
	weights::{constants::RocksDbWeight, IdentityFee, Weight},
	PalletId, RuntimeDebug, StorageValue,
};

pub use pallet_staking::StakerStatus;
pub use pallet_timestamp::Call as TimestampCall;
#[cfg(any(feature = "std", test))]
pub use sp_runtime::BuildStorage;

pub use authority::AuthorityConfigImpl;
pub use constants::{fee::*, parachains, time::*};
pub use primitives::{
	define_combined_task,
	evm::{AccessListItem, EstimateResourcesRequest},
	task::TaskResult,
	AccountId, AccountIndex, Address, Amount, AuctionId, AuthoritysOriginId, Balance, BlockNumber, CurrencyId,
	DataProviderId, EraIndex, Hash, Lease, Moment, Nonce, ReserveIdentifier, Share, Signature, TokenSymbol,
	TradingPair,
};
pub use runtime_common::{
	calculate_asset_ratio, cent, dollar, microcent, millicent, AcalaDropAssets, AllPrecompiles,
	EnsureRootOrAllGeneralCouncil, EnsureRootOrAllTechnicalCommittee, EnsureRootOrHalfFinancialCouncil,
	EnsureRootOrHalfGeneralCouncil, EnsureRootOrHalfHomaCouncil, EnsureRootOrOneGeneralCouncil,
	EnsureRootOrOneThirdsTechnicalCommittee, EnsureRootOrThreeFourthsGeneralCouncil,
	EnsureRootOrTwoThirdsGeneralCouncil, EnsureRootOrTwoThirdsTechnicalCommittee, ExchangeRate,
	FinancialCouncilInstance, FinancialCouncilMembershipInstance, GasToWeight, GeneralCouncilInstance,
	GeneralCouncilMembershipInstance, HomaCouncilInstance, HomaCouncilMembershipInstance, MaxTipsOfPriority,
	OperationalFeeMultiplier, OperatorMembershipInstanceAcala, Price, ProxyType, Rate, Ratio,
	RelayChainBlockNumberProvider, RelayChainSubAccountId, RuntimeBlockLength, RuntimeBlockWeights,
	SystemContractsFilter, TechnicalCommitteeInstance, TechnicalCommitteeMembershipInstance, TimeStampedPrice,
	TipPerWeightStep, BNC, KAR, KBTC, KINT, KSM, KUSD, LKSM, PHA, RENBTC, VSKSM,
};
pub use xcm::latest::prelude::*;
use xcm_config::XcmConfig;
pub use xcm_executor::{Assets, Config, XcmExecutor};

use crate::xcm_config::XcmOriginToCallOrigin;
/// Import the stable_asset pallet.
pub use nutsfinance_stable_asset;

#[cfg(feature = "integration-tests")]
mod integration_tests_config;

mod authority;
mod benchmarking;
pub mod constants;
/// Weights for pallets used in the runtime.
mod weights;
pub mod xcm_config;

/// This runtime version.
#[sp_version::runtime_version]
pub const VERSION: RuntimeVersion = RuntimeVersion {
	spec_name: create_runtime_str!("karura"),
	impl_name: create_runtime_str!("karura"),
	authoring_version: 1,
	spec_version: 2040,
	impl_version: 0,
	apis: RUNTIME_API_VERSIONS,
	transaction_version: 1,
	state_version: 0,
};

/// The version infromation used to identify this runtime when compiled
/// natively.
#[cfg(feature = "std")]
pub fn native_version() -> NativeVersion {
	NativeVersion {
		runtime_version: VERSION,
		can_author_with: Default::default(),
	}
}

impl_opaque_keys! {
	pub struct SessionKeys {
		pub aura: Aura,
	}
}

// Pallet accounts of runtime
parameter_types! {
	pub const TreasuryPalletId: PalletId = PalletId(*b"aca/trsy");
	pub const LoansPalletId: PalletId = PalletId(*b"aca/loan");
	pub const DEXPalletId: PalletId = PalletId(*b"aca/dexm");
	pub const CDPTreasuryPalletId: PalletId = PalletId(*b"aca/cdpt");
	pub const HonzonTreasuryPalletId: PalletId = PalletId(*b"aca/hztr");
	pub const HomaPalletId: PalletId = PalletId(*b"aca/homa");
	pub const HomaTreasuryPalletId: PalletId = PalletId(*b"aca/hmtr");
	pub const IncentivesPalletId: PalletId = PalletId(*b"aca/inct");
	pub const CollatorPotId: PalletId = PalletId(*b"aca/cpot");
	// Treasury reserve
	pub const TreasuryReservePalletId: PalletId = PalletId(*b"aca/reve");
	pub const NftPalletId: PalletId = PalletId(*b"aca/aNFT");
	// Vault all unrleased native token.
	pub UnreleasedNativeVaultAccountId: AccountId = PalletId(*b"aca/urls").into_account();
	// This Pallet is only used to payment fee pool, it's not added to whitelist by design.
	// because transaction payment pallet will ensure the accounts always have enough ED.
	pub const TransactionPaymentPalletId: PalletId = PalletId(*b"aca/fees");
	// Ecosystem modules
	pub const StableAssetPalletId: PalletId = PalletId(*b"nuts/sta");
}

pub fn get_all_module_accounts() -> Vec<AccountId> {
	vec![
		LoansPalletId::get().into_account(),
		CDPTreasuryPalletId::get().into_account(),
		CollatorPotId::get().into_account(),
		DEXPalletId::get().into_account(),
		HomaPalletId::get().into_account(),
		HomaTreasuryPalletId::get().into_account(),
		HonzonTreasuryPalletId::get().into_account(),
		IncentivesPalletId::get().into_account(),
		TreasuryPalletId::get().into_account(),
		TreasuryReservePalletId::get().into_account(),
		UnreleasedNativeVaultAccountId::get(),
		StableAssetPalletId::get().into_account(),
	]
}

parameter_types! {
	pub const BlockHashCount: BlockNumber = 1200; // mortal tx can be valid up to 4 hour after signing
	pub const Version: RuntimeVersion = VERSION;
	pub const SS58Prefix: u8 = 8; // Ss58AddressFormat::KaruraAccount
}

pub struct BaseCallFilter;
impl Contains<Call> for BaseCallFilter {
	fn contains(call: &Call) -> bool {
		let is_core_call = matches!(call, Call::System(_) | Call::Timestamp(_) | Call::ParachainSystem(_));
		if is_core_call {
			// always allow core call
			return true;
		}

		let is_paused = module_transaction_pause::PausedTransactionFilter::<Runtime>::contains(call);
		if is_paused {
			// no paused call
			return false;
		}

		let is_evm = matches!(
			call,
			Call::EVM(_) | Call::EvmAccounts(_) // EvmBridge / EvmManager does not have call
		);
		if is_evm {
			// no evm call
			return false;
		}

		if let Call::PolkadotXcm(xcm_method) = call {
			match xcm_method {
				pallet_xcm::Call::send { .. }
				| pallet_xcm::Call::execute { .. }
				| pallet_xcm::Call::teleport_assets { .. }
				| pallet_xcm::Call::reserve_transfer_assets { .. }
				| pallet_xcm::Call::limited_reserve_transfer_assets { .. }
				| pallet_xcm::Call::limited_teleport_assets { .. } => {
					return false;
				}
				pallet_xcm::Call::force_xcm_version { .. }
				| pallet_xcm::Call::force_default_xcm_version { .. }
				| pallet_xcm::Call::force_subscribe_version_notify { .. }
				| pallet_xcm::Call::force_unsubscribe_version_notify { .. } => {
					return true;
				}
				pallet_xcm::Call::__Ignore { .. } => {
					unimplemented!()
				}
			}
		}

		true
	}
}

impl frame_system::Config for Runtime {
	type AccountId = AccountId;
	type Call = Call;
	type Lookup = (AccountIdLookup<AccountId, AccountIndex>, EvmAccounts);
	type Index = Nonce;
	type BlockNumber = BlockNumber;
	type Hash = Hash;
	type Hashing = BlakeTwo256;
	type Header = generic::Header<BlockNumber, BlakeTwo256>;
	type Event = Event;
	type Origin = Origin;
	type BlockHashCount = BlockHashCount;
	type BlockWeights = RuntimeBlockWeights;
	type BlockLength = RuntimeBlockLength;
	type Version = Version;
	type PalletInfo = PalletInfo;
	type AccountData = pallet_balances::AccountData<Balance>;
	type OnNewAccount = ();
	type OnKilledAccount = (
		module_evm::CallKillAccount<Runtime>,
		module_evm_accounts::CallKillAccount<Runtime>,
	);
	type DbWeight = RocksDbWeight;
	type BaseCallFilter = BaseCallFilter;
	type SystemWeightInfo = ();
	type SS58Prefix = SS58Prefix;
	type OnSetCode = cumulus_pallet_parachain_system::ParachainSetCode<Self>;
	type MaxConsumers = frame_support::traits::ConstU32<16>;
}

parameter_types! {
	pub const MaxAuthorities: u32 = 32;
}

impl pallet_aura::Config for Runtime {
	type AuthorityId = AuraId;
	type DisabledValidators = ();
	type MaxAuthorities = MaxAuthorities;
}

parameter_types! {
	pub const UncleGenerations: u32 = 0;
}

impl pallet_authorship::Config for Runtime {
	type FindAuthor = pallet_session::FindAccountFromAuthorIndex<Self, Aura>;
	type UncleGenerations = UncleGenerations;
	type FilterUncle = ();
	type EventHandler = CollatorSelection;
}

parameter_types! {
	pub const SessionDuration: BlockNumber = 6 * HOURS; // used in SessionManagerConfig of genesis
}

impl pallet_session::Config for Runtime {
	type Event = Event;
	type ValidatorId = <Self as frame_system::Config>::AccountId;
	// we don't have stash and controller, thus we don't need the convert as well.
	type ValidatorIdOf = module_collator_selection::IdentityCollator;
	type ShouldEndSession = SessionManager;
	type NextSessionRotation = SessionManager;
	type SessionManager = CollatorSelection;
	// Essentially just Aura, but lets be pedantic.
	type SessionHandler = <SessionKeys as sp_runtime::traits::OpaqueKeys>::KeyTypeIdProviders;
	type Keys = SessionKeys;
	type WeightInfo = ();
}

parameter_types! {
	pub const MinCandidates: u32 = 4;
	pub const MaxCandidates: u32 = 50;
	pub const MaxInvulnerables: u32 = 10;
	pub const KickPenaltySessionLength: u32 = 8;
	pub const CollatorKickThreshold: Permill = Permill::from_percent(65);
	pub MinRewardDistributeAmount: Balance = 0;
}

impl module_collator_selection::Config for Runtime {
	type Event = Event;
	type Currency = Balances;
	type ValidatorSet = Session;
	type UpdateOrigin = EnsureRootOrHalfGeneralCouncil;
	type PotId = CollatorPotId;
	type MinCandidates = MinCandidates;
	type MaxCandidates = MaxCandidates;
	type MaxInvulnerables = MaxInvulnerables;
	type KickPenaltySessionLength = KickPenaltySessionLength;
	type CollatorKickThreshold = CollatorKickThreshold;
	type MinRewardDistributeAmount = MinRewardDistributeAmount;
	type WeightInfo = weights::module_collator_selection::WeightInfo<Runtime>;
}

parameter_types! {
	pub const MinimumPeriod: u64 = SLOT_DURATION / 2;
}

impl pallet_timestamp::Config for Runtime {
	/// A timestamp: milliseconds since the unix epoch.
	type Moment = Moment;
	type OnTimestampSet = ();
	type MinimumPeriod = MinimumPeriod;
	type WeightInfo = ();
}

parameter_types! {
	pub NativeTokenExistentialDeposit: Balance = 10 * cent(KAR);	// 0.1 KAR
	// For weight estimation, we assume that the most locks on an individual account will be 50.
	// This number may need to be adjusted in the future if this assumption no longer holds true.
	pub const MaxLocks: u32 = 50;
	pub const MaxReserves: u32 = ReserveIdentifier::Count as u32;
}

impl pallet_balances::Config for Runtime {
	type Balance = Balance;
	type DustRemoval = Treasury;
	type Event = Event;
	type ExistentialDeposit = NativeTokenExistentialDeposit;
	type AccountStore = frame_system::Pallet<Runtime>;
	type MaxLocks = MaxLocks;
	type MaxReserves = MaxReserves;
	type ReserveIdentifier = ReserveIdentifier;
	type WeightInfo = ();
}

parameter_types! {
	pub TransactionByteFee: Balance = millicent(KAR);
	/// The portion of the `NORMAL_DISPATCH_RATIO` that we adjust the fees with. Blocks filled less
	/// than this will decrease the weight and more will increase.
	pub const TargetBlockFullness: Perquintill = Perquintill::from_percent(25);
	/// The adjustment variable of the runtime. Higher values will cause `TargetBlockFullness` to
	/// change the fees more rapidly.
	pub AdjustmentVariable: Multiplier = Multiplier::saturating_from_rational(3, 100_000);
	/// Minimum amount of the multiplier. This value cannot be too low. A test case should ensure
	/// that combined with `AdjustmentVariable`, we can recover from the minimum.
	/// See `multiplier_can_grow_from_zero`.
	pub MinimumMultiplier: Multiplier = Multiplier::saturating_from_rational(1, 1_000_000u128);
}

pub type SlowAdjustingFeeUpdate<R> =
	TargetedFeeAdjustment<R, TargetBlockFullness, AdjustmentVariable, MinimumMultiplier>;

impl pallet_sudo::Config for Runtime {
	type Event = Event;
	type Call = Call;
}

parameter_types! {
	pub const GeneralCouncilMotionDuration: BlockNumber = 3 * DAYS;
	pub const GeneralCouncilMaxProposals: u32 = 20;
	pub const GeneralCouncilMaxMembers: u32 = 30;
}

impl pallet_collective::Config<GeneralCouncilInstance> for Runtime {
	type Origin = Origin;
	type Proposal = Call;
	type Event = Event;
	type MotionDuration = GeneralCouncilMotionDuration;
	type MaxProposals = GeneralCouncilMaxProposals;
	type MaxMembers = GeneralCouncilMaxMembers;
	type DefaultVote = pallet_collective::PrimeDefaultVote;
	type WeightInfo = ();
}

impl pallet_membership::Config<GeneralCouncilMembershipInstance> for Runtime {
	type Event = Event;
	type AddOrigin = EnsureRootOrThreeFourthsGeneralCouncil;
	type RemoveOrigin = EnsureRootOrThreeFourthsGeneralCouncil;
	type SwapOrigin = EnsureRootOrThreeFourthsGeneralCouncil;
	type ResetOrigin = EnsureRootOrThreeFourthsGeneralCouncil;
	type PrimeOrigin = EnsureRootOrThreeFourthsGeneralCouncil;
	type MembershipInitialized = GeneralCouncil;
	type MembershipChanged = GeneralCouncil;
	type MaxMembers = GeneralCouncilMaxMembers;
	type WeightInfo = ();
}

parameter_types! {
	pub const FinancialCouncilMotionDuration: BlockNumber = 3 * DAYS;
	pub const FinancialCouncilMaxProposals: u32 = 20;
	pub const FinancialCouncilMaxMembers: u32 = 30;
}

impl pallet_collective::Config<FinancialCouncilInstance> for Runtime {
	type Origin = Origin;
	type Proposal = Call;
	type Event = Event;
	type MotionDuration = FinancialCouncilMotionDuration;
	type MaxProposals = FinancialCouncilMaxProposals;
	type MaxMembers = FinancialCouncilMaxMembers;
	type DefaultVote = pallet_collective::PrimeDefaultVote;
	type WeightInfo = ();
}

impl pallet_membership::Config<FinancialCouncilMembershipInstance> for Runtime {
	type Event = Event;
	type AddOrigin = EnsureRootOrTwoThirdsGeneralCouncil;
	type RemoveOrigin = EnsureRootOrTwoThirdsGeneralCouncil;
	type SwapOrigin = EnsureRootOrTwoThirdsGeneralCouncil;
	type ResetOrigin = EnsureRootOrTwoThirdsGeneralCouncil;
	type PrimeOrigin = EnsureRootOrTwoThirdsGeneralCouncil;
	type MembershipInitialized = FinancialCouncil;
	type MembershipChanged = FinancialCouncil;
	type MaxMembers = FinancialCouncilMaxMembers;
	type WeightInfo = ();
}

parameter_types! {
	pub const HomaCouncilMotionDuration: BlockNumber = 3 * DAYS;
	pub const HomaCouncilMaxProposals: u32 = 20;
	pub const HomaCouncilMaxMembers: u32 = 30;
}

impl pallet_collective::Config<HomaCouncilInstance> for Runtime {
	type Origin = Origin;
	type Proposal = Call;
	type Event = Event;
	type MotionDuration = HomaCouncilMotionDuration;
	type MaxProposals = HomaCouncilMaxProposals;
	type MaxMembers = HomaCouncilMaxMembers;
	type DefaultVote = pallet_collective::PrimeDefaultVote;
	type WeightInfo = ();
}

impl pallet_membership::Config<HomaCouncilMembershipInstance> for Runtime {
	type Event = Event;
	type AddOrigin = EnsureRootOrTwoThirdsGeneralCouncil;
	type RemoveOrigin = EnsureRootOrTwoThirdsGeneralCouncil;
	type SwapOrigin = EnsureRootOrTwoThirdsGeneralCouncil;
	type ResetOrigin = EnsureRootOrTwoThirdsGeneralCouncil;
	type PrimeOrigin = EnsureRootOrTwoThirdsGeneralCouncil;
	type MembershipInitialized = HomaCouncil;
	type MembershipChanged = HomaCouncil;
	type MaxMembers = HomaCouncilMaxMembers;
	type WeightInfo = ();
}

parameter_types! {
	pub const TechnicalCommitteeMotionDuration: BlockNumber = 3 * DAYS;
	pub const TechnicalCommitteeMaxProposals: u32 = 20;
	pub const TechnicalCouncilMaxMembers: u32 = 30;
}

impl pallet_collective::Config<TechnicalCommitteeInstance> for Runtime {
	type Origin = Origin;
	type Proposal = Call;
	type Event = Event;
	type MotionDuration = TechnicalCommitteeMotionDuration;
	type MaxProposals = TechnicalCommitteeMaxProposals;
	type MaxMembers = TechnicalCouncilMaxMembers;
	type DefaultVote = pallet_collective::PrimeDefaultVote;
	type WeightInfo = ();
}

impl pallet_membership::Config<TechnicalCommitteeMembershipInstance> for Runtime {
	type Event = Event;
	type AddOrigin = EnsureRootOrTwoThirdsGeneralCouncil;
	type RemoveOrigin = EnsureRootOrTwoThirdsGeneralCouncil;
	type SwapOrigin = EnsureRootOrTwoThirdsGeneralCouncil;
	type ResetOrigin = EnsureRootOrTwoThirdsGeneralCouncil;
	type PrimeOrigin = EnsureRootOrTwoThirdsGeneralCouncil;
	type MembershipInitialized = TechnicalCommittee;
	type MembershipChanged = TechnicalCommittee;
	type MaxMembers = TechnicalCouncilMaxMembers;
	type WeightInfo = ();
}

parameter_types! {
	pub const OracleMaxMembers: u32 = 50;
}

impl pallet_membership::Config<OperatorMembershipInstanceAcala> for Runtime {
	type Event = Event;
	type AddOrigin = EnsureRootOrTwoThirdsGeneralCouncil;
	type RemoveOrigin = EnsureRootOrTwoThirdsGeneralCouncil;
	type SwapOrigin = EnsureRootOrTwoThirdsGeneralCouncil;
	type ResetOrigin = EnsureRootOrTwoThirdsGeneralCouncil;
	type PrimeOrigin = EnsureRootOrTwoThirdsGeneralCouncil;
	type MembershipInitialized = ();
	type MembershipChanged = AcalaOracle;
	type MaxMembers = OracleMaxMembers;
	type WeightInfo = ();
}

impl pallet_utility::Config for Runtime {
	type Event = Event;
	type Call = Call;
	type PalletsOrigin = OriginCaller;
	type WeightInfo = ();
}

parameter_types! {
	pub MultisigDepositBase: Balance = deposit(1, 88);
	pub MultisigDepositFactor: Balance = deposit(0, 32);
	pub const MaxSignatories: u16 = 100;
}

impl pallet_multisig::Config for Runtime {
	type Event = Event;
	type Call = Call;
	type Currency = Balances;
	type DepositBase = MultisigDepositBase;
	type DepositFactor = MultisigDepositFactor;
	type MaxSignatories = MaxSignatories;
	type WeightInfo = ();
}

pub struct GeneralCouncilProvider;
impl SortedMembers<AccountId> for GeneralCouncilProvider {
	fn contains(who: &AccountId) -> bool {
		GeneralCouncil::is_member(who)
	}

	fn sorted_members() -> Vec<AccountId> {
		GeneralCouncil::members()
	}

	#[cfg(feature = "runtime-benchmarks")]
	fn add(_: &AccountId) {
		unimplemented!()
	}
}

impl ContainsLengthBound for GeneralCouncilProvider {
	fn max_len() -> usize {
		GeneralCouncilMaxMembers::get() as usize
	}
	fn min_len() -> usize {
		0
	}
}

parameter_types! {
	pub const ProposalBond: Permill = Permill::from_percent(5);
	pub ProposalBondMinimum: Balance = 5 * dollar(KAR);
	pub ProposalBondMaximum: Balance = 25 * dollar(KAR);
	pub const SpendPeriod: BlockNumber = 7 * DAYS;
	pub const Burn: Permill = Permill::from_percent(0);

	pub const TipCountdown: BlockNumber = DAYS;
	pub const TipFindersFee: Percent = Percent::from_percent(5);
	pub TipReportDepositBase: Balance = deposit(1, 0);
	pub BountyDepositBase: Balance = deposit(1, 0);
	pub const BountyDepositPayoutDelay: BlockNumber = 4 * DAYS;
	pub const BountyUpdatePeriod: BlockNumber = 35 * DAYS;
	pub const BountyCuratorDeposit: Permill = Permill::from_percent(50);
	pub BountyValueMinimum: Balance = 5 * dollar(KAR);
	pub DataDepositPerByte: Balance = deposit(0, 1);
	pub const MaximumReasonLength: u32 = 8192;
	pub const MaxApprovals: u32 = 30;

	pub const SevenDays: BlockNumber = 7 * DAYS;
	pub const OneDay: BlockNumber = DAYS;
}

impl pallet_treasury::Config for Runtime {
	type PalletId = TreasuryPalletId;
	type Currency = Balances;
	type ApproveOrigin = EnsureRootOrHalfGeneralCouncil;
	type RejectOrigin = EnsureRootOrHalfGeneralCouncil;
	type Event = Event;
	type OnSlash = Treasury;
	type ProposalBond = ProposalBond;
	type ProposalBondMinimum = ProposalBondMinimum;
	type ProposalBondMaximum = ProposalBondMaximum;
	type SpendPeriod = SpendPeriod;
	type Burn = Burn;
	type BurnDestination = ();
	type SpendFunds = Bounties;
	type WeightInfo = ();
	type MaxApprovals = MaxApprovals;
}

impl pallet_bounties::Config for Runtime {
	type Event = Event;
	type BountyDepositBase = BountyDepositBase;
	type BountyDepositPayoutDelay = BountyDepositPayoutDelay;
	type BountyUpdatePeriod = BountyUpdatePeriod;
	type BountyCuratorDeposit = BountyCuratorDeposit;
	type BountyValueMinimum = BountyValueMinimum;
	type DataDepositPerByte = DataDepositPerByte;
	type MaximumReasonLength = MaximumReasonLength;
	type WeightInfo = ();
	type ChildBountyManager = ();
}

impl pallet_tips::Config for Runtime {
	type Event = Event;
	type DataDepositPerByte = DataDepositPerByte;
	type MaximumReasonLength = MaximumReasonLength;
	type Tippers = GeneralCouncilProvider;
	type TipCountdown = TipCountdown;
	type TipFindersFee = TipFindersFee;
	type TipReportDepositBase = TipReportDepositBase;
	type WeightInfo = ();
}

parameter_types! {
	pub const LaunchPeriod: BlockNumber = 5 * DAYS;
	pub const VotingPeriod: BlockNumber = 5 * DAYS;
	pub const FastTrackVotingPeriod: BlockNumber = 3 * HOURS;
	pub MinimumDeposit: Balance = 100 * dollar(KAR);
	pub const EnactmentPeriod: BlockNumber = 2 * DAYS;
	pub const VoteLockingPeriod: BlockNumber = 7 * DAYS;
	pub const CooloffPeriod: BlockNumber = 7 * DAYS;
	pub const InstantAllowed: bool = true;
	pub const MaxVotes: u32 = 100;
	pub const MaxProposals: u32 = 100;
}

impl pallet_democracy::Config for Runtime {
	type Proposal = Call;
	type Event = Event;
	type Currency = Balances;
	type EnactmentPeriod = EnactmentPeriod;
	type LaunchPeriod = LaunchPeriod;
	type VotingPeriod = VotingPeriod;
	type VoteLockingPeriod = VoteLockingPeriod;
	type MinimumDeposit = MinimumDeposit;
	/// A straight majority of the council can decide what their next motion is.
	type ExternalOrigin = EnsureRootOrHalfGeneralCouncil;
	/// A majority can have the next scheduled referendum be a straight majority-carries vote.
	type ExternalMajorityOrigin = EnsureRootOrHalfGeneralCouncil;
	/// A unanimous council can have the next scheduled referendum be a straight default-carries
	/// (NTB) vote.
	type ExternalDefaultOrigin = EnsureRootOrAllGeneralCouncil;
	/// Two thirds of the technical committee can have an ExternalMajority/ExternalDefault vote
	/// be tabled immediately and with a shorter voting/enactment period.
	type FastTrackOrigin = EnsureRootOrTwoThirdsTechnicalCommittee;
	type InstantOrigin = EnsureRootOrAllTechnicalCommittee;
	type InstantAllowed = InstantAllowed;
	type FastTrackVotingPeriod = FastTrackVotingPeriod;
	// To cancel a proposal which has been passed, 2/3 of the council must agree to it.
	type CancellationOrigin = EnsureRootOrTwoThirdsGeneralCouncil;
	type BlacklistOrigin = EnsureRoot<AccountId>;
	// To cancel a proposal before it has been passed, the technical committee must be unanimous or
	// Root must agree.
	type CancelProposalOrigin = EnsureRootOrAllTechnicalCommittee;
	// Any single technical committee member may veto a coming council proposal, however they can
	// only do it once and it lasts only for the cooloff period.
	type VetoOrigin = pallet_collective::EnsureMember<AccountId, TechnicalCommitteeInstance>;
	type CooloffPeriod = CooloffPeriod;
	type PreimageByteDeposit = PreimageByteDeposit;
	type OperationalPreimageOrigin = pallet_collective::EnsureMember<AccountId, GeneralCouncilInstance>;
	type Slash = Treasury;
	type Scheduler = Scheduler;
	type PalletsOrigin = OriginCaller;
	type MaxVotes = MaxVotes;
	//TODO: might need to weight for Karura
	type WeightInfo = pallet_democracy::weights::SubstrateWeight<Runtime>;
	type MaxProposals = MaxProposals;
}

impl orml_auction::Config for Runtime {
	type Event = Event;
	type Balance = Balance;
	type AuctionId = AuctionId;
	type Handler = AuctionManager;
	type WeightInfo = weights::orml_auction::WeightInfo<Runtime>;
}

impl orml_authority::Config for Runtime {
	type Event = Event;
	type Origin = Origin;
	type PalletsOrigin = OriginCaller;
	type Call = Call;
	type Scheduler = Scheduler;
	type AsOriginId = AuthoritysOriginId;
	type AuthorityConfig = AuthorityConfigImpl;
	type WeightInfo = weights::orml_authority::WeightInfo<Runtime>;
}

parameter_types! {
	pub const MinimumCount: u32 = 5;
	pub const ExpiresIn: Moment = 1000 * 60 * 60; // 1 hours
	pub RootOperatorAccountId: AccountId = AccountId::from([0xffu8; 32]);
	pub const MaxHasDispatchedSize: u32 = 20;
}

type AcalaDataProvider = orml_oracle::Instance1;
impl orml_oracle::Config<AcalaDataProvider> for Runtime {
	type Event = Event;
	type OnNewData = ();
	type CombineData = orml_oracle::DefaultCombineData<Runtime, MinimumCount, ExpiresIn, AcalaDataProvider>;
	type Time = Timestamp;
	type OracleKey = CurrencyId;
	type OracleValue = Price;
	type RootOperatorAccountId = RootOperatorAccountId;
	type Members = OperatorMembershipAcala;
	type MaxHasDispatchedSize = MaxHasDispatchedSize;
	type WeightInfo = ();
}

create_median_value_data_provider!(
	AggregatedDataProvider,
	CurrencyId,
	Price,
	TimeStampedPrice,
	[AcalaOracle]
);
// Aggregated data provider cannot feed.
impl DataFeeder<CurrencyId, Price, AccountId> for AggregatedDataProvider {
	fn feed_value(_: AccountId, _: CurrencyId, _: Price) -> DispatchResult {
		Err("Not supported".into())
	}
}

parameter_type_with_key! {
	pub ExistentialDeposits: |currency_id: CurrencyId| -> Balance {
		match currency_id {
			CurrencyId::Token(symbol) => match symbol {
				TokenSymbol::KUSD => cent(*currency_id),
				TokenSymbol::KSM => 10 * millicent(*currency_id),
				TokenSymbol::LKSM => 50 * millicent(*currency_id),
				TokenSymbol::BNC => 800 * millicent(*currency_id),  // 80BNC = 1KSM
				TokenSymbol::VSKSM => 10 * millicent(*currency_id),  // 1VSKSM = 1KSM
				TokenSymbol::PHA => 4000 * millicent(*currency_id), // 400PHA = 1KSM
				TokenSymbol::KINT => 13333 * microcent(*currency_id), // 1.33 KINT = 1 KSM
				TokenSymbol::KBTC => 66 * microcent(*currency_id), // 1KBTC = 150 KSM
				TokenSymbol::TAI => dollar(*currency_id), // 1 KUSD = 100 TAI

				TokenSymbol::ACA |
				TokenSymbol::AUSD |
				TokenSymbol::DOT |
				TokenSymbol::LDOT |
				TokenSymbol::RENBTC |
				TokenSymbol::KAR |
				TokenSymbol::CASH => Balance::max_value() // unsupported
			},
			CurrencyId::DexShare(dex_share_0, _) => {
				let currency_id_0: CurrencyId = (*dex_share_0).into();

				// initial dex share amount is calculated based on currency_id_0,
				// use the ED of currency_id_0 as the ED of lp token.
				if currency_id_0 == GetNativeCurrencyId::get() {
					NativeTokenExistentialDeposit::get()
				} else if let CurrencyId::Erc20(address) = currency_id_0 {
					// LP token with erc20
					AssetIdMaps::<Runtime>::get_erc20_asset_metadata(address).
						map_or(Balance::max_value(), |metatata| metatata.minimal_balance)
				} else {
					Self::get(&currency_id_0)
				}
			},
			CurrencyId::Erc20(_) => Balance::max_value(), // not handled by orml-tokens
			CurrencyId::StableAssetPoolToken(stable_asset_id) => {
				AssetIdMaps::<Runtime>::get_stable_asset_metadata(*stable_asset_id).
					map_or(Balance::max_value(), |metatata| metatata.minimal_balance)
			},
			CurrencyId::LiquidCrowdloan(_) => ExistentialDeposits::get(&CurrencyId::Token(TokenSymbol::KSM)), // the same as KSM
			CurrencyId::ForeignAsset(foreign_asset_id) => {
				AssetIdMaps::<Runtime>::get_foreign_asset_metadata(*foreign_asset_id).
					map_or(Balance::max_value(), |metatata| metatata.minimal_balance)
			},
		}
	};
}

pub struct DustRemovalWhitelist;
impl Contains<AccountId> for DustRemovalWhitelist {
	fn contains(a: &AccountId) -> bool {
		get_all_module_accounts().contains(a)
	}
}

parameter_types! {
	pub KaruraTreasuryAccount: AccountId = TreasuryPalletId::get().into_account();
}

impl orml_tokens::Config for Runtime {
	type Event = Event;
	type Balance = Balance;
	type Amount = Amount;
	type CurrencyId = CurrencyId;
	type WeightInfo = weights::orml_tokens::WeightInfo<Runtime>;
	type ExistentialDeposits = ExistentialDeposits;
	type OnDust = orml_tokens::TransferDust<Runtime, KaruraTreasuryAccount>;
	type MaxLocks = MaxLocks;
	type DustRemovalWhitelist = DustRemovalWhitelist;
}

parameter_type_with_key! {
	pub LiquidCrowdloanLeaseBlockNumber: |_lease: Lease| -> Option<BlockNumber> {
		None
	};
}

parameter_types! {
	pub StableCurrencyFixedPrice: Price = Price::saturating_from_rational(1, 1);
	pub RewardRatePerRelaychainBlock: Rate = Rate::saturating_from_rational(3_068, 100_000_000_000u128);	// 17.5% annual staking reward rate of Kusama
}

impl module_prices::Config for Runtime {
	type Event = Event;
	type Source = AggregatedDataProvider;
	type GetStableCurrencyId = GetStableCurrencyId;
	type StableCurrencyFixedPrice = StableCurrencyFixedPrice;
	type GetStakingCurrencyId = GetStakingCurrencyId;
	type GetLiquidCurrencyId = GetLiquidCurrencyId;
	type LockOrigin = EnsureRootOrTwoThirdsGeneralCouncil;
	type LiquidStakingExchangeRateProvider = Homa;
	type DEX = Dex;
	type Currency = Currencies;
	type Erc20InfoMapping = EvmErc20InfoMapping<Runtime>;
	type LiquidCrowdloanLeaseBlockNumber = LiquidCrowdloanLeaseBlockNumber;
	type RelayChainBlockNumber = RelayChainBlockNumberProvider<Runtime>;
	type RewardRatePerRelaychainBlock = RewardRatePerRelaychainBlock;
	type WeightInfo = weights::module_prices::WeightInfo<Runtime>;
}

parameter_types! {
	pub const GetNativeCurrencyId: CurrencyId = KAR;
	pub const GetStableCurrencyId: CurrencyId = KUSD;
	pub const GetLiquidCurrencyId: CurrencyId = LKSM;
	pub const GetStakingCurrencyId: CurrencyId = KSM;
}

impl module_currencies::Config for Runtime {
	type Event = Event;
	type MultiCurrency = Tokens;
	type NativeCurrency = BasicCurrencyAdapter<Runtime, Balances, Amount, BlockNumber>;
	type GetNativeCurrencyId = GetNativeCurrencyId;
	type WeightInfo = weights::module_currencies::WeightInfo<Runtime>;
	type AddressMapping = EvmAddressMapping<Runtime>;
	type EVMBridge = module_evm_bridge::EVMBridge<Runtime>;
	type SweepOrigin = EnsureRootOrOneGeneralCouncil;
	type OnDust = module_currencies::TransferDust<Runtime, KaruraTreasuryAccount>;
}

parameter_types! {
	pub KaruraFoundationAccounts: Vec<AccountId> = vec![
		hex_literal::hex!["efd29d0d6e63911ae3727fc71506bc3365c5d3b39e3a1680c857b4457cf8afad"].into(),	// tij5W2NzmtxxAbwudwiZpif9ScmZfgFYdzrJWKYq6oNbSNH
		hex_literal::hex!["41dd2515ea11692c02306b68a2c6ff69b6606ebddaac40682789cfab300971c4"].into(),	// pndshZqDAC9GutDvv7LzhGhgWeGv5YX9puFA8xDidHXCyjd
		hex_literal::hex!["dad0a28c620ba73b51234b1b2ae35064d90ee847e2c37f9268294646c5af65eb"].into(),	// tFBV65Ts7wpQPxGM6PET9euNzp4pXdi9DVtgLZDJoFveR9F
		TreasuryPalletId::get().into_account(),
		TreasuryReservePalletId::get().into_account(),
	];
}

pub struct EnsureKaruraFoundation;
impl EnsureOrigin<Origin> for EnsureKaruraFoundation {
	type Success = AccountId;

	fn try_origin(o: Origin) -> Result<Self::Success, Origin> {
		Into::<Result<RawOrigin<AccountId>, Origin>>::into(o).and_then(|o| match o {
			RawOrigin::Signed(caller) => {
				if KaruraFoundationAccounts::get().contains(&caller) {
					Ok(caller)
				} else {
					Err(Origin::from(Some(caller)))
				}
			}
			r => Err(Origin::from(r)),
		})
	}

	#[cfg(feature = "runtime-benchmarks")]
	fn successful_origin() -> Origin {
		let zero_account_id = AccountId::decode(&mut sp_runtime::traits::TrailingZeroInput::zeroes())
			.expect("infinite length input; no invalid inputs for type; qed");
		Origin::from(RawOrigin::Signed(zero_account_id))
	}
}

parameter_types! {
	pub MinVestedTransfer: Balance = 0;
	pub const MaxVestingSchedules: u32 = 100;
}

impl orml_vesting::Config for Runtime {
	type Event = Event;
	type Currency = pallet_balances::Pallet<Runtime>;
	type MinVestedTransfer = MinVestedTransfer;
	type VestedTransferOrigin = EnsureKaruraFoundation;
	type WeightInfo = weights::orml_vesting::WeightInfo<Runtime>;
	type MaxVestingSchedules = MaxVestingSchedules;
	type BlockNumberProvider = RelayChainBlockNumberProvider<Runtime>;
}

parameter_types! {
	pub MaximumSchedulerWeight: Weight = Perbill::from_percent(10) * RuntimeBlockWeights::get().max_block;
	pub const MaxScheduledPerBlock: u32 = 10;
	// Retry a scheduled item every 25 blocks (5 minute) until the preimage exists.
	pub const NoPreimagePostponement: Option<u32> = Some(5 * MINUTES);
}

impl pallet_scheduler::Config for Runtime {
	type Event = Event;
	type Origin = Origin;
	type PalletsOrigin = OriginCaller;
	type Call = Call;
	type MaximumWeight = MaximumSchedulerWeight;
	type ScheduleOrigin = EnsureRoot<AccountId>;
	type MaxScheduledPerBlock = MaxScheduledPerBlock;
	type WeightInfo = ();
	type OriginPrivilegeCmp = EqualPrivilegeOnly;
	type PreimageProvider = Preimage;
	type NoPreimagePostponement = NoPreimagePostponement;
}

parameter_types! {
	/// Max size 4MB allowed for a preimage.
	pub const PreimageMaxSize: u32 = 4096 * 1024;
	pub PreimageBaseDeposit: Balance = deposit(2, 64);
	pub PreimageByteDeposit: Balance = deposit(0, 1);
}

impl pallet_preimage::Config for Runtime {
	type WeightInfo = ();
	type Event = Event;
	type Currency = Balances;
	type ManagerOrigin = EnsureRoot<AccountId>;
	type MaxSize = PreimageMaxSize;
	type BaseDeposit = PreimageBaseDeposit;
	type ByteDeposit = PreimageByteDeposit;
}

parameter_types! {
	pub MinimumIncrementSize: Rate = Rate::saturating_from_rational(2, 100);
	pub const AuctionTimeToClose: BlockNumber = 15 * MINUTES;
	pub const AuctionDurationSoftCap: BlockNumber = 2 * HOURS;
}

impl module_auction_manager::Config for Runtime {
	type Event = Event;
	type Currency = Currencies;
	type Auction = Auction;
	type MinimumIncrementSize = MinimumIncrementSize;
	type AuctionTimeToClose = AuctionTimeToClose;
	type AuctionDurationSoftCap = AuctionDurationSoftCap;
	type GetStableCurrencyId = GetStableCurrencyId;
	type CDPTreasury = CdpTreasury;
	type PriceSource = module_prices::PriorityLockedPriceProvider<Runtime>;
	type UnsignedPriority = runtime_common::AuctionManagerUnsignedPriority;
	type EmergencyShutdown = EmergencyShutdown;
	type WeightInfo = weights::module_auction_manager::WeightInfo<Runtime>;
}

impl module_loans::Config for Runtime {
	type Event = Event;
	type Currency = Currencies;
	type RiskManager = CdpEngine;
	type CDPTreasury = CdpTreasury;
	type PalletId = LoansPalletId;
	type OnUpdateLoan = module_incentives::OnUpdateLoan<Runtime>;
}

impl<LocalCall> frame_system::offchain::CreateSignedTransaction<LocalCall> for Runtime
where
	Call: From<LocalCall>,
{
	fn create_transaction<C: frame_system::offchain::AppCrypto<Self::Public, Self::Signature>>(
		call: Call,
		public: <Signature as sp_runtime::traits::Verify>::Signer,
		account: AccountId,
		nonce: Nonce,
	) -> Option<(
		Call,
		<UncheckedExtrinsic as sp_runtime::traits::Extrinsic>::SignaturePayload,
	)> {
		// take the biggest period possible.
		let period = BlockHashCount::get()
			.checked_next_power_of_two()
			.map(|c| c / 2)
			.unwrap_or(2) as u64;
		let current_block = System::block_number()
			.saturated_into::<u64>()
			// The `System::block_number` is initialized with `n+1`,
			// so the actual block number is `n`.
			.saturating_sub(1);
		let tip = 0;
		let extra: SignedExtra = (
			frame_system::CheckNonZeroSender::<Runtime>::new(),
			frame_system::CheckSpecVersion::<Runtime>::new(),
			frame_system::CheckTxVersion::<Runtime>::new(),
			frame_system::CheckGenesis::<Runtime>::new(),
			frame_system::CheckEra::<Runtime>::from(generic::Era::mortal(period, current_block)),
			frame_system::CheckNonce::<Runtime>::from(nonce),
			frame_system::CheckWeight::<Runtime>::new(),
			module_transaction_payment::ChargeTransactionPayment::<Runtime>::from(tip),
			module_evm::SetEvmOrigin::<Runtime>::new(),
		);
		let raw_payload = SignedPayload::new(call, extra)
			.map_err(|e| {
				log::warn!("Unable to create signed payload: {:?}", e);
			})
			.ok()?;
		let signature = raw_payload.using_encoded(|payload| C::sign(payload, public))?;
		let address = AccountIdLookup::unlookup(account);
		let (call, extra, _) = raw_payload.deconstruct();
		Some((call, (address, signature, extra)))
	}
}

impl frame_system::offchain::SigningTypes for Runtime {
	type Public = <Signature as sp_runtime::traits::Verify>::Signer;
	type Signature = Signature;
}

impl<C> frame_system::offchain::SendTransactionTypes<C> for Runtime
where
	Call: From<C>,
{
	type OverarchingCall = Call;
	type Extrinsic = UncheckedExtrinsic;
}

parameter_types! {
	pub CollateralCurrencyIds: Vec<CurrencyId> = vec![KSM, LKSM, KAR, CurrencyId::StableAssetPoolToken(0)];
	pub DefaultLiquidationRatio: Ratio = Ratio::saturating_from_rational(150, 100);
	pub DefaultDebitExchangeRate: ExchangeRate = ExchangeRate::saturating_from_rational(1, 10);
	pub DefaultLiquidationPenalty: Rate = Rate::saturating_from_rational(8, 100);
	pub MinimumDebitValue: Balance = 50 * dollar(KUSD);
	pub MaxSwapSlippageCompareToOracle: Ratio = Ratio::saturating_from_rational(15, 100);
}

impl module_cdp_engine::Config for Runtime {
	type Event = Event;
	type PriceSource = module_prices::PriorityLockedPriceProvider<Runtime>;
	type CollateralCurrencyIds = CollateralCurrencyIds;
	type DefaultLiquidationRatio = DefaultLiquidationRatio;
	type DefaultDebitExchangeRate = DefaultDebitExchangeRate;
	type DefaultLiquidationPenalty = DefaultLiquidationPenalty;
	type MinimumDebitValue = MinimumDebitValue;
	type GetStableCurrencyId = GetStableCurrencyId;
	type CDPTreasury = CdpTreasury;
	type UpdateOrigin = EnsureRootOrHalfFinancialCouncil;
	type MaxSwapSlippageCompareToOracle = MaxSwapSlippageCompareToOracle;
	type UnsignedPriority = runtime_common::CdpEngineUnsignedPriority;
	type EmergencyShutdown = EmergencyShutdown;
	type UnixTime = Timestamp;
	type Currency = Currencies;
	type AlternativeSwapPathJointList = AlternativeSwapPathJointList;
	type DEX = Dex;
	type WeightInfo = weights::module_cdp_engine::WeightInfo<Runtime>;
}

parameter_types! {
	pub DepositPerAuthorization: Balance = deposit(1, 64);
}

impl module_honzon::Config for Runtime {
	type Event = Event;
	type Currency = Balances;
	type DepositPerAuthorization = DepositPerAuthorization;
	type WeightInfo = weights::module_honzon::WeightInfo<Runtime>;
}

impl module_emergency_shutdown::Config for Runtime {
	type Event = Event;
	type CollateralCurrencyIds = CollateralCurrencyIds;
	type PriceSource = Prices;
	type CDPTreasury = CdpTreasury;
	type AuctionManagerHandler = AuctionManager;
	type ShutdownOrigin = EnsureRoot<AccountId>;
	type WeightInfo = weights::module_emergency_shutdown::WeightInfo<Runtime>;
}

parameter_types! {
	pub const GetExchangeFee: (u32, u32) = (3, 1000);	// 0.3%
	pub const TradingPathLimit: u32 = 4;
}

impl module_dex::Config for Runtime {
	type Event = Event;
	type Currency = Currencies;
	type GetExchangeFee = GetExchangeFee;
	type TradingPathLimit = TradingPathLimit;
	type PalletId = DEXPalletId;
	type Erc20InfoMapping = EvmErc20InfoMapping<Runtime>;
	type DEXIncentives = Incentives;
	type WeightInfo = weights::module_dex::WeightInfo<Runtime>;
	type ListingOrigin = EnsureRootOrHalfGeneralCouncil;
	type OnLiquidityPoolUpdated = ();
}

impl module_dex_oracle::Config for Runtime {
	type DEX = Dex;
	type Time = Timestamp;
	type UpdateOrigin = EnsureRootOrHalfGeneralCouncil;
	type WeightInfo = weights::module_dex_oracle::WeightInfo<Runtime>;
}

parameter_types! {
	pub const MaxAuctionsCount: u32 = 50;
	pub HonzonTreasuryAccount: AccountId = HonzonTreasuryPalletId::get().into_account();
	pub AlternativeSwapPathJointList: Vec<Vec<CurrencyId>> = vec![
		vec![KSM],
		vec![LKSM],
	];
}

impl module_cdp_treasury::Config for Runtime {
	type Event = Event;
	type Currency = Currencies;
	type GetStableCurrencyId = GetStableCurrencyId;
	type AuctionManagerHandler = AuctionManager;
	type UpdateOrigin = EnsureRootOrHalfFinancialCouncil;
	type DEX = Dex;
	type MaxAuctionsCount = MaxAuctionsCount;
	type PalletId = CDPTreasuryPalletId;
	type TreasuryAccount = HonzonTreasuryAccount;
	type AlternativeSwapPathJointList = AlternativeSwapPathJointList;
	type WeightInfo = weights::module_cdp_treasury::WeightInfo<Runtime>;
}

impl module_transaction_pause::Config for Runtime {
	type Event = Event;
	type UpdateOrigin = EnsureRootOrTwoThirdsGeneralCouncil;
	type WeightInfo = weights::module_transaction_pause::WeightInfo<Runtime>;
}

parameter_types! {
	pub DefaultFeeTokens: Vec<CurrencyId> = vec![KUSD, KSM, LKSM];
	pub const CustomFeeSurplus: Percent = Percent::from_percent(50);
	pub const AlternativeFeeSurplus: Percent = Percent::from_percent(25);
}

type NegativeImbalance = <Balances as PalletCurrency<AccountId>>::NegativeImbalance;
pub struct DealWithFees;
impl OnUnbalanced<NegativeImbalance> for DealWithFees {
	fn on_unbalanceds<B>(mut fees_then_tips: impl Iterator<Item = NegativeImbalance>) {
		if let Some(mut fees) = fees_then_tips.next() {
			if let Some(tips) = fees_then_tips.next() {
				tips.merge_into(&mut fees);
			}
			// for fees and tips, 100% to treasury
			Treasury::on_unbalanced(fees);
		}
	}
}

impl module_transaction_payment::Config for Runtime {
	type Event = Event;
	type Call = Call;
	type NativeCurrencyId = GetNativeCurrencyId;
	type Currency = Balances;
	type MultiCurrency = Currencies;
	type OnTransactionPayment = DealWithFees;
	type AlternativeFeeSwapDeposit = NativeTokenExistentialDeposit;
	type TransactionByteFee = TransactionByteFee;
	type OperationalFeeMultiplier = OperationalFeeMultiplier;
	type TipPerWeightStep = TipPerWeightStep;
	type MaxTipsOfPriority = MaxTipsOfPriority;
	type WeightToFee = WeightToFee;
	type FeeMultiplierUpdate = SlowAdjustingFeeUpdate<Self>;
	type DEX = Dex;
	type MaxSwapSlippageCompareToOracle = MaxSwapSlippageCompareToOracle;
	type TradingPathLimit = TradingPathLimit;
	type PriceSource = module_prices::RealTimePriceProvider<Runtime>;
	type WeightInfo = weights::module_transaction_payment::WeightInfo<Runtime>;
	type PalletId = TransactionPaymentPalletId;
	type TreasuryAccount = KaruraTreasuryAccount;
	type UpdateOrigin = EnsureRootOrHalfGeneralCouncil;
	type CustomFeeSurplus = CustomFeeSurplus;
	type AlternativeFeeSurplus = AlternativeFeeSurplus;
	type DefaultFeeTokens = DefaultFeeTokens;
}

impl module_evm_accounts::Config for Runtime {
	type Event = Event;
	type Currency = Balances;
	type AddressMapping = EvmAddressMapping<Runtime>;
	type TransferAll = Currencies;
	type ChainId = ChainId;
	type WeightInfo = weights::module_evm_accounts::WeightInfo<Runtime>;
}

impl module_asset_registry::Config for Runtime {
	type Event = Event;
	type Currency = Balances;
	type StakingCurrencyId = GetStakingCurrencyId;
	type EVMBridge = module_evm_bridge::EVMBridge<Runtime>;
	type RegisterOrigin = EnsureRootOrHalfGeneralCouncil;
	type WeightInfo = weights::module_asset_registry::WeightInfo<Runtime>;
}

impl orml_rewards::Config for Runtime {
	type Share = Balance;
	type Balance = Balance;
	type PoolId = module_incentives::PoolId;
	type CurrencyId = CurrencyId;
	type Handler = Incentives;
}

parameter_types! {
	pub const AccumulatePeriod: BlockNumber = MINUTES;
}

impl module_incentives::Config for Runtime {
	type Event = Event;
	type RewardsSource = UnreleasedNativeVaultAccountId;
	type StableCurrencyId = GetStableCurrencyId;
	type AccumulatePeriod = AccumulatePeriod;
	type UpdateOrigin = EnsureRootOrThreeFourthsGeneralCouncil;
	type CDPTreasury = CdpTreasury;
	type Currency = Currencies;
	type DEX = Dex;
	type EmergencyShutdown = EmergencyShutdown;
	type PalletId = IncentivesPalletId;
	type WeightInfo = weights::module_incentives::WeightInfo<Runtime>;
}

parameter_types! {
	pub CreateClassDeposit: Balance = 50 * dollar(KAR);
	pub CreateTokenDeposit: Balance = 20 * cent(KAR);
	pub MaxAttributesBytes: u32 = 2048;
}

impl module_nft::Config for Runtime {
	type Event = Event;
	type Currency = Balances;
	type CreateClassDeposit = CreateClassDeposit;
	type CreateTokenDeposit = CreateTokenDeposit;
	type DataDepositPerByte = DataDepositPerByte;
	type PalletId = NftPalletId;
	type MaxAttributesBytes = MaxAttributesBytes;
	type WeightInfo = weights::module_nft::WeightInfo<Runtime>;
}

parameter_types! {
	pub MaxClassMetadata: u32 = 1024;
	pub MaxTokenMetadata: u32 = 1024;
}

impl orml_nft::Config for Runtime {
	type ClassId = u32;
	type TokenId = u64;
	type ClassData = module_nft::ClassData<Balance>;
	type TokenData = module_nft::TokenData<Balance>;
	type MaxClassMetadata = MaxClassMetadata;
	type MaxTokenMetadata = MaxTokenMetadata;
}

parameter_types! {
	// One storage item; key size 32, value size 8; .
	pub ProxyDepositBase: Balance = deposit(1, 8);
	// Additional storage item size of 33 bytes.
	pub ProxyDepositFactor: Balance = deposit(0, 33);
	pub const MaxProxies: u16 = 32;
	pub AnnouncementDepositBase: Balance = deposit(1, 8);
	pub AnnouncementDepositFactor: Balance = deposit(0, 66);
	pub const MaxPending: u16 = 32;
}

impl InstanceFilter<Call> for ProxyType {
	fn filter(&self, c: &Call) -> bool {
		match self {
			// Always allowed Call::Utility no matter type.
			// Only transactions allowed by Proxy.filter can be executed,
			// otherwise `BadOrigin` will be returned in Call::Utility.
			_ if matches!(c, Call::Utility(..)) => true,
			ProxyType::Any => true,
			ProxyType::CancelProxy => matches!(c, Call::Proxy(pallet_proxy::Call::reject_announcement { .. })),
			ProxyType::Governance => {
				matches!(
					c,
					Call::Authority(..)
						| Call::Democracy(..) | Call::GeneralCouncil(..)
						| Call::FinancialCouncil(..)
						| Call::HomaCouncil(..) | Call::TechnicalCommittee(..)
						| Call::Treasury(..) | Call::Bounties(..)
						| Call::Tips(..)
				)
			}
			ProxyType::Auction => {
				matches!(c, Call::Auction(orml_auction::Call::bid { .. }))
			}
			ProxyType::Swap => {
				matches!(
					c,
					Call::Dex(module_dex::Call::swap_with_exact_supply { .. })
						| Call::Dex(module_dex::Call::swap_with_exact_target { .. })
				)
			}
			ProxyType::Loan => {
				matches!(
					c,
					Call::Honzon(module_honzon::Call::adjust_loan { .. })
						| Call::Honzon(module_honzon::Call::close_loan_has_debit_by_dex { .. })
				)
			}
			ProxyType::DexLiquidity => {
				matches!(
					c,
					Call::Dex(module_dex::Call::add_liquidity { .. })
						| Call::Dex(module_dex::Call::remove_liquidity { .. })
				)
			}
		}
	}
	fn is_superset(&self, o: &Self) -> bool {
		match (self, o) {
			(x, y) if x == y => true,
			(ProxyType::Any, _) => true,
			(_, ProxyType::Any) => false,
			_ => false,
		}
	}
}

impl pallet_proxy::Config for Runtime {
	type Event = Event;
	type Call = Call;
	type Currency = Balances;
	type ProxyType = ProxyType;
	type ProxyDepositBase = ProxyDepositBase;
	type ProxyDepositFactor = ProxyDepositFactor;
	type MaxProxies = MaxProxies;
	type WeightInfo = ();
	type MaxPending = MaxPending;
	type CallHasher = BlakeTwo256;
	type AnnouncementDepositBase = AnnouncementDepositBase;
	type AnnouncementDepositFactor = AnnouncementDepositFactor;
}

parameter_types! {
	pub const ChainId: u64 = 686;
	pub const NewContractExtraBytes: u32 = 10_000;
	pub NetworkContractSource: H160 = H160::from_low_u64_be(0);
	pub DeveloperDeposit: Balance = 100 * dollar(KAR);
	pub PublicationFee: Balance = 10000 * dollar(KAR);
	pub PrecompilesValue: AllPrecompiles<Runtime> = AllPrecompiles::<_>::karura();
}

#[derive(Clone, Encode, Decode, PartialEq, Eq, RuntimeDebug, TypeInfo)]
pub struct StorageDepositPerByte;
impl<I: From<Balance>> frame_support::traits::Get<I> for StorageDepositPerByte {
	fn get() -> I {
		// NOTE: KAR decimals is 12, convert to 18.
		// 10 * millicent(KAR) * 10^6
		I::from(100_000_000_000_000)
	}
}

#[derive(Clone, Encode, Decode, PartialEq, Eq, RuntimeDebug, TypeInfo)]
pub struct TxFeePerGas;
impl<I: From<Balance>> frame_support::traits::Get<I> for TxFeePerGas {
	fn get() -> I {
		// NOTE: 200 GWei
		// ensure suffix is 0x0000
		I::from(200u128.saturating_mul(10u128.saturating_pow(9)) & !0xffff)
	}
}

impl module_evm::Config for Runtime {
	type AddressMapping = EvmAddressMapping<Runtime>;
	type Currency = Balances;
	type TransferAll = Currencies;
	type NewContractExtraBytes = NewContractExtraBytes;
	type StorageDepositPerByte = StorageDepositPerByte;
	type TxFeePerGas = TxFeePerGas;
	type Event = Event;
	type PrecompilesType = AllPrecompiles<Self>;
	type PrecompilesValue = PrecompilesValue;
	type ChainId = ChainId;
	type GasToWeight = GasToWeight;
	type ChargeTransactionPayment = module_transaction_payment::ChargeTransactionPayment<Runtime>;
	type NetworkContractOrigin = EnsureRootOrTwoThirdsTechnicalCommittee;
	type NetworkContractSource = NetworkContractSource;
	type DeveloperDeposit = DeveloperDeposit;
	type PublicationFee = PublicationFee;
	type TreasuryAccount = KaruraTreasuryAccount;
	type FreePublicationOrigin = EnsureRootOrHalfGeneralCouncil;
	type Runner = module_evm::runner::stack::Runner<Self>;
	type FindAuthor = pallet_session::FindAccountFromAuthorIndex<Self, Aura>;
	type Task = ScheduledTasks;
	type IdleScheduler = IdleScheduler;
	type WeightInfo = weights::module_evm::WeightInfo<Runtime>;
}

impl module_evm_bridge::Config for Runtime {
	type EVM = EVM;
}

impl module_session_manager::Config for Runtime {
	type Event = Event;
	type ValidatorSet = Session;
	type WeightInfo = weights::module_session_manager::WeightInfo<Runtime>;
}

parameter_types! {
	pub ReservedXcmpWeight: Weight = RuntimeBlockWeights::get().max_block / 4;
	pub ReservedDmpWeight: Weight = RuntimeBlockWeights::get().max_block / 4;
}

impl cumulus_pallet_parachain_system::Config for Runtime {
	type Event = Event;
	type OnSystemEvent = ();
	type SelfParaId = ParachainInfo;
	type DmpMessageHandler = DmpQueue;
	type ReservedDmpWeight = ReservedDmpWeight;
	type OutboundXcmpMessageSource = XcmpQueue;
	type XcmpMessageHandler = XcmpQueue;
	type ReservedXcmpWeight = ReservedXcmpWeight;
}

impl parachain_info::Config for Runtime {}

impl cumulus_pallet_aura_ext::Config for Runtime {}

impl cumulus_pallet_xcmp_queue::Config for Runtime {
	type Event = Event;
	type XcmExecutor = XcmExecutor<XcmConfig>;
	type ChannelInfo = ParachainSystem;
	type VersionWrapper = PolkadotXcm;
	type ExecuteOverweightOrigin = EnsureRootOrHalfGeneralCouncil;
	type ControllerOrigin = EnsureRootOrHalfGeneralCouncil;
	type ControllerOriginConverter = XcmOriginToCallOrigin;
}

impl cumulus_pallet_dmp_queue::Config for Runtime {
	type Event = Event;
	type XcmExecutor = XcmExecutor<XcmConfig>;
	type ExecuteOverweightOrigin = EnsureRootOrHalfGeneralCouncil;
}

parameter_types! {
	pub DefaultExchangeRate: ExchangeRate = ExchangeRate::saturating_from_rational(1, 10);
	pub HomaTreasuryAccount: AccountId = HomaTreasuryPalletId::get().into_account();
	pub ActiveSubAccountsIndexList: Vec<u16> = vec![RelayChainSubAccountId::HomaLite as u16];
	pub BondingDuration: EraIndex = 28;
	pub MintThreshold: Balance = dollar(KSM);
	pub RedeemThreshold: Balance = 10 * dollar(LKSM);
}

impl module_homa::Config for Runtime {
	type Event = Event;
	type Currency = Currencies;
	type GovernanceOrigin = EnsureRootOrHalfGeneralCouncil;
	type StakingCurrencyId = GetStakingCurrencyId;
	type LiquidCurrencyId = GetLiquidCurrencyId;
	type PalletId = HomaPalletId;
	type TreasuryAccount = HomaTreasuryAccount;
	type DefaultExchangeRate = DefaultExchangeRate;
	type ActiveSubAccountsIndexList = ActiveSubAccountsIndexList;
	type BondingDuration = BondingDuration;
	type MintThreshold = MintThreshold;
	type RedeemThreshold = RedeemThreshold;
	type RelayChainBlockNumber = RelayChainBlockNumberProvider<Runtime>;
	type XcmInterface = XcmInterface;
	type WeightInfo = weights::module_homa::WeightInfo<Runtime>;
}

pub fn create_x2_parachain_multilocation(index: u16) -> MultiLocation {
	MultiLocation::new(
		1,
		X1(AccountId32 {
			network: NetworkId::Any,
			id: Utility::derivative_account_id(ParachainInfo::get().into_account(), index).into(),
		}),
	)
}

pub struct SubAccountIndexMultiLocationConvertor;
impl Convert<u16, MultiLocation> for SubAccountIndexMultiLocationConvertor {
	fn convert(sub_account_index: u16) -> MultiLocation {
		create_x2_parachain_multilocation(sub_account_index)
	}
}

parameter_types! {
	pub RelayChainUnbondingSlashingSpans: u32 = 5;
	pub ParachainAccount: AccountId = ParachainInfo::get().into_account();
}

impl module_xcm_interface::Config for Runtime {
	type Event = Event;
	type UpdateOrigin = EnsureRootOrHalfGeneralCouncil;
	type StakingCurrencyId = GetStakingCurrencyId;
	type ParachainAccount = ParachainAccount;
	type RelayChainUnbondingSlashingSpans = RelayChainUnbondingSlashingSpans;
	type SovereignSubAccountLocationConvert = SubAccountIndexMultiLocationConvertor;
	type RelayChainCallBuilder = RelayChainCallBuilder<Runtime, ParachainInfo>;
	type XcmTransfer = XTokens;
}

impl orml_unknown_tokens::Config for Runtime {
	type Event = Event;
}

impl orml_xcm::Config for Runtime {
	type Event = Event;
	type SovereignOrigin = EnsureRootOrThreeFourthsGeneralCouncil;
}

define_combined_task! {
	#[derive(Clone, Encode, Decode, PartialEq, RuntimeDebug, TypeInfo)]
	pub enum ScheduledTasks {
		EvmTask(EvmTask<Runtime>),
	}
}

parameter_types!(
	// At least 2% of max block weight should remain before idle tasks are dispatched.
	pub MinimumWeightRemainInBlock: Weight = RuntimeBlockWeights::get().max_block / 50;
);

impl module_idle_scheduler::Config for Runtime {
	type Event = Event;
	type WeightInfo = ();
	type Task = ScheduledTasks;
	type MinimumWeightRemainInBlock = MinimumWeightRemainInBlock;
}

parameter_types! {
	pub const FeePrecision: u128 = 10_000_000_000u128; // 10 decimals
	pub const APrecision: u128 = 100u128; // 2 decimals
	pub const PoolAssetLimit: u32 = 5u32;
}

pub struct EnsurePoolAssetId;
impl nutsfinance_stable_asset::traits::ValidateAssetId<CurrencyId> for EnsurePoolAssetId {
	fn validate(currency_id: CurrencyId) -> bool {
		matches!(currency_id, CurrencyId::StableAssetPoolToken(_))
	}
}

pub struct ConvertBalanceHoma;
impl orml_tokens::ConvertBalance<Balance, Balance> for ConvertBalanceHoma {
	type AssetId = CurrencyId;

	fn convert_balance(balance: Balance, asset_id: CurrencyId) -> Balance {
		match asset_id {
			CurrencyId::Token(TokenSymbol::LKSM) => {
				Homa::get_exchange_rate().checked_mul_int(balance).unwrap_or_default()
			}
			_ => balance,
		}
	}

	fn convert_balance_back(balance: Balance, asset_id: CurrencyId) -> Balance {
		match asset_id {
			CurrencyId::Token(TokenSymbol::LKSM) => Homa::get_exchange_rate()
				.reciprocal()
				.and_then(|x| x.checked_mul_int(balance))
				.unwrap_or_default(),
			_ => balance,
		}
	}
}

pub struct IsLiquidToken;
impl Contains<CurrencyId> for IsLiquidToken {
	fn contains(currency_id: &CurrencyId) -> bool {
		matches!(currency_id, CurrencyId::Token(TokenSymbol::LKSM))
	}
}

type RebaseTokens = orml_tokens::Combiner<
	AccountId,
	IsLiquidToken,
	orml_tokens::Mapper<AccountId, Tokens, ConvertBalanceHoma, Balance, GetLiquidCurrencyId>,
	Tokens,
>;

impl nutsfinance_stable_asset::Config for Runtime {
	type Event = Event;
	type AssetId = CurrencyId;
	type Balance = Balance;
	type Assets = RebaseTokens;
	type PalletId = StableAssetPalletId;

	type AtLeast64BitUnsigned = u128;
	type FeePrecision = FeePrecision;
	type APrecision = APrecision;
	type PoolAssetLimit = PoolAssetLimit;
	type WeightInfo = weights::nutsfinance_stable_asset::WeightInfo<Runtime>;
	type ListingOrigin = EnsureRootOrHalfGeneralCouncil;
	type EnsurePoolAssetId = EnsurePoolAssetId;
}

construct_runtime!(
	pub enum Runtime where
		Block = Block,
		NodeBlock = primitives::Block,
		UncheckedExtrinsic = UncheckedExtrinsic
	{
		// Core & Utility
		System: frame_system::{Pallet, Call, Storage, Config, Event<T>} = 0,
		Timestamp: pallet_timestamp::{Pallet, Call, Storage, Inherent} = 1,
		Scheduler: pallet_scheduler::{Pallet, Call, Storage, Event<T>} = 2,
		Utility: pallet_utility::{Pallet, Call, Event} = 3,
		Multisig: pallet_multisig::{Pallet, Call, Storage, Event<T>} = 4,
		Proxy: pallet_proxy::{Pallet, Call, Storage, Event<T>} = 5,
		TransactionPause: module_transaction_pause::{Pallet, Call, Storage, Event<T>} = 6,
		IdleScheduler: module_idle_scheduler::{Pallet, Call, Storage, Event<T>} = 7,
		Preimage: pallet_preimage::{Pallet, Call, Storage, Event<T>} = 8,

		// Tokens & Related
		Balances: pallet_balances::{Pallet, Call, Storage, Config<T>, Event<T>} = 10,
		Tokens: orml_tokens::{Pallet, Storage, Event<T>, Config<T>} = 11,
		Currencies: module_currencies::{Pallet, Call, Event<T>} = 12,
		Vesting: orml_vesting::{Pallet, Storage, Call, Event<T>, Config<T>} = 13,
		TransactionPayment: module_transaction_payment::{Pallet, Call, Storage, Event<T>} = 14,

		// Treasury
		Treasury: pallet_treasury::{Pallet, Call, Storage, Config, Event<T>} = 20,
		Bounties: pallet_bounties::{Pallet, Call, Storage, Event<T>} = 21,
		Tips: pallet_tips::{Pallet, Call, Storage, Event<T>} = 22,

		// Parachain
		ParachainInfo: parachain_info::{Pallet, Storage, Config} = 31,

		// Collator. The order of the 4 below are important and shall not change.
		Authorship: pallet_authorship::{Pallet, Storage} = 40,
		CollatorSelection: module_collator_selection::{Pallet, Call, Storage, Event<T>, Config<T>} = 41,
		Session: pallet_session::{Pallet, Call, Storage, Event, Config<T>} = 42,
		Aura: pallet_aura::{Pallet, Storage, Config<T>} = 43,
		AuraExt: cumulus_pallet_aura_ext::{Pallet, Storage, Config} = 44,
		SessionManager: module_session_manager::{Pallet, Call, Storage, Event<T>, Config<T>} = 45,

		// XCM
		XcmpQueue: cumulus_pallet_xcmp_queue::{Pallet, Storage, Event<T>} = 50,
		PolkadotXcm: pallet_xcm::{Pallet, Storage, Call, Event<T>, Origin, Config} = 51,
		CumulusXcm: cumulus_pallet_xcm::{Pallet, Event<T>, Origin} = 52,
		DmpQueue: cumulus_pallet_dmp_queue::{Pallet, Call, Storage, Event<T>} = 53,
		XTokens: orml_xtokens::{Pallet, Storage, Call, Event<T>} = 54,
		UnknownTokens: orml_unknown_tokens::{Pallet, Storage, Event} = 55,
		OrmlXcm: orml_xcm::{Pallet, Call, Event<T>} = 56,

		// Governance
		Authority: orml_authority::{Pallet, Call, Storage, Event<T>, Origin<T>} = 60,
		GeneralCouncil: pallet_collective::<Instance1>::{Pallet, Call, Storage, Origin<T>, Event<T>, Config<T>} = 61,
		GeneralCouncilMembership: pallet_membership::<Instance1>::{Pallet, Call, Storage, Event<T>, Config<T>} = 62,
		FinancialCouncil: pallet_collective::<Instance2>::{Pallet, Call, Storage, Origin<T>, Event<T>, Config<T>} = 63,
		FinancialCouncilMembership: pallet_membership::<Instance2>::{Pallet, Call, Storage, Event<T>, Config<T>} = 64,
		HomaCouncil: pallet_collective::<Instance3>::{Pallet, Call, Storage, Origin<T>, Event<T>, Config<T>} = 65,
		HomaCouncilMembership: pallet_membership::<Instance3>::{Pallet, Call, Storage, Event<T>, Config<T>} = 66,
		TechnicalCommittee: pallet_collective::<Instance4>::{Pallet, Call, Storage, Origin<T>, Event<T>, Config<T>} = 67,
		TechnicalCommitteeMembership: pallet_membership::<Instance4>::{Pallet, Call, Storage, Event<T>, Config<T>} = 68,
		Democracy: pallet_democracy::{Pallet, Call, Storage, Config<T>, Event<T>} = 69,

		// Oracle
		//
		// NOTE: OperatorMembership must be placed after Oracle or else will have race condition on initialization
		AcalaOracle: orml_oracle::<Instance1>::{Pallet, Storage, Call, Event<T>} = 70,
		OperatorMembershipAcala: pallet_membership::<Instance5>::{Pallet, Call, Storage, Event<T>, Config<T>} = 71,

		// ORML Core
		Auction: orml_auction::{Pallet, Storage, Call, Event<T>} = 80,
		Rewards: orml_rewards::{Pallet, Storage, Call} = 81,
		OrmlNFT: orml_nft::{Pallet, Storage, Config<T>} = 82,

		// Karura Core
		Prices: module_prices::{Pallet, Storage, Call, Event<T>} = 90,
		Dex: module_dex::{Pallet, Storage, Call, Event<T>, Config<T>} = 91,
		DexOracle: module_dex_oracle::{Pallet, Storage, Call} = 92,

		// Honzon
		AuctionManager: module_auction_manager::{Pallet, Storage, Call, Event<T>, ValidateUnsigned} = 100,
		Loans: module_loans::{Pallet, Storage, Call, Event<T>} = 101,
		Honzon: module_honzon::{Pallet, Storage, Call, Event<T>} = 102,
		CdpTreasury: module_cdp_treasury::{Pallet, Storage, Call, Config, Event<T>} = 103,
		CdpEngine: module_cdp_engine::{Pallet, Storage, Call, Event<T>, Config, ValidateUnsigned} = 104,
		EmergencyShutdown: module_emergency_shutdown::{Pallet, Storage, Call, Event<T>} = 105,

		// Homa
		Homa: module_homa::{Pallet, Call, Storage, Event<T>} = 116,
		XcmInterface: module_xcm_interface::{Pallet, Call, Storage, Event<T>} = 117,

		// Karura Other
		Incentives: module_incentives::{Pallet, Storage, Call, Event<T>} = 120,
		NFT: module_nft::{Pallet, Call, Event<T>} = 121,
		AssetRegistry: module_asset_registry::{Pallet, Call, Storage, Event<T>} = 122,

		// Smart contracts
		EVM: module_evm::{Pallet, Config<T>, Call, Storage, Event<T>} = 130,
		EVMBridge: module_evm_bridge::{Pallet} = 131,
		EvmAccounts: module_evm_accounts::{Pallet, Call, Storage, Event<T>} = 132,

		// Stable asset
		StableAsset: nutsfinance_stable_asset::{Pallet, Call, Storage, Event<T>} = 200,

		// Parachain System, always put it at the end
		ParachainSystem: cumulus_pallet_parachain_system::{Pallet, Call, Storage, Inherent, Config, Event<T>} = 30,

		// Temporary
		Sudo: pallet_sudo::{Pallet, Call, Config<T>, Storage, Event<T>} = 255,
	}
);

/// Block header type as expected by this runtime.
pub type Header = generic::Header<BlockNumber, BlakeTwo256>;
/// Block type as expected by this runtime.
pub type Block = generic::Block<Header, UncheckedExtrinsic>;
/// A Block signed with a Justification
pub type SignedBlock = generic::SignedBlock<Block>;
/// BlockId type as expected by this runtime.
pub type BlockId = generic::BlockId<Block>;
/// The SignedExtension to the basic transaction logic.
pub type SignedExtra = (
	frame_system::CheckNonZeroSender<Runtime>,
	frame_system::CheckSpecVersion<Runtime>,
	frame_system::CheckTxVersion<Runtime>,
	frame_system::CheckGenesis<Runtime>,
	frame_system::CheckEra<Runtime>,
	frame_system::CheckNonce<Runtime>,
	frame_system::CheckWeight<Runtime>,
	module_transaction_payment::ChargeTransactionPayment<Runtime>,
	module_evm::SetEvmOrigin<Runtime>,
);
/// Unchecked extrinsic type as expected by this runtime.
pub type UncheckedExtrinsic = generic::UncheckedExtrinsic<Address, Call, Signature, SignedExtra>;
/// The payload being signed in transactions.
pub type SignedPayload = generic::SignedPayload<Call, SignedExtra>;
/// Extrinsic type that has already been checked.
pub type CheckedExtrinsic = generic::CheckedExtrinsic<AccountId, Call, SignedExtra>;
/// Executive: handles dispatch to the various modules.
pub type Executive = frame_executive::Executive<
	Runtime,
	Block,
	frame_system::ChainContext<Runtime>,
	Runtime,
	AllPalletsWithSystem,
<<<<<<< HEAD
	TransactionPaymentMigration,
>;

pub struct TransactionPaymentMigration;

parameter_types! {
	pub FeePoolSize: Balance = 5 * dollar(KAR);
	pub SwapBalanceThreshold: Balance = Ratio::saturating_from_rational(25, 10).saturating_mul_int(dollar(KAR));
}

impl OnRuntimeUpgrade for TransactionPaymentMigration {
	fn on_runtime_upgrade() -> frame_support::weights::Weight {
		let poo_size = FeePoolSize::get();
		let threshold = SwapBalanceThreshold::get();
		let tokens = vec![
			(KUSD, vec![KUSD, KSM, KAR]),
			(KSM, vec![KSM, KAR]),
			(LKSM, vec![LKSM, KSM, KAR]),
			(BNC, vec![BNC, KUSD, KSM, KAR]),
			(CurrencyId::ForeignAsset(0), vec![CurrencyId::ForeignAsset(0), KSM, KAR]),
		];
		for (token, path) in tokens {
			let _ = module_transaction_payment::Pallet::<Runtime>::disable_pool(token);
			let _ = module_transaction_payment::Pallet::<Runtime>::initialize_pool(token, path, poo_size, threshold);
		}
=======
	XcmInterfaceMigration,
>;

// init Statemine location to its weight and fee, used by ParachainMinFee
pub struct XcmInterfaceMigration;
impl OnRuntimeUpgrade for XcmInterfaceMigration {
	fn on_runtime_upgrade() -> frame_support::weights::Weight {
		// update_xcm_dest_weight_and_fee
		let _ = <module_xcm_interface::Pallet<Runtime>>::update_xcm_dest_weight_and_fee(
			Origin::root(),
			vec![(
				module_xcm_interface::XcmInterfaceOperation::ParachainFee(Box::new(
					(1, Parachain(parachains::statemine::ID)).into(),
				)),
				Some(4_000_000_000),
				Some(4_000_000_000),
			)],
		);
>>>>>>> f97df66e
		<Runtime as frame_system::Config>::BlockWeights::get().max_block
	}
}

#[cfg(feature = "runtime-benchmarks")]
#[macro_use]
extern crate orml_benchmarking;

#[cfg(feature = "runtime-benchmarks")]
mod benches {
	define_benchmarks!(
		[module_dex, benchmarking::dex]
		[module_dex_oracle, benchmarking::dex_oracle]
		[module_asset_registry, benchmarking::asset_registry]
		[module_auction_manager, benchmarking::auction_manager]
		[module_cdp_engine, benchmarking::cdp_engine]
		[module_emergency_shutdown, benchmarking::emergency_shutdown]
		[module_evm, benchmarking::evm]
		[module_homa, benchmarking::homa]
		[module_honzon, benchmarking::honzon]
		[module_cdp_treasury, benchmarking::cdp_treasury]
		[module_collator_selection, benchmarking::collator_selection]
		[module_transaction_pause, benchmarking::transaction_pause]
		[module_transaction_payment, benchmarking::transaction_payment]
		[module_incentives, benchmarking::incentives]
		[module_prices, benchmarking::prices]
		[module_evm_accounts, benchmarking::evm_accounts]
		[module_currencies, benchmarking::currencies]
		[module_session_manager, benchmarking::session_manager]
		[orml_tokens, benchmarking::tokens]
		[orml_vesting, benchmarking::vesting]
		[orml_auction, benchmarking::auction]
		[orml_authority, benchmarking::authority]
		[orml_oracle, benchmarking::oracle]
		[nutsfinance_stable_asset, benchmarking::nutsfinance_stable_asset]
	);
}

#[cfg(not(feature = "disable-runtime-api"))]
impl_runtime_apis! {
	impl sp_api::Core<Block> for Runtime {
		fn version() -> RuntimeVersion {
			VERSION
		}

		fn execute_block(block: Block) {
			Executive::execute_block(block)
		}

		fn initialize_block(header: &<Block as BlockT>::Header) {
			Executive::initialize_block(header)
		}
	}

	impl sp_api::Metadata<Block> for Runtime {
		fn metadata() -> OpaqueMetadata {
			OpaqueMetadata::new(Runtime::metadata().into())
		}
	}

	impl sp_block_builder::BlockBuilder<Block> for Runtime {
		fn apply_extrinsic(extrinsic: <Block as BlockT>::Extrinsic) -> ApplyExtrinsicResult {
			Executive::apply_extrinsic(extrinsic)
		}

		fn finalize_block() -> <Block as BlockT>::Header {
			Executive::finalize_block()
		}

		fn inherent_extrinsics(data: sp_inherents::InherentData) -> Vec<<Block as BlockT>::Extrinsic> {
			data.create_extrinsics()
		}

		fn check_inherents(
			block: Block,
			data: sp_inherents::InherentData,
		) -> sp_inherents::CheckInherentsResult {
			data.check_extrinsics(&block)
		}
	}

	impl sp_transaction_pool::runtime_api::TaggedTransactionQueue<Block> for Runtime {
		fn validate_transaction(
			source: TransactionSource,
			tx: <Block as BlockT>::Extrinsic,
			block_hash: <Block as BlockT>::Hash,
		) -> TransactionValidity {
			Executive::validate_transaction(source, tx, block_hash)
		}
	}

	impl sp_offchain::OffchainWorkerApi<Block> for Runtime {
		fn offchain_worker(header: &<Block as BlockT>::Header) {
			Executive::offchain_worker(header)
		}
	}

	impl sp_consensus_aura::AuraApi<Block, AuraId> for Runtime {
		fn slot_duration() -> sp_consensus_aura::SlotDuration {
			sp_consensus_aura::SlotDuration::from_millis(Aura::slot_duration())
		}

		fn authorities() -> Vec<AuraId> {
			Aura::authorities().into_inner()
		}
	}

	impl sp_session::SessionKeys<Block> for Runtime {
		fn generate_session_keys(seed: Option<Vec<u8>>) -> Vec<u8> {
			SessionKeys::generate(seed)
		}

		fn decode_session_keys(
			encoded: Vec<u8>,
		) -> Option<Vec<(Vec<u8>, KeyTypeId)>> {
			SessionKeys::decode_into_raw_public_keys(&encoded)
		}
	}

	impl frame_system_rpc_runtime_api::AccountNonceApi<Block, AccountId, Nonce> for Runtime {
		fn account_nonce(account: AccountId) -> Nonce {
			System::account_nonce(account)
		}
	}

	impl pallet_transaction_payment_rpc_runtime_api::TransactionPaymentApi<
		Block,
		Balance,
	> for Runtime {
		fn query_info(uxt: <Block as BlockT>::Extrinsic, len: u32) -> RuntimeDispatchInfo<Balance> {
			TransactionPayment::query_info(uxt, len)
		}

		fn query_fee_details(uxt: <Block as BlockT>::Extrinsic, len: u32) -> pallet_transaction_payment_rpc_runtime_api::FeeDetails<Balance> {
			TransactionPayment::query_fee_details(uxt, len)
		}
	}

	impl orml_oracle_rpc_runtime_api::OracleApi<
		Block,
		DataProviderId,
		CurrencyId,
		TimeStampedPrice,
	> for Runtime {
		fn get_value(provider_id: DataProviderId, key: CurrencyId) -> Option<TimeStampedPrice> {
			match provider_id {
				DataProviderId::Acala => AcalaOracle::get_no_op(&key),
				DataProviderId::Aggregated => <AggregatedDataProvider as DataProviderExtended<_, _>>::get_no_op(&key)
			}
		}

		fn get_all_values(provider_id: DataProviderId) -> Vec<(CurrencyId, Option<TimeStampedPrice>)> {
			match provider_id {
				DataProviderId::Acala => AcalaOracle::get_all_values(),
				DataProviderId::Aggregated => <AggregatedDataProvider as DataProviderExtended<_, _>>::get_all_values()
			}
		}
	}

	impl orml_tokens_rpc_runtime_api::TokensApi<
		Block,
		CurrencyId,
		Balance,
	> for Runtime {
		fn query_existential_deposit(key: CurrencyId) -> Balance {
			if key == GetNativeCurrencyId::get() {
				NativeTokenExistentialDeposit::get()
			} else {
				ExistentialDeposits::get(&key)
			}
		}
	}

	impl module_evm_rpc_runtime_api::EVMRuntimeRPCApi<Block, Balance> for Runtime {
		fn call(
			from: H160,
			to: H160,
			data: Vec<u8>,
			value: Balance,
			gas_limit: u64,
			storage_limit: u32,
			access_list: Option<Vec<AccessListItem>>,
			estimate: bool,
		) -> Result<CallInfo, sp_runtime::DispatchError> {
			let config = if estimate {
				let mut config = <Runtime as module_evm::Config>::config().clone();
				config.estimate = true;
				Some(config)
			} else {
				None
			};

			module_evm::runner::stack::Runner::<Runtime>::call(
				from,
				from,
				to,
				data,
				value,
				gas_limit,
				storage_limit,
				access_list.unwrap_or_default().into_iter().map(|v| (v.address, v.storage_keys)).collect(),
				config.as_ref().unwrap_or(<Runtime as module_evm::Config>::config()),
			)
		}

		fn create(
			from: H160,
			data: Vec<u8>,
			value: Balance,
			gas_limit: u64,
			storage_limit: u32,
			access_list: Option<Vec<AccessListItem>>,
			estimate: bool,
		) -> Result<CreateInfo, sp_runtime::DispatchError> {
			let config = if estimate {
				let mut config = <Runtime as module_evm::Config>::config().clone();
				config.estimate = true;
				Some(config)
			} else {
				None
			};

			module_evm::runner::stack::Runner::<Runtime>::create(
				from,
				data,
				value,
				gas_limit,
				storage_limit,
				access_list.unwrap_or_default().into_iter().map(|v| (v.address, v.storage_keys)).collect(),
				config.as_ref().unwrap_or(<Runtime as module_evm::Config>::config()),
			)
		}

		fn get_estimate_resources_request(extrinsic: Vec<u8>) -> Result<EstimateResourcesRequest, sp_runtime::DispatchError> {
			let utx = UncheckedExtrinsic::decode(&mut &*extrinsic)
				.map_err(|_| sp_runtime::DispatchError::Other("Invalid parameter extrinsic, decode failed"))?;

			let request = match utx.function {
				Call::EVM(module_evm::Call::call{target, input, value, gas_limit, storage_limit, access_list}) => {
					// use MAX_VALUE for no limit
					let gas_limit = if gas_limit < u64::MAX { Some(gas_limit) } else { None };
					let storage_limit = if storage_limit < u32::MAX { Some(storage_limit) } else { None };
					Some(EstimateResourcesRequest {
						from: None,
						to: Some(target),
						gas_limit,
						storage_limit,
						value: Some(value),
						data: Some(input),
						access_list: Some(access_list)
					})
				}
				Call::EVM(module_evm::Call::create{init, value, gas_limit, storage_limit, access_list}) => {
					// use MAX_VALUE for no limit
					let gas_limit = if gas_limit < u64::MAX { Some(gas_limit) } else { None };
					let storage_limit = if storage_limit < u32::MAX { Some(storage_limit) } else { None };
					Some(EstimateResourcesRequest {
						from: None,
						to: None,
						gas_limit,
						storage_limit,
						value: Some(value),
						data: Some(init),
						access_list: Some(access_list)
					})
				}
				_ => None,
			};

			request.ok_or(sp_runtime::DispatchError::Other("Invalid parameter extrinsic, not evm Call"))
		}
	}

	impl cumulus_primitives_core::CollectCollationInfo<Block> for Runtime {
		fn collect_collation_info(header: &<Block as BlockT>::Header) -> cumulus_primitives_core::CollationInfo {
			ParachainSystem::collect_collation_info(header)
		}
	}

	#[cfg(feature = "try-runtime")]
	impl frame_try_runtime::TryRuntime<Block> for Runtime {
		fn on_runtime_upgrade() -> (Weight, Weight) {
			// NOTE: intentional unwrap: we don't want to propagate the error backwards, and want to
			// have a backtrace here. If any of the pre/post migration checks fail, we shall stop
			// right here and right now.
			let weight = Executive::try_runtime_upgrade().unwrap();
			(weight, RuntimeBlockWeights::get().max_block)
		}

		fn execute_block_no_check(block: Block) -> Weight {
			Executive::execute_block_no_check(block)
		}
	}

	// benchmarks for acala modules
	#[cfg(feature = "runtime-benchmarks")]
	impl frame_benchmarking::Benchmark<Block> for Runtime {
		fn benchmark_metadata(extra: bool) -> (
			Vec<frame_benchmarking::BenchmarkList>,
			Vec<frame_support::traits::StorageInfo>,
		) {
			use frame_benchmarking::{list_benchmark as frame_list_benchmark, Benchmarking, BenchmarkList};
			use frame_support::traits::StorageInfoTrait;
			use module_nft::benchmarking::Pallet as NftBench;

			let mut list = Vec::<BenchmarkList>::new();

			frame_list_benchmark!(list, extra, module_nft, NftBench::<Runtime>);
			list_benchmarks!(list, extra);

			let storage_info = AllPalletsWithSystem::storage_info();

			return (list, storage_info)
		}

		fn dispatch_benchmark(
			config: frame_benchmarking::BenchmarkConfig
		) -> Result<Vec<frame_benchmarking::BenchmarkBatch>, sp_runtime::RuntimeString> {
			use frame_benchmarking::{Benchmarking, BenchmarkBatch, add_benchmark as frame_add_benchmark, TrackedStorageKey};
			use module_nft::benchmarking::Pallet as NftBench;

			let whitelist: Vec<TrackedStorageKey> = vec![
				// Block Number
				// frame_system::Number::<Runtime>::hashed_key().to_vec(),
				hex_literal::hex!("26aa394eea5630e07c48ae0c9558cef702a5c1b19ab7a04f536c519aca4983ac").to_vec().into(),
				// Total Issuance
				hex_literal::hex!("c2261276cc9d1f8598ea4b6a74b15c2f57c875e4cff74148e4628f264b974c80").to_vec().into(),
				// Execution Phase
				hex_literal::hex!("26aa394eea5630e07c48ae0c9558cef7ff553b5a9862a516939d82b3d3d8661a").to_vec().into(),
				// Event Count
				hex_literal::hex!("26aa394eea5630e07c48ae0c9558cef70a98fdbe9ce6c55837576c60c7af3850").to_vec().into(),
				// System Events
				hex_literal::hex!("26aa394eea5630e07c48ae0c9558cef780d41e5e16056765bc8461851072c9d7").to_vec().into(),
				// Caller 0 Account
				hex_literal::hex!("26aa394eea5630e07c48ae0c9558cef7b99d880ec681799c0cf30e8886371da946c154ffd9992e395af90b5b13cc6f295c77033fce8a9045824a6690bbf99c6db269502f0a8d1d2a008542d5690a0749").to_vec().into(),
				// Treasury Account
				hex_literal::hex!("26aa394eea5630e07c48ae0c9558cef7b99d880ec681799c0cf30e8886371da95ecffd7b6c0f78751baa9d281e0bfa3a6d6f646c70792f74727372790000000000000000000000000000000000000000").to_vec().into(),
			];
			let mut batches = Vec::<BenchmarkBatch>::new();
			let params = (&config, &whitelist);

			frame_add_benchmark!(params, batches, module_nft, NftBench::<Runtime>);
			add_benchmarks!(params, batches);

			if batches.is_empty() { return Err("Benchmark not found for this module.".into()) }
			Ok(batches)
		}
	}
}

struct CheckInherents;

impl cumulus_pallet_parachain_system::CheckInherents<Block> for CheckInherents {
	fn check_inherents(
		block: &Block,
		relay_state_proof: &cumulus_pallet_parachain_system::RelayChainStateProof,
	) -> sp_inherents::CheckInherentsResult {
		let relay_chain_slot = relay_state_proof
			.read_slot()
			.expect("Could not read the relay chain slot from the proof");

		let inherent_data = cumulus_primitives_timestamp::InherentDataProvider::from_relay_chain_slot_and_duration(
			relay_chain_slot,
			sp_std::time::Duration::from_secs(6),
		)
		.create_inherent_data()
		.expect("Could not create the timestamp inherent data");

		inherent_data.check_extrinsics(block)
	}
}

cumulus_pallet_parachain_system::register_validate_block!(
	Runtime = Runtime,
	BlockExecutor = cumulus_pallet_aura_ext::BlockExecutor::<Runtime, Executive>,
	CheckInherents = CheckInherents,
);

#[cfg(test)]
mod tests {
	use super::*;
	use frame_support::weights::DispatchClass;
	use frame_system::offchain::CreateSignedTransaction;
	use sp_runtime::traits::Convert;

	fn run_with_system_weight<F>(w: Weight, mut assertions: F)
	where
		F: FnMut(),
	{
		let mut t: sp_io::TestExternalities = frame_system::GenesisConfig::default()
			.build_storage::<Runtime>()
			.unwrap()
			.into();
		t.execute_with(|| {
			System::set_block_consumed_resources(w, 0);
			assertions()
		});
	}

	#[test]
	fn validate_transaction_submitter_bounds() {
		fn is_submit_signed_transaction<T>()
		where
			T: CreateSignedTransaction<Call>,
		{
		}

		is_submit_signed_transaction::<Runtime>();
	}

	#[test]
	fn multiplier_can_grow_from_zero() {
		let minimum_multiplier = MinimumMultiplier::get();
		let target =
			TargetBlockFullness::get() * RuntimeBlockWeights::get().get(DispatchClass::Normal).max_total.unwrap();
		// if the min is too small, then this will not change, and we are doomed forever.
		// the weight is 1/100th bigger than target.
		run_with_system_weight(target * 101 / 100, || {
			let next = SlowAdjustingFeeUpdate::<Runtime>::convert(minimum_multiplier);
			assert!(next > minimum_multiplier, "{:?} !>= {:?}", next, minimum_multiplier);
		})
	}

	#[test]
	fn ensure_can_create_contract() {
		// Ensure that the `ExistentialDeposit` for creating the contract >= account `ExistentialDeposit`.
		// Otherwise, the creation of the contract account will fail because it is less than
		// ExistentialDeposit.
		assert!(
			Balance::from(NewContractExtraBytes::get()).saturating_mul(
				<StorageDepositPerByte as frame_support::traits::Get<Balance>>::get() / 10u128.saturating_pow(6)
			) >= NativeTokenExistentialDeposit::get()
		);
	}

	#[test]
	fn ensure_can_kick_collator() {
		// Ensure that `required_point` > 0, collator can be kicked out normally.
		assert!(
			CollatorKickThreshold::get().mul_floor(
				(SessionDuration::get() * module_collator_selection::POINT_PER_BLOCK)
					.checked_div(MaxCandidates::get())
					.unwrap()
			) > 0
		);
	}

	#[test]
	fn check_call_size() {
		assert!(
			core::mem::size_of::<Call>() <= 260,
			"size of Call is more than 260 bytes: some calls have too big arguments, use Box to \
			reduce the size of Call.
			If the limit is too strong, maybe consider increasing the limit",
		);
	}
}<|MERGE_RESOLUTION|>--- conflicted
+++ resolved
@@ -1760,8 +1760,7 @@
 	frame_system::ChainContext<Runtime>,
 	Runtime,
 	AllPalletsWithSystem,
-<<<<<<< HEAD
-	TransactionPaymentMigration,
+	(XcmInterfaceMigration, TransactionPaymentMigration),
 >;
 
 pub struct TransactionPaymentMigration;
@@ -1786,15 +1785,14 @@
 			let _ = module_transaction_payment::Pallet::<Runtime>::disable_pool(token);
 			let _ = module_transaction_payment::Pallet::<Runtime>::initialize_pool(token, path, poo_size, threshold);
 		}
-=======
-	XcmInterfaceMigration,
->;
+		<Runtime as frame_system::Config>::BlockWeights::get().max_block
+	}
+}
 
 // init Statemine location to its weight and fee, used by ParachainMinFee
 pub struct XcmInterfaceMigration;
 impl OnRuntimeUpgrade for XcmInterfaceMigration {
 	fn on_runtime_upgrade() -> frame_support::weights::Weight {
-		// update_xcm_dest_weight_and_fee
 		let _ = <module_xcm_interface::Pallet<Runtime>>::update_xcm_dest_weight_and_fee(
 			Origin::root(),
 			vec![(
@@ -1805,7 +1803,6 @@
 				Some(4_000_000_000),
 			)],
 		);
->>>>>>> f97df66e
 		<Runtime as frame_system::Config>::BlockWeights::get().max_block
 	}
 }
