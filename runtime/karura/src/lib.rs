--- conflicted
+++ resolved
@@ -1635,25 +1635,21 @@
 			gas_limit: u32,
 			estimate: bool,
 		) -> Result<CallInfo, sp_runtime::DispatchError> {
-<<<<<<< HEAD
-			<Runtime as module_evm::Config>::Runner::call(
-=======
 			let config = if estimate {
-				let mut config = <Runtime as module_evm::Trait>::config().clone();
+				let mut config = <Runtime as module_evm::Config>::config().clone();
 				config.estimate = true;
 				Some(config)
 			} else {
 				None
 			};
 
-			<Runtime as module_evm::Trait>::Runner::call(
->>>>>>> 786e6d9f
+			<Runtime as module_evm::Config>::Runner::call(
 				from,
 				to,
 				data,
 				value,
 				gas_limit,
-				config.as_ref().unwrap_or(<Runtime as module_evm::Trait>::config()),
+				config.as_ref().unwrap_or(<Runtime as module_evm::Config>::config()),
 			)
 		}
 
@@ -1664,24 +1660,20 @@
 			gas_limit: u32,
 			estimate: bool,
 		) -> Result<CreateInfo, sp_runtime::DispatchError> {
-<<<<<<< HEAD
-			<Runtime as module_evm::Config>::Runner::create(
-=======
 			let config = if estimate {
-				let mut config = <Runtime as module_evm::Trait>::config().clone();
+				let mut config = <Runtime as module_evm::Config>::config().clone();
 				config.estimate = true;
 				Some(config)
 			} else {
 				None
 			};
 
-			<Runtime as module_evm::Trait>::Runner::create(
->>>>>>> 786e6d9f
+			<Runtime as module_evm::Config>::Runner::create(
 				from,
 				data,
 				value,
 				gas_limit,
-				config.as_ref().unwrap_or(<Runtime as module_evm::Trait>::config()),
+				config.as_ref().unwrap_or(<Runtime as module_evm::Config>::config()),
 			)
 		}
 
