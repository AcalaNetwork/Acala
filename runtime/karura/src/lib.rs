// This file is part of Acala.

// Copyright (C) 2020-2021 Acala Foundation.
// SPDX-License-Identifier: GPL-3.0-or-later WITH Classpath-exception-2.0

// This program is free software: you can redistribute it and/or modify
// it under the terms of the GNU General Public License as published by
// the Free Software Foundation, either version 3 of the License, or
// (at your option) any later version.

// This program is distributed in the hope that it will be useful,
// but WITHOUT ANY WARRANTY; without even the implied warranty of
// MERCHANTABILITY or FITNESS FOR A PARTICULAR PURPOSE. See the
// GNU General Public License for more details.

// You should have received a copy of the GNU General Public License
// along with this program. If not, see <https://www.gnu.org/licenses/>.

//! The Dev runtime. This can be compiled with `#[no_std]`, ready for Wasm.

#![cfg_attr(not(feature = "std"), no_std)]
// `construct_runtime!` does a lot of recursion and requires us to increase the limit to 256.
#![recursion_limit = "256"]
// The `large_enum_variant` warning originates from `construct_runtime` macro.
#![allow(clippy::large_enum_variant)]
#![allow(clippy::unnecessary_mut_passed)]
#![allow(clippy::or_fun_call)]
#![allow(clippy::from_over_into)]
#![allow(clippy::upper_case_acronyms)]

// Make the WASM binary available.
#[cfg(feature = "std")]
include!(concat!(env!("OUT_DIR"), "/wasm_binary.rs"));

use codec::{Decode, Encode};
use scale_info::TypeInfo;
use sp_api::impl_runtime_apis;
use sp_consensus_aura::sr25519::AuthorityId as AuraId;
use sp_core::{crypto::KeyTypeId, OpaqueMetadata, H160};
use sp_runtime::{
	create_runtime_str, generic, impl_opaque_keys,
	traits::{
		AccountIdConversion, AccountIdLookup, BadOrigin, BlakeTwo256, Block as BlockT, Convert, SaturatedConversion,
		StaticLookup, Zero,
	},
	transaction_validity::{TransactionSource, TransactionValidity},
	ApplyExtrinsicResult, DispatchResult, FixedPointNumber, Perbill, Percent, Permill, Perquintill,
};
use sp_std::prelude::*;
#[cfg(feature = "std")]
use sp_version::NativeVersion;
use sp_version::RuntimeVersion;

use frame_system::{EnsureRoot, RawOrigin};
use module_currencies::BasicCurrencyAdapter;
use module_evm::Runner;
use module_evm::{CallInfo, CreateInfo};
use module_evm_accounts::EvmAddressMapping;
use module_evm_manager::EvmCurrencyIdMapping;
use module_relaychain::RelayChainCallBuilder;
use module_transaction_payment::{Multiplier, TargetedFeeAdjustment};

use orml_traits::{
	create_median_value_data_provider, parameter_type_with_key, DataFeeder, DataProviderExtended, MultiCurrency,
};
use pallet_transaction_payment::RuntimeDispatchInfo;

pub use cumulus_primitives_core::ParaId;
pub use orml_xcm_support::{IsNativeConcrete, MultiCurrencyAdapter, MultiNativeAsset};
use pallet_xcm::XcmPassthrough;
pub use polkadot_parachain::primitives::Sibling;
pub use xcm::latest::prelude::*;

pub use xcm_builder::{
	AccountId32Aliases, AllowTopLevelPaidExecutionFrom, AllowUnpaidExecutionFrom, EnsureXcmOrigin, FixedRateOfFungible,
	FixedWeightBounds, IsConcrete, LocationInverter, NativeAsset, ParentAsSuperuser, ParentIsDefault,
	RelayChainAsNative, SiblingParachainAsNative, SiblingParachainConvertsVia, SignedAccountId32AsNative,
	SignedToAccountId32, SovereignSignedViaLocation, TakeRevenue, TakeWeightCredit,
};
pub use xcm_executor::{traits::WeightTrader, Assets, Config, XcmExecutor};

/// Weights for pallets used in the runtime.
mod weights;

pub use frame_support::{
	construct_runtime, log, parameter_types,
	traits::{
		Contains, ContainsLengthBound, Currency as PalletCurrency, EnsureOrigin, Everything, Get, Imbalance,
		InstanceFilter, IsSubType, IsType, KeyOwnerProofSystem, LockIdentifier, Nothing, OnRuntimeUpgrade,
		OnUnbalanced, Randomness, SortedMembers, U128CurrencyToVote,
	},
	weights::{constants::RocksDbWeight, IdentityFee, Weight},
	PalletId, RuntimeDebug, StorageValue,
};

pub use pallet_staking::StakerStatus;
pub use pallet_timestamp::Call as TimestampCall;
#[cfg(any(feature = "std", test))]
pub use sp_runtime::BuildStorage;

pub use authority::AuthorityConfigImpl;
pub use constants::{fee::*, parachains, time::*};
pub use primitives::{
	define_combined_task,
	evm::EstimateResourcesRequest,
	task::{DispatchableTask, TaskResult},
	AccountId, AccountIndex, Address, Amount, AuctionId, AuthoritysOriginId, Balance, BlockNumber, CurrencyId,
	DataProviderId, EraIndex, Hash, Moment, Nonce, ReserveIdentifier, Share, Signature, TokenSymbol, TradingPair,
};
pub use runtime_common::{
	cent, dollar, microcent, millicent, CurveFeeModel, EnsureRootOrAllGeneralCouncil,
	EnsureRootOrAllTechnicalCommittee, EnsureRootOrHalfFinancialCouncil, EnsureRootOrHalfGeneralCouncil,
	EnsureRootOrHalfHomaCouncil, EnsureRootOrOneGeneralCouncil, EnsureRootOrOneThirdsTechnicalCommittee,
	EnsureRootOrThreeFourthsGeneralCouncil, EnsureRootOrTwoThirdsGeneralCouncil,
	EnsureRootOrTwoThirdsTechnicalCommittee, ExchangeRate, FinancialCouncilInstance,
	FinancialCouncilMembershipInstance, GasToWeight, GeneralCouncilInstance, GeneralCouncilMembershipInstance,
	HomaCouncilInstance, HomaCouncilMembershipInstance, OperatorMembershipInstanceAcala,
	OperatorMembershipInstanceBand, Price, ProxyType, Rate, Ratio, RelayChainBlockNumberProvider,
	RelayChainSubAccountId, RuntimeBlockLength, RuntimeBlockWeights, SystemContractsFilter, TechnicalCommitteeInstance,
	TechnicalCommitteeMembershipInstance, TimeStampedPrice, BNC, KAR, KSM, KUSD, LKSM, RENBTC, VSKSM,
};

mod authority;
mod benchmarking;
pub mod constants;

/// This runtime version.
#[sp_version::runtime_version]
pub const VERSION: RuntimeVersion = RuntimeVersion {
	spec_name: create_runtime_str!("karura"),
	impl_name: create_runtime_str!("karura"),
	authoring_version: 1,
	spec_version: 1014,
	impl_version: 0,
	apis: RUNTIME_API_VERSIONS,
	transaction_version: 1,
};

/// The version infromation used to identify this runtime when compiled
/// natively.
#[cfg(feature = "std")]
pub fn native_version() -> NativeVersion {
	NativeVersion {
		runtime_version: VERSION,
		can_author_with: Default::default(),
	}
}

impl_opaque_keys! {
	pub struct SessionKeys {
		pub aura: Aura,
	}
}

// Pallet accounts of runtime
parameter_types! {
	pub const TreasuryPalletId: PalletId = PalletId(*b"aca/trsy");
	pub const LoansPalletId: PalletId = PalletId(*b"aca/loan");
	pub const DEXPalletId: PalletId = PalletId(*b"aca/dexm");
	pub const CDPTreasuryPalletId: PalletId = PalletId(*b"aca/cdpt");
	pub const HonzonTreasuryPalletId: PalletId = PalletId(*b"aca/hztr");
	pub const HomaTreasuryPalletId: PalletId = PalletId(*b"aca/hmtr");
	pub const IncentivesPalletId: PalletId = PalletId(*b"aca/inct");
	pub const CollatorPotId: PalletId = PalletId(*b"aca/cpot");
	// Treasury reserve
	pub const TreasuryReservePalletId: PalletId = PalletId(*b"aca/reve");
	pub const NftPalletId: PalletId = PalletId(*b"aca/aNFT");
	// Vault all unrleased native token.
	pub UnreleasedNativeVaultAccountId: AccountId = PalletId(*b"aca/urls").into_account();
}

pub fn get_all_module_accounts() -> Vec<AccountId> {
	vec![
		LoansPalletId::get().into_account(),
		CDPTreasuryPalletId::get().into_account(),
		CollatorPotId::get().into_account(),
		DEXPalletId::get().into_account(),
		HomaTreasuryPalletId::get().into_account(),
		HonzonTreasuryPalletId::get().into_account(),
		IncentivesPalletId::get().into_account(),
		TreasuryPalletId::get().into_account(),
		TreasuryReservePalletId::get().into_account(),
		ZeroAccountId::get(),
		UnreleasedNativeVaultAccountId::get(),
	]
}

parameter_types! {
	pub const BlockHashCount: BlockNumber = 1200; // mortal tx can be valid up to 4 hour after signing
	pub const Version: RuntimeVersion = VERSION;
	pub const SS58Prefix: u8 = 8; // Ss58AddressFormat::KaruraAccount
}

pub struct BaseCallFilter;
impl Contains<Call> for BaseCallFilter {
	fn contains(call: &Call) -> bool {
		let is_core_call = matches!(call, Call::System(_) | Call::Timestamp(_) | Call::ParachainSystem(_));
		if is_core_call {
			// always allow core call
			return true;
		}

		let is_paused = module_transaction_pause::PausedTransactionFilter::<Runtime>::contains(call);
		if is_paused {
			// no paused call
			return false;
		}

		let is_evm = matches!(
			call,
			Call::EVM(_) | Call::EvmAccounts(_) // EvmBridge / EvmManager does not have call
		);
		if is_evm {
			// no evm call
			return false;
		}

		true
	}
}

impl frame_system::Config for Runtime {
	type AccountId = AccountId;
	type Call = Call;
	type Lookup = (AccountIdLookup<AccountId, AccountIndex>, EvmAccounts);
	type Index = Nonce;
	type BlockNumber = BlockNumber;
	type Hash = Hash;
	type Hashing = BlakeTwo256;
	type Header = generic::Header<BlockNumber, BlakeTwo256>;
	type Event = Event;
	type Origin = Origin;
	type BlockHashCount = BlockHashCount;
	type BlockWeights = RuntimeBlockWeights;
	type BlockLength = RuntimeBlockLength;
	type Version = Version;
	type PalletInfo = PalletInfo;
	type AccountData = pallet_balances::AccountData<Balance>;
	type OnNewAccount = ();
	type OnKilledAccount = (
		module_evm::CallKillAccount<Runtime>,
		module_evm_accounts::CallKillAccount<Runtime>,
	);
	type DbWeight = RocksDbWeight;
	type BaseCallFilter = BaseCallFilter;
	type SystemWeightInfo = ();
	type SS58Prefix = SS58Prefix;
	type OnSetCode = cumulus_pallet_parachain_system::ParachainSetCode<Self>;
}

parameter_types! {
	pub const MaxAuthorities: u32 = 32;
}

impl pallet_aura::Config for Runtime {
	type AuthorityId = AuraId;
	type DisabledValidators = ();
	type MaxAuthorities = MaxAuthorities;
}

parameter_types! {
	pub const UncleGenerations: u32 = 0;
}

impl pallet_authorship::Config for Runtime {
	type FindAuthor = pallet_session::FindAccountFromAuthorIndex<Self, Aura>;
	type UncleGenerations = UncleGenerations;
	type FilterUncle = ();
	type EventHandler = CollatorSelection;
}

parameter_types! {
	pub const DisabledValidatorsThreshold: Perbill = Perbill::from_percent(33);
	pub const SessionDuration: BlockNumber = 6 * HOURS; // used in SessionManagerConfig of genesis
}

impl pallet_session::Config for Runtime {
	type Event = Event;
	type ValidatorId = <Self as frame_system::Config>::AccountId;
	// we don't have stash and controller, thus we don't need the convert as well.
	type ValidatorIdOf = module_collator_selection::IdentityCollator;
	type ShouldEndSession = SessionManager;
	type NextSessionRotation = SessionManager;
	type SessionManager = CollatorSelection;
	// Essentially just Aura, but lets be pedantic.
	type SessionHandler = <SessionKeys as sp_runtime::traits::OpaqueKeys>::KeyTypeIdProviders;
	type Keys = SessionKeys;
	type DisabledValidatorsThreshold = DisabledValidatorsThreshold;
	type WeightInfo = ();
}

parameter_types! {
	pub const MinCandidates: u32 = 4;
	pub const MaxCandidates: u32 = 50;
	pub const MaxInvulnerables: u32 = 10;
	pub const KickPenaltySessionLength: u32 = 8;
	pub const CollatorKickThreshold: Permill = Permill::from_percent(85);
}

impl module_collator_selection::Config for Runtime {
	type Event = Event;
	type Currency = Balances;
	type ValidatorSet = Session;
	type UpdateOrigin = EnsureRootOrHalfGeneralCouncil;
	type PotId = CollatorPotId;
	type MinCandidates = MinCandidates;
	type MaxCandidates = MaxCandidates;
	type MaxInvulnerables = MaxInvulnerables;
	type KickPenaltySessionLength = KickPenaltySessionLength;
	type CollatorKickThreshold = CollatorKickThreshold;
	type WeightInfo = weights::module_collator_selection::WeightInfo<Runtime>;
}

parameter_types! {
	pub const MinimumPeriod: u64 = SLOT_DURATION / 2;
}

impl pallet_timestamp::Config for Runtime {
	/// A timestamp: milliseconds since the unix epoch.
	type Moment = Moment;
	type OnTimestampSet = ();
	type MinimumPeriod = MinimumPeriod;
	type WeightInfo = ();
}

parameter_types! {
	pub NativeTokenExistentialDeposit: Balance = 10 * cent(KAR);	// 0.1 KAR
	// For weight estimation, we assume that the most locks on an individual account will be 50.
	// This number may need to be adjusted in the future if this assumption no longer holds true.
	pub const MaxLocks: u32 = 50;
	pub const MaxReserves: u32 = ReserveIdentifier::Count as u32;
}

impl pallet_balances::Config for Runtime {
	type Balance = Balance;
	type DustRemoval = Treasury;
	type Event = Event;
	type ExistentialDeposit = NativeTokenExistentialDeposit;
	type AccountStore = frame_system::Pallet<Runtime>;
	type MaxLocks = MaxLocks;
	type MaxReserves = MaxReserves;
	type ReserveIdentifier = ReserveIdentifier;
	type WeightInfo = ();
}

parameter_types! {
	pub TransactionByteFee: Balance = millicent(KAR);
	/// The portion of the `NORMAL_DISPATCH_RATIO` that we adjust the fees with. Blocks filled less
	/// than this will decrease the weight and more will increase.
	pub const TargetBlockFullness: Perquintill = Perquintill::from_percent(25);
	/// The adjustment variable of the runtime. Higher values will cause `TargetBlockFullness` to
	/// change the fees more rapidly.
	pub AdjustmentVariable: Multiplier = Multiplier::saturating_from_rational(3, 100_000);
	/// Minimum amount of the multiplier. This value cannot be too low. A test case should ensure
	/// that combined with `AdjustmentVariable`, we can recover from the minimum.
	/// See `multiplier_can_grow_from_zero`.
	pub MinimumMultiplier: Multiplier = Multiplier::saturating_from_rational(1, 1_000_000u128);
}

pub type SlowAdjustingFeeUpdate<R> =
	TargetedFeeAdjustment<R, TargetBlockFullness, AdjustmentVariable, MinimumMultiplier>;

impl pallet_sudo::Config for Runtime {
	type Event = Event;
	type Call = Call;
}

parameter_types! {
	pub const GeneralCouncilMotionDuration: BlockNumber = 3 * DAYS;
	pub const GeneralCouncilMaxProposals: u32 = 20;
	pub const GeneralCouncilMaxMembers: u32 = 30;
}

impl pallet_collective::Config<GeneralCouncilInstance> for Runtime {
	type Origin = Origin;
	type Proposal = Call;
	type Event = Event;
	type MotionDuration = GeneralCouncilMotionDuration;
	type MaxProposals = GeneralCouncilMaxProposals;
	type MaxMembers = GeneralCouncilMaxMembers;
	type DefaultVote = pallet_collective::PrimeDefaultVote;
	type WeightInfo = ();
}

impl pallet_membership::Config<GeneralCouncilMembershipInstance> for Runtime {
	type Event = Event;
	type AddOrigin = EnsureRootOrThreeFourthsGeneralCouncil;
	type RemoveOrigin = EnsureRootOrThreeFourthsGeneralCouncil;
	type SwapOrigin = EnsureRootOrThreeFourthsGeneralCouncil;
	type ResetOrigin = EnsureRootOrThreeFourthsGeneralCouncil;
	type PrimeOrigin = EnsureRootOrThreeFourthsGeneralCouncil;
	type MembershipInitialized = GeneralCouncil;
	type MembershipChanged = GeneralCouncil;
	type MaxMembers = GeneralCouncilMaxMembers;
	type WeightInfo = ();
}

parameter_types! {
	pub const FinancialCouncilMotionDuration: BlockNumber = 3 * DAYS;
	pub const FinancialCouncilMaxProposals: u32 = 20;
	pub const FinancialCouncilMaxMembers: u32 = 30;
}

impl pallet_collective::Config<FinancialCouncilInstance> for Runtime {
	type Origin = Origin;
	type Proposal = Call;
	type Event = Event;
	type MotionDuration = FinancialCouncilMotionDuration;
	type MaxProposals = FinancialCouncilMaxProposals;
	type MaxMembers = FinancialCouncilMaxMembers;
	type DefaultVote = pallet_collective::PrimeDefaultVote;
	type WeightInfo = ();
}

impl pallet_membership::Config<FinancialCouncilMembershipInstance> for Runtime {
	type Event = Event;
	type AddOrigin = EnsureRootOrTwoThirdsGeneralCouncil;
	type RemoveOrigin = EnsureRootOrTwoThirdsGeneralCouncil;
	type SwapOrigin = EnsureRootOrTwoThirdsGeneralCouncil;
	type ResetOrigin = EnsureRootOrTwoThirdsGeneralCouncil;
	type PrimeOrigin = EnsureRootOrTwoThirdsGeneralCouncil;
	type MembershipInitialized = FinancialCouncil;
	type MembershipChanged = FinancialCouncil;
	type MaxMembers = FinancialCouncilMaxMembers;
	type WeightInfo = ();
}

parameter_types! {
	pub const HomaCouncilMotionDuration: BlockNumber = 3 * DAYS;
	pub const HomaCouncilMaxProposals: u32 = 20;
	pub const HomaCouncilMaxMembers: u32 = 30;
}

impl pallet_collective::Config<HomaCouncilInstance> for Runtime {
	type Origin = Origin;
	type Proposal = Call;
	type Event = Event;
	type MotionDuration = HomaCouncilMotionDuration;
	type MaxProposals = HomaCouncilMaxProposals;
	type MaxMembers = HomaCouncilMaxMembers;
	type DefaultVote = pallet_collective::PrimeDefaultVote;
	type WeightInfo = ();
}

impl pallet_membership::Config<HomaCouncilMembershipInstance> for Runtime {
	type Event = Event;
	type AddOrigin = EnsureRootOrTwoThirdsGeneralCouncil;
	type RemoveOrigin = EnsureRootOrTwoThirdsGeneralCouncil;
	type SwapOrigin = EnsureRootOrTwoThirdsGeneralCouncil;
	type ResetOrigin = EnsureRootOrTwoThirdsGeneralCouncil;
	type PrimeOrigin = EnsureRootOrTwoThirdsGeneralCouncil;
	type MembershipInitialized = HomaCouncil;
	type MembershipChanged = HomaCouncil;
	type MaxMembers = HomaCouncilMaxMembers;
	type WeightInfo = ();
}

parameter_types! {
	pub const TechnicalCommitteeMotionDuration: BlockNumber = 3 * DAYS;
	pub const TechnicalCommitteeMaxProposals: u32 = 20;
	pub const TechnicalCouncilMaxMembers: u32 = 30;
}

impl pallet_collective::Config<TechnicalCommitteeInstance> for Runtime {
	type Origin = Origin;
	type Proposal = Call;
	type Event = Event;
	type MotionDuration = TechnicalCommitteeMotionDuration;
	type MaxProposals = TechnicalCommitteeMaxProposals;
	type MaxMembers = TechnicalCouncilMaxMembers;
	type DefaultVote = pallet_collective::PrimeDefaultVote;
	type WeightInfo = ();
}

impl pallet_membership::Config<TechnicalCommitteeMembershipInstance> for Runtime {
	type Event = Event;
	type AddOrigin = EnsureRootOrTwoThirdsGeneralCouncil;
	type RemoveOrigin = EnsureRootOrTwoThirdsGeneralCouncil;
	type SwapOrigin = EnsureRootOrTwoThirdsGeneralCouncil;
	type ResetOrigin = EnsureRootOrTwoThirdsGeneralCouncil;
	type PrimeOrigin = EnsureRootOrTwoThirdsGeneralCouncil;
	type MembershipInitialized = TechnicalCommittee;
	type MembershipChanged = TechnicalCommittee;
	type MaxMembers = TechnicalCouncilMaxMembers;
	type WeightInfo = ();
}

parameter_types! {
	pub const OracleMaxMembers: u32 = 50;
}

impl pallet_membership::Config<OperatorMembershipInstanceAcala> for Runtime {
	type Event = Event;
	type AddOrigin = EnsureRootOrTwoThirdsGeneralCouncil;
	type RemoveOrigin = EnsureRootOrTwoThirdsGeneralCouncil;
	type SwapOrigin = EnsureRootOrTwoThirdsGeneralCouncil;
	type ResetOrigin = EnsureRootOrTwoThirdsGeneralCouncil;
	type PrimeOrigin = EnsureRootOrTwoThirdsGeneralCouncil;
	type MembershipInitialized = ();
	type MembershipChanged = AcalaOracle;
	type MaxMembers = OracleMaxMembers;
	type WeightInfo = ();
}

impl pallet_utility::Config for Runtime {
	type Event = Event;
	type Call = Call;
	type WeightInfo = ();
}

parameter_types! {
	pub MultisigDepositBase: Balance = deposit(1, 88);
	pub MultisigDepositFactor: Balance = deposit(0, 32);
	pub const MaxSignatories: u16 = 100;
}

impl pallet_multisig::Config for Runtime {
	type Event = Event;
	type Call = Call;
	type Currency = Balances;
	type DepositBase = MultisigDepositBase;
	type DepositFactor = MultisigDepositFactor;
	type MaxSignatories = MaxSignatories;
	type WeightInfo = ();
}

pub struct GeneralCouncilProvider;
impl SortedMembers<AccountId> for GeneralCouncilProvider {
	fn contains(who: &AccountId) -> bool {
		GeneralCouncil::is_member(who)
	}

	fn sorted_members() -> Vec<AccountId> {
		GeneralCouncil::members()
	}

	#[cfg(feature = "runtime-benchmarks")]
	fn add(_: &AccountId) {
		unimplemented!()
	}
}

impl ContainsLengthBound for GeneralCouncilProvider {
	fn max_len() -> usize {
		GeneralCouncilMaxMembers::get() as usize
	}
	fn min_len() -> usize {
		0
	}
}

parameter_types! {
	pub const ProposalBond: Permill = Permill::from_percent(5);
	pub ProposalBondMinimum: Balance = 5 * dollar(KAR);
	pub const SpendPeriod: BlockNumber = 7 * DAYS;
	pub const Burn: Permill = Permill::from_percent(0);

	pub const TipCountdown: BlockNumber = DAYS;
	pub const TipFindersFee: Percent = Percent::from_percent(5);
	pub TipReportDepositBase: Balance = deposit(1, 0);
	pub BountyDepositBase: Balance = deposit(1, 0);
	pub const BountyDepositPayoutDelay: BlockNumber = 4 * DAYS;
	pub const BountyUpdatePeriod: BlockNumber = 35 * DAYS;
	pub const BountyCuratorDeposit: Permill = Permill::from_percent(50);
	pub BountyValueMinimum: Balance = 5 * dollar(KAR);
	pub DataDepositPerByte: Balance = deposit(0, 1);
	pub const MaximumReasonLength: u32 = 8192;
	pub const MaxApprovals: u32 = 30;

	pub const SevenDays: BlockNumber = 7 * DAYS;
	pub const OneDay: BlockNumber = DAYS;
}

impl pallet_treasury::Config for Runtime {
	type PalletId = TreasuryPalletId;
	type Currency = Balances;
	type ApproveOrigin = EnsureRootOrHalfGeneralCouncil;
	type RejectOrigin = EnsureRootOrHalfGeneralCouncil;
	type Event = Event;
	type OnSlash = Treasury;
	type ProposalBond = ProposalBond;
	type ProposalBondMinimum = ProposalBondMinimum;
	type SpendPeriod = SpendPeriod;
	type Burn = Burn;
	type BurnDestination = ();
	type SpendFunds = Bounties;
	type WeightInfo = ();
	type MaxApprovals = MaxApprovals;
}

impl pallet_bounties::Config for Runtime {
	type Event = Event;
	type BountyDepositBase = BountyDepositBase;
	type BountyDepositPayoutDelay = BountyDepositPayoutDelay;
	type BountyUpdatePeriod = BountyUpdatePeriod;
	type BountyCuratorDeposit = BountyCuratorDeposit;
	type BountyValueMinimum = BountyValueMinimum;
	type DataDepositPerByte = DataDepositPerByte;
	type MaximumReasonLength = MaximumReasonLength;
	type WeightInfo = ();
}

impl pallet_tips::Config for Runtime {
	type Event = Event;
	type DataDepositPerByte = DataDepositPerByte;
	type MaximumReasonLength = MaximumReasonLength;
	type Tippers = GeneralCouncilProvider;
	type TipCountdown = TipCountdown;
	type TipFindersFee = TipFindersFee;
	type TipReportDepositBase = TipReportDepositBase;
	type WeightInfo = ();
}

parameter_types! {
	pub const LaunchPeriod: BlockNumber = 5 * DAYS;
	pub const VotingPeriod: BlockNumber = 5 * DAYS;
	pub const FastTrackVotingPeriod: BlockNumber = 3 * HOURS;
	pub MinimumDeposit: Balance = 100 * dollar(KAR);
	pub const EnactmentPeriod: BlockNumber = 2 * DAYS;
	pub const CooloffPeriod: BlockNumber = 7 * DAYS;
	pub PreimageByteDeposit: Balance = deposit(0, 1);
	pub const InstantAllowed: bool = true;
	pub const MaxVotes: u32 = 100;
	pub const MaxProposals: u32 = 100;
}

impl pallet_democracy::Config for Runtime {
	type Proposal = Call;
	type Event = Event;
	type Currency = Balances;
	type EnactmentPeriod = EnactmentPeriod;
	type LaunchPeriod = LaunchPeriod;
	type VotingPeriod = VotingPeriod;
	type VoteLockingPeriod = EnactmentPeriod; // Same as EnactmentPeriod
	type MinimumDeposit = MinimumDeposit;
	/// A straight majority of the council can decide what their next motion is.
	type ExternalOrigin = EnsureRootOrHalfGeneralCouncil;
	/// A majority can have the next scheduled referendum be a straight majority-carries vote.
	type ExternalMajorityOrigin = EnsureRootOrHalfGeneralCouncil;
	/// A unanimous council can have the next scheduled referendum be a straight default-carries
	/// (NTB) vote.
	type ExternalDefaultOrigin = EnsureRootOrAllGeneralCouncil;
	/// Two thirds of the technical committee can have an ExternalMajority/ExternalDefault vote
	/// be tabled immediately and with a shorter voting/enactment period.
	type FastTrackOrigin = EnsureRootOrTwoThirdsTechnicalCommittee;
	type InstantOrigin = EnsureRootOrAllTechnicalCommittee;
	type InstantAllowed = InstantAllowed;
	type FastTrackVotingPeriod = FastTrackVotingPeriod;
	// To cancel a proposal which has been passed, 2/3 of the council must agree to it.
	type CancellationOrigin = EnsureRootOrTwoThirdsGeneralCouncil;
	type BlacklistOrigin = EnsureRoot<AccountId>;
	// To cancel a proposal before it has been passed, the technical committee must be unanimous or
	// Root must agree.
	type CancelProposalOrigin = EnsureRootOrAllTechnicalCommittee;
	// Any single technical committee member may veto a coming council proposal, however they can
	// only do it once and it lasts only for the cooloff period.
	type VetoOrigin = pallet_collective::EnsureMember<AccountId, TechnicalCommitteeInstance>;
	type CooloffPeriod = CooloffPeriod;
	type PreimageByteDeposit = PreimageByteDeposit;
	type OperationalPreimageOrigin = pallet_collective::EnsureMember<AccountId, GeneralCouncilInstance>;
	type Slash = Treasury;
	type Scheduler = Scheduler;
	type PalletsOrigin = OriginCaller;
	type MaxVotes = MaxVotes;
	//TODO: might need to weight for Karura
	type WeightInfo = pallet_democracy::weights::SubstrateWeight<Runtime>;
	type MaxProposals = MaxProposals;
}

impl orml_auction::Config for Runtime {
	type Event = Event;
	type Balance = Balance;
	type AuctionId = AuctionId;
	type Handler = AuctionManager;
	type WeightInfo = weights::orml_auction::WeightInfo<Runtime>;
}

impl orml_authority::Config for Runtime {
	type Event = Event;
	type Origin = Origin;
	type PalletsOrigin = OriginCaller;
	type Call = Call;
	type Scheduler = Scheduler;
	type AsOriginId = AuthoritysOriginId;
	type AuthorityConfig = AuthorityConfigImpl;
	type WeightInfo = weights::orml_authority::WeightInfo<Runtime>;
}

parameter_types! {
	pub const MinimumCount: u32 = 5;
	pub const ExpiresIn: Moment = 1000 * 60 * 60; // 1 hours
	pub ZeroAccountId: AccountId = AccountId::from([0u8; 32]);
	pub const MaxHasDispatchedSize: u32 = 20;
}

type AcalaDataProvider = orml_oracle::Instance1;
impl orml_oracle::Config<AcalaDataProvider> for Runtime {
	type Event = Event;
	type OnNewData = ();
	type CombineData = orml_oracle::DefaultCombineData<Runtime, MinimumCount, ExpiresIn, AcalaDataProvider>;
	type Time = Timestamp;
	type OracleKey = CurrencyId;
	type OracleValue = Price;
	type RootOperatorAccountId = ZeroAccountId;
	type Members = OperatorMembershipAcala;
	type MaxHasDispatchedSize = MaxHasDispatchedSize;
	type WeightInfo = ();
}

create_median_value_data_provider!(
	AggregatedDataProvider,
	CurrencyId,
	Price,
	TimeStampedPrice,
	[AcalaOracle]
);
// Aggregated data provider cannot feed.
impl DataFeeder<CurrencyId, Price, AccountId> for AggregatedDataProvider {
	fn feed_value(_: AccountId, _: CurrencyId, _: Price) -> DispatchResult {
		Err("Not supported".into())
	}
}

parameter_type_with_key! {
	pub ExistentialDeposits: |currency_id: CurrencyId| -> Balance {
		match currency_id {
			CurrencyId::Token(symbol) => match symbol {
				TokenSymbol::KUSD => cent(*currency_id),
				TokenSymbol::KSM => 10 * millicent(*currency_id),
				TokenSymbol::LKSM => 50 * millicent(*currency_id),
				TokenSymbol::BNC => 800 * millicent(*currency_id),  // 80BNC = 1KSM
				TokenSymbol::VSKSM => 10 * millicent(*currency_id),  // 1VSKSM = 1KSM

				TokenSymbol::ACA |
				TokenSymbol::AUSD |
				TokenSymbol::DOT |
				TokenSymbol::LDOT |
				TokenSymbol::RENBTC |
				TokenSymbol::KAR |
				TokenSymbol::CASH => Balance::max_value() // unsupported
			},
			CurrencyId::DexShare(dex_share_0, _) => {
				let currency_id_0: CurrencyId = (*dex_share_0).into();

				// initial dex share amount is calculated based on currency_id_0,
				// use the ED of currency_id_0 as the ED of lp token.
				if currency_id_0 == GetNativeCurrencyId::get() {
					NativeTokenExistentialDeposit::get()
				} else if let CurrencyId::Erc20(_) = currency_id_0 {
					// LP token with erc20
					1
				} else {
					Self::get(&currency_id_0)
				}
			},
			CurrencyId::Erc20(_) => Balance::max_value(), // not handled by orml-tokens
			CurrencyId::StableAssetPoolToken(_) => Balance::max_value(), // TODO: update this before we enable StableAsset
		}
	};
}

pub struct DustRemovalWhitelist;
impl Contains<AccountId> for DustRemovalWhitelist {
	fn contains(a: &AccountId) -> bool {
		get_all_module_accounts().contains(a)
	}
}

parameter_types! {
	pub KaruraTreasuryAccount: AccountId = TreasuryPalletId::get().into_account();
}

impl orml_tokens::Config for Runtime {
	type Event = Event;
	type Balance = Balance;
	type Amount = Amount;
	type CurrencyId = CurrencyId;
	type WeightInfo = weights::orml_tokens::WeightInfo<Runtime>;
	type ExistentialDeposits = ExistentialDeposits;
	type OnDust = orml_tokens::TransferDust<Runtime, KaruraTreasuryAccount>;
	type MaxLocks = MaxLocks;
	type DustRemovalWhitelist = DustRemovalWhitelist;
}

parameter_types! {
	pub StableCurrencyFixedPrice: Price = Price::saturating_from_rational(1, 1);
}

impl module_prices::Config for Runtime {
	type Event = Event;
	type Source = AggregatedDataProvider;
	type GetStableCurrencyId = GetStableCurrencyId;
	type StableCurrencyFixedPrice = StableCurrencyFixedPrice;
	type GetStakingCurrencyId = GetStakingCurrencyId;
	type GetLiquidCurrencyId = GetLiquidCurrencyId;
	type LockOrigin = EnsureRootOrTwoThirdsGeneralCouncil;
	type LiquidStakingExchangeRateProvider = module_homa_lite::LiquidExchangeProvider<Runtime>;
	type DEX = Dex;
	type Currency = Currencies;
	type CurrencyIdMapping = EvmCurrencyIdMapping<Runtime>;
	type WeightInfo = weights::module_prices::WeightInfo<Runtime>;
}

parameter_types! {
	pub const GetNativeCurrencyId: CurrencyId = KAR;
	pub const GetStableCurrencyId: CurrencyId = KUSD;
	pub const GetLiquidCurrencyId: CurrencyId = LKSM;
	pub const GetStakingCurrencyId: CurrencyId = KSM;
}

impl module_currencies::Config for Runtime {
	type Event = Event;
	type MultiCurrency = Tokens;
	type NativeCurrency = BasicCurrencyAdapter<Runtime, Balances, Amount, BlockNumber>;
	type GetNativeCurrencyId = GetNativeCurrencyId;
	type WeightInfo = weights::module_currencies::WeightInfo<Runtime>;
	type AddressMapping = EvmAddressMapping<Runtime>;
	type EVMBridge = EVMBridge;
	type SweepOrigin = EnsureRootOrOneGeneralCouncil;
	type OnDust = module_currencies::TransferDust<Runtime, KaruraTreasuryAccount>;
}

parameter_types! {
	pub KaruraFoundationAccounts: Vec<AccountId> = vec![
		hex_literal::hex!["efd29d0d6e63911ae3727fc71506bc3365c5d3b39e3a1680c857b4457cf8afad"].into(),	// tij5W2NzmtxxAbwudwiZpif9ScmZfgFYdzrJWKYq6oNbSNH
		hex_literal::hex!["41dd2515ea11692c02306b68a2c6ff69b6606ebddaac40682789cfab300971c4"].into(),	// pndshZqDAC9GutDvv7LzhGhgWeGv5YX9puFA8xDidHXCyjd
		hex_literal::hex!["dad0a28c620ba73b51234b1b2ae35064d90ee847e2c37f9268294646c5af65eb"].into(),	// tFBV65Ts7wpQPxGM6PET9euNzp4pXdi9DVtgLZDJoFveR9F
		TreasuryPalletId::get().into_account(),
		TreasuryReservePalletId::get().into_account(),
	];
}

pub struct EnsureKaruraFoundation;
impl EnsureOrigin<Origin> for EnsureKaruraFoundation {
	type Success = AccountId;

	fn try_origin(o: Origin) -> Result<Self::Success, Origin> {
		Into::<Result<RawOrigin<AccountId>, Origin>>::into(o).and_then(|o| match o {
			RawOrigin::Signed(caller) => {
				if KaruraFoundationAccounts::get().contains(&caller) {
					Ok(caller)
				} else {
					Err(Origin::from(Some(caller)))
				}
			}
			r => Err(Origin::from(r)),
		})
	}

	#[cfg(feature = "runtime-benchmarks")]
	fn successful_origin() -> Origin {
		Origin::from(RawOrigin::Signed(Default::default()))
	}
}

parameter_types! {
	pub MinVestedTransfer: Balance = 0;
	pub const MaxVestingSchedules: u32 = 100;
}

impl orml_vesting::Config for Runtime {
	type Event = Event;
	type Currency = pallet_balances::Pallet<Runtime>;
	type MinVestedTransfer = MinVestedTransfer;
	type VestedTransferOrigin = EnsureKaruraFoundation;
	type WeightInfo = weights::orml_vesting::WeightInfo<Runtime>;
	type MaxVestingSchedules = MaxVestingSchedules;
	type BlockNumberProvider = RelayChainBlockNumberProvider<Runtime>;
}

parameter_types! {
	pub MaximumSchedulerWeight: Weight = Perbill::from_percent(10) * RuntimeBlockWeights::get().max_block;
	pub const MaxScheduledPerBlock: u32 = 10;
}

impl pallet_scheduler::Config for Runtime {
	type Event = Event;
	type Origin = Origin;
	type PalletsOrigin = OriginCaller;
	type Call = Call;
	type MaximumWeight = MaximumSchedulerWeight;
	type ScheduleOrigin = EnsureRoot<AccountId>;
	type MaxScheduledPerBlock = MaxScheduledPerBlock;
	type WeightInfo = ();
}

parameter_types! {
	pub MinimumIncrementSize: Rate = Rate::saturating_from_rational(2, 100);
	pub const AuctionTimeToClose: BlockNumber = 15 * MINUTES;
	pub const AuctionDurationSoftCap: BlockNumber = 2 * HOURS;
	pub DefaultSwapParitalPathList: Vec<Vec<CurrencyId>> = vec![
		vec![KUSD],
		vec![KSM, KUSD],
	];
}

impl module_auction_manager::Config for Runtime {
	type Event = Event;
	type Currency = Currencies;
	type Auction = Auction;
	type MinimumIncrementSize = MinimumIncrementSize;
	type AuctionTimeToClose = AuctionTimeToClose;
	type AuctionDurationSoftCap = AuctionDurationSoftCap;
	type GetStableCurrencyId = GetStableCurrencyId;
	type CDPTreasury = CdpTreasury;
	type DEX = Dex;
	type PriceSource = module_prices::PriorityLockedPriceProvider<Runtime>;
	type UnsignedPriority = runtime_common::AuctionManagerUnsignedPriority;
	type EmergencyShutdown = EmergencyShutdown;
	type DefaultSwapParitalPathList = DefaultSwapParitalPathList;
	type WeightInfo = weights::module_auction_manager::WeightInfo<Runtime>;
}

impl module_loans::Config for Runtime {
	type Event = Event;
	type Convert = module_cdp_engine::DebitExchangeRateConvertor<Runtime>;
	type Currency = Currencies;
	type RiskManager = CdpEngine;
	type CDPTreasury = CdpTreasury;
	type PalletId = LoansPalletId;
	type OnUpdateLoan = module_incentives::OnUpdateLoan<Runtime>;
}

impl<LocalCall> frame_system::offchain::CreateSignedTransaction<LocalCall> for Runtime
where
	Call: From<LocalCall>,
{
	fn create_transaction<C: frame_system::offchain::AppCrypto<Self::Public, Self::Signature>>(
		call: Call,
		public: <Signature as sp_runtime::traits::Verify>::Signer,
		account: AccountId,
		nonce: Nonce,
	) -> Option<(
		Call,
		<UncheckedExtrinsic as sp_runtime::traits::Extrinsic>::SignaturePayload,
	)> {
		// take the biggest period possible.
		let period = BlockHashCount::get()
			.checked_next_power_of_two()
			.map(|c| c / 2)
			.unwrap_or(2) as u64;
		let current_block = System::block_number()
			.saturated_into::<u64>()
			// The `System::block_number` is initialized with `n+1`,
			// so the actual block number is `n`.
			.saturating_sub(1);
		let tip = 0;
		let extra: SignedExtra = (
			frame_system::CheckSpecVersion::<Runtime>::new(),
			frame_system::CheckTxVersion::<Runtime>::new(),
			frame_system::CheckGenesis::<Runtime>::new(),
			frame_system::CheckEra::<Runtime>::from(generic::Era::mortal(period, current_block)),
			frame_system::CheckNonce::<Runtime>::from(nonce),
			frame_system::CheckWeight::<Runtime>::new(),
			module_transaction_payment::ChargeTransactionPayment::<Runtime>::from(tip),
			module_evm::SetEvmOrigin::<Runtime>::new(),
		);
		let raw_payload = SignedPayload::new(call, extra)
			.map_err(|e| {
				log::warn!("Unable to create signed payload: {:?}", e);
			})
			.ok()?;
		let signature = raw_payload.using_encoded(|payload| C::sign(payload, public))?;
		let address = AccountIdLookup::unlookup(account);
		let (call, extra, _) = raw_payload.deconstruct();
		Some((call, (address, signature, extra)))
	}
}

impl frame_system::offchain::SigningTypes for Runtime {
	type Public = <Signature as sp_runtime::traits::Verify>::Signer;
	type Signature = Signature;
}

impl<C> frame_system::offchain::SendTransactionTypes<C> for Runtime
where
	Call: From<C>,
{
	type OverarchingCall = Call;
	type Extrinsic = UncheckedExtrinsic;
}

parameter_types! {
	pub CollateralCurrencyIds: Vec<CurrencyId> = vec![KSM, LKSM];
	pub DefaultLiquidationRatio: Ratio = Ratio::saturating_from_rational(150, 100);
	pub DefaultDebitExchangeRate: ExchangeRate = ExchangeRate::saturating_from_rational(1, 10);
	pub DefaultLiquidationPenalty: Rate = Rate::saturating_from_rational(8, 100);
	pub MinimumDebitValue: Balance = 20 * dollar(KUSD);
	pub MaxSwapSlippageCompareToOracle: Ratio = Ratio::saturating_from_rational(15, 100);
}

impl module_cdp_engine::Config for Runtime {
	type Event = Event;
	type PriceSource = module_prices::PriorityLockedPriceProvider<Runtime>;
	type CollateralCurrencyIds = CollateralCurrencyIds;
	type DefaultLiquidationRatio = DefaultLiquidationRatio;
	type DefaultDebitExchangeRate = DefaultDebitExchangeRate;
	type DefaultLiquidationPenalty = DefaultLiquidationPenalty;
	type MinimumDebitValue = MinimumDebitValue;
	type GetStableCurrencyId = GetStableCurrencyId;
	type CDPTreasury = CdpTreasury;
	type UpdateOrigin = EnsureRootOrHalfFinancialCouncil;
	type MaxSwapSlippageCompareToOracle = MaxSwapSlippageCompareToOracle;
	type UnsignedPriority = runtime_common::CdpEngineUnsignedPriority;
	type EmergencyShutdown = EmergencyShutdown;
	type UnixTime = Timestamp;
	type DefaultSwapParitalPathList = DefaultSwapParitalPathList;
	type WeightInfo = weights::module_cdp_engine::WeightInfo<Runtime>;
}

parameter_types! {
	pub DepositPerAuthorization: Balance = deposit(1, 64);
}

impl module_honzon::Config for Runtime {
	type Event = Event;
	type Currency = Balances;
	type DepositPerAuthorization = DepositPerAuthorization;
	type WeightInfo = weights::module_honzon::WeightInfo<Runtime>;
}

impl module_emergency_shutdown::Config for Runtime {
	type Event = Event;
	type CollateralCurrencyIds = CollateralCurrencyIds;
	type PriceSource = Prices;
	type CDPTreasury = CdpTreasury;
	type AuctionManagerHandler = AuctionManager;
	type ShutdownOrigin = EnsureRoot<AccountId>;
	type WeightInfo = weights::module_emergency_shutdown::WeightInfo<Runtime>;
}

parameter_types! {
	pub const GetExchangeFee: (u32, u32) = (3, 1000);	// 0.3%
	pub const TradingPathLimit: u32 = 3;
}

impl module_dex::Config for Runtime {
	type Event = Event;
	type Currency = Currencies;
	type GetExchangeFee = GetExchangeFee;
	type TradingPathLimit = TradingPathLimit;
	type PalletId = DEXPalletId;
	type CurrencyIdMapping = EvmCurrencyIdMapping<Runtime>;
	type DEXIncentives = Incentives;
	type WeightInfo = weights::module_dex::WeightInfo<Runtime>;
	type ListingOrigin = EnsureRootOrHalfGeneralCouncil;
}

parameter_types! {
	pub const MaxAuctionsCount: u32 = 100;
	pub HonzonTreasuryAccount: AccountId = HonzonTreasuryPalletId::get().into_account();
}

impl module_cdp_treasury::Config for Runtime {
	type Event = Event;
	type Currency = Currencies;
	type GetStableCurrencyId = GetStableCurrencyId;
	type AuctionManagerHandler = AuctionManager;
	type UpdateOrigin = EnsureRootOrHalfFinancialCouncil;
	type DEX = Dex;
	type MaxAuctionsCount = MaxAuctionsCount;
	type PalletId = CDPTreasuryPalletId;
	type TreasuryAccount = HonzonTreasuryAccount;
	type WeightInfo = weights::module_cdp_treasury::WeightInfo<Runtime>;
}

impl module_transaction_pause::Config for Runtime {
	type Event = Event;
	type UpdateOrigin = EnsureRootOrTwoThirdsGeneralCouncil;
	type WeightInfo = weights::module_transaction_pause::WeightInfo<Runtime>;
}

parameter_types! {
	// Sort by fee charge order
	pub DefaultFeeSwapPathList: Vec<Vec<CurrencyId>> = vec![vec![KUSD, KSM, KAR], vec![KSM, KAR], vec![LKSM, KSM, KAR]];
}

type NegativeImbalance = <Balances as PalletCurrency<AccountId>>::NegativeImbalance;
pub struct DealWithFees;
impl OnUnbalanced<NegativeImbalance> for DealWithFees {
	fn on_unbalanceds<B>(mut fees_then_tips: impl Iterator<Item = NegativeImbalance>) {
		if let Some(mut fees) = fees_then_tips.next() {
			if let Some(tips) = fees_then_tips.next() {
				tips.merge_into(&mut fees);
			}
			// for fees and tips, 100% to treasury
			Treasury::on_unbalanced(fees);
		}
	}
}

impl module_transaction_payment::Config for Runtime {
	type NativeCurrencyId = GetNativeCurrencyId;
	type DefaultFeeSwapPathList = DefaultFeeSwapPathList;
	type Currency = Balances;
	type MultiCurrency = Currencies;
	type OnTransactionPayment = DealWithFees;
	type TransactionByteFee = TransactionByteFee;
	type WeightToFee = WeightToFee;
	type FeeMultiplierUpdate = SlowAdjustingFeeUpdate<Self>;
	type DEX = Dex;
	type MaxSwapSlippageCompareToOracle = MaxSwapSlippageCompareToOracle;
	type TradingPathLimit = TradingPathLimit;
	type PriceSource = module_prices::RealTimePriceProvider<Runtime>;
	type WeightInfo = weights::module_transaction_payment::WeightInfo<Runtime>;
}

impl module_evm_accounts::Config for Runtime {
	type Event = Event;
	type Currency = Balances;
	type AddressMapping = EvmAddressMapping<Runtime>;
	type TransferAll = Currencies;
	type WeightInfo = weights::module_evm_accounts::WeightInfo<Runtime>;
}

impl module_evm_manager::Config for Runtime {
	type Currency = Balances;
	type EVMBridge = EVMBridge;
}

impl orml_rewards::Config for Runtime {
	type Share = Balance;
	type Balance = Balance;
	type PoolId = module_incentives::PoolId;
	type CurrencyId = CurrencyId;
	type Handler = Incentives;
}

parameter_types! {
	pub const AccumulatePeriod: BlockNumber = MINUTES;
}

impl module_incentives::Config for Runtime {
	type Event = Event;
	type RewardsSource = UnreleasedNativeVaultAccountId;
	type StableCurrencyId = GetStableCurrencyId;
	type AccumulatePeriod = AccumulatePeriod;
	type UpdateOrigin = EnsureRootOrThreeFourthsGeneralCouncil;
	type CDPTreasury = CdpTreasury;
	type Currency = Currencies;
	type DEX = Dex;
	type EmergencyShutdown = EmergencyShutdown;
	type PalletId = IncentivesPalletId;
	type WeightInfo = weights::module_incentives::WeightInfo<Runtime>;
}

parameter_types! {
	pub CreateClassDeposit: Balance = 50 * dollar(KAR);
	pub CreateTokenDeposit: Balance = 20 * cent(KAR);
	pub MaxAttributesBytes: u32 = 2048;
}

impl module_nft::Config for Runtime {
	type Event = Event;
	type Currency = Balances;
	type CreateClassDeposit = CreateClassDeposit;
	type CreateTokenDeposit = CreateTokenDeposit;
	type DataDepositPerByte = DataDepositPerByte;
	type PalletId = NftPalletId;
	type MaxAttributesBytes = MaxAttributesBytes;
	type WeightInfo = weights::module_nft::WeightInfo<Runtime>;
}

parameter_types! {
	pub MaxClassMetadata: u32 = 1024;
	pub MaxTokenMetadata: u32 = 1024;
}

impl orml_nft::Config for Runtime {
	type ClassId = u32;
	type TokenId = u64;
	type ClassData = module_nft::ClassData<Balance>;
	type TokenData = module_nft::TokenData<Balance>;
	type MaxClassMetadata = MaxClassMetadata;
	type MaxTokenMetadata = MaxTokenMetadata;
}

parameter_types! {
	// One storage item; key size 32, value size 8; .
	pub ProxyDepositBase: Balance = deposit(1, 8);
	// Additional storage item size of 33 bytes.
	pub ProxyDepositFactor: Balance = deposit(0, 33);
	pub const MaxProxies: u16 = 32;
	pub AnnouncementDepositBase: Balance = deposit(1, 8);
	pub AnnouncementDepositFactor: Balance = deposit(0, 66);
	pub const MaxPending: u16 = 32;
}

impl InstanceFilter<Call> for ProxyType {
	fn filter(&self, c: &Call) -> bool {
		match self {
			// Always allowed Call::Utility no matter type.
			// Only transactions allowed by Proxy.filter can be executed,
			// otherwise `BadOrigin` will be returned in Call::Utility.
			_ if matches!(c, Call::Utility(..)) => true,
			ProxyType::Any => true,
			ProxyType::CancelProxy => matches!(c, Call::Proxy(pallet_proxy::Call::reject_announcement { .. })),
			ProxyType::Governance => {
				matches!(
					c,
					Call::Authority(..)
						| Call::Democracy(..) | Call::GeneralCouncil(..)
						| Call::FinancialCouncil(..)
						| Call::HomaCouncil(..) | Call::TechnicalCommittee(..)
						| Call::Treasury(..) | Call::Bounties(..)
						| Call::Tips(..)
				)
			}
			ProxyType::Auction => {
				matches!(c, Call::Auction(orml_auction::Call::bid { .. }))
			}
			ProxyType::Swap => {
				matches!(
					c,
					Call::Dex(module_dex::Call::swap_with_exact_supply { .. })
						| Call::Dex(module_dex::Call::swap_with_exact_target { .. })
				)
			}
			ProxyType::Loan => {
				matches!(
					c,
					Call::Honzon(module_honzon::Call::adjust_loan { .. })
						| Call::Honzon(module_honzon::Call::close_loan_has_debit_by_dex { .. })
				)
			}
		}
	}
	fn is_superset(&self, o: &Self) -> bool {
		match (self, o) {
			(x, y) if x == y => true,
			(ProxyType::Any, _) => true,
			(_, ProxyType::Any) => false,
			_ => false,
		}
	}
}

impl pallet_proxy::Config for Runtime {
	type Event = Event;
	type Call = Call;
	type Currency = Balances;
	type ProxyType = ProxyType;
	type ProxyDepositBase = ProxyDepositBase;
	type ProxyDepositFactor = ProxyDepositFactor;
	type MaxProxies = MaxProxies;
	type WeightInfo = ();
	type MaxPending = MaxPending;
	type CallHasher = BlakeTwo256;
	type AnnouncementDepositBase = AnnouncementDepositBase;
	type AnnouncementDepositFactor = AnnouncementDepositFactor;
}

parameter_types! {
	pub const ChainId: u64 = 686;
	pub const NewContractExtraBytes: u32 = 10_000;
	pub StorageDepositPerByte: Balance = deposit(0, 1);
	pub NetworkContractSource: H160 = H160::from_low_u64_be(0);
	pub DeveloperDeposit: Balance = 100 * dollar(KAR);
	pub DeploymentFee: Balance = 10000 * dollar(KAR);
}

pub type MultiCurrencyPrecompile = runtime_common::MultiCurrencyPrecompile<
	AccountId,
	EvmAddressMapping<Runtime>,
	EvmCurrencyIdMapping<Runtime>,
	Currencies,
>;

pub type NFTPrecompile =
	runtime_common::NFTPrecompile<AccountId, EvmAddressMapping<Runtime>, EvmCurrencyIdMapping<Runtime>, NFT>;
pub type StateRentPrecompile =
	runtime_common::StateRentPrecompile<AccountId, EvmAddressMapping<Runtime>, EvmCurrencyIdMapping<Runtime>, EVM>;
pub type OraclePrecompile = runtime_common::OraclePrecompile<
	AccountId,
	EvmAddressMapping<Runtime>,
	EvmCurrencyIdMapping<Runtime>,
	module_prices::RealTimePriceProvider<Runtime>,
>;
pub type ScheduleCallPrecompile = runtime_common::ScheduleCallPrecompile<
	AccountId,
	EvmAddressMapping<Runtime>,
	EvmCurrencyIdMapping<Runtime>,
	Scheduler,
	module_transaction_payment::ChargeTransactionPayment<Runtime>,
	Call,
	Origin,
	OriginCaller,
	Runtime,
>;
pub type DexPrecompile =
	runtime_common::DexPrecompile<AccountId, EvmAddressMapping<Runtime>, EvmCurrencyIdMapping<Runtime>, Dex>;

impl module_evm::Config for Runtime {
	type AddressMapping = EvmAddressMapping<Runtime>;
	type Currency = Balances;
	type TransferAll = Currencies;
	type NewContractExtraBytes = NewContractExtraBytes;
	type StorageDepositPerByte = StorageDepositPerByte;
	type Event = Event;
	type Precompiles = runtime_common::AllPrecompiles<
		SystemContractsFilter,
		MultiCurrencyPrecompile,
		NFTPrecompile,
		StateRentPrecompile,
		OraclePrecompile,
		ScheduleCallPrecompile,
		DexPrecompile,
	>;
	type ChainId = ChainId;
	type GasToWeight = GasToWeight;
	type ChargeTransactionPayment = module_transaction_payment::ChargeTransactionPayment<Runtime>;
	type NetworkContractOrigin = EnsureRootOrTwoThirdsTechnicalCommittee;
	type NetworkContractSource = NetworkContractSource;
	type DeveloperDeposit = DeveloperDeposit;
	type DeploymentFee = DeploymentFee;
	type TreasuryAccount = KaruraTreasuryAccount;
	type FreeDeploymentOrigin = EnsureRootOrHalfGeneralCouncil;
	type Runner = module_evm::runner::stack::Runner<Self>;
	type FindAuthor = pallet_session::FindAccountFromAuthorIndex<Self, Aura>;
	type WeightInfo = weights::module_evm::WeightInfo<Runtime>;
}

impl module_evm_bridge::Config for Runtime {
	type EVM = EVM;
}

impl module_session_manager::Config for Runtime {
	type Event = Event;
	type ValidatorSet = Session;
	type WeightInfo = weights::module_session_manager::WeightInfo<Runtime>;
}

parameter_types! {
	pub ReservedXcmpWeight: Weight = RuntimeBlockWeights::get().max_block / 4;
	pub ReservedDmpWeight: Weight = RuntimeBlockWeights::get().max_block / 4;
}

impl cumulus_pallet_parachain_system::Config for Runtime {
	type Event = Event;
	type OnValidationData = ();
	type SelfParaId = ParachainInfo;
	type DmpMessageHandler = DmpQueue;
	type ReservedDmpWeight = ReservedDmpWeight;
	type OutboundXcmpMessageSource = XcmpQueue;
	type XcmpMessageHandler = XcmpQueue;
	type ReservedXcmpWeight = ReservedXcmpWeight;
}

impl parachain_info::Config for Runtime {}

impl cumulus_pallet_aura_ext::Config for Runtime {}

parameter_types! {
	pub KsmLocation: MultiLocation = MultiLocation::parent();
	pub const RelayNetwork: NetworkId = NetworkId::Kusama;
	pub RelayChainOrigin: Origin = cumulus_pallet_xcm::Origin::Relay.into();
	pub Ancestry: MultiLocation = Parachain(ParachainInfo::parachain_id().into()).into();
}

/// Type for specifying how a `MultiLocation` can be converted into an `AccountId`. This is used
/// when determining ownership of accounts for asset transacting and when attempting to use XCM
/// `Transact` in order to determine the dispatch Origin.
pub type LocationToAccountId = (
	// The parent (Relay-chain) origin converts to the default `AccountId`.
	ParentIsDefault<AccountId>,
	// Sibling parachain origins convert to AccountId via the `ParaId::into`.
	SiblingParachainConvertsVia<Sibling, AccountId>,
	// Straight up local `AccountId32` origins just alias directly to `AccountId`.
	AccountId32Aliases<RelayNetwork, AccountId>,
);

/// This is the type we use to convert an (incoming) XCM origin into a local `Origin` instance,
/// ready for dispatching a transaction with Xcm's `Transact`. There is an `OriginKind` which can
/// biases the kind of local `Origin` it will become.
pub type XcmOriginToCallOrigin = (
	// Sovereign account converter; this attempts to derive an `AccountId` from the origin location
	// using `LocationToAccountId` and then turn that into the usual `Signed` origin. Useful for
	// foreign chains who want to have a local sovereign account on this chain which they control.
	SovereignSignedViaLocation<LocationToAccountId, Origin>,
	// Native converter for Relay-chain (Parent) location; will converts to a `Relay` origin when
	// recognized.
	RelayChainAsNative<RelayChainOrigin, Origin>,
	// Native converter for sibling Parachains; will convert to a `SiblingPara` origin when
	// recognized.
	SiblingParachainAsNative<cumulus_pallet_xcm::Origin, Origin>,
	// Native signed account converter; this just converts an `AccountId32` origin into a normal
	// `Origin::Signed` origin of the same 32-byte value.
	SignedAccountId32AsNative<RelayNetwork, Origin>,
	// Xcm origins can be represented natively under the Xcm pallet's Xcm origin.
	XcmPassthrough<Origin>,
);

parameter_types! {
	// One XCM operation is 200_000_000 weight, cross-chain transfer ~= 2x of transfer.
	pub const UnitWeightCost: Weight = 200_000_000;
	pub const MaxInstructions: u32 = 100;
	pub KsmPerSecond: (AssetId, u128) = (MultiLocation::parent().into(), ksm_per_second());
	pub KusdPerSecond: (AssetId, u128) = (
		MultiLocation::new(
			1,
			X2(Parachain(u32::from(ParachainInfo::get())), GeneralKey(KUSD.encode())),
		).into(),
		// kUSD:KSM = 400:1
		ksm_per_second() * 400
	);
}

pub type Barrier = (TakeWeightCredit, AllowTopLevelPaidExecutionFrom<Everything>);

pub struct ToTreasury;
impl TakeRevenue for ToTreasury {
	fn take_revenue(revenue: MultiAsset) {
		if let MultiAsset {
			id: Concrete(location),
			fun: Fungible(amount),
		} = revenue
		{
			if let Some(currency_id) = CurrencyIdConvert::convert(location) {
				// ensure KaruraTreasuryAccount have ed for all of the cross-chain asset.
				// Ignore the result.
				let _ = Currencies::deposit(currency_id, &KaruraTreasuryAccount::get(), amount);
			}
		}
	}
}

parameter_types! {
	pub BncPerSecond: (AssetId, u128) = (
		MultiLocation::new(
			1,
			X2(Parachain(parachains::bifrost::ID), GeneralKey(parachains::bifrost::BNC_KEY.to_vec())),
		).into(),
		// BNC:KSM = 80:1
		ksm_per_second() * 80
	);
	pub VsksmPerSecond: (AssetId, u128) = (
		MultiLocation::new(
			1,
			X2(Parachain(parachains::bifrost::ID), GeneralKey(parachains::bifrost::VSKSM_KEY.to_vec())),
		).into(),
		// VSKSM:KSM = 1:1
		ksm_per_second()
	);
}

pub type Trader = (
	FixedRateOfFungible<KsmPerSecond, ToTreasury>,
	FixedRateOfFungible<KusdPerSecond, ToTreasury>,
	FixedRateOfFungible<BncPerSecond, ToTreasury>,
	FixedRateOfFungible<VsksmPerSecond, ToTreasury>,
);

pub struct XcmConfig;
impl xcm_executor::Config for XcmConfig {
	type Call = Call;
	type XcmSender = XcmRouter;
	// How to withdraw and deposit an asset.
	type AssetTransactor = LocalAssetTransactor;
	type OriginConverter = XcmOriginToCallOrigin;
	type IsReserve = MultiNativeAsset;
	// Teleporting is disabled.
	type IsTeleporter = ();
	type LocationInverter = LocationInverter<Ancestry>;
	type Barrier = Barrier;
	type Weigher = FixedWeightBounds<UnitWeightCost, Call, MaxInstructions>;
	type Trader = Trader;
	type ResponseHandler = PolkadotXcm;
	type AssetTrap = PolkadotXcm;
	type AssetClaims = PolkadotXcm;
	type SubscriptionService = PolkadotXcm;
}

parameter_types! {
	pub MaxDownwardMessageWeight: Weight = RuntimeBlockWeights::get().max_block / 10;
}

pub type LocalOriginToLocation = SignedToAccountId32<Origin, AccountId, RelayNetwork>;

/// The means for routing XCM messages which are not for local execution into the right message
/// queues.
pub type XcmRouter = (
	// Two routers - use UMP to communicate with the relay chain:
	cumulus_primitives_utility::ParentAsUmp<ParachainSystem, ()>,
	// ..and XCMP to communicate with the sibling chains.
	XcmpQueue,
);

impl pallet_xcm::Config for Runtime {
	type Event = Event;
	type SendXcmOrigin = EnsureXcmOrigin<Origin, LocalOriginToLocation>;
	type XcmRouter = XcmRouter;
	type ExecuteXcmOrigin = EnsureXcmOrigin<Origin, LocalOriginToLocation>;
	type XcmExecuteFilter = Nothing;
	type XcmExecutor = XcmExecutor<XcmConfig>;
	type XcmTeleportFilter = Nothing;
	type XcmReserveTransferFilter = Everything;
	type Weigher = FixedWeightBounds<UnitWeightCost, Call, MaxInstructions>;
	type LocationInverter = LocationInverter<Ancestry>;
	type Origin = Origin;
	type Call = Call;
	const VERSION_DISCOVERY_QUEUE_SIZE: u32 = 100;
	type AdvertisedXcmVersion = pallet_xcm::CurrentXcmVersion;
}

impl cumulus_pallet_xcm::Config for Runtime {
	type Event = Event;
	type XcmExecutor = XcmExecutor<XcmConfig>;
}

impl cumulus_pallet_xcmp_queue::Config for Runtime {
	type Event = Event;
	type XcmExecutor = XcmExecutor<XcmConfig>;
	type ChannelInfo = ParachainSystem;
	type VersionWrapper = ();
}

impl cumulus_pallet_dmp_queue::Config for Runtime {
	type Event = Event;
	type XcmExecutor = XcmExecutor<XcmConfig>;
	type ExecuteOverweightOrigin = EnsureRoot<AccountId>;
}

pub fn create_x2_parachain_multilocation(index: u16) -> MultiLocation {
	MultiLocation::new(
		1,
		X1(AccountId32 {
			network: NetworkId::Any,
			id: Utility::derivative_account_id(ParachainInfo::get().into_account(), index).into(),
		}),
	)
}

parameter_types! {
	pub const KSMCurrencyId: CurrencyId = CurrencyId::Token(TokenSymbol::KSM);
	pub const LKSMCurrencyId: CurrencyId = CurrencyId::Token(TokenSymbol::LKSM);
	pub MinimumMintThreshold: Balance = 10 * cent(KSM);
	pub MinimumRedeemThreshold: Balance = 100 * cent(LKSM);
	pub RelayChainSovereignSubAccount: MultiLocation = create_x2_parachain_multilocation(RelayChainSubAccountId::HomaLite as u16);
	pub RelayChainSovereignSubAccountId: AccountId = Utility::derivative_account_id(
		ParachainInfo::get().into_account(),
		RelayChainSubAccountId::HomaLite as u16
	);
	pub MaxRewardPerEra: Permill = Permill::from_rational(500u32, 1_000_000u32); // 1.2 ^ (1/365) = 1.0004996359
	pub MintFee: Balance = 20 * millicent(KSM); // 2x XCM fee on Kusama
	pub DefaultExchangeRate: ExchangeRate = ExchangeRate::saturating_from_rational(1, 10);
	pub BaseWithdrawFee: Permill = Permill::from_rational(35u32, 10_000u32); // 20% yield per year, unbonding period = 7 days. 1.2^(7 / 365) = 1.00350
	pub MaximumRedeemRequestMatchesForMint: u32 = 20;
	pub RelayChainUnbondingSlashingSpans: u32 = 5;
	pub MaxScheduledUnbonds: u32 = 14;
	pub ParachainAccount: AccountId = ParachainInfo::get().into_account();
	pub SubAccountIndex: u16 = RelayChainSubAccountId::HomaLite as u16;
	// Calculated from polkadot/xcm/xcm-builder: fn buy_weight
	// We must charge higher than what Kusama required (533_333_300, obtained from integration test)
	pub XcmUnbondFee: Balance = 60 * millicent(KSM);
}
impl module_homa_lite::Config for Runtime {
	type Event = Event;
	type WeightInfo = weights::module_homa_lite::WeightInfo<Runtime>;
	type Currency = Currencies;
	type StakingCurrencyId = KSMCurrencyId;
	type LiquidCurrencyId = LKSMCurrencyId;
	type GovernanceOrigin = EnsureRootOrHalfGeneralCouncil;
	type MinimumMintThreshold = MinimumMintThreshold;
	type MinimumRedeemThreshold = MinimumRedeemThreshold;
	type XcmTransfer = XTokens;
	type SovereignSubAccountLocation = RelayChainSovereignSubAccount;
	type SubAccountIndex = SubAccountIndex;
	type DefaultExchangeRate = DefaultExchangeRate;
	type MaxRewardPerEra = MaxRewardPerEra;
	type MintFee = MintFee;
	type RelayChainCallBuilder = RelayChainCallBuilder<Runtime, ParachainInfo>;
	type BaseWithdrawFee = BaseWithdrawFee;
	type XcmUnbondFee = XcmUnbondFee;
	type RelayChainBlockNumber = RelayChainBlockNumberProvider<Runtime>;
	type ParachainAccount = ParachainAccount;
	type MaximumRedeemRequestMatchesForMint = MaximumRedeemRequestMatchesForMint;
	type RelayChainUnbondingSlashingSpans = RelayChainUnbondingSlashingSpans;
	type MaxScheduledUnbonds = MaxScheduledUnbonds;
}

pub type LocalAssetTransactor = MultiCurrencyAdapter<
	Currencies,
	UnknownTokens,
	IsNativeConcrete<CurrencyId, CurrencyIdConvert>,
	AccountId,
	LocationToAccountId,
	CurrencyId,
	CurrencyIdConvert,
>;

//TODO: use token registry currency type encoding
fn native_currency_location(id: CurrencyId) -> MultiLocation {
	MultiLocation::new(1, X2(Parachain(ParachainInfo::get().into()), GeneralKey(id.encode())))
}

pub struct CurrencyIdConvert;
impl Convert<CurrencyId, Option<MultiLocation>> for CurrencyIdConvert {
	fn convert(id: CurrencyId) -> Option<MultiLocation> {
		use CurrencyId::Token;
		use TokenSymbol::*;
		match id {
			Token(KSM) => Some(MultiLocation::parent()),
			Token(KAR) | Token(KUSD) | Token(LKSM) => Some(native_currency_location(id)),
			// Bifrost native token
			Token(BNC) => Some(MultiLocation::new(
				1,
				X2(
					Parachain(parachains::bifrost::ID),
					GeneralKey(parachains::bifrost::BNC_KEY.to_vec()),
				),
			)),
			// Bifrost Voucher Slot KSM
			Token(VSKSM) => Some(MultiLocation::new(
				1,
				X2(
					Parachain(parachains::bifrost::ID),
					GeneralKey(parachains::bifrost::VSKSM_KEY.to_vec()),
				),
			)),
			_ => None,
		}
	}
}
impl Convert<MultiLocation, Option<CurrencyId>> for CurrencyIdConvert {
	fn convert(location: MultiLocation) -> Option<CurrencyId> {
		use CurrencyId::Token;
		use TokenSymbol::*;

		if location == MultiLocation::parent() {
			return Some(Token(KSM));
		}
		match location {
			MultiLocation {
				parents,
				interior: X2(Parachain(para_id), GeneralKey(key)),
			} if parents == 1 => {
				match (para_id, &key[..]) {
					(parachains::bifrost::ID, parachains::bifrost::BNC_KEY) => Some(Token(BNC)),
					(parachains::bifrost::ID, parachains::bifrost::VSKSM_KEY) => Some(Token(VSKSM)),
					(id, key) if id == u32::from(ParachainInfo::get()) => {
						// Karura
						if let Ok(currency_id) = CurrencyId::decode(&mut &*key) {
							// check `currency_id` is cross-chain asset
							match currency_id {
								Token(KAR) | Token(KUSD) | Token(LKSM) | Token(RENBTC) => Some(currency_id),
								_ => None,
							}
						} else {
							// invalid general key
							None
						}
					}
					_ => None,
				}
			}
			_ => None,
		}
	}
}
impl Convert<MultiAsset, Option<CurrencyId>> for CurrencyIdConvert {
	fn convert(asset: MultiAsset) -> Option<CurrencyId> {
		if let MultiAsset {
			id: Concrete(location), ..
		} = asset
		{
			Self::convert(location)
		} else {
			None
		}
	}
}

parameter_types! {
	pub SelfLocation: MultiLocation = MultiLocation::new(1, X1(Parachain(ParachainInfo::get().into())));
}

pub struct AccountIdToMultiLocation;
impl Convert<AccountId, MultiLocation> for AccountIdToMultiLocation {
	fn convert(account: AccountId) -> MultiLocation {
		X1(AccountId32 {
			network: NetworkId::Any,
			id: account.into(),
		})
		.into()
	}
}

parameter_types! {
	pub const BaseXcmWeight: Weight = 100_000_000;
}

impl orml_xtokens::Config for Runtime {
	type Event = Event;
	type Balance = Balance;
	type CurrencyId = CurrencyId;
	type CurrencyIdConvert = CurrencyIdConvert;
	type AccountIdToMultiLocation = AccountIdToMultiLocation;
	type SelfLocation = SelfLocation;
	type XcmExecutor = XcmExecutor<XcmConfig>;
	type Weigher = FixedWeightBounds<UnitWeightCost, Call, MaxInstructions>;
	type BaseXcmWeight = BaseXcmWeight;
	type LocationInverter = LocationInverter<Ancestry>;
}

impl orml_unknown_tokens::Config for Runtime {
	type Event = Event;
}

impl orml_xcm::Config for Runtime {
	type Event = Event;
	type SovereignOrigin = EnsureRootOrThreeFourthsGeneralCouncil;
}

define_combined_task! {
	pub enum ScheduledTasks {
	}
}

parameter_types!(
	// At least 2% of max block weight should remain before idle tasks are dispatched.
	pub MinimumWeightRemainInBlock: Weight = RuntimeBlockWeights::get().max_block / 50;
);

impl module_idle_scheduler::Config for Runtime {
	type Event = Event;
	type WeightInfo = ();
	type Task = ScheduledTasks;
	type MinimumWeightRemainInBlock = MinimumWeightRemainInBlock;
}

#[allow(clippy::large_enum_variant)]
construct_runtime!(
	pub enum Runtime where
		Block = Block,
		NodeBlock = primitives::Block,
		UncheckedExtrinsic = UncheckedExtrinsic
	{
		// Core & Utility
		System: frame_system::{Pallet, Call, Storage, Config, Event<T>} = 0,
		Timestamp: pallet_timestamp::{Pallet, Call, Storage, Inherent} = 1,
		Scheduler: pallet_scheduler::{Pallet, Call, Storage, Event<T>} = 2,
		Utility: pallet_utility::{Pallet, Call, Event} = 3,
		Multisig: pallet_multisig::{Pallet, Call, Storage, Event<T>} = 4,
		Proxy: pallet_proxy::{Pallet, Call, Storage, Event<T>} = 5,
		TransactionPause: module_transaction_pause::{Pallet, Call, Storage, Event<T>} = 6,
		IdleScheduler: module_idle_scheduler::{Pallet, Call, Storage, Event<T>} = 7,

		// Tokens & Related
		Balances: pallet_balances::{Pallet, Call, Storage, Config<T>, Event<T>} = 10,
		Tokens: orml_tokens::{Pallet, Storage, Event<T>, Config<T>} = 11,
		Currencies: module_currencies::{Pallet, Call, Event<T>} = 12,
		Vesting: orml_vesting::{Pallet, Storage, Call, Event<T>, Config<T>} = 13,
		TransactionPayment: module_transaction_payment::{Pallet, Call, Storage} = 14,

		// Treasury
		Treasury: pallet_treasury::{Pallet, Call, Storage, Config, Event<T>} = 20,
		Bounties: pallet_bounties::{Pallet, Call, Storage, Event<T>} = 21,
		Tips: pallet_tips::{Pallet, Call, Storage, Event<T>} = 22,

		// Parachain
		ParachainSystem: cumulus_pallet_parachain_system::{Pallet, Call, Storage, Inherent, Config, Event<T>} = 30,
		ParachainInfo: parachain_info::{Pallet, Storage, Config} = 31,

		// Collator. The order of the 4 below are important and shall not change.
		Authorship: pallet_authorship::{Pallet, Storage} = 40,
		CollatorSelection: module_collator_selection::{Pallet, Call, Storage, Event<T>, Config<T>} = 41,
		Session: pallet_session::{Pallet, Call, Storage, Event, Config<T>} = 42,
		Aura: pallet_aura::{Pallet, Storage, Config<T>} = 43,
		AuraExt: cumulus_pallet_aura_ext::{Pallet, Storage, Config} = 44,
		SessionManager: module_session_manager::{Pallet, Call, Storage, Event<T>, Config<T>} = 45,

		// XCM
<<<<<<< HEAD
		XcmpQueue: cumulus_pallet_xcmp_queue::{Pallet, Storage, Event<T>} = 50,
		PolkadotXcm: pallet_xcm::{Pallet, Call, Event<T>, Origin} = 51,
=======
		XcmpQueue: cumulus_pallet_xcmp_queue::{Pallet, Call, Storage, Event<T>} = 50,
		PolkadotXcm: pallet_xcm::{Pallet, Storage, Call, Event<T>, Origin} = 51,
>>>>>>> e0255e69
		CumulusXcm: cumulus_pallet_xcm::{Pallet, Event<T>, Origin} = 52,
		DmpQueue: cumulus_pallet_dmp_queue::{Pallet, Call, Storage, Event<T>} = 53,
		XTokens: orml_xtokens::{Pallet, Storage, Call, Event<T>} = 54,
		UnknownTokens: orml_unknown_tokens::{Pallet, Storage, Event} = 55,
		OrmlXcm: orml_xcm::{Pallet, Call, Event<T>} = 56,

		// Governance
		Authority: orml_authority::{Pallet, Call, Storage, Event<T>, Origin<T>} = 60,
		GeneralCouncil: pallet_collective::<Instance1>::{Pallet, Call, Storage, Origin<T>, Event<T>, Config<T>} = 61,
		GeneralCouncilMembership: pallet_membership::<Instance1>::{Pallet, Call, Storage, Event<T>, Config<T>} = 62,
		FinancialCouncil: pallet_collective::<Instance2>::{Pallet, Call, Storage, Origin<T>, Event<T>, Config<T>} = 63,
		FinancialCouncilMembership: pallet_membership::<Instance2>::{Pallet, Call, Storage, Event<T>, Config<T>} = 64,
		HomaCouncil: pallet_collective::<Instance3>::{Pallet, Call, Storage, Origin<T>, Event<T>, Config<T>} = 65,
		HomaCouncilMembership: pallet_membership::<Instance3>::{Pallet, Call, Storage, Event<T>, Config<T>} = 66,
		TechnicalCommittee: pallet_collective::<Instance4>::{Pallet, Call, Storage, Origin<T>, Event<T>, Config<T>} = 67,
		TechnicalCommitteeMembership: pallet_membership::<Instance4>::{Pallet, Call, Storage, Event<T>, Config<T>} = 68,
		Democracy: pallet_democracy::{Pallet, Call, Storage, Config<T>, Event<T>} = 69,

		// Oracle
		//
		// NOTE: OperatorMembership must be placed after Oracle or else will have race condition on initialization
		AcalaOracle: orml_oracle::<Instance1>::{Pallet, Storage, Call, Event<T>} = 70,
		OperatorMembershipAcala: pallet_membership::<Instance5>::{Pallet, Call, Storage, Event<T>, Config<T>} = 71,

		// ORML Core
		Auction: orml_auction::{Pallet, Storage, Call, Event<T>} = 80,
		Rewards: orml_rewards::{Pallet, Storage, Call} = 81,
		OrmlNFT: orml_nft::{Pallet, Storage, Config<T>} = 82,

		// Karura Core
		Prices: module_prices::{Pallet, Storage, Call, Event<T>} = 90,
		Dex: module_dex::{Pallet, Storage, Call, Event<T>, Config<T>} = 91,

		// Honzon
		AuctionManager: module_auction_manager::{Pallet, Storage, Call, Event<T>, ValidateUnsigned} = 100,
		Loans: module_loans::{Pallet, Storage, Call, Event<T>} = 101,
		Honzon: module_honzon::{Pallet, Storage, Call, Event<T>} = 102,
		CdpTreasury: module_cdp_treasury::{Pallet, Storage, Call, Config, Event<T>} = 103,
		CdpEngine: module_cdp_engine::{Pallet, Storage, Call, Event<T>, Config, ValidateUnsigned} = 104,
		EmergencyShutdown: module_emergency_shutdown::{Pallet, Storage, Call, Event<T>} = 105,

		// Homa
		// Homa: module_homa::{Pallet, Call} = 110,
		// NomineesElection: module_nominees_election::{Pallet, Call, Storage, Event<T>} = 111,
		// StakingPool: module_staking_pool::{Pallet, Call, Storage, Event<T>, Config} = 112,
		// PolkadotBridge: module_polkadot_bridge::{Pallet, Call, Storage} = 113,
		// HomaValidatorListModule: module_homa_validator_list::{Pallet, Call, Storage, Event<T>} = 114,
		HomaLite: module_homa_lite::{Pallet, Call, Storage, Event<T>} = 115,

		// Karura Other
		Incentives: module_incentives::{Pallet, Storage, Call, Event<T>} = 120,
		NFT: module_nft::{Pallet, Call, Event<T>} = 121,

		// Smart contracts
		EVM: module_evm::{Pallet, Config<T>, Call, Storage, Event<T>} = 130,
		EVMBridge: module_evm_bridge::{Pallet} = 131,
		EvmAccounts: module_evm_accounts::{Pallet, Call, Storage, Event<T>} = 132,
		EvmManager: module_evm_manager::{Pallet, Storage} = 133,

		// Temporary
		Sudo: pallet_sudo::{Pallet, Call, Config<T>, Storage, Event<T>} = 255,
	}
);

/// Block header type as expected by this runtime.
pub type Header = generic::Header<BlockNumber, BlakeTwo256>;
/// Block type as expected by this runtime.
pub type Block = generic::Block<Header, UncheckedExtrinsic>;
/// A Block signed with a Justification
pub type SignedBlock = generic::SignedBlock<Block>;
/// BlockId type as expected by this runtime.
pub type BlockId = generic::BlockId<Block>;
/// The SignedExtension to the basic transaction logic.
pub type SignedExtra = (
	frame_system::CheckSpecVersion<Runtime>,
	frame_system::CheckTxVersion<Runtime>,
	frame_system::CheckGenesis<Runtime>,
	frame_system::CheckEra<Runtime>,
	frame_system::CheckNonce<Runtime>,
	frame_system::CheckWeight<Runtime>,
	module_transaction_payment::ChargeTransactionPayment<Runtime>,
	module_evm::SetEvmOrigin<Runtime>,
);
/// Unchecked extrinsic type as expected by this runtime.
pub type UncheckedExtrinsic = generic::UncheckedExtrinsic<Address, Call, Signature, SignedExtra>;
/// The payload being signed in transactions.
pub type SignedPayload = generic::SignedPayload<Call, SignedExtra>;
/// Extrinsic type that has already been checked.
pub type CheckedExtrinsic = generic::CheckedExtrinsic<AccountId, Call, SignedExtra>;
/// Executive: handles dispatch to the various modules.
pub type Executive = frame_executive::Executive<
	Runtime,
	Block,
	frame_system::ChainContext<Runtime>,
	Runtime,
	AllPallets,
	(
		GeneralCouncilMembershipStoragePrefixMigration,
		FinancialCouncilMembershipStoragePrefixMigration,
		HomaCouncilMembershipStoragePrefixMigration,
		TechnicalCommitteeMembershipStoragePrefixMigration,
		OperatorMembershipAcalaStoragePrefixMigration,
		GeneralCouncilStoragePrefixMigration,
		FinancialCouncilStoragePrefixMigration,
		HomaCouncilStoragePrefixMigration,
		TechnicalCommitteeStoragePrefixMigration,
		MigrateTipsPalletPrefix,
		BountiesPrefixMigration,
	),
>;

const GENERAL_COUNCIL_MEMBERSHIP_OLD_PREFIX: &str = "Instance1Membership";
/// Migrate from `Instance1Membership` to the new pallet prefix `GeneralCouncilMembership`
pub struct GeneralCouncilMembershipStoragePrefixMigration;

impl OnRuntimeUpgrade for GeneralCouncilMembershipStoragePrefixMigration {
	fn on_runtime_upgrade() -> frame_support::weights::Weight {
		use frame_support::traits::PalletInfo;
		let name = <Runtime as frame_system::Config>::PalletInfo::name::<GeneralCouncilMembership>()
			.expect("GeneralCouncilMembership is part of runtime, so it has a name; qed");
		pallet_membership::migrations::v4::migrate::<Runtime, GeneralCouncilMembership, _>(
			GENERAL_COUNCIL_MEMBERSHIP_OLD_PREFIX,
			name,
		)
	}

	#[cfg(feature = "try-runtime")]
	fn pre_upgrade() -> Result<(), &'static str> {
		use frame_support::traits::PalletInfo;
		let name = <Runtime as frame_system::Config>::PalletInfo::name::<GeneralCouncilMembership>()
			.expect("GeneralCouncilMembership is part of runtime, so it has a name; qed");
		pallet_membership::migrations::v4::pre_migrate::<GeneralCouncilMembership, _>(
			GENERAL_COUNCIL_MEMBERSHIP_OLD_PREFIX,
			name,
		);
		Ok(())
	}

	#[cfg(feature = "try-runtime")]
	fn post_upgrade() -> Result<(), &'static str> {
		use frame_support::traits::PalletInfo;
		let name = <Runtime as frame_system::Config>::PalletInfo::name::<GeneralCouncilMembership>()
			.expect("GeneralCouncilMembership is part of runtime, so it has a name; qed");
		pallet_membership::migrations::v4::post_migrate::<GeneralCouncilMembership, _>(
			GENERAL_COUNCIL_MEMBERSHIP_OLD_PREFIX,
			name,
		);
		Ok(())
	}
}

const FINANCIAL_COUNCIL_MEMBERSHIP_OLD_PREFIX: &str = "Instance2Membership";
/// Migrate from `Instance2Membership` to the new pallet prefix `FinancialCouncilMembership`
pub struct FinancialCouncilMembershipStoragePrefixMigration;

impl OnRuntimeUpgrade for FinancialCouncilMembershipStoragePrefixMigration {
	fn on_runtime_upgrade() -> frame_support::weights::Weight {
		use frame_support::traits::PalletInfo;
		let name = <Runtime as frame_system::Config>::PalletInfo::name::<FinancialCouncilMembership>()
			.expect("FinancialCouncilMembership is part of runtime, so it has a name; qed");
		pallet_membership::migrations::v4::migrate::<Runtime, FinancialCouncilMembership, _>(
			FINANCIAL_COUNCIL_MEMBERSHIP_OLD_PREFIX,
			name,
		)
	}

	#[cfg(feature = "try-runtime")]
	fn pre_upgrade() -> Result<(), &'static str> {
		use frame_support::traits::PalletInfo;
		let name = <Runtime as frame_system::Config>::PalletInfo::name::<FinancialCouncilMembership>()
			.expect("FinancialCouncilMembership is part of runtime, so it has a name; qed");
		pallet_membership::migrations::v4::pre_migrate::<FinancialCouncilMembership, _>(
			FINANCIAL_COUNCIL_MEMBERSHIP_OLD_PREFIX,
			name,
		);
		Ok(())
	}

	#[cfg(feature = "try-runtime")]
	fn post_upgrade() -> Result<(), &'static str> {
		use frame_support::traits::PalletInfo;
		let name = <Runtime as frame_system::Config>::PalletInfo::name::<FinancialCouncilMembership>()
			.expect("FinancialCouncilMembership is part of runtime, so it has a name; qed");
		pallet_membership::migrations::v4::post_migrate::<FinancialCouncilMembership, _>(
			FINANCIAL_COUNCIL_MEMBERSHIP_OLD_PREFIX,
			name,
		);
		Ok(())
	}
}

const HOMA_COUNCIL_MEMBERSHIP_OLD_PREFIX: &str = "Instance3Membership";
/// Migrate from `Instance3Membership` to the new pallet prefix `HomaCouncilMembership`
pub struct HomaCouncilMembershipStoragePrefixMigration;

impl OnRuntimeUpgrade for HomaCouncilMembershipStoragePrefixMigration {
	fn on_runtime_upgrade() -> frame_support::weights::Weight {
		use frame_support::traits::PalletInfo;
		let name = <Runtime as frame_system::Config>::PalletInfo::name::<HomaCouncilMembership>()
			.expect("HomaCouncilMembership is part of runtime, so it has a name; qed");
		pallet_membership::migrations::v4::migrate::<Runtime, HomaCouncilMembership, _>(
			HOMA_COUNCIL_MEMBERSHIP_OLD_PREFIX,
			name,
		)
	}

	#[cfg(feature = "try-runtime")]
	fn pre_upgrade() -> Result<(), &'static str> {
		use frame_support::traits::PalletInfo;
		let name = <Runtime as frame_system::Config>::PalletInfo::name::<HomaCouncilMembership>()
			.expect("HomaCouncilMembership is part of runtime, so it has a name; qed");
		pallet_membership::migrations::v4::pre_migrate::<HomaCouncilMembership, _>(
			HOMA_COUNCIL_MEMBERSHIP_OLD_PREFIX,
			name,
		);
		Ok(())
	}

	#[cfg(feature = "try-runtime")]
	fn post_upgrade() -> Result<(), &'static str> {
		use frame_support::traits::PalletInfo;
		let name = <Runtime as frame_system::Config>::PalletInfo::name::<HomaCouncilMembership>()
			.expect("HomaCouncilMembership is part of runtime, so it has a name; qed");
		pallet_membership::migrations::v4::post_migrate::<HomaCouncilMembership, _>(
			HOMA_COUNCIL_MEMBERSHIP_OLD_PREFIX,
			name,
		);
		Ok(())
	}
}

const TECHNICAL_COMMITTEE_MEMBERSHIP_OLD_PREFIX: &str = "Instance4Membership";
/// Migrate from `Instance4Membership` to the new pallet prefix `TechnicalCommitteeMembership`
pub struct TechnicalCommitteeMembershipStoragePrefixMigration;

impl OnRuntimeUpgrade for TechnicalCommitteeMembershipStoragePrefixMigration {
	fn on_runtime_upgrade() -> frame_support::weights::Weight {
		use frame_support::traits::PalletInfo;
		let name = <Runtime as frame_system::Config>::PalletInfo::name::<TechnicalCommitteeMembership>()
			.expect("TechnicalCommitteeMembership is part of runtime, so it has a name; qed");
		pallet_membership::migrations::v4::migrate::<Runtime, TechnicalCommitteeMembership, _>(
			TECHNICAL_COMMITTEE_MEMBERSHIP_OLD_PREFIX,
			name,
		)
	}

	#[cfg(feature = "try-runtime")]
	fn pre_upgrade() -> Result<(), &'static str> {
		use frame_support::traits::PalletInfo;
		let name = <Runtime as frame_system::Config>::PalletInfo::name::<TechnicalCommitteeMembership>()
			.expect("TechnicalCommitteeMembership is part of runtime, so it has a name; qed");
		pallet_membership::migrations::v4::pre_migrate::<TechnicalCommitteeMembership, _>(
			TECHNICAL_COMMITTEE_MEMBERSHIP_OLD_PREFIX,
			name,
		);
		Ok(())
	}

	#[cfg(feature = "try-runtime")]
	fn post_upgrade() -> Result<(), &'static str> {
		use frame_support::traits::PalletInfo;
		let name = <Runtime as frame_system::Config>::PalletInfo::name::<TechnicalCommitteeMembership>()
			.expect("TechnicalCommitteeMembership is part of runtime, so it has a name; qed");
		pallet_membership::migrations::v4::post_migrate::<TechnicalCommitteeMembership, _>(
			TECHNICAL_COMMITTEE_MEMBERSHIP_OLD_PREFIX,
			name,
		);
		Ok(())
	}
}

const OPERATOR_MEMBERSHIP_OLD_PREFIX: &str = "Instance5Membership";
/// Migrate from `Instance5Membership` to the new pallet prefix `OperatorMembershipAcala`
pub struct OperatorMembershipAcalaStoragePrefixMigration;

impl OnRuntimeUpgrade for OperatorMembershipAcalaStoragePrefixMigration {
	fn on_runtime_upgrade() -> frame_support::weights::Weight {
		use frame_support::traits::PalletInfo;
		let name = <Runtime as frame_system::Config>::PalletInfo::name::<OperatorMembershipAcala>()
			.expect("OperatorMembershipAcala is part of runtime, so it has a name; qed");
		pallet_membership::migrations::v4::migrate::<Runtime, OperatorMembershipAcala, _>(
			OPERATOR_MEMBERSHIP_OLD_PREFIX,
			name,
		)
	}

	#[cfg(feature = "try-runtime")]
	fn pre_upgrade() -> Result<(), &'static str> {
		use frame_support::traits::PalletInfo;
		let name = <Runtime as frame_system::Config>::PalletInfo::name::<OperatorMembershipAcala>()
			.expect("OperatorMembershipAcala is part of runtime, so it has a name; qed");
		pallet_membership::migrations::v4::pre_migrate::<OperatorMembershipAcala, _>(
			OPERATOR_MEMBERSHIP_OLD_PREFIX,
			name,
		);
		Ok(())
	}

	#[cfg(feature = "try-runtime")]
	fn post_upgrade() -> Result<(), &'static str> {
		use frame_support::traits::PalletInfo;
		let name = <Runtime as frame_system::Config>::PalletInfo::name::<OperatorMembershipAcala>()
			.expect("OperatorMembershipAcala is part of runtime, so it has a name; qed");
		pallet_membership::migrations::v4::post_migrate::<OperatorMembershipAcala, _>(
			OPERATOR_MEMBERSHIP_OLD_PREFIX,
			name,
		);
		Ok(())
	}
}

const GENERAL_COUNCIL_OLD_PREFIX: &str = "Instance1Collective";
/// Migrate from `Instance1Collective` to the new pallet prefix `GeneralCouncil`
pub struct GeneralCouncilStoragePrefixMigration;

impl OnRuntimeUpgrade for GeneralCouncilStoragePrefixMigration {
	fn on_runtime_upgrade() -> frame_support::weights::Weight {
		pallet_collective::migrations::v4::migrate::<Runtime, GeneralCouncil, _>(GENERAL_COUNCIL_OLD_PREFIX)
	}

	#[cfg(feature = "try-runtime")]
	fn pre_upgrade() -> Result<(), &'static str> {
		pallet_collective::migrations::v4::pre_migrate::<GeneralCouncil, _>(GENERAL_COUNCIL_OLD_PREFIX);
		Ok(())
	}

	#[cfg(feature = "try-runtime")]
	fn post_upgrade() -> Result<(), &'static str> {
		pallet_collective::migrations::v4::post_migrate::<GeneralCouncil, _>(GENERAL_COUNCIL_OLD_PREFIX);
		Ok(())
	}
}

const FINANCIAL_COUNCIL_OLD_PREFIX: &str = "Instance2Collective";
/// Migrate from `Instance2Collective` to the new pallet prefix `FinancialCouncil`
pub struct FinancialCouncilStoragePrefixMigration;

impl OnRuntimeUpgrade for FinancialCouncilStoragePrefixMigration {
	fn on_runtime_upgrade() -> frame_support::weights::Weight {
		pallet_collective::migrations::v4::migrate::<Runtime, FinancialCouncil, _>(FINANCIAL_COUNCIL_OLD_PREFIX)
	}

	#[cfg(feature = "try-runtime")]
	fn pre_upgrade() -> Result<(), &'static str> {
		pallet_collective::migrations::v4::pre_migrate::<FinancialCouncil, _>(FINANCIAL_COUNCIL_OLD_PREFIX);
		Ok(())
	}

	#[cfg(feature = "try-runtime")]
	fn post_upgrade() -> Result<(), &'static str> {
		pallet_collective::migrations::v4::post_migrate::<FinancialCouncil, _>(FINANCIAL_COUNCIL_OLD_PREFIX);
		Ok(())
	}
}

const HOMA_COUNCIL_OLD_PREFIX: &str = "Instance3Collective";
/// Migrate from `Instance3Collective` to the new pallet prefix `HomaCouncil`
pub struct HomaCouncilStoragePrefixMigration;

impl OnRuntimeUpgrade for HomaCouncilStoragePrefixMigration {
	fn on_runtime_upgrade() -> frame_support::weights::Weight {
		pallet_collective::migrations::v4::migrate::<Runtime, HomaCouncil, _>(HOMA_COUNCIL_OLD_PREFIX)
	}

	#[cfg(feature = "try-runtime")]
	fn pre_upgrade() -> Result<(), &'static str> {
		pallet_collective::migrations::v4::pre_migrate::<HomaCouncil, _>(HOMA_COUNCIL_OLD_PREFIX);
		Ok(())
	}

	#[cfg(feature = "try-runtime")]
	fn post_upgrade() -> Result<(), &'static str> {
		pallet_collective::migrations::v4::post_migrate::<HomaCouncil, _>(HOMA_COUNCIL_OLD_PREFIX);
		Ok(())
	}
}

const TECHNICAL_COMMITTEE_OLD_PREFIX: &str = "Instance4Collective";
/// Migrate from `Instance4Collective` to the new pallet prefix `TechnicalCommittee`
pub struct TechnicalCommitteeStoragePrefixMigration;

impl OnRuntimeUpgrade for TechnicalCommitteeStoragePrefixMigration {
	fn on_runtime_upgrade() -> frame_support::weights::Weight {
		pallet_collective::migrations::v4::migrate::<Runtime, TechnicalCommittee, _>(TECHNICAL_COMMITTEE_OLD_PREFIX)
	}

	#[cfg(feature = "try-runtime")]
	fn pre_upgrade() -> Result<(), &'static str> {
		pallet_collective::migrations::v4::pre_migrate::<TechnicalCommittee, _>(TECHNICAL_COMMITTEE_OLD_PREFIX);
		Ok(())
	}

	#[cfg(feature = "try-runtime")]
	fn post_upgrade() -> Result<(), &'static str> {
		pallet_collective::migrations::v4::post_migrate::<TechnicalCommittee, _>(TECHNICAL_COMMITTEE_OLD_PREFIX);
		Ok(())
	}
}

const TIPS_OLD_PREFIX: &str = "Treasury";
/// Migrate pallet-tips from `Treasury` to the new pallet prefix `Tips`
pub struct MigrateTipsPalletPrefix;

impl OnRuntimeUpgrade for MigrateTipsPalletPrefix {
	fn on_runtime_upgrade() -> frame_support::weights::Weight {
		pallet_tips::migrations::v4::migrate::<Runtime, Tips, _>(TIPS_OLD_PREFIX)
	}

	#[cfg(feature = "try-runtime")]
	fn pre_upgrade() -> Result<(), &'static str> {
		pallet_tips::migrations::v4::pre_migrate::<Runtime, Tips, _>(TIPS_OLD_PREFIX);
		Ok(())
	}

	#[cfg(feature = "try-runtime")]
	fn post_upgrade() -> Result<(), &'static str> {
		pallet_tips::migrations::v4::post_migrate::<Runtime, Tips, _>(TIPS_OLD_PREFIX);
		Ok(())
	}
}

const BOUNTIES_OLD_PREFIX: &str = "Treasury";

/// Migrate from 'Treasury' to the new prefix 'Bounties'
pub struct BountiesPrefixMigration;

impl OnRuntimeUpgrade for BountiesPrefixMigration {
	fn on_runtime_upgrade() -> frame_support::weights::Weight {
		use frame_support::traits::PalletInfo;
		let name = <Runtime as frame_system::Config>::PalletInfo::name::<Bounties>()
			.expect("Bounties is part of runtime, so it has a name; qed");
		pallet_bounties::migrations::v4::migrate::<Runtime, Bounties, _>(BOUNTIES_OLD_PREFIX, name)
	}
	#[cfg(feature = "try-runtime")]
	fn pre_upgrade() -> Result<(), &'static str> {
		use frame_support::traits::PalletInfo;
		let name = <Runtime as frame_system::Config>::PalletInfo::name::<Bounties>()
			.expect("Bounties is part of runtime, so it has a name; qed");
		pallet_bounties::migrations::v4::pre_migration::<Runtime, Bounties, _>(BOUNTIES_OLD_PREFIX, name);
		Ok(())
	}

	#[cfg(feature = "try-runtime")]
	fn post_upgrade() -> Result<(), &'static str> {
		use frame_support::traits::PalletInfo;
		let name = <Runtime as frame_system::Config>::PalletInfo::name::<Bounties>()
			.expect("Bounties is part of runtime, so it has a name; qed");
		pallet_bounties::migrations::v4::post_migration::<Runtime, Bounties, _>(BOUNTIES_OLD_PREFIX, name);
		Ok(())
	}
}

#[cfg(not(feature = "disable-runtime-api"))]
impl_runtime_apis! {
	impl sp_api::Core<Block> for Runtime {
		fn version() -> RuntimeVersion {
			VERSION
		}

		fn execute_block(block: Block) {
			Executive::execute_block(block)
		}

		fn initialize_block(header: &<Block as BlockT>::Header) {
			Executive::initialize_block(header)
		}
	}

	impl sp_api::Metadata<Block> for Runtime {
		fn metadata() -> OpaqueMetadata {
			OpaqueMetadata::new(Runtime::metadata().into())
		}
	}

	impl sp_block_builder::BlockBuilder<Block> for Runtime {
		fn apply_extrinsic(extrinsic: <Block as BlockT>::Extrinsic) -> ApplyExtrinsicResult {
			Executive::apply_extrinsic(extrinsic)
		}

		fn finalize_block() -> <Block as BlockT>::Header {
			Executive::finalize_block()
		}

		fn inherent_extrinsics(data: sp_inherents::InherentData) -> Vec<<Block as BlockT>::Extrinsic> {
			data.create_extrinsics()
		}

		fn check_inherents(
			block: Block,
			data: sp_inherents::InherentData,
		) -> sp_inherents::CheckInherentsResult {
			data.check_extrinsics(&block)
		}
	}

	impl sp_transaction_pool::runtime_api::TaggedTransactionQueue<Block> for Runtime {
		fn validate_transaction(
			source: TransactionSource,
			tx: <Block as BlockT>::Extrinsic,
			block_hash: <Block as BlockT>::Hash,
		) -> TransactionValidity {
			Executive::validate_transaction(source, tx, block_hash)
		}
	}

	impl sp_offchain::OffchainWorkerApi<Block> for Runtime {
		fn offchain_worker(header: &<Block as BlockT>::Header) {
			Executive::offchain_worker(header)
		}
	}

	impl sp_consensus_aura::AuraApi<Block, AuraId> for Runtime {
		fn slot_duration() -> sp_consensus_aura::SlotDuration {
			sp_consensus_aura::SlotDuration::from_millis(Aura::slot_duration())
		}

		fn authorities() -> Vec<AuraId> {
			Aura::authorities().into_inner()
		}
	}

	impl sp_session::SessionKeys<Block> for Runtime {
		fn generate_session_keys(seed: Option<Vec<u8>>) -> Vec<u8> {
			SessionKeys::generate(seed)
		}

		fn decode_session_keys(
			encoded: Vec<u8>,
		) -> Option<Vec<(Vec<u8>, KeyTypeId)>> {
			SessionKeys::decode_into_raw_public_keys(&encoded)
		}
	}

	impl frame_system_rpc_runtime_api::AccountNonceApi<Block, AccountId, Nonce> for Runtime {
		fn account_nonce(account: AccountId) -> Nonce {
			System::account_nonce(account)
		}
	}

	impl pallet_transaction_payment_rpc_runtime_api::TransactionPaymentApi<
		Block,
		Balance,
	> for Runtime {
		fn query_info(uxt: <Block as BlockT>::Extrinsic, len: u32) -> RuntimeDispatchInfo<Balance> {
			TransactionPayment::query_info(uxt, len)
		}

		fn query_fee_details(uxt: <Block as BlockT>::Extrinsic, len: u32) -> pallet_transaction_payment_rpc_runtime_api::FeeDetails<Balance> {
			TransactionPayment::query_fee_details(uxt, len)
		}
	}

	impl orml_oracle_rpc_runtime_api::OracleApi<
		Block,
		DataProviderId,
		CurrencyId,
		TimeStampedPrice,
	> for Runtime {
		fn get_value(provider_id: DataProviderId ,key: CurrencyId) -> Option<TimeStampedPrice> {
			match provider_id {
				DataProviderId::Acala => AcalaOracle::get_no_op(&key),
				DataProviderId::Aggregated => <AggregatedDataProvider as DataProviderExtended<_, _>>::get_no_op(&key)
			}
		}

		fn get_all_values(provider_id: DataProviderId) -> Vec<(CurrencyId, Option<TimeStampedPrice>)> {
			match provider_id {
				DataProviderId::Acala => AcalaOracle::get_all_values(),
				DataProviderId::Aggregated => <AggregatedDataProvider as DataProviderExtended<_, _>>::get_all_values()
			}
		}
	}

	impl module_staking_pool_rpc_runtime_api::StakingPoolApi<
		Block,
		AccountId,
		Balance,
	> for Runtime {
		fn get_available_unbonded(_account: AccountId) -> module_staking_pool_rpc_runtime_api::BalanceInfo<Balance> {
			module_staking_pool_rpc_runtime_api::BalanceInfo {
				amount: Zero::zero()
			}
		}

		fn get_liquid_staking_exchange_rate() -> ExchangeRate {
			ExchangeRate::zero()
		}
	}

	impl module_evm_rpc_runtime_api::EVMRuntimeRPCApi<Block, Balance> for Runtime {
		fn call(
			from: H160,
			to: H160,
			data: Vec<u8>,
			value: Balance,
			gas_limit: u64,
			storage_limit: u32,
			estimate: bool,
		) -> Result<CallInfo, sp_runtime::DispatchError> {
			let config = if estimate {
				let mut config = <Runtime as module_evm::Config>::config().clone();
				config.estimate = true;
				Some(config)
			} else {
				None
			};

			module_evm::runner::stack::Runner::<Runtime>::call(
				from,
				from,
				to,
				data,
				value,
				gas_limit,
				storage_limit,
				config.as_ref().unwrap_or(<Runtime as module_evm::Config>::config()),
			)
		}

		fn create(
			from: H160,
			data: Vec<u8>,
			value: Balance,
			gas_limit: u64,
			storage_limit: u32,
			estimate: bool,
		) -> Result<CreateInfo, sp_runtime::DispatchError> {
			let config = if estimate {
				let mut config = <Runtime as module_evm::Config>::config().clone();
				config.estimate = true;
				Some(config)
			} else {
				None
			};

			module_evm::runner::stack::Runner::<Runtime>::create(
				from,
				data,
				value,
				gas_limit,
				storage_limit,
				config.as_ref().unwrap_or(<Runtime as module_evm::Config>::config()),
			)
		}

		fn get_estimate_resources_request(extrinsic: Vec<u8>) -> Result<EstimateResourcesRequest, sp_runtime::DispatchError> {
			let utx = UncheckedExtrinsic::decode(&mut &*extrinsic)
				.map_err(|_| sp_runtime::DispatchError::Other("Invalid parameter extrinsic, decode failed"))?;

			let request = match utx.function {
				Call::EVM(module_evm::Call::call{target, input, value, gas_limit, storage_limit}) => {
					// use MAX_VALUE for no limit
					let gas_limit = if gas_limit < u64::MAX { Some(gas_limit) } else { None };
					let storage_limit = if storage_limit < u32::MAX { Some(storage_limit) } else { None };
					Some(EstimateResourcesRequest {
						from: None,
						to: Some(target),
						gas_limit,
						storage_limit,
						value: Some(value),
						data: Some(input),
					})
				}
				Call::EVM(module_evm::Call::create{init, value, gas_limit, storage_limit}) => {
					// use MAX_VALUE for no limit
					let gas_limit = if gas_limit < u64::MAX { Some(gas_limit) } else { None };
					let storage_limit = if storage_limit < u32::MAX { Some(storage_limit) } else { None };
					Some(EstimateResourcesRequest {
						from: None,
						to: None,
						gas_limit,
						storage_limit,
						value: Some(value),
						data: Some(init),
					})
				}
				_ => None,
			};

			request.ok_or(sp_runtime::DispatchError::Other("Invalid parameter extrinsic, not evm Call"))
		}
	}

	impl cumulus_primitives_core::CollectCollationInfo<Block> for Runtime {
		fn collect_collation_info() -> cumulus_primitives_core::CollationInfo {
			ParachainSystem::collect_collation_info()
		}
	}

	#[cfg(feature = "try-runtime")]
	impl frame_try_runtime::TryRuntime<Block> for Runtime {
		fn on_runtime_upgrade() -> (Weight, Weight) {
			// NOTE: intentional unwrap: we don't want to propagate the error backwards, and want to
			// have a backtrace here. If any of the pre/post migration checks fail, we shall stop
			// right here and right now.
			let weight = Executive::try_runtime_upgrade().unwrap();
			(weight, RuntimeBlockWeights::get().max_block)
		}

		fn execute_block_no_check(block: Block) -> Weight {
			Executive::execute_block_no_check(block)
		}
	}

	// benchmarks for acala modules
	#[cfg(feature = "runtime-benchmarks")]
	impl frame_benchmarking::Benchmark<Block> for Runtime {
		fn benchmark_metadata(extra: bool) -> (
			Vec<frame_benchmarking::BenchmarkList>,
			Vec<frame_support::traits::StorageInfo>,
		) {
			use frame_benchmarking::{list_benchmark, Benchmarking, BenchmarkList};
			use frame_support::traits::StorageInfoTrait;
			use orml_benchmarking::list_benchmark as orml_list_benchmark;

			use module_nft::benchmarking::Pallet as NftBench;
			use module_homa_lite::benchmarking::Pallet as HomaLiteBench;

			let mut list = Vec::<BenchmarkList>::new();

			list_benchmark!(list, extra, module_nft, NftBench::<Runtime>);
			list_benchmark!(list, extra, module_homa_lite, HomaLiteBench::<Runtime>);

			orml_list_benchmark!(list, extra, module_dex, benchmarking::dex);
			orml_list_benchmark!(list, extra, module_auction_manager, benchmarking::auction_manager);
			orml_list_benchmark!(list, extra, module_cdp_engine, benchmarking::cdp_engine);
			orml_list_benchmark!(list, extra, module_emergency_shutdown, benchmarking::emergency_shutdown);
			orml_list_benchmark!(list, extra, module_evm, benchmarking::evm);
			orml_list_benchmark!(list, extra, module_honzon, benchmarking::honzon);
			orml_list_benchmark!(list, extra, module_cdp_treasury, benchmarking::cdp_treasury);
			orml_list_benchmark!(list, extra, module_collator_selection, benchmarking::collator_selection);
			// orml_list_benchmark!(list, extra, module_nominees_election, benchmarking::nominees_election);
			orml_list_benchmark!(list, extra, module_transaction_pause, benchmarking::transaction_pause);
			orml_list_benchmark!(list, extra, module_transaction_payment, benchmarking::transaction_payment);
			orml_list_benchmark!(list, extra, module_incentives, benchmarking::incentives);
			orml_list_benchmark!(list, extra, module_prices, benchmarking::prices);
			orml_list_benchmark!(list, extra, module_evm_accounts, benchmarking::evm_accounts);
			// orml_list_benchmark!(list, extra, module_homa, benchmarking::homa);
			orml_list_benchmark!(list, extra, module_currencies, benchmarking::currencies);
			orml_list_benchmark!(list, extra, module_session_manager, benchmarking::session_manager);
			orml_list_benchmark!(list, extra, orml_tokens, benchmarking::tokens);
			orml_list_benchmark!(list, extra, orml_vesting, benchmarking::vesting);
			orml_list_benchmark!(list, extra, orml_auction, benchmarking::auction);
			orml_list_benchmark!(list, extra, orml_authority, benchmarking::authority);
			orml_list_benchmark!(list, extra, orml_oracle, benchmarking::oracle);

			let storage_info = AllPalletsWithSystem::storage_info();

			return (list, storage_info)
		}

		fn dispatch_benchmark(
			config: frame_benchmarking::BenchmarkConfig
		) -> Result<Vec<frame_benchmarking::BenchmarkBatch>, sp_runtime::RuntimeString> {
			use frame_benchmarking::{Benchmarking, BenchmarkBatch, add_benchmark, TrackedStorageKey};
			use orml_benchmarking::{add_benchmark as orml_add_benchmark};

			use module_nft::benchmarking::Pallet as NftBench;
			use module_homa_lite::benchmarking::Pallet as HomaLiteBench;

			let whitelist: Vec<TrackedStorageKey> = vec![
				// Block Number
				// frame_system::Number::<Runtime>::hashed_key().to_vec(),
				hex_literal::hex!("26aa394eea5630e07c48ae0c9558cef702a5c1b19ab7a04f536c519aca4983ac").to_vec().into(),
				// Total Issuance
				hex_literal::hex!("c2261276cc9d1f8598ea4b6a74b15c2f57c875e4cff74148e4628f264b974c80").to_vec().into(),
				// Execution Phase
				hex_literal::hex!("26aa394eea5630e07c48ae0c9558cef7ff553b5a9862a516939d82b3d3d8661a").to_vec().into(),
				// Event Count
				hex_literal::hex!("26aa394eea5630e07c48ae0c9558cef70a98fdbe9ce6c55837576c60c7af3850").to_vec().into(),
				// System Events
				hex_literal::hex!("26aa394eea5630e07c48ae0c9558cef780d41e5e16056765bc8461851072c9d7").to_vec().into(),
				// Caller 0 Account
				hex_literal::hex!("26aa394eea5630e07c48ae0c9558cef7b99d880ec681799c0cf30e8886371da946c154ffd9992e395af90b5b13cc6f295c77033fce8a9045824a6690bbf99c6db269502f0a8d1d2a008542d5690a0749").to_vec().into(),
				// Treasury Account
				hex_literal::hex!("26aa394eea5630e07c48ae0c9558cef7b99d880ec681799c0cf30e8886371da95ecffd7b6c0f78751baa9d281e0bfa3a6d6f646c70792f74727372790000000000000000000000000000000000000000").to_vec().into(),
			];
			let mut batches = Vec::<BenchmarkBatch>::new();
			let params = (&config, &whitelist);

			add_benchmark!(params, batches, module_nft, NftBench::<Runtime>);
			add_benchmark!(params, batches, module_homa_lite, HomaLiteBench::<Runtime>);

			orml_add_benchmark!(params, batches, module_dex, benchmarking::dex);
			orml_add_benchmark!(params, batches, module_auction_manager, benchmarking::auction_manager);
			orml_add_benchmark!(params, batches, module_cdp_engine, benchmarking::cdp_engine);
			orml_add_benchmark!(params, batches, module_emergency_shutdown, benchmarking::emergency_shutdown);
			orml_add_benchmark!(params, batches, module_evm, benchmarking::evm);
			orml_add_benchmark!(params, batches, module_honzon, benchmarking::honzon);
			orml_add_benchmark!(params, batches, module_cdp_treasury, benchmarking::cdp_treasury);
			orml_add_benchmark!(params, batches, module_collator_selection, benchmarking::collator_selection);
			// orml_add_benchmark!(params, batches, module_nominees_election, benchmarking::nominees_election);
			orml_add_benchmark!(params, batches, module_transaction_pause, benchmarking::transaction_pause);
			orml_add_benchmark!(params, batches, module_transaction_payment, benchmarking::transaction_payment);
			orml_add_benchmark!(params, batches, module_incentives, benchmarking::incentives);
			orml_add_benchmark!(params, batches, module_prices, benchmarking::prices);
			orml_add_benchmark!(params, batches, module_evm_accounts, benchmarking::evm_accounts);
			// orml_add_benchmark!(params, batches, module_homa, benchmarking::homa);
			orml_add_benchmark!(params, batches, module_currencies, benchmarking::currencies);
			orml_add_benchmark!(params, batches, module_session_manager, benchmarking::session_manager);
			orml_add_benchmark!(params, batches, orml_tokens, benchmarking::tokens);
			orml_add_benchmark!(params, batches, orml_vesting, benchmarking::vesting);
			orml_add_benchmark!(params, batches, orml_auction, benchmarking::auction);
			orml_add_benchmark!(params, batches, orml_authority, benchmarking::authority);
			orml_add_benchmark!(params, batches, orml_oracle, benchmarking::oracle);

			if batches.is_empty() { return Err("Benchmark not found for this module.".into()) }
			Ok(batches)
		}
	}
}

struct CheckInherents;

impl cumulus_pallet_parachain_system::CheckInherents<Block> for CheckInherents {
	fn check_inherents(
		block: &Block,
		relay_state_proof: &cumulus_pallet_parachain_system::RelayChainStateProof,
	) -> sp_inherents::CheckInherentsResult {
		let relay_chain_slot = relay_state_proof
			.read_slot()
			.expect("Could not read the relay chain slot from the proof");

		let inherent_data = cumulus_primitives_timestamp::InherentDataProvider::from_relay_chain_slot_and_duration(
			relay_chain_slot,
			sp_std::time::Duration::from_secs(6),
		)
		.create_inherent_data()
		.expect("Could not create the timestamp inherent data");

		inherent_data.check_extrinsics(block)
	}
}

cumulus_pallet_parachain_system::register_validate_block!(
	Runtime = Runtime,
	BlockExecutor = cumulus_pallet_aura_ext::BlockExecutor::<Runtime, Executive>,
	CheckInherents = CheckInherents,
);

#[cfg(test)]
mod tests {
	use super::*;
	use frame_support::weights::DispatchClass;
	use frame_system::offchain::CreateSignedTransaction;
	use sp_runtime::traits::Convert;

	fn run_with_system_weight<F>(w: Weight, mut assertions: F)
	where
		F: FnMut(),
	{
		let mut t: sp_io::TestExternalities = frame_system::GenesisConfig::default()
			.build_storage::<Runtime>()
			.unwrap()
			.into();
		t.execute_with(|| {
			System::set_block_consumed_resources(w, 0);
			assertions()
		});
	}

	#[test]
	fn validate_transaction_submitter_bounds() {
		fn is_submit_signed_transaction<T>()
		where
			T: CreateSignedTransaction<Call>,
		{
		}

		is_submit_signed_transaction::<Runtime>();
	}

	#[test]
	fn multiplier_can_grow_from_zero() {
		let minimum_multiplier = MinimumMultiplier::get();
		let target =
			TargetBlockFullness::get() * RuntimeBlockWeights::get().get(DispatchClass::Normal).max_total.unwrap();
		// if the min is too small, then this will not change, and we are doomed forever.
		// the weight is 1/100th bigger than target.
		run_with_system_weight(target * 101 / 100, || {
			let next = SlowAdjustingFeeUpdate::<Runtime>::convert(minimum_multiplier);
			assert!(next > minimum_multiplier, "{:?} !>= {:?}", next, minimum_multiplier);
		})
	}

	#[test]
	fn ensure_can_create_contract() {
		// Ensure that the `ExistentialDeposit` for creating the contract >= account `ExistentialDeposit`.
		// Otherwise, the creation of the contract account will fail because it is less than
		// ExistentialDeposit.
		assert!(
			Balance::from(NewContractExtraBytes::get()) * StorageDepositPerByte::get()
				>= NativeTokenExistentialDeposit::get()
		);
	}

	#[test]
	fn ensure_can_kick_collator() {
		// Ensure that `required_point` > 0, collator can be kicked out normally.
		assert!(
			CollatorKickThreshold::get().mul_floor(
				(SessionDuration::get() * module_collator_selection::POINT_PER_BLOCK)
					.checked_div(MaxCandidates::get())
					.unwrap()
			) > 0
		);
	}

	#[test]
	fn check_call_size() {
		assert!(
			core::mem::size_of::<Call>() <= 230,
			"size of Call is more than 230 bytes: some calls have too big arguments, use Box to \
			reduce the size of Call.
			If the limit is too strong, maybe consider increasing the limit",
		);
	}
}<|MERGE_RESOLUTION|>--- conflicted
+++ resolved
@@ -1769,14 +1769,8 @@
 		AuraExt: cumulus_pallet_aura_ext::{Pallet, Storage, Config} = 44,
 		SessionManager: module_session_manager::{Pallet, Call, Storage, Event<T>, Config<T>} = 45,
 
-		// XCM
-<<<<<<< HEAD
-		XcmpQueue: cumulus_pallet_xcmp_queue::{Pallet, Storage, Event<T>} = 50,
-		PolkadotXcm: pallet_xcm::{Pallet, Call, Event<T>, Origin} = 51,
-=======
 		XcmpQueue: cumulus_pallet_xcmp_queue::{Pallet, Call, Storage, Event<T>} = 50,
 		PolkadotXcm: pallet_xcm::{Pallet, Storage, Call, Event<T>, Origin} = 51,
->>>>>>> e0255e69
 		CumulusXcm: cumulus_pallet_xcm::{Pallet, Event<T>, Origin} = 52,
 		DmpQueue: cumulus_pallet_dmp_queue::{Pallet, Call, Storage, Event<T>} = 53,
 		XTokens: orml_xtokens::{Pallet, Storage, Call, Event<T>} = 54,
