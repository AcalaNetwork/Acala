--- conflicted
+++ resolved
@@ -142,11 +142,7 @@
 parameter_types! {
 	pub const BlockHashCount: BlockNumber = 900; // mortal tx can be valid up to 1 hour after signing
 	pub const Version: RuntimeVersion = VERSION;
-<<<<<<< HEAD
-	pub const SS58Prefix: u8 = 8;
-=======
 	pub const SS58Prefix: u8 = 8; // Ss58AddressFormat::KaruraAccount
->>>>>>> fa360edd
 }
 
 impl frame_system::Config for Runtime {
@@ -560,11 +556,7 @@
 	type Event = Event;
 	type DataDepositPerByte = DataDepositPerByte;
 	type MaximumReasonLength = MaximumReasonLength;
-<<<<<<< HEAD
-	type Tippers = ElectionsPhragmen;
-=======
 	type Tippers = GeneralCouncilProvider;
->>>>>>> fa360edd
 	type TipCountdown = TipCountdown;
 	type TipFindersFee = TipFindersFee;
 	type TipReportDepositBase = TipReportDepositBase;
