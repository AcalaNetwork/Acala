--- conflicted
+++ resolved
@@ -40,7 +40,7 @@
 use module_transaction_payment::{Multiplier, TargetedFeeAdjustment};
 use orml_tokens::CurrencyAdapter;
 use orml_traits::{create_median_value_data_provider, parameter_type_with_key, DataFeeder, DataProviderExtended};
-use pallet_transaction_payment::{FeeDetails, RuntimeDispatchInfo};
+use pallet_transaction_payment::RuntimeDispatchInfo;
 
 use cumulus_primitives_core::relay_chain::Balance as RelayChainBalance;
 use orml_xcm_support::{CurrencyIdConverter, IsConcreteWithGeneralKey, MultiCurrencyAdapter};
@@ -78,14 +78,9 @@
 	EraIndex, Hash, Moment, Nonce, Share, Signature, TokenSymbol, TradingPair,
 };
 pub use runtime_common::{
-<<<<<<< HEAD
-	BlockLength, BlockWeights, CurveFeeModel, ExchangeRate, GasToWeight, OffchainSolutionWeightLimit, Price, Rate,
-	Ratio, SystemContractsFilter, TimeStampedPrice, AVERAGE_ON_INITIALIZE_RATIO,
-=======
 	cent, deposit, dollar, microcent, millicent, BlockLength, BlockWeights, CurveFeeModel, ExchangeRate, GasToWeight,
 	OffchainSolutionWeightLimit, Price, Rate, Ratio, SystemContractsFilter, TimeStampedPrice, KAR, KSM, KUSD, LKSM,
 	PLM, RENBTC,
->>>>>>> 98db5f09
 };
 
 mod authority;
@@ -181,45 +176,6 @@
 	type SS58Prefix = SS58Prefix;
 }
 
-parameter_types! {
-	pub const EpochDuration: u64 = EPOCH_DURATION_IN_SLOTS;
-	pub const ExpectedBlockTime: Moment = MILLISECS_PER_BLOCK;
-	pub const ReportLongevity: u64 =
-		BondingDuration::get() as u64 * SessionsPerEra::get() as u64 * EpochDuration::get();
-}
-
-<<<<<<< HEAD
-=======
-impl pallet_babe::Config for Runtime {
-	type EpochDuration = EpochDuration;
-	type ExpectedBlockTime = ExpectedBlockTime;
-	type EpochChangeTrigger = pallet_babe::ExternalTrigger;
-	type KeyOwnerProofSystem = Historical;
-	type KeyOwnerProof =
-		<Self::KeyOwnerProofSystem as KeyOwnerProofSystem<(KeyTypeId, pallet_babe::AuthorityId)>>::Proof;
-	type KeyOwnerIdentification =
-		<Self::KeyOwnerProofSystem as KeyOwnerProofSystem<(KeyTypeId, pallet_babe::AuthorityId)>>::IdentificationTuple;
-	type HandleEquivocation = pallet_babe::EquivocationHandler<Self::KeyOwnerIdentification, (), ReportLongevity>; // Offences
-	type WeightInfo = ();
-}
-
-impl pallet_grandpa::Config for Runtime {
-	type Event = Event;
-	type Call = Call;
-
-	type KeyOwnerProofSystem = Historical;
-
-	type KeyOwnerProof = <Self::KeyOwnerProofSystem as KeyOwnerProofSystem<(KeyTypeId, GrandpaId)>>::Proof;
-
-	type KeyOwnerIdentification =
-		<Self::KeyOwnerProofSystem as KeyOwnerProofSystem<(KeyTypeId, GrandpaId)>>::IdentificationTuple;
-
-	type HandleEquivocation = pallet_grandpa::EquivocationHandler<Self::KeyOwnerIdentification, (), ReportLongevity>; // Offences
-
-	type WeightInfo = ();
-}
-
->>>>>>> 98db5f09
 parameter_types! {
 	pub IndexDeposit: Balance = dollar(KAR);
 }
@@ -566,84 +522,8 @@
 }
 
 parameter_types! {
-<<<<<<< HEAD
-	pub const ConfigDepositBase: Balance = 10 * CENTS;
-	pub const FriendDepositFactor: Balance = CENTS;
-=======
-	pub const DisabledValidatorsThreshold: Perbill = Perbill::from_percent(17);
-}
-
-impl pallet_session::Config for Runtime {
-	type Event = Event;
-	type ValidatorId = <Self as frame_system::Config>::AccountId;
-	type ValidatorIdOf = pallet_staking::StashOf<Self>;
-	type ShouldEndSession = Babe;
-	type NextSessionRotation = Babe;
-	type SessionManager = pallet_session::historical::NoteHistoricalRoot<Self, Staking>;
-	type SessionHandler = <SessionKeys as OpaqueKeys>::KeyTypeIdProviders;
-	type Keys = SessionKeys;
-	type DisabledValidatorsThreshold = DisabledValidatorsThreshold;
-	type WeightInfo = ();
-}
-
-impl pallet_session::historical::Config for Runtime {
-	type FullIdentification = pallet_staking::Exposure<AccountId, Balance>;
-	type FullIdentificationOf = pallet_staking::ExposureOf<Runtime>;
-}
-
-pallet_staking_reward_curve::build! {
-	const REWARD_CURVE: PiecewiseLinear<'static> = curve!(
-		min_inflation: 0_025_000,
-		max_inflation: 0_100_000,
-		ideal_stake: 0_500_000,
-		falloff: 0_050_000,
-		max_piece_count: 40,
-		test_precision: 0_005_000,
-	);
-}
-
-parameter_types! {
-	pub const SessionsPerEra: sp_staking::SessionIndex = 3; // 3 hours
-	pub const BondingDuration: pallet_staking::EraIndex = 4; // 12 hours
-	pub const SlashDeferDuration: pallet_staking::EraIndex = 2; // 6 hours
-	pub const RewardCurve: &'static PiecewiseLinear<'static> = &REWARD_CURVE;
-	pub const MaxNominatorRewardedPerValidator: u32 = 64;
-	pub const ElectionLookahead: BlockNumber = EPOCH_DURATION_IN_BLOCKS / 4;
-	pub const MaxIterations: u32 = 5;
-	// 0.05%. The higher the value, the more strict solution acceptance becomes.
-	pub MinSolutionScoreBump: Perbill = Perbill::from_rational_approximation(5u32, 10_000);
-}
-
-impl pallet_staking::Config for Runtime {
-	type Currency = Balances;
-	type UnixTime = Timestamp;
-	type CurrencyToVote = U128CurrencyToVote;
-	type RewardRemainder = AcalaTreasury;
-	type Event = Event;
-	type Slash = AcalaTreasury; // send the slashed funds to the pallet treasury.
-	type Reward = (); // rewards are minted from the void
-	type SessionsPerEra = SessionsPerEra;
-	type BondingDuration = BondingDuration;
-	type SlashDeferDuration = SlashDeferDuration;
-	/// A super-majority of the council can cancel the slash.
-	type SlashCancelOrigin = EnsureRootOrThreeFourthsGeneralCouncil;
-	type SessionInterface = Self;
-	type RewardCurve = RewardCurve;
-	type NextNewSession = Session;
-	type ElectionLookahead = ElectionLookahead;
-	type Call = Call;
-	type MaxIterations = MaxIterations;
-	type MinSolutionScoreBump = MinSolutionScoreBump;
-	type MaxNominatorRewardedPerValidator = MaxNominatorRewardedPerValidator;
-	type UnsignedPriority = runtime_common::StakingUnsignedPriority;
-	type WeightInfo = ();
-	type OffchainSolutionWeightLimit = OffchainSolutionWeightLimit;
-}
-
-parameter_types! {
 	pub ConfigDepositBase: Balance = 10 * cent(KAR);
 	pub FriendDepositFactor: Balance = cent(KAR);
->>>>>>> 98db5f09
 	pub const MaxFriends: u16 = 9;
 	pub RecoveryDeposit: Balance = 10 * cent(KAR);
 }
@@ -678,17 +558,11 @@
 }
 
 parameter_types! {
-<<<<<<< HEAD
-	pub const CandidacyBond: Balance = 10 * DOLLARS;
+	pub CandidacyBond: Balance = 10 * dollar(LKSM);
 	// 1 storage item created, key size is 32 bytes, value size is 16+16.
-	pub const VotingBondBase: Balance = deposit(1, 64);
+	pub VotingBondBase: Balance = 1 * 15 * cent(LKSM) + 64 * 6 * cent(LKSM);
 	// additional data per vote is 32 bytes (account id).
-	pub const VotingBondFactor: Balance = deposit(0, 32);
-=======
-	pub CandidacyBond: Balance = 10 * dollar(LKSM);
-	pub VotingBondBase: Balance = 2 * dollar(LKSM);
-	pub VotingBondFactor: Balance = dollar(LKSM);
->>>>>>> 98db5f09
+	pub VotingBondFactor: Balance = 32 * 6 * cent(LKSM);
 	pub const TermDuration: BlockNumber = 7 * DAYS;
 	pub const DesiredMembers: u32 = 13;
 	pub const DesiredRunnersUp: u32 = 7;
@@ -757,7 +631,7 @@
 }
 
 parameter_type_with_key! {
-	pub ExistentialDeposits: |currency_id: CurrencyId| -> Balance {
+	pub ExistentialDeposits: |_currency_id: CurrencyId| -> Balance {
 		Zero::zero()
 	};
 }
@@ -800,14 +674,8 @@
 }
 
 parameter_types! {
-<<<<<<< HEAD
-	pub const GetNativeCurrencyId: CurrencyId = CurrencyId::Token(TokenSymbol::KAR);
-	pub const GetStableCurrencyId: CurrencyId = CurrencyId::Token(TokenSymbol::KUSD);
-	pub const GetLDOTCurrencyId: CurrencyId = CurrencyId::Token(TokenSymbol::LKSM);
-=======
 	pub const GetNativeCurrencyId: CurrencyId = KAR;
 	pub const GetStableCurrencyId: CurrencyId = KUSD;
->>>>>>> 98db5f09
 }
 
 impl module_currencies::Config for Runtime {
@@ -975,11 +843,7 @@
 }
 
 parameter_types! {
-<<<<<<< HEAD
-	pub CollateralCurrencyIds: Vec<CurrencyId> = vec![CurrencyId::Token(TokenSymbol::KSM), CurrencyId::Token(TokenSymbol::LKSM), CurrencyId::Token(TokenSymbol::PLM)];
-=======
 	pub CollateralCurrencyIds: Vec<CurrencyId> = vec![KSM, LKSM, PLM];
->>>>>>> 98db5f09
 	pub DefaultLiquidationRatio: Ratio = Ratio::saturating_from_rational(110, 100);
 	pub DefaultDebitExchangeRate: ExchangeRate = ExchangeRate::saturating_from_rational(1, 10);
 	pub DefaultLiquidationPenalty: Rate = Rate::saturating_from_rational(5, 100);
@@ -1024,17 +888,10 @@
 	pub const GetExchangeFee: (u32, u32) = (1, 1000);	// 0.1%
 	pub const TradingPathLimit: u32 = 3;
 	pub EnabledTradingPairs: Vec<TradingPair> = vec![
-<<<<<<< HEAD
-		TradingPair::new(CurrencyId::Token(TokenSymbol::KUSD), CurrencyId::Token(TokenSymbol::KAR)),
-		TradingPair::new(CurrencyId::Token(TokenSymbol::KUSD), CurrencyId::Token(TokenSymbol::KSM)),
-		TradingPair::new(CurrencyId::Token(TokenSymbol::KUSD), CurrencyId::Token(TokenSymbol::LKSM)),
-		TradingPair::new(CurrencyId::Token(TokenSymbol::KUSD), CurrencyId::Token(TokenSymbol::PLM)),
-=======
 		TradingPair::new(KUSD, KAR),
 		TradingPair::new(KUSD, KSM),
 		TradingPair::new(KUSD, LKSM),
 		TradingPair::new(KUSD, PLM),
->>>>>>> 98db5f09
 	];
 }
 
@@ -1067,11 +924,7 @@
 
 parameter_types! {
 	// All currency types except for native currency, Sort by fee charge order
-<<<<<<< HEAD
-	pub AllNonNativeCurrencyIds: Vec<CurrencyId> = vec![CurrencyId::Token(TokenSymbol::KUSD), CurrencyId::Token(TokenSymbol::LKSM), CurrencyId::Token(TokenSymbol::KSM), CurrencyId::Token(TokenSymbol::PLM)];
-=======
 	pub AllNonNativeCurrencyIds: Vec<CurrencyId> = vec![KUSD, LKSM, KSM, PLM];
->>>>>>> 98db5f09
 }
 
 impl module_transaction_payment::Config for Runtime {
@@ -1092,10 +945,6 @@
 impl module_evm_accounts::Config for Runtime {
 	type Event = Event;
 	type Currency = Balances;
-<<<<<<< HEAD
-	type KillAccount = frame_system::Consumer<Runtime>;
-=======
->>>>>>> 98db5f09
 	type AddressMapping = EvmAddressMapping<Runtime>;
 	type MergeAccount = Currencies;
 	type WeightInfo = weights::module_evm_accounts::WeightInfo<Runtime>;
@@ -1144,13 +993,8 @@
 }
 
 parameter_types! {
-<<<<<<< HEAD
-	pub const GetLiquidCurrencyId: CurrencyId = CurrencyId::Token(TokenSymbol::LKSM);
-	pub const GetStakingCurrencyId: CurrencyId = CurrencyId::Token(TokenSymbol::KSM);
-=======
 	pub const GetLiquidCurrencyId: CurrencyId = LKSM;
 	pub const GetStakingCurrencyId: CurrencyId = KSM;
->>>>>>> 98db5f09
 	pub DefaultExchangeRate: ExchangeRate = ExchangeRate::saturating_from_rational(10, 100);	// 1 : 10
 	pub PoolAccountIndexes: Vec<u32> = vec![1, 2, 3, 4];
 }
@@ -1611,57 +1455,6 @@
 		}
 	}
 
-<<<<<<< HEAD
-=======
-	impl sp_consensus_babe::BabeApi<Block> for Runtime {
-		fn configuration() -> sp_consensus_babe::BabeGenesisConfiguration {
-			sp_consensus_babe::BabeGenesisConfiguration {
-				slot_duration: Babe::slot_duration(),
-				epoch_length: EpochDuration::get(),
-				c: PRIMARY_PROBABILITY,
-				genesis_authorities: Babe::authorities(),
-				randomness: Babe::randomness(),
-				allowed_slots: sp_consensus_babe::AllowedSlots::PrimaryAndSecondaryPlainSlots,
-			}
-		}
-
-		fn current_epoch_start() -> sp_consensus_babe::Slot {
-			Babe::current_epoch_start()
-		}
-
-		fn current_epoch() -> sp_consensus_babe::Epoch {
-			Babe::current_epoch()
-		}
-
-		fn next_epoch() -> sp_consensus_babe::Epoch {
-			Babe::next_epoch()
-		}
-
-		fn generate_key_ownership_proof(
-			_slot_number: sp_consensus_babe::Slot,
-			authority_id: sp_consensus_babe::AuthorityId,
-			) -> Option<sp_consensus_babe::OpaqueKeyOwnershipProof> {
-			use codec::Encode;
-
-			Historical::prove((sp_consensus_babe::KEY_TYPE, authority_id))
-				.map(|p| p.encode())
-				.map(sp_consensus_babe::OpaqueKeyOwnershipProof::new)
-		}
-
-		fn submit_report_equivocation_unsigned_extrinsic(
-			equivocation_proof: sp_consensus_babe::EquivocationProof<<Block as BlockT>::Header>,
-			key_owner_proof: sp_consensus_babe::OpaqueKeyOwnershipProof,
-			) -> Option<()> {
-			let key_owner_proof = key_owner_proof.decode()?;
-
-			Babe::submit_unsigned_equivocation_report(
-				equivocation_proof,
-				key_owner_proof,
-				)
-		}
-	}
-
->>>>>>> 98db5f09
 	impl sp_session::SessionKeys<Block> for Runtime {
 		fn generate_session_keys(seed: Option<Vec<u8>>) -> Vec<u8> {
 			SessionKeys::generate(seed)
@@ -1687,12 +1480,8 @@
 		fn query_info(uxt: <Block as BlockT>::Extrinsic, len: u32) -> RuntimeDispatchInfo<Balance> {
 			TransactionPayment::query_info(uxt, len)
 		}
-<<<<<<< HEAD
-		fn query_fee_details(uxt: <Block as BlockT>::Extrinsic, len: u32) -> FeeDetails<Balance> {
-=======
 
 		fn query_fee_details(uxt: <Block as BlockT>::Extrinsic, len: u32) -> pallet_transaction_payment_rpc_runtime_api::FeeDetails<Balance> {
->>>>>>> 98db5f09
 			TransactionPayment::query_fee_details(uxt, len)
 		}
 	}
