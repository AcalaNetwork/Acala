// This file is part of Acala.

// Copyright (C) 2020-2022 Acala Foundation.
// SPDX-License-Identifier: GPL-3.0-or-later WITH Classpath-exception-2.0

// This program is free software: you can redistribute it and/or modify
// it under the terms of the GNU General Public License as published by
// the Free Software Foundation, either version 3 of the License, or
// (at your option) any later version.

// This program is distributed in the hope that it will be useful,
// but WITHOUT ANY WARRANTY; without even the implied warranty of
// MERCHANTABILITY or FITNESS FOR A PARTICULAR PURPOSE. See the
// GNU General Public License for more details.

// You should have received a copy of the GNU General Public License
// along with this program. If not, see <https://www.gnu.org/licenses/>.

//! The Dev runtime. This can be compiled with `#[no_std]`, ready for Wasm.

#![cfg_attr(not(feature = "std"), no_std)]
// `construct_runtime!` does a lot of recursion and requires us to increase the limit to 256.
#![recursion_limit = "256"]
#![allow(clippy::unnecessary_mut_passed)]
#![allow(clippy::or_fun_call)]
#![allow(clippy::from_over_into)]
#![allow(clippy::upper_case_acronyms)]

// Make the WASM binary available.
#[cfg(feature = "std")]
include!(concat!(env!("OUT_DIR"), "/wasm_binary.rs"));

use codec::{Decode, Encode};
use scale_info::TypeInfo;
use sp_api::impl_runtime_apis;
use sp_consensus_aura::sr25519::AuthorityId as AuraId;
use sp_core::{crypto::KeyTypeId, OpaqueMetadata, H160};
use sp_runtime::{
	create_runtime_str, generic, impl_opaque_keys,
	traits::{
		AccountIdConversion, AccountIdLookup, BadOrigin, BlakeTwo256, Block as BlockT, Convert, SaturatedConversion,
		StaticLookup,
	},
	transaction_validity::{TransactionSource, TransactionValidity},
	ApplyExtrinsicResult, DispatchResult, FixedPointNumber, Perbill, Percent, Permill, Perquintill,
};
use sp_std::prelude::*;
#[cfg(feature = "std")]
use sp_version::NativeVersion;
use sp_version::RuntimeVersion;

use frame_system::{EnsureRoot, RawOrigin};
use module_asset_registry::{AssetIdMaps, EvmErc20InfoMapping, FixedRateOfForeignAsset};
use module_currencies::BasicCurrencyAdapter;
use module_evm::{CallInfo, CreateInfo, EvmTask, Runner};
use module_evm_accounts::EvmAddressMapping;
use module_relaychain::RelayChainCallBuilder;
use module_support::{AssetIdMapping, DispatchableTask, ExchangeRateProvider};
use module_transaction_payment::{Multiplier, TargetedFeeAdjustment, TransactionFeePoolTrader};

use orml_traits::{
	create_median_value_data_provider, parameter_type_with_key, DataFeeder, DataProviderExtended, GetByKey,
};
use pallet_transaction_payment::RuntimeDispatchInfo;

pub use frame_support::{
	construct_runtime, log, parameter_types,
	traits::{
		Contains, ContainsLengthBound, Currency as PalletCurrency, EnsureOrigin, EqualPrivilegeOnly, Everything, Get,
		Imbalance, InstanceFilter, IsSubType, IsType, KeyOwnerProofSystem, LockIdentifier, Nothing, OnRuntimeUpgrade,
		OnUnbalanced, Randomness, SortedMembers, U128CurrencyToVote,
	},
	weights::{constants::RocksDbWeight, IdentityFee, Weight},
	PalletId, RuntimeDebug, StorageValue,
};

pub use pallet_staking::StakerStatus;
pub use pallet_timestamp::Call as TimestampCall;
#[cfg(any(feature = "std", test))]
pub use sp_runtime::BuildStorage;

pub use authority::AuthorityConfigImpl;
pub use constants::{fee::*, parachains, time::*};
pub use primitives::{
	define_combined_task,
	evm::{AccessListItem, EstimateResourcesRequest},
	task::TaskResult,
	AccountId, AccountIndex, Address, Amount, AuctionId, AuthoritysOriginId, Balance, BlockNumber, CurrencyId,
	DataProviderId, EraIndex, Hash, Lease, Moment, Nonce, ReserveIdentifier, Share, Signature, TokenSymbol,
	TradingPair,
};
pub use runtime_common::{
	calculate_asset_ratio, cent, dollar, microcent, millicent, AcalaDropAssets, AllPrecompiles,
	EnsureRootOrAllGeneralCouncil, EnsureRootOrAllTechnicalCommittee, EnsureRootOrHalfFinancialCouncil,
	EnsureRootOrHalfGeneralCouncil, EnsureRootOrHalfHomaCouncil, EnsureRootOrOneGeneralCouncil,
	EnsureRootOrOneThirdsTechnicalCommittee, EnsureRootOrThreeFourthsGeneralCouncil,
	EnsureRootOrTwoThirdsGeneralCouncil, EnsureRootOrTwoThirdsTechnicalCommittee, ExchangeRate,
	FinancialCouncilInstance, FinancialCouncilMembershipInstance, GasToWeight, GeneralCouncilInstance,
	GeneralCouncilMembershipInstance, HomaCouncilInstance, HomaCouncilMembershipInstance, MaxTipsOfPriority,
	OperationalFeeMultiplier, OperatorMembershipInstanceAcala, Price, ProxyType, Rate, Ratio,
	RelayChainBlockNumberProvider, RelayChainSubAccountId, RuntimeBlockLength, RuntimeBlockWeights,
	SystemContractsFilter, TechnicalCommitteeInstance, TechnicalCommitteeMembershipInstance, TimeStampedPrice,
	TipPerWeightStep, BNC, KAR, KBTC, KINT, KSM, KUSD, LKSM, PHA, RENBTC, VSKSM,
};
pub use xcm::latest::prelude::*;
use xcm_config::XcmConfig;
pub use xcm_executor::{Assets, Config, XcmExecutor};

use crate::xcm_config::XcmOriginToCallOrigin;
/// Import the stable_asset pallet.
pub use nutsfinance_stable_asset;

#[cfg(feature = "integration-tests")]
mod integration_tests_config;

mod authority;
mod benchmarking;
pub mod constants;
/// Weights for pallets used in the runtime.
mod weights;
pub mod xcm_config;

/// This runtime version.
#[sp_version::runtime_version]
pub const VERSION: RuntimeVersion = RuntimeVersion {
	spec_name: create_runtime_str!("karura"),
	impl_name: create_runtime_str!("karura"),
	authoring_version: 1,
	spec_version: 2040,
	impl_version: 0,
	apis: RUNTIME_API_VERSIONS,
	transaction_version: 1,
	state_version: 0,
};

/// The version infromation used to identify this runtime when compiled
/// natively.
#[cfg(feature = "std")]
pub fn native_version() -> NativeVersion {
	NativeVersion {
		runtime_version: VERSION,
		can_author_with: Default::default(),
	}
}

impl_opaque_keys! {
	pub struct SessionKeys {
		pub aura: Aura,
	}
}

// Pallet accounts of runtime
parameter_types! {
	pub const TreasuryPalletId: PalletId = PalletId(*b"aca/trsy");
	pub const LoansPalletId: PalletId = PalletId(*b"aca/loan");
	pub const DEXPalletId: PalletId = PalletId(*b"aca/dexm");
	pub const CDPTreasuryPalletId: PalletId = PalletId(*b"aca/cdpt");
	pub const HonzonTreasuryPalletId: PalletId = PalletId(*b"aca/hztr");
	pub const HomaPalletId: PalletId = PalletId(*b"aca/homa");
	pub const HomaTreasuryPalletId: PalletId = PalletId(*b"aca/hmtr");
	pub const IncentivesPalletId: PalletId = PalletId(*b"aca/inct");
	pub const CollatorPotId: PalletId = PalletId(*b"aca/cpot");
	// Treasury reserve
	pub const TreasuryReservePalletId: PalletId = PalletId(*b"aca/reve");
	pub const NftPalletId: PalletId = PalletId(*b"aca/aNFT");
	// Vault all unrleased native token.
	pub UnreleasedNativeVaultAccountId: AccountId = PalletId(*b"aca/urls").into_account();
	// This Pallet is only used to payment fee pool, it's not added to whitelist by design.
	// because transaction payment pallet will ensure the accounts always have enough ED.
	pub const TransactionPaymentPalletId: PalletId = PalletId(*b"aca/fees");
	// Ecosystem modules
	pub const StableAssetPalletId: PalletId = PalletId(*b"nuts/sta");
}

pub fn get_all_module_accounts() -> Vec<AccountId> {
	vec![
		LoansPalletId::get().into_account(),
		CDPTreasuryPalletId::get().into_account(),
		CollatorPotId::get().into_account(),
		DEXPalletId::get().into_account(),
		HomaPalletId::get().into_account(),
		HomaTreasuryPalletId::get().into_account(),
		HonzonTreasuryPalletId::get().into_account(),
		IncentivesPalletId::get().into_account(),
		TreasuryPalletId::get().into_account(),
		TreasuryReservePalletId::get().into_account(),
		UnreleasedNativeVaultAccountId::get(),
		StableAssetPalletId::get().into_account(),
	]
}

parameter_types! {
	pub const BlockHashCount: BlockNumber = 1200; // mortal tx can be valid up to 4 hour after signing
	pub const Version: RuntimeVersion = VERSION;
	pub const SS58Prefix: u8 = 8; // Ss58AddressFormat::KaruraAccount
}

pub struct BaseCallFilter;
impl Contains<Call> for BaseCallFilter {
	fn contains(call: &Call) -> bool {
		let is_core_call = matches!(call, Call::System(_) | Call::Timestamp(_) | Call::ParachainSystem(_));
		if is_core_call {
			// always allow core call
			return true;
		}

		let is_paused = module_transaction_pause::PausedTransactionFilter::<Runtime>::contains(call);
		if is_paused {
			// no paused call
			return false;
		}

		let is_evm = matches!(
			call,
			Call::EVM(_) | Call::EvmAccounts(_) // EvmBridge / EvmManager does not have call
		);
		if is_evm {
			// no evm call
			return false;
		}

		if let Call::PolkadotXcm(xcm_method) = call {
			match xcm_method {
				pallet_xcm::Call::send { .. }
				| pallet_xcm::Call::execute { .. }
				| pallet_xcm::Call::teleport_assets { .. }
				| pallet_xcm::Call::reserve_transfer_assets { .. }
				| pallet_xcm::Call::limited_reserve_transfer_assets { .. }
				| pallet_xcm::Call::limited_teleport_assets { .. } => {
					return false;
				}
				pallet_xcm::Call::force_xcm_version { .. }
				| pallet_xcm::Call::force_default_xcm_version { .. }
				| pallet_xcm::Call::force_subscribe_version_notify { .. }
				| pallet_xcm::Call::force_unsubscribe_version_notify { .. } => {
					return true;
				}
				pallet_xcm::Call::__Ignore { .. } => {
					unimplemented!()
				}
			}
		}

		true
	}
}

impl frame_system::Config for Runtime {
	type AccountId = AccountId;
	type Call = Call;
	type Lookup = (AccountIdLookup<AccountId, AccountIndex>, EvmAccounts);
	type Index = Nonce;
	type BlockNumber = BlockNumber;
	type Hash = Hash;
	type Hashing = BlakeTwo256;
	type Header = generic::Header<BlockNumber, BlakeTwo256>;
	type Event = Event;
	type Origin = Origin;
	type BlockHashCount = BlockHashCount;
	type BlockWeights = RuntimeBlockWeights;
	type BlockLength = RuntimeBlockLength;
	type Version = Version;
	type PalletInfo = PalletInfo;
	type AccountData = pallet_balances::AccountData<Balance>;
	type OnNewAccount = ();
	type OnKilledAccount = (
		module_evm::CallKillAccount<Runtime>,
		module_evm_accounts::CallKillAccount<Runtime>,
	);
	type DbWeight = RocksDbWeight;
	type BaseCallFilter = BaseCallFilter;
	type SystemWeightInfo = ();
	type SS58Prefix = SS58Prefix;
	type OnSetCode = cumulus_pallet_parachain_system::ParachainSetCode<Self>;
	type MaxConsumers = frame_support::traits::ConstU32<16>;
}

parameter_types! {
	pub const MaxAuthorities: u32 = 32;
}

impl pallet_aura::Config for Runtime {
	type AuthorityId = AuraId;
	type DisabledValidators = ();
	type MaxAuthorities = MaxAuthorities;
}

parameter_types! {
	pub const UncleGenerations: u32 = 0;
}

impl pallet_authorship::Config for Runtime {
	type FindAuthor = pallet_session::FindAccountFromAuthorIndex<Self, Aura>;
	type UncleGenerations = UncleGenerations;
	type FilterUncle = ();
	type EventHandler = CollatorSelection;
}

parameter_types! {
	pub const SessionDuration: BlockNumber = 6 * HOURS; // used in SessionManagerConfig of genesis
}

impl pallet_session::Config for Runtime {
	type Event = Event;
	type ValidatorId = <Self as frame_system::Config>::AccountId;
	// we don't have stash and controller, thus we don't need the convert as well.
	type ValidatorIdOf = module_collator_selection::IdentityCollator;
	type ShouldEndSession = SessionManager;
	type NextSessionRotation = SessionManager;
	type SessionManager = CollatorSelection;
	// Essentially just Aura, but lets be pedantic.
	type SessionHandler = <SessionKeys as sp_runtime::traits::OpaqueKeys>::KeyTypeIdProviders;
	type Keys = SessionKeys;
	type WeightInfo = ();
}

parameter_types! {
	pub const MinCandidates: u32 = 4;
	pub const MaxCandidates: u32 = 50;
	pub const MaxInvulnerables: u32 = 10;
	pub const KickPenaltySessionLength: u32 = 8;
	pub const CollatorKickThreshold: Permill = Permill::from_percent(65);
	pub MinRewardDistributeAmount: Balance = 0;
}

impl module_collator_selection::Config for Runtime {
	type Event = Event;
	type Currency = Balances;
	type ValidatorSet = Session;
	type UpdateOrigin = EnsureRootOrHalfGeneralCouncil;
	type PotId = CollatorPotId;
	type MinCandidates = MinCandidates;
	type MaxCandidates = MaxCandidates;
	type MaxInvulnerables = MaxInvulnerables;
	type KickPenaltySessionLength = KickPenaltySessionLength;
	type CollatorKickThreshold = CollatorKickThreshold;
	type MinRewardDistributeAmount = MinRewardDistributeAmount;
	type WeightInfo = weights::module_collator_selection::WeightInfo<Runtime>;
}

parameter_types! {
	pub const MinimumPeriod: u64 = SLOT_DURATION / 2;
}

impl pallet_timestamp::Config for Runtime {
	/// A timestamp: milliseconds since the unix epoch.
	type Moment = Moment;
	type OnTimestampSet = ();
	type MinimumPeriod = MinimumPeriod;
	type WeightInfo = ();
}

parameter_types! {
	pub NativeTokenExistentialDeposit: Balance = 10 * cent(KAR);	// 0.1 KAR
	// For weight estimation, we assume that the most locks on an individual account will be 50.
	// This number may need to be adjusted in the future if this assumption no longer holds true.
	pub const MaxLocks: u32 = 50;
	pub const MaxReserves: u32 = ReserveIdentifier::Count as u32;
}

impl pallet_balances::Config for Runtime {
	type Balance = Balance;
	type DustRemoval = Treasury;
	type Event = Event;
	type ExistentialDeposit = NativeTokenExistentialDeposit;
	type AccountStore = frame_system::Pallet<Runtime>;
	type MaxLocks = MaxLocks;
	type MaxReserves = MaxReserves;
	type ReserveIdentifier = ReserveIdentifier;
	type WeightInfo = ();
}

parameter_types! {
	pub TransactionByteFee: Balance = millicent(KAR);
	/// The portion of the `NORMAL_DISPATCH_RATIO` that we adjust the fees with. Blocks filled less
	/// than this will decrease the weight and more will increase.
	pub const TargetBlockFullness: Perquintill = Perquintill::from_percent(25);
	/// The adjustment variable of the runtime. Higher values will cause `TargetBlockFullness` to
	/// change the fees more rapidly.
	pub AdjustmentVariable: Multiplier = Multiplier::saturating_from_rational(3, 100_000);
	/// Minimum amount of the multiplier. This value cannot be too low. A test case should ensure
	/// that combined with `AdjustmentVariable`, we can recover from the minimum.
	/// See `multiplier_can_grow_from_zero`.
	pub MinimumMultiplier: Multiplier = Multiplier::saturating_from_rational(1, 1_000_000u128);
}

pub type SlowAdjustingFeeUpdate<R> =
	TargetedFeeAdjustment<R, TargetBlockFullness, AdjustmentVariable, MinimumMultiplier>;

impl pallet_sudo::Config for Runtime {
	type Event = Event;
	type Call = Call;
}

parameter_types! {
	pub const GeneralCouncilMotionDuration: BlockNumber = 3 * DAYS;
	pub const GeneralCouncilMaxProposals: u32 = 20;
	pub const GeneralCouncilMaxMembers: u32 = 30;
}

impl pallet_collective::Config<GeneralCouncilInstance> for Runtime {
	type Origin = Origin;
	type Proposal = Call;
	type Event = Event;
	type MotionDuration = GeneralCouncilMotionDuration;
	type MaxProposals = GeneralCouncilMaxProposals;
	type MaxMembers = GeneralCouncilMaxMembers;
	type DefaultVote = pallet_collective::PrimeDefaultVote;
	type WeightInfo = ();
}

impl pallet_membership::Config<GeneralCouncilMembershipInstance> for Runtime {
	type Event = Event;
	type AddOrigin = EnsureRootOrThreeFourthsGeneralCouncil;
	type RemoveOrigin = EnsureRootOrThreeFourthsGeneralCouncil;
	type SwapOrigin = EnsureRootOrThreeFourthsGeneralCouncil;
	type ResetOrigin = EnsureRootOrThreeFourthsGeneralCouncil;
	type PrimeOrigin = EnsureRootOrThreeFourthsGeneralCouncil;
	type MembershipInitialized = GeneralCouncil;
	type MembershipChanged = GeneralCouncil;
	type MaxMembers = GeneralCouncilMaxMembers;
	type WeightInfo = ();
}

parameter_types! {
	pub const FinancialCouncilMotionDuration: BlockNumber = 3 * DAYS;
	pub const FinancialCouncilMaxProposals: u32 = 20;
	pub const FinancialCouncilMaxMembers: u32 = 30;
}

impl pallet_collective::Config<FinancialCouncilInstance> for Runtime {
	type Origin = Origin;
	type Proposal = Call;
	type Event = Event;
	type MotionDuration = FinancialCouncilMotionDuration;
	type MaxProposals = FinancialCouncilMaxProposals;
	type MaxMembers = FinancialCouncilMaxMembers;
	type DefaultVote = pallet_collective::PrimeDefaultVote;
	type WeightInfo = ();
}

impl pallet_membership::Config<FinancialCouncilMembershipInstance> for Runtime {
	type Event = Event;
	type AddOrigin = EnsureRootOrTwoThirdsGeneralCouncil;
	type RemoveOrigin = EnsureRootOrTwoThirdsGeneralCouncil;
	type SwapOrigin = EnsureRootOrTwoThirdsGeneralCouncil;
	type ResetOrigin = EnsureRootOrTwoThirdsGeneralCouncil;
	type PrimeOrigin = EnsureRootOrTwoThirdsGeneralCouncil;
	type MembershipInitialized = FinancialCouncil;
	type MembershipChanged = FinancialCouncil;
	type MaxMembers = FinancialCouncilMaxMembers;
	type WeightInfo = ();
}

parameter_types! {
	pub const HomaCouncilMotionDuration: BlockNumber = 3 * DAYS;
	pub const HomaCouncilMaxProposals: u32 = 20;
	pub const HomaCouncilMaxMembers: u32 = 30;
}

impl pallet_collective::Config<HomaCouncilInstance> for Runtime {
	type Origin = Origin;
	type Proposal = Call;
	type Event = Event;
	type MotionDuration = HomaCouncilMotionDuration;
	type MaxProposals = HomaCouncilMaxProposals;
	type MaxMembers = HomaCouncilMaxMembers;
	type DefaultVote = pallet_collective::PrimeDefaultVote;
	type WeightInfo = ();
}

impl pallet_membership::Config<HomaCouncilMembershipInstance> for Runtime {
	type Event = Event;
	type AddOrigin = EnsureRootOrTwoThirdsGeneralCouncil;
	type RemoveOrigin = EnsureRootOrTwoThirdsGeneralCouncil;
	type SwapOrigin = EnsureRootOrTwoThirdsGeneralCouncil;
	type ResetOrigin = EnsureRootOrTwoThirdsGeneralCouncil;
	type PrimeOrigin = EnsureRootOrTwoThirdsGeneralCouncil;
	type MembershipInitialized = HomaCouncil;
	type MembershipChanged = HomaCouncil;
	type MaxMembers = HomaCouncilMaxMembers;
	type WeightInfo = ();
}

parameter_types! {
	pub const TechnicalCommitteeMotionDuration: BlockNumber = 3 * DAYS;
	pub const TechnicalCommitteeMaxProposals: u32 = 20;
	pub const TechnicalCouncilMaxMembers: u32 = 30;
}

impl pallet_collective::Config<TechnicalCommitteeInstance> for Runtime {
	type Origin = Origin;
	type Proposal = Call;
	type Event = Event;
	type MotionDuration = TechnicalCommitteeMotionDuration;
	type MaxProposals = TechnicalCommitteeMaxProposals;
	type MaxMembers = TechnicalCouncilMaxMembers;
	type DefaultVote = pallet_collective::PrimeDefaultVote;
	type WeightInfo = ();
}

impl pallet_membership::Config<TechnicalCommitteeMembershipInstance> for Runtime {
	type Event = Event;
	type AddOrigin = EnsureRootOrTwoThirdsGeneralCouncil;
	type RemoveOrigin = EnsureRootOrTwoThirdsGeneralCouncil;
	type SwapOrigin = EnsureRootOrTwoThirdsGeneralCouncil;
	type ResetOrigin = EnsureRootOrTwoThirdsGeneralCouncil;
	type PrimeOrigin = EnsureRootOrTwoThirdsGeneralCouncil;
	type MembershipInitialized = TechnicalCommittee;
	type MembershipChanged = TechnicalCommittee;
	type MaxMembers = TechnicalCouncilMaxMembers;
	type WeightInfo = ();
}

parameter_types! {
	pub const OracleMaxMembers: u32 = 50;
}

impl pallet_membership::Config<OperatorMembershipInstanceAcala> for Runtime {
	type Event = Event;
	type AddOrigin = EnsureRootOrTwoThirdsGeneralCouncil;
	type RemoveOrigin = EnsureRootOrTwoThirdsGeneralCouncil;
	type SwapOrigin = EnsureRootOrTwoThirdsGeneralCouncil;
	type ResetOrigin = EnsureRootOrTwoThirdsGeneralCouncil;
	type PrimeOrigin = EnsureRootOrTwoThirdsGeneralCouncil;
	type MembershipInitialized = ();
	type MembershipChanged = AcalaOracle;
	type MaxMembers = OracleMaxMembers;
	type WeightInfo = ();
}

impl pallet_utility::Config for Runtime {
	type Event = Event;
	type Call = Call;
	type PalletsOrigin = OriginCaller;
	type WeightInfo = ();
}

parameter_types! {
	pub MultisigDepositBase: Balance = deposit(1, 88);
	pub MultisigDepositFactor: Balance = deposit(0, 32);
	pub const MaxSignatories: u16 = 100;
}

impl pallet_multisig::Config for Runtime {
	type Event = Event;
	type Call = Call;
	type Currency = Balances;
	type DepositBase = MultisigDepositBase;
	type DepositFactor = MultisigDepositFactor;
	type MaxSignatories = MaxSignatories;
	type WeightInfo = ();
}

pub struct GeneralCouncilProvider;
impl SortedMembers<AccountId> for GeneralCouncilProvider {
	fn contains(who: &AccountId) -> bool {
		GeneralCouncil::is_member(who)
	}

	fn sorted_members() -> Vec<AccountId> {
		GeneralCouncil::members()
	}

	#[cfg(feature = "runtime-benchmarks")]
	fn add(_: &AccountId) {
		unimplemented!()
	}
}

impl ContainsLengthBound for GeneralCouncilProvider {
	fn max_len() -> usize {
		GeneralCouncilMaxMembers::get() as usize
	}
	fn min_len() -> usize {
		0
	}
}

parameter_types! {
	pub const ProposalBond: Permill = Permill::from_percent(5);
	pub ProposalBondMinimum: Balance = 5 * dollar(KAR);
	pub ProposalBondMaximum: Balance = 25 * dollar(KAR);
	pub const SpendPeriod: BlockNumber = 7 * DAYS;
	pub const Burn: Permill = Permill::from_percent(0);

	pub const TipCountdown: BlockNumber = DAYS;
	pub const TipFindersFee: Percent = Percent::from_percent(5);
	pub TipReportDepositBase: Balance = deposit(1, 0);
	pub BountyDepositBase: Balance = deposit(1, 0);
	pub const BountyDepositPayoutDelay: BlockNumber = 4 * DAYS;
	pub const BountyUpdatePeriod: BlockNumber = 35 * DAYS;
	pub const BountyCuratorDeposit: Permill = Permill::from_percent(50);
	pub BountyValueMinimum: Balance = 5 * dollar(KAR);
	pub DataDepositPerByte: Balance = deposit(0, 1);
	pub const MaximumReasonLength: u32 = 8192;
	pub const MaxApprovals: u32 = 30;

	pub const SevenDays: BlockNumber = 7 * DAYS;
	pub const OneDay: BlockNumber = DAYS;
}

impl pallet_treasury::Config for Runtime {
	type PalletId = TreasuryPalletId;
	type Currency = Balances;
	type ApproveOrigin = EnsureRootOrHalfGeneralCouncil;
	type RejectOrigin = EnsureRootOrHalfGeneralCouncil;
	type Event = Event;
	type OnSlash = Treasury;
	type ProposalBond = ProposalBond;
	type ProposalBondMinimum = ProposalBondMinimum;
	type ProposalBondMaximum = ProposalBondMaximum;
	type SpendPeriod = SpendPeriod;
	type Burn = Burn;
	type BurnDestination = ();
	type SpendFunds = Bounties;
	type WeightInfo = ();
	type MaxApprovals = MaxApprovals;
}

impl pallet_bounties::Config for Runtime {
	type Event = Event;
	type BountyDepositBase = BountyDepositBase;
	type BountyDepositPayoutDelay = BountyDepositPayoutDelay;
	type BountyUpdatePeriod = BountyUpdatePeriod;
	type BountyCuratorDeposit = BountyCuratorDeposit;
	type BountyValueMinimum = BountyValueMinimum;
	type DataDepositPerByte = DataDepositPerByte;
	type MaximumReasonLength = MaximumReasonLength;
	type WeightInfo = ();
	type ChildBountyManager = ();
}

impl pallet_tips::Config for Runtime {
	type Event = Event;
	type DataDepositPerByte = DataDepositPerByte;
	type MaximumReasonLength = MaximumReasonLength;
	type Tippers = GeneralCouncilProvider;
	type TipCountdown = TipCountdown;
	type TipFindersFee = TipFindersFee;
	type TipReportDepositBase = TipReportDepositBase;
	type WeightInfo = ();
}

parameter_types! {
	pub const LaunchPeriod: BlockNumber = 5 * DAYS;
	pub const VotingPeriod: BlockNumber = 5 * DAYS;
	pub const FastTrackVotingPeriod: BlockNumber = 3 * HOURS;
	pub MinimumDeposit: Balance = 100 * dollar(KAR);
	pub const EnactmentPeriod: BlockNumber = 2 * DAYS;
	pub const VoteLockingPeriod: BlockNumber = 7 * DAYS;
	pub const CooloffPeriod: BlockNumber = 7 * DAYS;
	pub const InstantAllowed: bool = true;
	pub const MaxVotes: u32 = 100;
	pub const MaxProposals: u32 = 100;
}

impl pallet_democracy::Config for Runtime {
	type Proposal = Call;
	type Event = Event;
	type Currency = Balances;
	type EnactmentPeriod = EnactmentPeriod;
	type LaunchPeriod = LaunchPeriod;
	type VotingPeriod = VotingPeriod;
	type VoteLockingPeriod = VoteLockingPeriod;
	type MinimumDeposit = MinimumDeposit;
	/// A straight majority of the council can decide what their next motion is.
	type ExternalOrigin = EnsureRootOrHalfGeneralCouncil;
	/// A majority can have the next scheduled referendum be a straight majority-carries vote.
	type ExternalMajorityOrigin = EnsureRootOrHalfGeneralCouncil;
	/// A unanimous council can have the next scheduled referendum be a straight default-carries
	/// (NTB) vote.
	type ExternalDefaultOrigin = EnsureRootOrAllGeneralCouncil;
	/// Two thirds of the technical committee can have an ExternalMajority/ExternalDefault vote
	/// be tabled immediately and with a shorter voting/enactment period.
	type FastTrackOrigin = EnsureRootOrTwoThirdsTechnicalCommittee;
	type InstantOrigin = EnsureRootOrAllTechnicalCommittee;
	type InstantAllowed = InstantAllowed;
	type FastTrackVotingPeriod = FastTrackVotingPeriod;
	// To cancel a proposal which has been passed, 2/3 of the council must agree to it.
	type CancellationOrigin = EnsureRootOrTwoThirdsGeneralCouncil;
	type BlacklistOrigin = EnsureRoot<AccountId>;
	// To cancel a proposal before it has been passed, the technical committee must be unanimous or
	// Root must agree.
	type CancelProposalOrigin = EnsureRootOrAllTechnicalCommittee;
	// Any single technical committee member may veto a coming council proposal, however they can
	// only do it once and it lasts only for the cooloff period.
	type VetoOrigin = pallet_collective::EnsureMember<AccountId, TechnicalCommitteeInstance>;
	type CooloffPeriod = CooloffPeriod;
	type PreimageByteDeposit = PreimageByteDeposit;
	type OperationalPreimageOrigin = pallet_collective::EnsureMember<AccountId, GeneralCouncilInstance>;
	type Slash = Treasury;
	type Scheduler = Scheduler;
	type PalletsOrigin = OriginCaller;
	type MaxVotes = MaxVotes;
	//TODO: might need to weight for Karura
	type WeightInfo = pallet_democracy::weights::SubstrateWeight<Runtime>;
	type MaxProposals = MaxProposals;
}

impl orml_auction::Config for Runtime {
	type Event = Event;
	type Balance = Balance;
	type AuctionId = AuctionId;
	type Handler = AuctionManager;
	type WeightInfo = weights::orml_auction::WeightInfo<Runtime>;
}

impl orml_authority::Config for Runtime {
	type Event = Event;
	type Origin = Origin;
	type PalletsOrigin = OriginCaller;
	type Call = Call;
	type Scheduler = Scheduler;
	type AsOriginId = AuthoritysOriginId;
	type AuthorityConfig = AuthorityConfigImpl;
	type WeightInfo = weights::orml_authority::WeightInfo<Runtime>;
}

parameter_types! {
	pub const MinimumCount: u32 = 5;
	pub const ExpiresIn: Moment = 1000 * 60 * 60; // 1 hours
	pub RootOperatorAccountId: AccountId = AccountId::from([0xffu8; 32]);
	pub const MaxHasDispatchedSize: u32 = 20;
}

type AcalaDataProvider = orml_oracle::Instance1;
impl orml_oracle::Config<AcalaDataProvider> for Runtime {
	type Event = Event;
	type OnNewData = ();
	type CombineData = orml_oracle::DefaultCombineData<Runtime, MinimumCount, ExpiresIn, AcalaDataProvider>;
	type Time = Timestamp;
	type OracleKey = CurrencyId;
	type OracleValue = Price;
	type RootOperatorAccountId = RootOperatorAccountId;
	type Members = OperatorMembershipAcala;
	type MaxHasDispatchedSize = MaxHasDispatchedSize;
	type WeightInfo = ();
}

create_median_value_data_provider!(
	AggregatedDataProvider,
	CurrencyId,
	Price,
	TimeStampedPrice,
	[AcalaOracle]
);
// Aggregated data provider cannot feed.
impl DataFeeder<CurrencyId, Price, AccountId> for AggregatedDataProvider {
	fn feed_value(_: AccountId, _: CurrencyId, _: Price) -> DispatchResult {
		Err("Not supported".into())
	}
}

parameter_type_with_key! {
	pub ExistentialDeposits: |currency_id: CurrencyId| -> Balance {
		match currency_id {
			CurrencyId::Token(symbol) => match symbol {
				TokenSymbol::KUSD => cent(*currency_id),
				TokenSymbol::KSM => 10 * millicent(*currency_id),
				TokenSymbol::LKSM => 50 * millicent(*currency_id),
				TokenSymbol::BNC => 800 * millicent(*currency_id),  // 80BNC = 1KSM
				TokenSymbol::VSKSM => 10 * millicent(*currency_id),  // 1VSKSM = 1KSM
				TokenSymbol::PHA => 4000 * millicent(*currency_id), // 400PHA = 1KSM
				TokenSymbol::KINT => 13333 * microcent(*currency_id), // 1.33 KINT = 1 KSM
				TokenSymbol::KBTC => 66 * microcent(*currency_id), // 1KBTC = 150 KSM
				TokenSymbol::TAI => dollar(*currency_id), // 1 KUSD = 100 TAI

				TokenSymbol::ACA |
				TokenSymbol::AUSD |
				TokenSymbol::DOT |
				TokenSymbol::LDOT |
				TokenSymbol::RENBTC |
				TokenSymbol::KAR |
				TokenSymbol::CASH => Balance::max_value() // unsupported
			},
			CurrencyId::DexShare(dex_share_0, _) => {
				let currency_id_0: CurrencyId = (*dex_share_0).into();

				// initial dex share amount is calculated based on currency_id_0,
				// use the ED of currency_id_0 as the ED of lp token.
				if currency_id_0 == GetNativeCurrencyId::get() {
					NativeTokenExistentialDeposit::get()
				} else if let CurrencyId::Erc20(address) = currency_id_0 {
					// LP token with erc20
					AssetIdMaps::<Runtime>::get_erc20_asset_metadata(address).
						map_or(Balance::max_value(), |metatata| metatata.minimal_balance)
				} else {
					Self::get(&currency_id_0)
				}
			},
			CurrencyId::Erc20(_) => Balance::max_value(), // not handled by orml-tokens
			CurrencyId::StableAssetPoolToken(stable_asset_id) => {
				AssetIdMaps::<Runtime>::get_stable_asset_metadata(*stable_asset_id).
					map_or(Balance::max_value(), |metatata| metatata.minimal_balance)
			},
			CurrencyId::LiquidCrowdloan(_) => ExistentialDeposits::get(&CurrencyId::Token(TokenSymbol::KSM)), // the same as KSM
			CurrencyId::ForeignAsset(foreign_asset_id) => {
				AssetIdMaps::<Runtime>::get_foreign_asset_metadata(*foreign_asset_id).
					map_or(Balance::max_value(), |metatata| metatata.minimal_balance)
			},
		}
	};
}

pub struct DustRemovalWhitelist;
impl Contains<AccountId> for DustRemovalWhitelist {
	fn contains(a: &AccountId) -> bool {
		get_all_module_accounts().contains(a)
	}
}

parameter_types! {
	pub KaruraTreasuryAccount: AccountId = TreasuryPalletId::get().into_account();
}

impl orml_tokens::Config for Runtime {
	type Event = Event;
	type Balance = Balance;
	type Amount = Amount;
	type CurrencyId = CurrencyId;
	type WeightInfo = weights::orml_tokens::WeightInfo<Runtime>;
	type ExistentialDeposits = ExistentialDeposits;
	type OnDust = orml_tokens::TransferDust<Runtime, KaruraTreasuryAccount>;
	type MaxLocks = MaxLocks;
	type DustRemovalWhitelist = DustRemovalWhitelist;
}

parameter_type_with_key! {
	pub LiquidCrowdloanLeaseBlockNumber: |_lease: Lease| -> Option<BlockNumber> {
		None
	};
}

parameter_types! {
	pub StableCurrencyFixedPrice: Price = Price::saturating_from_rational(1, 1);
	pub RewardRatePerRelaychainBlock: Rate = Rate::saturating_from_rational(3_068, 100_000_000_000u128);	// 17.5% annual staking reward rate of Kusama
}

impl module_prices::Config for Runtime {
	type Event = Event;
	type Source = AggregatedDataProvider;
	type GetStableCurrencyId = GetStableCurrencyId;
	type StableCurrencyFixedPrice = StableCurrencyFixedPrice;
	type GetStakingCurrencyId = GetStakingCurrencyId;
	type GetLiquidCurrencyId = GetLiquidCurrencyId;
	type LockOrigin = EnsureRootOrTwoThirdsGeneralCouncil;
	type LiquidStakingExchangeRateProvider = Homa;
	type DEX = Dex;
	type Currency = Currencies;
	type Erc20InfoMapping = EvmErc20InfoMapping<Runtime>;
	type LiquidCrowdloanLeaseBlockNumber = LiquidCrowdloanLeaseBlockNumber;
	type RelayChainBlockNumber = RelayChainBlockNumberProvider<Runtime>;
	type RewardRatePerRelaychainBlock = RewardRatePerRelaychainBlock;
	type WeightInfo = weights::module_prices::WeightInfo<Runtime>;
}

parameter_types! {
	pub const GetNativeCurrencyId: CurrencyId = KAR;
	pub const GetStableCurrencyId: CurrencyId = KUSD;
	pub const GetLiquidCurrencyId: CurrencyId = LKSM;
	pub const GetStakingCurrencyId: CurrencyId = KSM;
}

impl module_currencies::Config for Runtime {
	type Event = Event;
	type MultiCurrency = Tokens;
	type NativeCurrency = BasicCurrencyAdapter<Runtime, Balances, Amount, BlockNumber>;
	type GetNativeCurrencyId = GetNativeCurrencyId;
	type WeightInfo = weights::module_currencies::WeightInfo<Runtime>;
	type AddressMapping = EvmAddressMapping<Runtime>;
	type EVMBridge = module_evm_bridge::EVMBridge<Runtime>;
	type SweepOrigin = EnsureRootOrOneGeneralCouncil;
	type OnDust = module_currencies::TransferDust<Runtime, KaruraTreasuryAccount>;
}

parameter_types! {
	pub KaruraFoundationAccounts: Vec<AccountId> = vec![
		hex_literal::hex!["efd29d0d6e63911ae3727fc71506bc3365c5d3b39e3a1680c857b4457cf8afad"].into(),	// tij5W2NzmtxxAbwudwiZpif9ScmZfgFYdzrJWKYq6oNbSNH
		hex_literal::hex!["41dd2515ea11692c02306b68a2c6ff69b6606ebddaac40682789cfab300971c4"].into(),	// pndshZqDAC9GutDvv7LzhGhgWeGv5YX9puFA8xDidHXCyjd
		hex_literal::hex!["dad0a28c620ba73b51234b1b2ae35064d90ee847e2c37f9268294646c5af65eb"].into(),	// tFBV65Ts7wpQPxGM6PET9euNzp4pXdi9DVtgLZDJoFveR9F
		TreasuryPalletId::get().into_account(),
		TreasuryReservePalletId::get().into_account(),
	];
}

pub struct EnsureKaruraFoundation;
impl EnsureOrigin<Origin> for EnsureKaruraFoundation {
	type Success = AccountId;

	fn try_origin(o: Origin) -> Result<Self::Success, Origin> {
		Into::<Result<RawOrigin<AccountId>, Origin>>::into(o).and_then(|o| match o {
			RawOrigin::Signed(caller) => {
				if KaruraFoundationAccounts::get().contains(&caller) {
					Ok(caller)
				} else {
					Err(Origin::from(Some(caller)))
				}
			}
			r => Err(Origin::from(r)),
		})
	}

	#[cfg(feature = "runtime-benchmarks")]
	fn successful_origin() -> Origin {
		let zero_account_id = AccountId::decode(&mut sp_runtime::traits::TrailingZeroInput::zeroes())
			.expect("infinite length input; no invalid inputs for type; qed");
		Origin::from(RawOrigin::Signed(zero_account_id))
	}
}

parameter_types! {
	pub MinVestedTransfer: Balance = 0;
	pub const MaxVestingSchedules: u32 = 100;
}

impl orml_vesting::Config for Runtime {
	type Event = Event;
	type Currency = pallet_balances::Pallet<Runtime>;
	type MinVestedTransfer = MinVestedTransfer;
	type VestedTransferOrigin = EnsureKaruraFoundation;
	type WeightInfo = weights::orml_vesting::WeightInfo<Runtime>;
	type MaxVestingSchedules = MaxVestingSchedules;
	type BlockNumberProvider = RelayChainBlockNumberProvider<Runtime>;
}

parameter_types! {
	pub MaximumSchedulerWeight: Weight = Perbill::from_percent(10) * RuntimeBlockWeights::get().max_block;
	pub const MaxScheduledPerBlock: u32 = 10;
	// Retry a scheduled item every 25 blocks (5 minute) until the preimage exists.
	pub const NoPreimagePostponement: Option<u32> = Some(5 * MINUTES);
}

impl pallet_scheduler::Config for Runtime {
	type Event = Event;
	type Origin = Origin;
	type PalletsOrigin = OriginCaller;
	type Call = Call;
	type MaximumWeight = MaximumSchedulerWeight;
	type ScheduleOrigin = EnsureRoot<AccountId>;
	type MaxScheduledPerBlock = MaxScheduledPerBlock;
	type WeightInfo = ();
	type OriginPrivilegeCmp = EqualPrivilegeOnly;
	type PreimageProvider = Preimage;
	type NoPreimagePostponement = NoPreimagePostponement;
}

parameter_types! {
	/// Max size 4MB allowed for a preimage.
	pub const PreimageMaxSize: u32 = 4096 * 1024;
	pub PreimageBaseDeposit: Balance = deposit(2, 64);
	pub PreimageByteDeposit: Balance = deposit(0, 1);
}

impl pallet_preimage::Config for Runtime {
	type WeightInfo = ();
	type Event = Event;
	type Currency = Balances;
	type ManagerOrigin = EnsureRoot<AccountId>;
	type MaxSize = PreimageMaxSize;
	type BaseDeposit = PreimageBaseDeposit;
	type ByteDeposit = PreimageByteDeposit;
}

parameter_types! {
	pub MinimumIncrementSize: Rate = Rate::saturating_from_rational(2, 100);
	pub const AuctionTimeToClose: BlockNumber = 15 * MINUTES;
	pub const AuctionDurationSoftCap: BlockNumber = 2 * HOURS;
}

impl module_auction_manager::Config for Runtime {
	type Event = Event;
	type Currency = Currencies;
	type Auction = Auction;
	type MinimumIncrementSize = MinimumIncrementSize;
	type AuctionTimeToClose = AuctionTimeToClose;
	type AuctionDurationSoftCap = AuctionDurationSoftCap;
	type GetStableCurrencyId = GetStableCurrencyId;
	type CDPTreasury = CdpTreasury;
	type PriceSource = module_prices::PriorityLockedPriceProvider<Runtime>;
	type UnsignedPriority = runtime_common::AuctionManagerUnsignedPriority;
	type EmergencyShutdown = EmergencyShutdown;
	type WeightInfo = weights::module_auction_manager::WeightInfo<Runtime>;
}

impl module_loans::Config for Runtime {
	type Event = Event;
	type Currency = Currencies;
	type RiskManager = CdpEngine;
	type CDPTreasury = CdpTreasury;
	type PalletId = LoansPalletId;
	type OnUpdateLoan = module_incentives::OnUpdateLoan<Runtime>;
}

impl<LocalCall> frame_system::offchain::CreateSignedTransaction<LocalCall> for Runtime
where
	Call: From<LocalCall>,
{
	fn create_transaction<C: frame_system::offchain::AppCrypto<Self::Public, Self::Signature>>(
		call: Call,
		public: <Signature as sp_runtime::traits::Verify>::Signer,
		account: AccountId,
		nonce: Nonce,
	) -> Option<(
		Call,
		<UncheckedExtrinsic as sp_runtime::traits::Extrinsic>::SignaturePayload,
	)> {
		// take the biggest period possible.
		let period = BlockHashCount::get()
			.checked_next_power_of_two()
			.map(|c| c / 2)
			.unwrap_or(2) as u64;
		let current_block = System::block_number()
			.saturated_into::<u64>()
			// The `System::block_number` is initialized with `n+1`,
			// so the actual block number is `n`.
			.saturating_sub(1);
		let tip = 0;
		let extra: SignedExtra = (
			frame_system::CheckNonZeroSender::<Runtime>::new(),
			frame_system::CheckSpecVersion::<Runtime>::new(),
			frame_system::CheckTxVersion::<Runtime>::new(),
			frame_system::CheckGenesis::<Runtime>::new(),
			frame_system::CheckEra::<Runtime>::from(generic::Era::mortal(period, current_block)),
			frame_system::CheckNonce::<Runtime>::from(nonce),
			frame_system::CheckWeight::<Runtime>::new(),
			module_transaction_payment::ChargeTransactionPayment::<Runtime>::from(tip),
			module_evm::SetEvmOrigin::<Runtime>::new(),
		);
		let raw_payload = SignedPayload::new(call, extra)
			.map_err(|e| {
				log::warn!("Unable to create signed payload: {:?}", e);
			})
			.ok()?;
		let signature = raw_payload.using_encoded(|payload| C::sign(payload, public))?;
		let address = AccountIdLookup::unlookup(account);
		let (call, extra, _) = raw_payload.deconstruct();
		Some((call, (address, signature, extra)))
	}
}

impl frame_system::offchain::SigningTypes for Runtime {
	type Public = <Signature as sp_runtime::traits::Verify>::Signer;
	type Signature = Signature;
}

impl<C> frame_system::offchain::SendTransactionTypes<C> for Runtime
where
	Call: From<C>,
{
	type OverarchingCall = Call;
	type Extrinsic = UncheckedExtrinsic;
}

parameter_types! {
	pub CollateralCurrencyIds: Vec<CurrencyId> = vec![KSM, LKSM, KAR, CurrencyId::StableAssetPoolToken(0)];
	pub DefaultLiquidationRatio: Ratio = Ratio::saturating_from_rational(150, 100);
	pub DefaultDebitExchangeRate: ExchangeRate = ExchangeRate::saturating_from_rational(1, 10);
	pub DefaultLiquidationPenalty: Rate = Rate::saturating_from_rational(8, 100);
	pub MinimumDebitValue: Balance = 50 * dollar(KUSD);
	pub MaxSwapSlippageCompareToOracle: Ratio = Ratio::saturating_from_rational(15, 100);
}

impl module_cdp_engine::Config for Runtime {
	type Event = Event;
	type PriceSource = module_prices::PriorityLockedPriceProvider<Runtime>;
	type CollateralCurrencyIds = CollateralCurrencyIds;
	type DefaultLiquidationRatio = DefaultLiquidationRatio;
	type DefaultDebitExchangeRate = DefaultDebitExchangeRate;
	type DefaultLiquidationPenalty = DefaultLiquidationPenalty;
	type MinimumDebitValue = MinimumDebitValue;
	type GetStableCurrencyId = GetStableCurrencyId;
	type CDPTreasury = CdpTreasury;
	type UpdateOrigin = EnsureRootOrHalfFinancialCouncil;
	type MaxSwapSlippageCompareToOracle = MaxSwapSlippageCompareToOracle;
	type UnsignedPriority = runtime_common::CdpEngineUnsignedPriority;
	type EmergencyShutdown = EmergencyShutdown;
	type UnixTime = Timestamp;
	type Currency = Currencies;
	type AlternativeSwapPathJointList = AlternativeSwapPathJointList;
	type DEX = Dex;
	type WeightInfo = weights::module_cdp_engine::WeightInfo<Runtime>;
}

parameter_types! {
	pub DepositPerAuthorization: Balance = deposit(1, 64);
}

impl module_honzon::Config for Runtime {
	type Event = Event;
	type Currency = Balances;
	type DepositPerAuthorization = DepositPerAuthorization;
	type WeightInfo = weights::module_honzon::WeightInfo<Runtime>;
}

impl module_emergency_shutdown::Config for Runtime {
	type Event = Event;
	type CollateralCurrencyIds = CollateralCurrencyIds;
	type PriceSource = Prices;
	type CDPTreasury = CdpTreasury;
	type AuctionManagerHandler = AuctionManager;
	type ShutdownOrigin = EnsureRoot<AccountId>;
	type WeightInfo = weights::module_emergency_shutdown::WeightInfo<Runtime>;
}

parameter_types! {
	pub const GetExchangeFee: (u32, u32) = (3, 1000);	// 0.3%
	pub const TradingPathLimit: u32 = 4;
}

impl module_dex::Config for Runtime {
	type Event = Event;
	type Currency = Currencies;
	type GetExchangeFee = GetExchangeFee;
	type TradingPathLimit = TradingPathLimit;
	type PalletId = DEXPalletId;
	type Erc20InfoMapping = EvmErc20InfoMapping<Runtime>;
	type DEXIncentives = Incentives;
	type WeightInfo = weights::module_dex::WeightInfo<Runtime>;
	type ListingOrigin = EnsureRootOrHalfGeneralCouncil;
	type OnLiquidityPoolUpdated = ();
}

impl module_dex_oracle::Config for Runtime {
	type DEX = Dex;
	type Time = Timestamp;
	type UpdateOrigin = EnsureRootOrHalfGeneralCouncil;
	type WeightInfo = weights::module_dex_oracle::WeightInfo<Runtime>;
}

parameter_types! {
	pub const MaxAuctionsCount: u32 = 50;
	pub HonzonTreasuryAccount: AccountId = HonzonTreasuryPalletId::get().into_account();
	pub AlternativeSwapPathJointList: Vec<Vec<CurrencyId>> = vec![
		vec![KSM],
		vec![LKSM],
	];
}

impl module_cdp_treasury::Config for Runtime {
	type Event = Event;
	type Currency = Currencies;
	type GetStableCurrencyId = GetStableCurrencyId;
	type AuctionManagerHandler = AuctionManager;
	type UpdateOrigin = EnsureRootOrHalfFinancialCouncil;
	type DEX = Dex;
	type MaxAuctionsCount = MaxAuctionsCount;
	type PalletId = CDPTreasuryPalletId;
	type TreasuryAccount = HonzonTreasuryAccount;
	type AlternativeSwapPathJointList = AlternativeSwapPathJointList;
	type WeightInfo = weights::module_cdp_treasury::WeightInfo<Runtime>;
}

impl module_transaction_pause::Config for Runtime {
	type Event = Event;
	type UpdateOrigin = EnsureRootOrTwoThirdsGeneralCouncil;
	type WeightInfo = weights::module_transaction_pause::WeightInfo<Runtime>;
}

parameter_types! {
	// Sort by fee charge order
	pub DefaultFeeSwapPathList: Vec<Vec<CurrencyId>> = vec![
		vec![KUSD, KSM, KAR],
		vec![KSM, KAR],
		vec![LKSM, KSM, KAR],
		vec![BNC, KUSD, KSM, KAR],
	];
}

type NegativeImbalance = <Balances as PalletCurrency<AccountId>>::NegativeImbalance;
pub struct DealWithFees;
impl OnUnbalanced<NegativeImbalance> for DealWithFees {
	fn on_unbalanceds<B>(mut fees_then_tips: impl Iterator<Item = NegativeImbalance>) {
		if let Some(mut fees) = fees_then_tips.next() {
			if let Some(tips) = fees_then_tips.next() {
				tips.merge_into(&mut fees);
			}
			// for fees and tips, 100% to treasury
			Treasury::on_unbalanced(fees);
		}
	}
}

impl module_transaction_payment::Config for Runtime {
	type Event = Event;
	type NativeCurrencyId = GetNativeCurrencyId;
	type DefaultFeeSwapPathList = DefaultFeeSwapPathList;
	type Currency = Balances;
	type MultiCurrency = Currencies;
	type OnTransactionPayment = DealWithFees;
	type AlternativeFeeSwapDeposit = NativeTokenExistentialDeposit;
	type TransactionByteFee = TransactionByteFee;
	type OperationalFeeMultiplier = OperationalFeeMultiplier;
	type TipPerWeightStep = TipPerWeightStep;
	type MaxTipsOfPriority = MaxTipsOfPriority;
	type WeightToFee = WeightToFee;
	type FeeMultiplierUpdate = SlowAdjustingFeeUpdate<Self>;
	type DEX = Dex;
	type MaxSwapSlippageCompareToOracle = MaxSwapSlippageCompareToOracle;
	type TradingPathLimit = TradingPathLimit;
	type PriceSource = module_prices::RealTimePriceProvider<Runtime>;
	type WeightInfo = weights::module_transaction_payment::WeightInfo<Runtime>;
	type PalletId = TransactionPaymentPalletId;
	type TreasuryAccount = KaruraTreasuryAccount;
	type UpdateOrigin = EnsureRootOrHalfGeneralCouncil;
}

impl module_evm_accounts::Config for Runtime {
	type Event = Event;
	type Currency = Balances;
	type AddressMapping = EvmAddressMapping<Runtime>;
	type TransferAll = Currencies;
	type ChainId = ChainId;
	type WeightInfo = weights::module_evm_accounts::WeightInfo<Runtime>;
}

impl module_asset_registry::Config for Runtime {
	type Event = Event;
	type Currency = Balances;
	type StakingCurrencyId = GetStakingCurrencyId;
	type EVMBridge = module_evm_bridge::EVMBridge<Runtime>;
	type RegisterOrigin = EnsureRootOrHalfGeneralCouncil;
	type WeightInfo = weights::module_asset_registry::WeightInfo<Runtime>;
}

impl orml_rewards::Config for Runtime {
	type Share = Balance;
	type Balance = Balance;
	type PoolId = module_incentives::PoolId;
	type CurrencyId = CurrencyId;
	type Handler = Incentives;
}

parameter_types! {
	pub const AccumulatePeriod: BlockNumber = MINUTES;
}

impl module_incentives::Config for Runtime {
	type Event = Event;
	type RewardsSource = UnreleasedNativeVaultAccountId;
	type StableCurrencyId = GetStableCurrencyId;
	type AccumulatePeriod = AccumulatePeriod;
	type UpdateOrigin = EnsureRootOrThreeFourthsGeneralCouncil;
	type CDPTreasury = CdpTreasury;
	type Currency = Currencies;
	type DEX = Dex;
	type EmergencyShutdown = EmergencyShutdown;
	type PalletId = IncentivesPalletId;
	type WeightInfo = weights::module_incentives::WeightInfo<Runtime>;
}

parameter_types! {
	pub CreateClassDeposit: Balance = 50 * dollar(KAR);
	pub CreateTokenDeposit: Balance = 20 * cent(KAR);
	pub MaxAttributesBytes: u32 = 2048;
}

impl module_nft::Config for Runtime {
	type Event = Event;
	type Currency = Balances;
	type CreateClassDeposit = CreateClassDeposit;
	type CreateTokenDeposit = CreateTokenDeposit;
	type DataDepositPerByte = DataDepositPerByte;
	type PalletId = NftPalletId;
	type MaxAttributesBytes = MaxAttributesBytes;
	type WeightInfo = weights::module_nft::WeightInfo<Runtime>;
}

parameter_types! {
	pub MaxClassMetadata: u32 = 1024;
	pub MaxTokenMetadata: u32 = 1024;
}

impl orml_nft::Config for Runtime {
	type ClassId = u32;
	type TokenId = u64;
	type ClassData = module_nft::ClassData<Balance>;
	type TokenData = module_nft::TokenData<Balance>;
	type MaxClassMetadata = MaxClassMetadata;
	type MaxTokenMetadata = MaxTokenMetadata;
}

parameter_types! {
	// One storage item; key size 32, value size 8; .
	pub ProxyDepositBase: Balance = deposit(1, 8);
	// Additional storage item size of 33 bytes.
	pub ProxyDepositFactor: Balance = deposit(0, 33);
	pub const MaxProxies: u16 = 32;
	pub AnnouncementDepositBase: Balance = deposit(1, 8);
	pub AnnouncementDepositFactor: Balance = deposit(0, 66);
	pub const MaxPending: u16 = 32;
}

impl InstanceFilter<Call> for ProxyType {
	fn filter(&self, c: &Call) -> bool {
		match self {
			// Always allowed Call::Utility no matter type.
			// Only transactions allowed by Proxy.filter can be executed,
			// otherwise `BadOrigin` will be returned in Call::Utility.
			_ if matches!(c, Call::Utility(..)) => true,
			ProxyType::Any => true,
			ProxyType::CancelProxy => matches!(c, Call::Proxy(pallet_proxy::Call::reject_announcement { .. })),
			ProxyType::Governance => {
				matches!(
					c,
					Call::Authority(..)
						| Call::Democracy(..) | Call::GeneralCouncil(..)
						| Call::FinancialCouncil(..)
						| Call::HomaCouncil(..) | Call::TechnicalCommittee(..)
						| Call::Treasury(..) | Call::Bounties(..)
						| Call::Tips(..)
				)
			}
			ProxyType::Auction => {
				matches!(c, Call::Auction(orml_auction::Call::bid { .. }))
			}
			ProxyType::Swap => {
				matches!(
					c,
					Call::Dex(module_dex::Call::swap_with_exact_supply { .. })
						| Call::Dex(module_dex::Call::swap_with_exact_target { .. })
				)
			}
			ProxyType::Loan => {
				matches!(
					c,
					Call::Honzon(module_honzon::Call::adjust_loan { .. })
						| Call::Honzon(module_honzon::Call::close_loan_has_debit_by_dex { .. })
				)
			}
			ProxyType::DexLiquidity => {
				matches!(
					c,
					Call::Dex(module_dex::Call::add_liquidity { .. })
						| Call::Dex(module_dex::Call::remove_liquidity { .. })
				)
			}
		}
	}
	fn is_superset(&self, o: &Self) -> bool {
		match (self, o) {
			(x, y) if x == y => true,
			(ProxyType::Any, _) => true,
			(_, ProxyType::Any) => false,
			_ => false,
		}
	}
}

impl pallet_proxy::Config for Runtime {
	type Event = Event;
	type Call = Call;
	type Currency = Balances;
	type ProxyType = ProxyType;
	type ProxyDepositBase = ProxyDepositBase;
	type ProxyDepositFactor = ProxyDepositFactor;
	type MaxProxies = MaxProxies;
	type WeightInfo = ();
	type MaxPending = MaxPending;
	type CallHasher = BlakeTwo256;
	type AnnouncementDepositBase = AnnouncementDepositBase;
	type AnnouncementDepositFactor = AnnouncementDepositFactor;
}

parameter_types! {
	pub const ChainId: u64 = 686;
	pub const NewContractExtraBytes: u32 = 10_000;
	pub NetworkContractSource: H160 = H160::from_low_u64_be(0);
	pub DeveloperDeposit: Balance = 100 * dollar(KAR);
	pub PublicationFee: Balance = 10000 * dollar(KAR);
	pub PrecompilesValue: AllPrecompiles<Runtime> = AllPrecompiles::<_>::karura();
}

#[derive(Clone, Encode, Decode, PartialEq, Eq, RuntimeDebug, TypeInfo)]
pub struct StorageDepositPerByte;
impl<I: From<Balance>> frame_support::traits::Get<I> for StorageDepositPerByte {
	fn get() -> I {
		// NOTE: KAR decimals is 12, convert to 18.
		// 10 * millicent(KAR) * 10^6
		I::from(100_000_000_000_000)
	}
}

#[derive(Clone, Encode, Decode, PartialEq, Eq, RuntimeDebug, TypeInfo)]
pub struct TxFeePerGas;
impl<I: From<Balance>> frame_support::traits::Get<I> for TxFeePerGas {
	fn get() -> I {
		// NOTE: 200 GWei
		// ensure suffix is 0x0000
		I::from(200u128.saturating_mul(10u128.saturating_pow(9)) & !0xffff)
	}
}

impl module_evm::Config for Runtime {
	type AddressMapping = EvmAddressMapping<Runtime>;
	type Currency = Balances;
	type TransferAll = Currencies;
	type NewContractExtraBytes = NewContractExtraBytes;
	type StorageDepositPerByte = StorageDepositPerByte;
	type TxFeePerGas = TxFeePerGas;
	type Event = Event;
	type PrecompilesType = AllPrecompiles<Self>;
	type PrecompilesValue = PrecompilesValue;
	type ChainId = ChainId;
	type GasToWeight = GasToWeight;
	type ChargeTransactionPayment = module_transaction_payment::ChargeTransactionPayment<Runtime>;
	type NetworkContractOrigin = EnsureRootOrTwoThirdsTechnicalCommittee;
	type NetworkContractSource = NetworkContractSource;
	type DeveloperDeposit = DeveloperDeposit;
	type PublicationFee = PublicationFee;
	type TreasuryAccount = KaruraTreasuryAccount;
	type FreePublicationOrigin = EnsureRootOrHalfGeneralCouncil;
	type Runner = module_evm::runner::stack::Runner<Self>;
	type FindAuthor = pallet_session::FindAccountFromAuthorIndex<Self, Aura>;
	type Task = ScheduledTasks;
	type IdleScheduler = IdleScheduler;
	type WeightInfo = weights::module_evm::WeightInfo<Runtime>;
}

impl module_evm_bridge::Config for Runtime {
	type EVM = EVM;
}

impl module_session_manager::Config for Runtime {
	type Event = Event;
	type ValidatorSet = Session;
	type WeightInfo = weights::module_session_manager::WeightInfo<Runtime>;
}

parameter_types! {
	pub ReservedXcmpWeight: Weight = RuntimeBlockWeights::get().max_block / 4;
	pub ReservedDmpWeight: Weight = RuntimeBlockWeights::get().max_block / 4;
}

impl cumulus_pallet_parachain_system::Config for Runtime {
	type Event = Event;
	type OnSystemEvent = ();
	type SelfParaId = ParachainInfo;
	type DmpMessageHandler = DmpQueue;
	type ReservedDmpWeight = ReservedDmpWeight;
	type OutboundXcmpMessageSource = XcmpQueue;
	type XcmpMessageHandler = XcmpQueue;
	type ReservedXcmpWeight = ReservedXcmpWeight;
}

impl parachain_info::Config for Runtime {}

impl cumulus_pallet_aura_ext::Config for Runtime {}

impl cumulus_pallet_xcmp_queue::Config for Runtime {
	type Event = Event;
	type XcmExecutor = XcmExecutor<XcmConfig>;
	type ChannelInfo = ParachainSystem;
	type VersionWrapper = PolkadotXcm;
	type ExecuteOverweightOrigin = EnsureRootOrHalfGeneralCouncil;
	type ControllerOrigin = EnsureRootOrHalfGeneralCouncil;
	type ControllerOriginConverter = XcmOriginToCallOrigin;
}

impl cumulus_pallet_dmp_queue::Config for Runtime {
	type Event = Event;
	type XcmExecutor = XcmExecutor<XcmConfig>;
	type ExecuteOverweightOrigin = EnsureRootOrHalfGeneralCouncil;
}

parameter_types! {
	pub DefaultExchangeRate: ExchangeRate = ExchangeRate::saturating_from_rational(1, 10);
	pub HomaTreasuryAccount: AccountId = HomaTreasuryPalletId::get().into_account();
	pub ActiveSubAccountsIndexList: Vec<u16> = vec![RelayChainSubAccountId::HomaLite as u16];
	pub BondingDuration: EraIndex = 28;
	pub MintThreshold: Balance = dollar(KSM);
	pub RedeemThreshold: Balance = 10 * dollar(LKSM);
}

impl module_homa::Config for Runtime {
	type Event = Event;
	type Currency = Currencies;
	type GovernanceOrigin = EnsureRootOrHalfGeneralCouncil;
	type StakingCurrencyId = GetStakingCurrencyId;
	type LiquidCurrencyId = GetLiquidCurrencyId;
	type PalletId = HomaPalletId;
	type TreasuryAccount = HomaTreasuryAccount;
	type DefaultExchangeRate = DefaultExchangeRate;
	type ActiveSubAccountsIndexList = ActiveSubAccountsIndexList;
	type BondingDuration = BondingDuration;
	type MintThreshold = MintThreshold;
	type RedeemThreshold = RedeemThreshold;
	type RelayChainBlockNumber = RelayChainBlockNumberProvider<Runtime>;
	type XcmInterface = XcmInterface;
	type WeightInfo = weights::module_homa::WeightInfo<Runtime>;
}

pub fn create_x2_parachain_multilocation(index: u16) -> MultiLocation {
	MultiLocation::new(
		1,
		X1(AccountId32 {
			network: NetworkId::Any,
			id: Utility::derivative_account_id(ParachainInfo::get().into_account(), index).into(),
		}),
	)
}

pub struct SubAccountIndexMultiLocationConvertor;
impl Convert<u16, MultiLocation> for SubAccountIndexMultiLocationConvertor {
	fn convert(sub_account_index: u16) -> MultiLocation {
		create_x2_parachain_multilocation(sub_account_index)
	}
}

parameter_types! {
	pub RelayChainUnbondingSlashingSpans: u32 = 5;
	pub ParachainAccount: AccountId = ParachainInfo::get().into_account();
}

impl module_xcm_interface::Config for Runtime {
	type Event = Event;
	type UpdateOrigin = EnsureRootOrHalfGeneralCouncil;
	type StakingCurrencyId = GetStakingCurrencyId;
	type ParachainAccount = ParachainAccount;
	type RelayChainUnbondingSlashingSpans = RelayChainUnbondingSlashingSpans;
	type SovereignSubAccountLocationConvert = SubAccountIndexMultiLocationConvertor;
	type RelayChainCallBuilder = RelayChainCallBuilder<Runtime, ParachainInfo>;
	type XcmTransfer = XTokens;
}

impl orml_unknown_tokens::Config for Runtime {
	type Event = Event;
}

impl orml_xcm::Config for Runtime {
	type Event = Event;
	type SovereignOrigin = EnsureRootOrThreeFourthsGeneralCouncil;
}

define_combined_task! {
	#[derive(Clone, Encode, Decode, PartialEq, RuntimeDebug, TypeInfo)]
	pub enum ScheduledTasks {
		EvmTask(EvmTask<Runtime>),
	}
}

parameter_types!(
	// At least 2% of max block weight should remain before idle tasks are dispatched.
	pub MinimumWeightRemainInBlock: Weight = RuntimeBlockWeights::get().max_block / 50;
);

impl module_idle_scheduler::Config for Runtime {
	type Event = Event;
	type WeightInfo = ();
	type Task = ScheduledTasks;
	type MinimumWeightRemainInBlock = MinimumWeightRemainInBlock;
}

parameter_types! {
	pub const FeePrecision: u128 = 10_000_000_000u128; // 10 decimals
	pub const APrecision: u128 = 100u128; // 2 decimals
	pub const PoolAssetLimit: u32 = 5u32;
}

pub struct EnsurePoolAssetId;
impl nutsfinance_stable_asset::traits::ValidateAssetId<CurrencyId> for EnsurePoolAssetId {
	fn validate(currency_id: CurrencyId) -> bool {
		matches!(currency_id, CurrencyId::StableAssetPoolToken(_))
	}
}

pub struct ConvertBalanceHoma;
impl orml_tokens::ConvertBalance<Balance, Balance> for ConvertBalanceHoma {
	type AssetId = CurrencyId;

	fn convert_balance(balance: Balance, asset_id: CurrencyId) -> Balance {
		match asset_id {
			CurrencyId::Token(TokenSymbol::LKSM) => {
				Homa::get_exchange_rate().checked_mul_int(balance).unwrap_or_default()
			}
			_ => balance,
		}
	}

	fn convert_balance_back(balance: Balance, asset_id: CurrencyId) -> Balance {
		match asset_id {
			CurrencyId::Token(TokenSymbol::LKSM) => Homa::get_exchange_rate()
				.reciprocal()
				.and_then(|x| x.checked_mul_int(balance))
				.unwrap_or_default(),
			_ => balance,
		}
	}
}

pub struct IsLiquidToken;
impl Contains<CurrencyId> for IsLiquidToken {
	fn contains(currency_id: &CurrencyId) -> bool {
		matches!(currency_id, CurrencyId::Token(TokenSymbol::LKSM))
	}
}

type RebaseTokens = orml_tokens::Combiner<
	AccountId,
	IsLiquidToken,
	orml_tokens::Mapper<AccountId, Tokens, ConvertBalanceHoma, Balance, GetLiquidCurrencyId>,
	Tokens,
>;

impl nutsfinance_stable_asset::Config for Runtime {
	type Event = Event;
	type AssetId = CurrencyId;
	type Balance = Balance;
	type Assets = RebaseTokens;
	type PalletId = StableAssetPalletId;

	type AtLeast64BitUnsigned = u128;
	type FeePrecision = FeePrecision;
	type APrecision = APrecision;
	type PoolAssetLimit = PoolAssetLimit;
	type WeightInfo = weights::nutsfinance_stable_asset::WeightInfo<Runtime>;
	type ListingOrigin = EnsureRootOrHalfGeneralCouncil;
	type EnsurePoolAssetId = EnsurePoolAssetId;
}

construct_runtime!(
	pub enum Runtime where
		Block = Block,
		NodeBlock = primitives::Block,
		UncheckedExtrinsic = UncheckedExtrinsic
	{
		// Core & Utility
		System: frame_system::{Pallet, Call, Storage, Config, Event<T>} = 0,
		Timestamp: pallet_timestamp::{Pallet, Call, Storage, Inherent} = 1,
		Scheduler: pallet_scheduler::{Pallet, Call, Storage, Event<T>} = 2,
		Utility: pallet_utility::{Pallet, Call, Event} = 3,
		Multisig: pallet_multisig::{Pallet, Call, Storage, Event<T>} = 4,
		Proxy: pallet_proxy::{Pallet, Call, Storage, Event<T>} = 5,
		TransactionPause: module_transaction_pause::{Pallet, Call, Storage, Event<T>} = 6,
		IdleScheduler: module_idle_scheduler::{Pallet, Call, Storage, Event<T>} = 7,
		Preimage: pallet_preimage::{Pallet, Call, Storage, Event<T>} = 8,

		// Tokens & Related
		Balances: pallet_balances::{Pallet, Call, Storage, Config<T>, Event<T>} = 10,
		Tokens: orml_tokens::{Pallet, Storage, Event<T>, Config<T>} = 11,
		Currencies: module_currencies::{Pallet, Call, Event<T>} = 12,
		Vesting: orml_vesting::{Pallet, Storage, Call, Event<T>, Config<T>} = 13,
		TransactionPayment: module_transaction_payment::{Pallet, Call, Storage, Event<T>} = 14,

		// Treasury
		Treasury: pallet_treasury::{Pallet, Call, Storage, Config, Event<T>} = 20,
		Bounties: pallet_bounties::{Pallet, Call, Storage, Event<T>} = 21,
		Tips: pallet_tips::{Pallet, Call, Storage, Event<T>} = 22,

		// Parachain
		ParachainInfo: parachain_info::{Pallet, Storage, Config} = 31,

		// Collator. The order of the 4 below are important and shall not change.
		Authorship: pallet_authorship::{Pallet, Storage} = 40,
		CollatorSelection: module_collator_selection::{Pallet, Call, Storage, Event<T>, Config<T>} = 41,
		Session: pallet_session::{Pallet, Call, Storage, Event, Config<T>} = 42,
		Aura: pallet_aura::{Pallet, Storage, Config<T>} = 43,
		AuraExt: cumulus_pallet_aura_ext::{Pallet, Storage, Config} = 44,
		SessionManager: module_session_manager::{Pallet, Call, Storage, Event<T>, Config<T>} = 45,

		// XCM
		XcmpQueue: cumulus_pallet_xcmp_queue::{Pallet, Storage, Event<T>} = 50,
		PolkadotXcm: pallet_xcm::{Pallet, Storage, Call, Event<T>, Origin, Config} = 51,
		CumulusXcm: cumulus_pallet_xcm::{Pallet, Event<T>, Origin} = 52,
		DmpQueue: cumulus_pallet_dmp_queue::{Pallet, Call, Storage, Event<T>} = 53,
		XTokens: orml_xtokens::{Pallet, Storage, Call, Event<T>} = 54,
		UnknownTokens: orml_unknown_tokens::{Pallet, Storage, Event} = 55,
		OrmlXcm: orml_xcm::{Pallet, Call, Event<T>} = 56,

		// Governance
		Authority: orml_authority::{Pallet, Call, Storage, Event<T>, Origin<T>} = 60,
		GeneralCouncil: pallet_collective::<Instance1>::{Pallet, Call, Storage, Origin<T>, Event<T>, Config<T>} = 61,
		GeneralCouncilMembership: pallet_membership::<Instance1>::{Pallet, Call, Storage, Event<T>, Config<T>} = 62,
		FinancialCouncil: pallet_collective::<Instance2>::{Pallet, Call, Storage, Origin<T>, Event<T>, Config<T>} = 63,
		FinancialCouncilMembership: pallet_membership::<Instance2>::{Pallet, Call, Storage, Event<T>, Config<T>} = 64,
		HomaCouncil: pallet_collective::<Instance3>::{Pallet, Call, Storage, Origin<T>, Event<T>, Config<T>} = 65,
		HomaCouncilMembership: pallet_membership::<Instance3>::{Pallet, Call, Storage, Event<T>, Config<T>} = 66,
		TechnicalCommittee: pallet_collective::<Instance4>::{Pallet, Call, Storage, Origin<T>, Event<T>, Config<T>} = 67,
		TechnicalCommitteeMembership: pallet_membership::<Instance4>::{Pallet, Call, Storage, Event<T>, Config<T>} = 68,
		Democracy: pallet_democracy::{Pallet, Call, Storage, Config<T>, Event<T>} = 69,

		// Oracle
		//
		// NOTE: OperatorMembership must be placed after Oracle or else will have race condition on initialization
		AcalaOracle: orml_oracle::<Instance1>::{Pallet, Storage, Call, Event<T>} = 70,
		OperatorMembershipAcala: pallet_membership::<Instance5>::{Pallet, Call, Storage, Event<T>, Config<T>} = 71,

		// ORML Core
		Auction: orml_auction::{Pallet, Storage, Call, Event<T>} = 80,
		Rewards: orml_rewards::{Pallet, Storage, Call} = 81,
		OrmlNFT: orml_nft::{Pallet, Storage, Config<T>} = 82,

		// Karura Core
		Prices: module_prices::{Pallet, Storage, Call, Event<T>} = 90,
		Dex: module_dex::{Pallet, Storage, Call, Event<T>, Config<T>} = 91,
		DexOracle: module_dex_oracle::{Pallet, Storage, Call} = 92,

		// Honzon
		AuctionManager: module_auction_manager::{Pallet, Storage, Call, Event<T>, ValidateUnsigned} = 100,
		Loans: module_loans::{Pallet, Storage, Call, Event<T>} = 101,
		Honzon: module_honzon::{Pallet, Storage, Call, Event<T>} = 102,
		CdpTreasury: module_cdp_treasury::{Pallet, Storage, Call, Config, Event<T>} = 103,
		CdpEngine: module_cdp_engine::{Pallet, Storage, Call, Event<T>, Config, ValidateUnsigned} = 104,
		EmergencyShutdown: module_emergency_shutdown::{Pallet, Storage, Call, Event<T>} = 105,

		// Homa
		Homa: module_homa::{Pallet, Call, Storage, Event<T>} = 116,
		XcmInterface: module_xcm_interface::{Pallet, Call, Storage, Event<T>} = 117,

		// Karura Other
		Incentives: module_incentives::{Pallet, Storage, Call, Event<T>} = 120,
		NFT: module_nft::{Pallet, Call, Event<T>} = 121,
		AssetRegistry: module_asset_registry::{Pallet, Call, Storage, Event<T>} = 122,

		// Smart contracts
		EVM: module_evm::{Pallet, Config<T>, Call, Storage, Event<T>} = 130,
		EVMBridge: module_evm_bridge::{Pallet} = 131,
		EvmAccounts: module_evm_accounts::{Pallet, Call, Storage, Event<T>} = 132,

		// Stable asset
		StableAsset: nutsfinance_stable_asset::{Pallet, Call, Storage, Event<T>} = 200,

		// Parachain System, always put it at the end
		ParachainSystem: cumulus_pallet_parachain_system::{Pallet, Call, Storage, Inherent, Config, Event<T>} = 30,

		// Temporary
		Sudo: pallet_sudo::{Pallet, Call, Config<T>, Storage, Event<T>} = 255,
	}
);

/// Block header type as expected by this runtime.
pub type Header = generic::Header<BlockNumber, BlakeTwo256>;
/// Block type as expected by this runtime.
pub type Block = generic::Block<Header, UncheckedExtrinsic>;
/// A Block signed with a Justification
pub type SignedBlock = generic::SignedBlock<Block>;
/// BlockId type as expected by this runtime.
pub type BlockId = generic::BlockId<Block>;
/// The SignedExtension to the basic transaction logic.
pub type SignedExtra = (
	frame_system::CheckNonZeroSender<Runtime>,
	frame_system::CheckSpecVersion<Runtime>,
	frame_system::CheckTxVersion<Runtime>,
	frame_system::CheckGenesis<Runtime>,
	frame_system::CheckEra<Runtime>,
	frame_system::CheckNonce<Runtime>,
	frame_system::CheckWeight<Runtime>,
	module_transaction_payment::ChargeTransactionPayment<Runtime>,
	module_evm::SetEvmOrigin<Runtime>,
);
/// Unchecked extrinsic type as expected by this runtime.
pub type UncheckedExtrinsic = generic::UncheckedExtrinsic<Address, Call, Signature, SignedExtra>;
/// The payload being signed in transactions.
pub type SignedPayload = generic::SignedPayload<Call, SignedExtra>;
/// Extrinsic type that has already been checked.
pub type CheckedExtrinsic = generic::CheckedExtrinsic<AccountId, Call, SignedExtra>;
/// Executive: handles dispatch to the various modules.
<<<<<<< HEAD
pub type Executive = frame_executive::Executive<
	Runtime,
	Block,
	frame_system::ChainContext<Runtime>,
	Runtime,
	AllPalletsWithSystem,
	XcmInterfaceMigrationV1,
>;

// Migration for scheduler pallet to move from a plain Call to a CallOrHash.
pub struct XcmInterfaceMigrationV1;
impl OnRuntimeUpgrade for XcmInterfaceMigrationV1 {
	fn on_runtime_upgrade() -> frame_support::weights::Weight {
		module_xcm_interface::XcmDestWeightAndFee::<Runtime>::insert(
			module_xcm_interface::XcmInterfaceOperation::ParachainFee(Box::new(
				(1, Parachain(parachains::statemine::ID)).into(),
			)),
			(4_000_000_000, 4_000_000_000),
		);
		module_xcm_interface::migrations::v1::migrate::<Runtime, XcmInterface>()
	}
}
=======
pub type Executive =
	frame_executive::Executive<Runtime, Block, frame_system::ChainContext<Runtime>, Runtime, AllPalletsWithSystem, ()>;
>>>>>>> dc26c9ae

#[cfg(feature = "runtime-benchmarks")]
#[macro_use]
extern crate orml_benchmarking;

#[cfg(feature = "runtime-benchmarks")]
mod benches {
	define_benchmarks!(
		[module_dex, benchmarking::dex]
		[module_dex_oracle, benchmarking::dex_oracle]
		[module_asset_registry, benchmarking::asset_registry]
		[module_auction_manager, benchmarking::auction_manager]
		[module_cdp_engine, benchmarking::cdp_engine]
		[module_emergency_shutdown, benchmarking::emergency_shutdown]
		[module_evm, benchmarking::evm]
		[module_homa, benchmarking::homa]
		[module_honzon, benchmarking::honzon]
		[module_cdp_treasury, benchmarking::cdp_treasury]
		[module_collator_selection, benchmarking::collator_selection]
		[module_transaction_pause, benchmarking::transaction_pause]
		[module_transaction_payment, benchmarking::transaction_payment]
		[module_incentives, benchmarking::incentives]
		[module_prices, benchmarking::prices]
		[module_evm_accounts, benchmarking::evm_accounts]
		[module_currencies, benchmarking::currencies]
		[module_session_manager, benchmarking::session_manager]
		[orml_tokens, benchmarking::tokens]
		[orml_vesting, benchmarking::vesting]
		[orml_auction, benchmarking::auction]
		[orml_authority, benchmarking::authority]
		[orml_oracle, benchmarking::oracle]
		[nutsfinance_stable_asset, benchmarking::nutsfinance_stable_asset]
	);
}

#[cfg(not(feature = "disable-runtime-api"))]
impl_runtime_apis! {
	impl sp_api::Core<Block> for Runtime {
		fn version() -> RuntimeVersion {
			VERSION
		}

		fn execute_block(block: Block) {
			Executive::execute_block(block)
		}

		fn initialize_block(header: &<Block as BlockT>::Header) {
			Executive::initialize_block(header)
		}
	}

	impl sp_api::Metadata<Block> for Runtime {
		fn metadata() -> OpaqueMetadata {
			OpaqueMetadata::new(Runtime::metadata().into())
		}
	}

	impl sp_block_builder::BlockBuilder<Block> for Runtime {
		fn apply_extrinsic(extrinsic: <Block as BlockT>::Extrinsic) -> ApplyExtrinsicResult {
			Executive::apply_extrinsic(extrinsic)
		}

		fn finalize_block() -> <Block as BlockT>::Header {
			Executive::finalize_block()
		}

		fn inherent_extrinsics(data: sp_inherents::InherentData) -> Vec<<Block as BlockT>::Extrinsic> {
			data.create_extrinsics()
		}

		fn check_inherents(
			block: Block,
			data: sp_inherents::InherentData,
		) -> sp_inherents::CheckInherentsResult {
			data.check_extrinsics(&block)
		}
	}

	impl sp_transaction_pool::runtime_api::TaggedTransactionQueue<Block> for Runtime {
		fn validate_transaction(
			source: TransactionSource,
			tx: <Block as BlockT>::Extrinsic,
			block_hash: <Block as BlockT>::Hash,
		) -> TransactionValidity {
			Executive::validate_transaction(source, tx, block_hash)
		}
	}

	impl sp_offchain::OffchainWorkerApi<Block> for Runtime {
		fn offchain_worker(header: &<Block as BlockT>::Header) {
			Executive::offchain_worker(header)
		}
	}

	impl sp_consensus_aura::AuraApi<Block, AuraId> for Runtime {
		fn slot_duration() -> sp_consensus_aura::SlotDuration {
			sp_consensus_aura::SlotDuration::from_millis(Aura::slot_duration())
		}

		fn authorities() -> Vec<AuraId> {
			Aura::authorities().into_inner()
		}
	}

	impl sp_session::SessionKeys<Block> for Runtime {
		fn generate_session_keys(seed: Option<Vec<u8>>) -> Vec<u8> {
			SessionKeys::generate(seed)
		}

		fn decode_session_keys(
			encoded: Vec<u8>,
		) -> Option<Vec<(Vec<u8>, KeyTypeId)>> {
			SessionKeys::decode_into_raw_public_keys(&encoded)
		}
	}

	impl frame_system_rpc_runtime_api::AccountNonceApi<Block, AccountId, Nonce> for Runtime {
		fn account_nonce(account: AccountId) -> Nonce {
			System::account_nonce(account)
		}
	}

	impl pallet_transaction_payment_rpc_runtime_api::TransactionPaymentApi<
		Block,
		Balance,
	> for Runtime {
		fn query_info(uxt: <Block as BlockT>::Extrinsic, len: u32) -> RuntimeDispatchInfo<Balance> {
			TransactionPayment::query_info(uxt, len)
		}

		fn query_fee_details(uxt: <Block as BlockT>::Extrinsic, len: u32) -> pallet_transaction_payment_rpc_runtime_api::FeeDetails<Balance> {
			TransactionPayment::query_fee_details(uxt, len)
		}
	}

	impl orml_oracle_rpc_runtime_api::OracleApi<
		Block,
		DataProviderId,
		CurrencyId,
		TimeStampedPrice,
	> for Runtime {
		fn get_value(provider_id: DataProviderId, key: CurrencyId) -> Option<TimeStampedPrice> {
			match provider_id {
				DataProviderId::Acala => AcalaOracle::get_no_op(&key),
				DataProviderId::Aggregated => <AggregatedDataProvider as DataProviderExtended<_, _>>::get_no_op(&key)
			}
		}

		fn get_all_values(provider_id: DataProviderId) -> Vec<(CurrencyId, Option<TimeStampedPrice>)> {
			match provider_id {
				DataProviderId::Acala => AcalaOracle::get_all_values(),
				DataProviderId::Aggregated => <AggregatedDataProvider as DataProviderExtended<_, _>>::get_all_values()
			}
		}
	}

	impl orml_tokens_rpc_runtime_api::TokensApi<
		Block,
		CurrencyId,
		Balance,
	> for Runtime {
		fn query_existential_deposit(key: CurrencyId) -> Balance {
			if key == GetNativeCurrencyId::get() {
				NativeTokenExistentialDeposit::get()
			} else {
				ExistentialDeposits::get(&key)
			}
		}
	}

	impl module_evm_rpc_runtime_api::EVMRuntimeRPCApi<Block, Balance> for Runtime {
		fn call(
			from: H160,
			to: H160,
			data: Vec<u8>,
			value: Balance,
			gas_limit: u64,
			storage_limit: u32,
			access_list: Option<Vec<AccessListItem>>,
			estimate: bool,
		) -> Result<CallInfo, sp_runtime::DispatchError> {
			let config = if estimate {
				let mut config = <Runtime as module_evm::Config>::config().clone();
				config.estimate = true;
				Some(config)
			} else {
				None
			};

			module_evm::runner::stack::Runner::<Runtime>::call(
				from,
				from,
				to,
				data,
				value,
				gas_limit,
				storage_limit,
				access_list.unwrap_or_default().into_iter().map(|v| (v.address, v.storage_keys)).collect(),
				config.as_ref().unwrap_or(<Runtime as module_evm::Config>::config()),
			)
		}

		fn create(
			from: H160,
			data: Vec<u8>,
			value: Balance,
			gas_limit: u64,
			storage_limit: u32,
			access_list: Option<Vec<AccessListItem>>,
			estimate: bool,
		) -> Result<CreateInfo, sp_runtime::DispatchError> {
			let config = if estimate {
				let mut config = <Runtime as module_evm::Config>::config().clone();
				config.estimate = true;
				Some(config)
			} else {
				None
			};

			module_evm::runner::stack::Runner::<Runtime>::create(
				from,
				data,
				value,
				gas_limit,
				storage_limit,
				access_list.unwrap_or_default().into_iter().map(|v| (v.address, v.storage_keys)).collect(),
				config.as_ref().unwrap_or(<Runtime as module_evm::Config>::config()),
			)
		}

		fn get_estimate_resources_request(extrinsic: Vec<u8>) -> Result<EstimateResourcesRequest, sp_runtime::DispatchError> {
			let utx = UncheckedExtrinsic::decode(&mut &*extrinsic)
				.map_err(|_| sp_runtime::DispatchError::Other("Invalid parameter extrinsic, decode failed"))?;

			let request = match utx.function {
				Call::EVM(module_evm::Call::call{target, input, value, gas_limit, storage_limit, access_list}) => {
					// use MAX_VALUE for no limit
					let gas_limit = if gas_limit < u64::MAX { Some(gas_limit) } else { None };
					let storage_limit = if storage_limit < u32::MAX { Some(storage_limit) } else { None };
					Some(EstimateResourcesRequest {
						from: None,
						to: Some(target),
						gas_limit,
						storage_limit,
						value: Some(value),
						data: Some(input),
						access_list: Some(access_list)
					})
				}
				Call::EVM(module_evm::Call::create{init, value, gas_limit, storage_limit, access_list}) => {
					// use MAX_VALUE for no limit
					let gas_limit = if gas_limit < u64::MAX { Some(gas_limit) } else { None };
					let storage_limit = if storage_limit < u32::MAX { Some(storage_limit) } else { None };
					Some(EstimateResourcesRequest {
						from: None,
						to: None,
						gas_limit,
						storage_limit,
						value: Some(value),
						data: Some(init),
						access_list: Some(access_list)
					})
				}
				_ => None,
			};

			request.ok_or(sp_runtime::DispatchError::Other("Invalid parameter extrinsic, not evm Call"))
		}
	}

	impl cumulus_primitives_core::CollectCollationInfo<Block> for Runtime {
		fn collect_collation_info(header: &<Block as BlockT>::Header) -> cumulus_primitives_core::CollationInfo {
			ParachainSystem::collect_collation_info(header)
		}
	}

	#[cfg(feature = "try-runtime")]
	impl frame_try_runtime::TryRuntime<Block> for Runtime {
		fn on_runtime_upgrade() -> (Weight, Weight) {
			// NOTE: intentional unwrap: we don't want to propagate the error backwards, and want to
			// have a backtrace here. If any of the pre/post migration checks fail, we shall stop
			// right here and right now.
			let weight = Executive::try_runtime_upgrade().unwrap();
			(weight, RuntimeBlockWeights::get().max_block)
		}

		fn execute_block_no_check(block: Block) -> Weight {
			Executive::execute_block_no_check(block)
		}
	}

	// benchmarks for acala modules
	#[cfg(feature = "runtime-benchmarks")]
	impl frame_benchmarking::Benchmark<Block> for Runtime {
		fn benchmark_metadata(extra: bool) -> (
			Vec<frame_benchmarking::BenchmarkList>,
			Vec<frame_support::traits::StorageInfo>,
		) {
			use frame_benchmarking::{list_benchmark as frame_list_benchmark, Benchmarking, BenchmarkList};
			use frame_support::traits::StorageInfoTrait;
			use module_nft::benchmarking::Pallet as NftBench;

			let mut list = Vec::<BenchmarkList>::new();

			frame_list_benchmark!(list, extra, module_nft, NftBench::<Runtime>);
			list_benchmarks!(list, extra);

			let storage_info = AllPalletsWithSystem::storage_info();

			return (list, storage_info)
		}

		fn dispatch_benchmark(
			config: frame_benchmarking::BenchmarkConfig
		) -> Result<Vec<frame_benchmarking::BenchmarkBatch>, sp_runtime::RuntimeString> {
			use frame_benchmarking::{Benchmarking, BenchmarkBatch, add_benchmark as frame_add_benchmark, TrackedStorageKey};
			use module_nft::benchmarking::Pallet as NftBench;

			let whitelist: Vec<TrackedStorageKey> = vec![
				// Block Number
				// frame_system::Number::<Runtime>::hashed_key().to_vec(),
				hex_literal::hex!("26aa394eea5630e07c48ae0c9558cef702a5c1b19ab7a04f536c519aca4983ac").to_vec().into(),
				// Total Issuance
				hex_literal::hex!("c2261276cc9d1f8598ea4b6a74b15c2f57c875e4cff74148e4628f264b974c80").to_vec().into(),
				// Execution Phase
				hex_literal::hex!("26aa394eea5630e07c48ae0c9558cef7ff553b5a9862a516939d82b3d3d8661a").to_vec().into(),
				// Event Count
				hex_literal::hex!("26aa394eea5630e07c48ae0c9558cef70a98fdbe9ce6c55837576c60c7af3850").to_vec().into(),
				// System Events
				hex_literal::hex!("26aa394eea5630e07c48ae0c9558cef780d41e5e16056765bc8461851072c9d7").to_vec().into(),
				// Caller 0 Account
				hex_literal::hex!("26aa394eea5630e07c48ae0c9558cef7b99d880ec681799c0cf30e8886371da946c154ffd9992e395af90b5b13cc6f295c77033fce8a9045824a6690bbf99c6db269502f0a8d1d2a008542d5690a0749").to_vec().into(),
				// Treasury Account
				hex_literal::hex!("26aa394eea5630e07c48ae0c9558cef7b99d880ec681799c0cf30e8886371da95ecffd7b6c0f78751baa9d281e0bfa3a6d6f646c70792f74727372790000000000000000000000000000000000000000").to_vec().into(),
			];
			let mut batches = Vec::<BenchmarkBatch>::new();
			let params = (&config, &whitelist);

			frame_add_benchmark!(params, batches, module_nft, NftBench::<Runtime>);
			add_benchmarks!(params, batches);

			if batches.is_empty() { return Err("Benchmark not found for this module.".into()) }
			Ok(batches)
		}
	}
}

struct CheckInherents;

impl cumulus_pallet_parachain_system::CheckInherents<Block> for CheckInherents {
	fn check_inherents(
		block: &Block,
		relay_state_proof: &cumulus_pallet_parachain_system::RelayChainStateProof,
	) -> sp_inherents::CheckInherentsResult {
		let relay_chain_slot = relay_state_proof
			.read_slot()
			.expect("Could not read the relay chain slot from the proof");

		let inherent_data = cumulus_primitives_timestamp::InherentDataProvider::from_relay_chain_slot_and_duration(
			relay_chain_slot,
			sp_std::time::Duration::from_secs(6),
		)
		.create_inherent_data()
		.expect("Could not create the timestamp inherent data");

		inherent_data.check_extrinsics(block)
	}
}

cumulus_pallet_parachain_system::register_validate_block!(
	Runtime = Runtime,
	BlockExecutor = cumulus_pallet_aura_ext::BlockExecutor::<Runtime, Executive>,
	CheckInherents = CheckInherents,
);

#[cfg(test)]
mod tests {
	use super::*;
	use frame_support::weights::DispatchClass;
	use frame_system::offchain::CreateSignedTransaction;
	use sp_runtime::traits::Convert;

	fn run_with_system_weight<F>(w: Weight, mut assertions: F)
	where
		F: FnMut(),
	{
		let mut t: sp_io::TestExternalities = frame_system::GenesisConfig::default()
			.build_storage::<Runtime>()
			.unwrap()
			.into();
		t.execute_with(|| {
			System::set_block_consumed_resources(w, 0);
			assertions()
		});
	}

	#[test]
	fn validate_transaction_submitter_bounds() {
		fn is_submit_signed_transaction<T>()
		where
			T: CreateSignedTransaction<Call>,
		{
		}

		is_submit_signed_transaction::<Runtime>();
	}

	#[test]
	fn multiplier_can_grow_from_zero() {
		let minimum_multiplier = MinimumMultiplier::get();
		let target =
			TargetBlockFullness::get() * RuntimeBlockWeights::get().get(DispatchClass::Normal).max_total.unwrap();
		// if the min is too small, then this will not change, and we are doomed forever.
		// the weight is 1/100th bigger than target.
		run_with_system_weight(target * 101 / 100, || {
			let next = SlowAdjustingFeeUpdate::<Runtime>::convert(minimum_multiplier);
			assert!(next > minimum_multiplier, "{:?} !>= {:?}", next, minimum_multiplier);
		})
	}

	#[test]
	fn ensure_can_create_contract() {
		// Ensure that the `ExistentialDeposit` for creating the contract >= account `ExistentialDeposit`.
		// Otherwise, the creation of the contract account will fail because it is less than
		// ExistentialDeposit.
		assert!(
			Balance::from(NewContractExtraBytes::get()).saturating_mul(
				<StorageDepositPerByte as frame_support::traits::Get<Balance>>::get() / 10u128.saturating_pow(6)
			) >= NativeTokenExistentialDeposit::get()
		);
	}

	#[test]
	fn ensure_can_kick_collator() {
		// Ensure that `required_point` > 0, collator can be kicked out normally.
		assert!(
			CollatorKickThreshold::get().mul_floor(
				(SessionDuration::get() * module_collator_selection::POINT_PER_BLOCK)
					.checked_div(MaxCandidates::get())
					.unwrap()
			) > 0
		);
	}

	#[test]
	fn check_call_size() {
		assert!(
			core::mem::size_of::<Call>() <= 260,
			"size of Call is more than 260 bytes: some calls have too big arguments, use Box to \
			reduce the size of Call.
			If the limit is too strong, maybe consider increasing the limit",
		);
	}
}<|MERGE_RESOLUTION|>--- conflicted
+++ resolved
@@ -1755,33 +1755,33 @@
 /// Extrinsic type that has already been checked.
 pub type CheckedExtrinsic = generic::CheckedExtrinsic<AccountId, Call, SignedExtra>;
 /// Executive: handles dispatch to the various modules.
-<<<<<<< HEAD
 pub type Executive = frame_executive::Executive<
 	Runtime,
 	Block,
 	frame_system::ChainContext<Runtime>,
 	Runtime,
 	AllPalletsWithSystem,
-	XcmInterfaceMigrationV1,
+	XcmInterfaceMigration,
 >;
 
-// Migration for scheduler pallet to move from a plain Call to a CallOrHash.
-pub struct XcmInterfaceMigrationV1;
-impl OnRuntimeUpgrade for XcmInterfaceMigrationV1 {
+// init Statemine location to its weight and fee, used by ParachainMinFee
+pub struct XcmInterfaceMigration;
+impl OnRuntimeUpgrade for XcmInterfaceMigration {
 	fn on_runtime_upgrade() -> frame_support::weights::Weight {
-		module_xcm_interface::XcmDestWeightAndFee::<Runtime>::insert(
-			module_xcm_interface::XcmInterfaceOperation::ParachainFee(Box::new(
-				(1, Parachain(parachains::statemine::ID)).into(),
-			)),
-			(4_000_000_000, 4_000_000_000),
+		// update_xcm_dest_weight_and_fee
+		let _ = <module_xcm_interface::Pallet<Runtime>>::update_xcm_dest_weight_and_fee(
+			Origin::root(),
+			vec![(
+				module_xcm_interface::XcmInterfaceOperation::ParachainFee(Box::new(
+					(1, Parachain(parachains::statemine::ID)).into(),
+				)),
+				Some(4_000_000_000),
+				Some(4_000_000_000),
+			)],
 		);
-		module_xcm_interface::migrations::v1::migrate::<Runtime, XcmInterface>()
-	}
-}
-=======
-pub type Executive =
-	frame_executive::Executive<Runtime, Block, frame_system::ChainContext<Runtime>, Runtime, AllPalletsWithSystem, ()>;
->>>>>>> dc26c9ae
+		<Runtime as frame_system::Config>::BlockWeights::get().max_block
+	}
+}
 
 #[cfg(feature = "runtime-benchmarks")]
 #[macro_use]
