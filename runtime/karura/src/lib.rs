--- conflicted
+++ resolved
@@ -1656,7 +1656,6 @@
 			let mut batches = Vec::<BenchmarkBatch>::new();
 			let params = (&config, &whitelist);
 
-<<<<<<< HEAD
 			add_benchmark!(params, batches, module_nft, NftBench::<Runtime>);
 			orml_add_benchmark!(params, batches, module_dex, benchmarking::dex);
 			orml_add_benchmark!(params, batches, module_auction_manager, benchmarking::auction_manager);
@@ -1680,27 +1679,6 @@
 			orml_add_benchmark!(params, batches, orml_gradually_update, benchmarking::gradually_update);
 			orml_add_benchmark!(params, batches, orml_rewards, benchmarking::rewards);
 			orml_add_benchmark!(params, batches, orml_oracle, benchmarking::oracle);
-=======
-			add_benchmark!(params, batches, nft, NftBench::<Runtime>);
-			// orml_add_benchmark!(params, batches, dex, benchmarking::dex);
-			// orml_add_benchmark!(params, batches, auction_manager, benchmarking::auction_manager);
-			// orml_add_benchmark!(params, batches, cdp_engine, benchmarking::cdp_engine);
-			// orml_add_benchmark!(params, batches, emergency_shutdown, benchmarking::emergency_shutdown);
-			// orml_add_benchmark!(params, batches, honzon, benchmarking::honzon);
-			// orml_add_benchmark!(params, batches, cdp_treasury, benchmarking::cdp_treasury);
-			// orml_add_benchmark!(params, batches, accounts, benchmarking::accounts);
-			// orml_add_benchmark!(params, batches, incentives, benchmarking::incentives);
-			// orml_add_benchmark!(params, batches, prices, benchmarking::prices);
-
-			// orml_add_benchmark!(params, batches, orml_tokens, benchmarking::tokens);
-			// orml_add_benchmark!(params, batches, orml_vesting, benchmarking::vesting);
-			// orml_add_benchmark!(params, batches, orml_auction, benchmarking::auction);
-			// orml_add_benchmark!(params, batches, orml_currencies, benchmarking::currencies);
-
-			// orml_add_benchmark!(params, batches, orml_authority, benchmarking::authority);
-			// orml_add_benchmark!(params, batches, orml_gradually_update, benchmarking::gradually_update);
-			// orml_add_benchmark!(params, batches, orml_oracle, benchmarking::oracle);
->>>>>>> 20222217
 
 			if batches.is_empty() { return Err("Benchmark not found for this module.".into()) }
 			Ok(batches)
