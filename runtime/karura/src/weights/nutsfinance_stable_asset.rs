--- conflicted
+++ resolved
@@ -51,51 +51,27 @@
 	// Storage: StableAsset Pools (r:1 w:1)
 	// Storage: System Account (r:1 w:1)
 	fn create_pool() -> Weight {
-<<<<<<< HEAD
-		Weight::from_ref_time(27_424_000)
-			.saturating_add(T::DbWeight::get().reads(4 as u64))
-			.saturating_add(T::DbWeight::get().writes(4 as u64))
-=======
-		(31_000_000 as Weight)
-			.saturating_add(T::DbWeight::get().reads(3 as Weight))
-			.saturating_add(T::DbWeight::get().writes(3 as Weight))
->>>>>>> 9b661ac6
+		Weight::from_ref_time(31_000_000)
+			.saturating_add(T::DbWeight::get().reads(3 as u64))
+			.saturating_add(T::DbWeight::get().writes(3 as u64))
 	}
 	// Storage: StableAsset Pools (r:1 w:1)
 	fn modify_a() -> Weight {
-<<<<<<< HEAD
-		Weight::from_ref_time(19_766_000)
-			.saturating_add(T::DbWeight::get().reads(2 as u64))
-			.saturating_add(T::DbWeight::get().writes(2 as u64))
-=======
-		(22_000_000 as Weight)
-			.saturating_add(T::DbWeight::get().reads(1 as Weight))
-			.saturating_add(T::DbWeight::get().writes(1 as Weight))
->>>>>>> 9b661ac6
+		Weight::from_ref_time(22_000_000)
+			.saturating_add(T::DbWeight::get().reads(1 as u64))
+			.saturating_add(T::DbWeight::get().writes(1 as u64))
 	}
 	// Storage: StableAsset Pools (r:1 w:1)
 	fn modify_fees() -> Weight {
-<<<<<<< HEAD
-		Weight::from_ref_time(18_975_000)
-			.saturating_add(T::DbWeight::get().reads(2 as u64))
-			.saturating_add(T::DbWeight::get().writes(2 as u64))
-=======
-		(22_000_000 as Weight)
-			.saturating_add(T::DbWeight::get().reads(1 as Weight))
-			.saturating_add(T::DbWeight::get().writes(1 as Weight))
->>>>>>> 9b661ac6
+		Weight::from_ref_time(22_000_000)
+			.saturating_add(T::DbWeight::get().reads(1 as u64))
+			.saturating_add(T::DbWeight::get().writes(1 as u64))
 	}
 	// Storage: StableAsset Pools (r:1 w:1)
 	fn modify_recipients() -> Weight {
-<<<<<<< HEAD
-		Weight::from_ref_time(19_158_000)
-			.saturating_add(T::DbWeight::get().reads(2 as u64))
-			.saturating_add(T::DbWeight::get().writes(2 as u64))
-=======
-		(22_000_000 as Weight)
-			.saturating_add(T::DbWeight::get().reads(1 as Weight))
-			.saturating_add(T::DbWeight::get().writes(1 as Weight))
->>>>>>> 9b661ac6
+		Weight::from_ref_time(22_000_000)
+			.saturating_add(T::DbWeight::get().reads(1 as u64))
+			.saturating_add(T::DbWeight::get().writes(1 as u64))
 	}
 	// Storage: StableAsset Pools (r:1 w:1)
 	// Storage: System Account (r:2 w:2)
@@ -106,23 +82,13 @@
 	// Storage: Homa ToBondPool (r:1 w:0)
 	// Storage: Homa TotalVoidLiquid (r:1 w:0)
 	fn mint(u: u32, ) -> Weight {
-<<<<<<< HEAD
-		Weight::from_ref_time(96_486_000)
-			// Standard Error: 459_000
-			.saturating_add(Weight::from_ref_time(26_523_000).saturating_mul(u as u64))
-			.saturating_add(T::DbWeight::get().reads(8 as u64))
-			.saturating_add(T::DbWeight::get().reads((2 as u64).saturating_mul(u as u64)))
-			.saturating_add(T::DbWeight::get().writes(7 as u64))
+		Weight::from_ref_time(34_120_000)
+			// Standard Error: 393_000
+			.saturating_add(Weight::from_ref_time(57_380_000).saturating_mul(u as u64))
+			.saturating_add(T::DbWeight::get().reads(2 as u64))
+			.saturating_add(T::DbWeight::get().reads((4 as u64).saturating_mul(u as u64)))
+			.saturating_add(T::DbWeight::get().writes(4 as u64))
 			.saturating_add(T::DbWeight::get().writes((2 as u64).saturating_mul(u as u64)))
-=======
-		(34_120_000 as Weight)
-			// Standard Error: 393_000
-			.saturating_add((57_380_000 as Weight).saturating_mul(u as Weight))
-			.saturating_add(T::DbWeight::get().reads(2 as Weight))
-			.saturating_add(T::DbWeight::get().reads((4 as Weight).saturating_mul(u as Weight)))
-			.saturating_add(T::DbWeight::get().writes(4 as Weight))
-			.saturating_add(T::DbWeight::get().writes((2 as Weight).saturating_mul(u as Weight)))
->>>>>>> 9b661ac6
 	}
 	// Storage: StableAsset Pools (r:1 w:1)
 	// Storage: System Account (r:1 w:1)
@@ -133,21 +99,12 @@
 	// Storage: Homa ToBondPool (r:1 w:0)
 	// Storage: Homa TotalVoidLiquid (r:1 w:0)
 	fn swap(u: u32, ) -> Weight {
-<<<<<<< HEAD
-		Weight::from_ref_time(112_396_000)
-			// Standard Error: 454_000
-			.saturating_add(Weight::from_ref_time(8_328_000).saturating_mul(u as u64))
-			.saturating_add(T::DbWeight::get().reads(8 as u64))
-			.saturating_add(T::DbWeight::get().reads((1 as u64).saturating_mul(u as u64)))
-			.saturating_add(T::DbWeight::get().writes(8 as u64))
-=======
-		(100_710_000 as Weight)
+		Weight::from_ref_time(100_710_000)
 			// Standard Error: 168_000
-			.saturating_add((21_082_000 as Weight).saturating_mul(u as Weight))
-			.saturating_add(T::DbWeight::get().reads(2 as Weight))
-			.saturating_add(T::DbWeight::get().reads((3 as Weight).saturating_mul(u as Weight)))
-			.saturating_add(T::DbWeight::get().writes(6 as Weight))
->>>>>>> 9b661ac6
+			.saturating_add(Weight::from_ref_time(21_082_000).saturating_mul(u as u64))
+			.saturating_add(T::DbWeight::get().reads(2 as u64))
+			.saturating_add(T::DbWeight::get().reads((3 as u64).saturating_mul(u as u64)))
+			.saturating_add(T::DbWeight::get().writes(6 as u64))
 	}
 	// Storage: StableAsset Pools (r:1 w:1)
 	// Storage: System Account (r:1 w:1)
@@ -158,23 +115,13 @@
 	// Storage: Homa ToBondPool (r:1 w:0)
 	// Storage: Homa TotalVoidLiquid (r:1 w:0)
 	fn redeem_proportion(u: u32, ) -> Weight {
-<<<<<<< HEAD
-		Weight::from_ref_time(106_745_000)
-			// Standard Error: 438_000
-			.saturating_add(Weight::from_ref_time(23_133_000).saturating_mul(u as u64))
-			.saturating_add(T::DbWeight::get().reads(7 as u64))
-			.saturating_add(T::DbWeight::get().reads((2 as u64).saturating_mul(u as u64)))
-			.saturating_add(T::DbWeight::get().writes(5 as u64))
+		Weight::from_ref_time(94_272_000)
+			// Standard Error: 379_000
+			.saturating_add(Weight::from_ref_time(38_413_000).saturating_mul(u as u64))
+			.saturating_add(T::DbWeight::get().reads(1 as u64))
+			.saturating_add(T::DbWeight::get().reads((4 as u64).saturating_mul(u as u64)))
+			.saturating_add(T::DbWeight::get().writes(3 as u64))
 			.saturating_add(T::DbWeight::get().writes((2 as u64).saturating_mul(u as u64)))
-=======
-		(94_272_000 as Weight)
-			// Standard Error: 379_000
-			.saturating_add((38_413_000 as Weight).saturating_mul(u as Weight))
-			.saturating_add(T::DbWeight::get().reads(1 as Weight))
-			.saturating_add(T::DbWeight::get().reads((4 as Weight).saturating_mul(u as Weight)))
-			.saturating_add(T::DbWeight::get().writes(3 as Weight))
-			.saturating_add(T::DbWeight::get().writes((2 as Weight).saturating_mul(u as Weight)))
->>>>>>> 9b661ac6
 	}
 	// Storage: StableAsset Pools (r:1 w:1)
 	// Storage: System Account (r:1 w:1)
@@ -185,21 +132,12 @@
 	// Storage: Homa ToBondPool (r:1 w:0)
 	// Storage: Homa TotalVoidLiquid (r:1 w:0)
 	fn redeem_single(u: u32, ) -> Weight {
-<<<<<<< HEAD
-		Weight::from_ref_time(103_017_000)
-			// Standard Error: 283_000
-			.saturating_add(Weight::from_ref_time(13_076_000).saturating_mul(u as u64))
-			.saturating_add(T::DbWeight::get().reads(8 as u64))
-			.saturating_add(T::DbWeight::get().reads((1 as u64).saturating_mul(u as u64)))
-			.saturating_add(T::DbWeight::get().writes(7 as u64))
-=======
-		(118_789_000 as Weight)
+		Weight::from_ref_time(118_789_000)
 			// Standard Error: 151_000
-			.saturating_add((16_590_000 as Weight).saturating_mul(u as Weight))
-			.saturating_add(T::DbWeight::get().reads(2 as Weight))
-			.saturating_add(T::DbWeight::get().reads((3 as Weight).saturating_mul(u as Weight)))
-			.saturating_add(T::DbWeight::get().writes(5 as Weight))
->>>>>>> 9b661ac6
+			.saturating_add(Weight::from_ref_time(16_590_000).saturating_mul(u as u64))
+			.saturating_add(T::DbWeight::get().reads(2 as u64))
+			.saturating_add(T::DbWeight::get().reads((3 as u64).saturating_mul(u as u64)))
+			.saturating_add(T::DbWeight::get().writes(5 as u64))
 	}
 	// Storage: StableAsset Pools (r:1 w:1)
 	// Storage: System Account (r:1 w:1)
@@ -210,22 +148,12 @@
 	// Storage: Homa ToBondPool (r:1 w:0)
 	// Storage: Homa TotalVoidLiquid (r:1 w:0)
 	fn redeem_multi(u: u32, ) -> Weight {
-<<<<<<< HEAD
-		Weight::from_ref_time(102_621_000)
-			// Standard Error: 579_000
-			.saturating_add(Weight::from_ref_time(23_837_000).saturating_mul(u as u64))
-			.saturating_add(T::DbWeight::get().reads(7 as u64))
-			.saturating_add(T::DbWeight::get().reads((2 as u64).saturating_mul(u as u64)))
-			.saturating_add(T::DbWeight::get().writes(5 as u64))
+		Weight::from_ref_time(34_962_000)
+			// Standard Error: 616_000
+			.saturating_add(Weight::from_ref_time(52_196_000).saturating_mul(u as u64))
+			.saturating_add(T::DbWeight::get().reads(1 as u64))
+			.saturating_add(T::DbWeight::get().reads((4 as u64).saturating_mul(u as u64)))
+			.saturating_add(T::DbWeight::get().writes(3 as u64))
 			.saturating_add(T::DbWeight::get().writes((2 as u64).saturating_mul(u as u64)))
-=======
-		(34_962_000 as Weight)
-			// Standard Error: 616_000
-			.saturating_add((52_196_000 as Weight).saturating_mul(u as Weight))
-			.saturating_add(T::DbWeight::get().reads(1 as Weight))
-			.saturating_add(T::DbWeight::get().reads((4 as Weight).saturating_mul(u as Weight)))
-			.saturating_add(T::DbWeight::get().writes(3 as Weight))
-			.saturating_add(T::DbWeight::get().writes((2 as Weight).saturating_mul(u as Weight)))
->>>>>>> 9b661ac6
 	}
 }