--- conflicted
+++ resolved
@@ -439,24 +439,13 @@
 			MultiLocation {
 				parents: 0,
 				interior: X1(GeneralKey(key)),
-<<<<<<< HEAD
 			} => {
-				let currency_id = CurrencyId::decode(&mut &*key).ok()?;
-				match currency_id {
-					Token(KAR) | Token(KUSD) | Token(LKSM) => Some(currency_id),
-					_ => None,
-=======
-			} => match &key[..] {
-				#[cfg(feature = "integration-tests")]
-				parachains::bifrost::BNC_KEY => Some(Token(BNC)),
-				key => {
 					let currency_id = CurrencyId::decode(&mut &*key).ok()?;
 					match currency_id {
 						Token(KAR) | Token(KUSD) | Token(LKSM) => Some(currency_id),
 						Erc20(address) if !is_system_contract(address) => Some(currency_id),
 						_ => None,
 					}
->>>>>>> 0ae648f4
 				}
 			}
 			_ => None,
