// This file is part of Acala.

// Copyright (C) 2020-2021 Acala Foundation.
// SPDX-License-Identifier: GPL-3.0-or-later WITH Classpath-exception-2.0

// This program is free software: you can redistribute it and/or modify
// it under the terms of the GNU General Public License as published by
// the Free Software Foundation, either version 3 of the License, or
// (at your option) any later version.

// This program is distributed in the hope that it will be useful,
// but WITHOUT ANY WARRANTY; without even the implied warranty of
// MERCHANTABILITY or FITNESS FOR A PARTICULAR PURPOSE. See the
// GNU General Public License for more details.

// You should have received a copy of the GNU General Public License
// along with this program. If not, see <https://www.gnu.org/licenses/>.

use acala_service::chain_spec::evm_genesis;
pub use codec::Encode;
use cumulus_test_relay_sproof_builder::RelayStateSproofBuilder;
use frame_support::{
	assert_noop, assert_ok,
	traits::{schedule::DispatchTime, Currency, GenesisBuild, OnFinalize, OnInitialize, OriginTrait, ValidatorSet},
	weights::constants::*,
};
use frame_system::RawOrigin;

use module_cdp_engine::LiquidationStrategy;
pub use module_support::{
	mocks::MockAddressMapping, AddressMapping, CDPTreasury, DEXManager, Price, Rate, Ratio, RiskManager,
};
use orml_authority::DelayedOrigin;
pub use orml_traits::{location::RelativeLocations, Change, GetByKey, MultiCurrency};
use orml_vesting::VestingSchedule;
pub use primitives::currency::*;
pub use sp_core::H160;
use sp_io::hashing::keccak_256;
pub use sp_runtime::{
	traits::{AccountIdConversion, BadOrigin, BlakeTwo256, Convert, Hash, Zero},
	DispatchError, DispatchResult, FixedPointNumber, MultiAddress,
};

use xcm::latest::prelude::*;

#[cfg(feature = "with-mandala-runtime")]
pub use mandala_imports::*;
#[cfg(feature = "with-mandala-runtime")]
mod mandala_imports {
	pub use mandala_runtime::{
		create_x2_parachain_multilocation, get_all_module_accounts, AcalaOracle, AccountId, AuctionManager, Authority,
		AuthoritysOriginId, Balance, Balances, BlockNumber, Call, CdpEngine, CdpTreasury, CreateClassDeposit,
		CreateTokenDeposit, Currencies, CurrencyId, CurrencyIdConvert, DataDepositPerByte, Dex, EmergencyShutdown,
		EnabledTradingPairs, Event, EvmAccounts, ExistentialDeposits, Get, GetNativeCurrencyId, HomaLite, Honzon,
		Loans, MinimumDebitValue, MultiLocation, NativeTokenExistentialDeposit, NetworkId, NftPalletId, OneDay, Origin,
		OriginCaller, ParachainInfo, ParachainSystem, Perbill, Permill, Proxy, ProxyType,
<<<<<<< HEAD
		RelaychainSovereignSubAccount, Runtime, Scheduler, Session, SessionManager, SevenDays, System, Timestamp,
		TokenSymbol, Tokens, TreasuryAccount, TreasuryPalletId, Utility, Vesting, XcmConfig, XcmExecutor, XcmUnbondFee,
		NFT,
=======
		RelayChainSovereignSubAccount, Runtime, Scheduler, Session, SessionManager, SevenDays, System, Timestamp,
		TokenSymbol, Tokens, TreasuryAccount, TreasuryPalletId, Utility, Vesting, XcmConfig, XcmExecutor, NFT,
>>>>>>> fbe0507d
	};

	pub use runtime_common::{dollar, ACA, AUSD, DOT, LDOT};
	pub const NATIVE_CURRENCY: CurrencyId = ACA;
	pub const LIQUID_CURRENCY: CurrencyId = LDOT;
	pub const RELAY_CHAIN_CURRENCY: CurrencyId = DOT;
	pub const USD_CURRENCY: CurrencyId = AUSD;
	pub const LPTOKEN: CurrencyId = CurrencyId::DexShare(
		primitives::DexShare::Token(TokenSymbol::AUSD),
		primitives::DexShare::Token(TokenSymbol::DOT),
	);
}

#[cfg(feature = "with-karura-runtime")]
pub use karura_imports::*;
#[cfg(feature = "with-karura-runtime")]
mod karura_imports {
	pub use frame_support::parameter_types;
	pub use karura_runtime::{
		constants::parachains, create_x2_parachain_multilocation, get_all_module_accounts, AcalaOracle, AccountId,
		AuctionManager, Authority, AuthoritysOriginId, Balance, Balances, BlockNumber, Call, CdpEngine, CdpTreasury,
		CreateClassDeposit, CreateTokenDeposit, Currencies, CurrencyId, CurrencyIdConvert, DataDepositPerByte, Dex,
		EmergencyShutdown, Event, EvmAccounts, ExistentialDeposits, Get, GetNativeCurrencyId, HomaLite, Honzon,
		KaruraFoundationAccounts, Loans, MinimumDebitValue, MultiLocation, NativeTokenExistentialDeposit, NetworkId,
		NftPalletId, OneDay, Origin, OriginCaller, ParachainAccount, ParachainInfo, ParachainSystem, Perbill, Permill,
		Proxy, ProxyType, RelayChainBlockNumberProvider, RelayChainSovereignSubAccount, Runtime, Scheduler, Session,
		SessionManager, SevenDays, System, Timestamp, TokenSymbol, Tokens, TreasuryPalletId, Utility, Vesting, XTokens,
		XcmConfig, XcmExecutor, XcmUnbondFee, NFT,
	};
	pub use primitives::TradingPair;
	pub use runtime_common::{dollar, KAR, KSM, KUSD, LKSM};
	pub use sp_runtime::traits::AccountIdConversion;

	parameter_types! {
		pub EnabledTradingPairs: Vec<TradingPair> = vec![
			TradingPair::from_currency_ids(USD_CURRENCY, NATIVE_CURRENCY).unwrap(),
			TradingPair::from_currency_ids(USD_CURRENCY, RELAY_CHAIN_CURRENCY).unwrap(),
			TradingPair::from_currency_ids(USD_CURRENCY, LIQUID_CURRENCY).unwrap(),
		];
		pub TreasuryAccount: AccountId = TreasuryPalletId::get().into_account();
	}

	pub const NATIVE_CURRENCY: CurrencyId = KAR;
	pub const LIQUID_CURRENCY: CurrencyId = LKSM;
	pub const RELAY_CHAIN_CURRENCY: CurrencyId = KSM;
	pub const USD_CURRENCY: CurrencyId = KUSD;
	pub const LPTOKEN: CurrencyId = CurrencyId::DexShare(
		primitives::DexShare::Token(TokenSymbol::KUSD),
		primitives::DexShare::Token(TokenSymbol::KSM),
	);
}

const ORACLE1: [u8; 32] = [0u8; 32];
const ORACLE2: [u8; 32] = [1u8; 32];
const ORACLE3: [u8; 32] = [2u8; 32];
const ORACLE4: [u8; 32] = [3u8; 32];
const ORACLE5: [u8; 32] = [4u8; 32];

pub const ALICE: [u8; 32] = [4u8; 32];
pub const BOB: [u8; 32] = [5u8; 32];
pub const CHARLIE: [u8; 32] = [6u8; 32];
pub const DAVE: [u8; 32] = [7u8; 32];

pub const INIT_TIMESTAMP: u64 = 30_000;
pub const BLOCK_TIME: u64 = 1000;

pub fn run_to_block(n: u32) {
	while System::block_number() < n {
		Scheduler::on_finalize(System::block_number());
		System::set_block_number(System::block_number() + 1);
		Timestamp::set_timestamp((System::block_number() as u64 * BLOCK_TIME) + INIT_TIMESTAMP);
		CdpEngine::on_initialize(System::block_number());
		Scheduler::on_initialize(System::block_number());
		Scheduler::on_initialize(System::block_number());
		Session::on_initialize(System::block_number());
		SessionManager::on_initialize(System::block_number());
	}
}

pub fn set_relaychain_block_number(number: BlockNumber) {
	ParachainSystem::on_initialize(number);

	let (relay_storage_root, proof) = RelayStateSproofBuilder::default().into_state_root_and_proof();

	assert_ok!(ParachainSystem::set_validation_data(
		Origin::none(),
		cumulus_primitives_parachain_inherent::ParachainInherentData {
			validation_data: cumulus_primitives_core::PersistedValidationData {
				parent_head: Default::default(),
				relay_parent_number: number,
				relay_parent_storage_root: relay_storage_root,
				max_pov_size: Default::default(),
			},
			relay_chain_state: proof,
			downward_messages: Default::default(),
			horizontal_messages: Default::default(),
		}
	));
}

pub struct ExtBuilder {
	balances: Vec<(AccountId, CurrencyId, Balance)>,
}

impl Default for ExtBuilder {
	fn default() -> Self {
		Self { balances: vec![] }
	}
}

impl ExtBuilder {
	pub fn balances(mut self, balances: Vec<(AccountId, CurrencyId, Balance)>) -> Self {
		self.balances = balances;
		self
	}

	pub fn build(self) -> sp_io::TestExternalities {
		let evm_genesis_accounts = evm_genesis();

		let mut t = frame_system::GenesisConfig::default()
			.build_storage::<Runtime>()
			.unwrap();

		let native_currency_id = GetNativeCurrencyId::get();
		let existential_deposit = NativeTokenExistentialDeposit::get();
		let initial_enabled_trading_pairs = EnabledTradingPairs::get();

		module_dex::GenesisConfig::<Runtime> {
			initial_enabled_trading_pairs: initial_enabled_trading_pairs,
			initial_listing_trading_pairs: Default::default(),
			initial_added_liquidity_pools: vec![],
		}
		.assimilate_storage(&mut t)
		.unwrap();

		pallet_balances::GenesisConfig::<Runtime> {
			balances: self
				.balances
				.clone()
				.into_iter()
				.filter(|(_, currency_id, _)| *currency_id == native_currency_id)
				.map(|(account_id, _, initial_balance)| (account_id, initial_balance))
				.chain(
					get_all_module_accounts()
						.iter()
						.map(|x| (x.clone(), existential_deposit)),
				)
				.collect::<Vec<_>>(),
		}
		.assimilate_storage(&mut t)
		.unwrap();

		orml_tokens::GenesisConfig::<Runtime> {
			balances: self
				.balances
				.into_iter()
				.filter(|(_, currency_id, _)| *currency_id != native_currency_id)
				.collect::<Vec<_>>(),
		}
		.assimilate_storage(&mut t)
		.unwrap();

		pallet_membership::GenesisConfig::<Runtime, pallet_membership::Instance5> {
			members: vec![
				AccountId::from(ORACLE1),
				AccountId::from(ORACLE2),
				AccountId::from(ORACLE3),
				AccountId::from(ORACLE4),
				AccountId::from(ORACLE5),
			],
			phantom: Default::default(),
		}
		.assimilate_storage(&mut t)
		.unwrap();

		module_evm::GenesisConfig::<Runtime> {
			accounts: evm_genesis_accounts,
			treasury: Default::default(),
		}
		.assimilate_storage(&mut t)
		.unwrap();

		module_session_manager::GenesisConfig::<Runtime> { session_duration: 10 }
			.assimilate_storage(&mut t)
			.unwrap();

		<parachain_info::GenesisConfig as GenesisBuild<Runtime>>::assimilate_storage(
			&parachain_info::GenesisConfig {
				parachain_id: 2000.into(),
			},
			&mut t,
		)
		.unwrap();

		let mut ext = sp_io::TestExternalities::new(t);
		ext.execute_with(|| System::set_block_number(1));
		ext
	}
}

fn set_oracle_price(prices: Vec<(CurrencyId, Price)>) -> DispatchResult {
	AcalaOracle::on_finalize(0);
	assert_ok!(AcalaOracle::feed_values(
		Origin::signed(AccountId::from(ORACLE1)),
		prices.clone(),
	));
	assert_ok!(AcalaOracle::feed_values(
		Origin::signed(AccountId::from(ORACLE2)),
		prices.clone(),
	));
	assert_ok!(AcalaOracle::feed_values(
		Origin::signed(AccountId::from(ORACLE3)),
		prices.clone(),
	));
	assert_ok!(AcalaOracle::feed_values(
		Origin::signed(AccountId::from(ORACLE4)),
		prices.clone(),
	));
	assert_ok!(AcalaOracle::feed_values(
		Origin::signed(AccountId::from(ORACLE5)),
		prices,
	));
	Ok(())
}

pub fn alice_key() -> secp256k1::SecretKey {
	secp256k1::SecretKey::parse(&keccak_256(b"Alice")).unwrap()
}

pub fn bob_key() -> secp256k1::SecretKey {
	secp256k1::SecretKey::parse(&keccak_256(b"Bob")).unwrap()
}

pub fn alice() -> AccountId {
	let address = EvmAccounts::eth_address(&alice_key());
	let mut data = [0u8; 32];
	data[0..4].copy_from_slice(b"evm:");
	data[4..24].copy_from_slice(&address[..]);
	AccountId::from(Into::<[u8; 32]>::into(data))
}

pub fn bob() -> AccountId {
	let address = EvmAccounts::eth_address(&bob_key());
	let mut data = [0u8; 32];
	data[0..4].copy_from_slice(b"evm:");
	data[4..24].copy_from_slice(&address[..]);
	AccountId::from(Into::<[u8; 32]>::into(data))
}

#[test]
fn emergency_shutdown_and_cdp_treasury() {
	ExtBuilder::default()
		.balances(vec![
			(AccountId::from(ALICE), USD_CURRENCY, 2_000_000 * dollar(USD_CURRENCY)),
			(AccountId::from(BOB), USD_CURRENCY, 8_000_000 * dollar(USD_CURRENCY)),
			(
				AccountId::from(BOB),
				RELAY_CHAIN_CURRENCY,
				300_000_000 * dollar(RELAY_CHAIN_CURRENCY),
			),
			(
				AccountId::from(BOB),
				LIQUID_CURRENCY,
				50_000_000 * dollar(LIQUID_CURRENCY),
			),
		])
		.build()
		.execute_with(|| {
			assert_ok!(CdpTreasury::deposit_collateral(
				&AccountId::from(BOB),
				RELAY_CHAIN_CURRENCY,
				200_000_000 * dollar(RELAY_CHAIN_CURRENCY)
			));
			assert_ok!(CdpTreasury::deposit_collateral(
				&AccountId::from(BOB),
				LIQUID_CURRENCY,
				40_000_000 * dollar(LIQUID_CURRENCY)
			));
			assert_eq!(
				CdpTreasury::total_collaterals(RELAY_CHAIN_CURRENCY),
				200_000_000 * dollar(RELAY_CHAIN_CURRENCY)
			);
			assert_eq!(
				CdpTreasury::total_collaterals(LIQUID_CURRENCY),
				40_000_000 * dollar(LIQUID_CURRENCY)
			);

			// Total liquidity to collaterize is calculated using Stable currency - USD
			assert_noop!(
				EmergencyShutdown::refund_collaterals(
					Origin::signed(AccountId::from(ALICE)),
					1_000_000 * dollar(USD_CURRENCY)
				),
				module_emergency_shutdown::Error::<Runtime>::CanNotRefund,
			);
			assert_ok!(EmergencyShutdown::emergency_shutdown(Origin::root()));
			assert_ok!(EmergencyShutdown::open_collateral_refund(Origin::root()));
			assert_ok!(EmergencyShutdown::refund_collaterals(
				Origin::signed(AccountId::from(ALICE)),
				1_000_000 * dollar(USD_CURRENCY)
			));

			assert_eq!(
				CdpTreasury::total_collaterals(RELAY_CHAIN_CURRENCY),
				180_000_000 * dollar(RELAY_CHAIN_CURRENCY)
			);
			assert_eq!(
				CdpTreasury::total_collaterals(LIQUID_CURRENCY),
				36_000_000 * dollar(LIQUID_CURRENCY)
			);
			assert_eq!(
				Currencies::free_balance(USD_CURRENCY, &AccountId::from(ALICE)),
				1_000_000 * dollar(USD_CURRENCY)
			);
			assert_eq!(
				Currencies::free_balance(RELAY_CHAIN_CURRENCY, &AccountId::from(ALICE)),
				20_000_000 * dollar(RELAY_CHAIN_CURRENCY)
			);
			assert_eq!(
				Currencies::free_balance(LIQUID_CURRENCY, &AccountId::from(ALICE)),
				4_000_000 * dollar(LIQUID_CURRENCY)
			);
		});
}

#[test]
fn liquidate_cdp() {
	ExtBuilder::default()
		.balances(vec![
			(
				AccountId::from(ALICE),
				RELAY_CHAIN_CURRENCY,
				51 * dollar(RELAY_CHAIN_CURRENCY),
			),
			(AccountId::from(BOB), USD_CURRENCY, 1_000_001 * dollar(USD_CURRENCY)),
			(
				AccountId::from(BOB),
				RELAY_CHAIN_CURRENCY,
				102 * dollar(RELAY_CHAIN_CURRENCY),
			),
		])
		.build()
		.execute_with(|| {
			assert_ok!(set_oracle_price(vec![(
				RELAY_CHAIN_CURRENCY,
				Price::saturating_from_rational(10000, 1)
			)])); // 10000 usd

			assert_ok!(Dex::add_liquidity(
				Origin::signed(AccountId::from(BOB)),
				RELAY_CHAIN_CURRENCY,
				USD_CURRENCY,
				100 * dollar(RELAY_CHAIN_CURRENCY),
				1_000_000 * dollar(USD_CURRENCY),
				0,
				false,
			));

			assert_ok!(CdpEngine::set_collateral_params(
				Origin::root(),
				RELAY_CHAIN_CURRENCY,
				Change::NewValue(Some(Rate::zero())),
				Change::NewValue(Some(Ratio::saturating_from_rational(200, 100))),
				Change::NewValue(Some(Rate::saturating_from_rational(20, 100))),
				Change::NewValue(Some(Ratio::saturating_from_rational(200, 100))),
				Change::NewValue(1_000_000 * dollar(USD_CURRENCY)),
			));

			assert_ok!(CdpEngine::adjust_position(
				&AccountId::from(ALICE),
				RELAY_CHAIN_CURRENCY,
				(50 * dollar(RELAY_CHAIN_CURRENCY)) as i128,
				(2_500_000 * dollar(USD_CURRENCY)) as i128,
			));

			assert_ok!(CdpEngine::adjust_position(
				&AccountId::from(BOB),
				RELAY_CHAIN_CURRENCY,
				dollar(RELAY_CHAIN_CURRENCY) as i128,
				(50_000 * dollar(USD_CURRENCY)) as i128,
			));

			assert_eq!(
				Loans::positions(RELAY_CHAIN_CURRENCY, AccountId::from(ALICE)).debit,
				2_500_000 * dollar(USD_CURRENCY)
			);
			assert_eq!(
				Loans::positions(RELAY_CHAIN_CURRENCY, AccountId::from(ALICE)).collateral,
				50 * dollar(RELAY_CHAIN_CURRENCY)
			);
			assert_eq!(
				Loans::positions(RELAY_CHAIN_CURRENCY, AccountId::from(BOB)).debit,
				50_000 * dollar(USD_CURRENCY)
			);
			assert_eq!(
				Loans::positions(RELAY_CHAIN_CURRENCY, AccountId::from(BOB)).collateral,
				dollar(RELAY_CHAIN_CURRENCY)
			);
			assert_eq!(CdpTreasury::debit_pool(), 0);
			assert_eq!(AuctionManager::collateral_auctions(0), None);

			assert_ok!(CdpEngine::set_collateral_params(
				Origin::root(),
				RELAY_CHAIN_CURRENCY,
				Change::NoChange,
				Change::NewValue(Some(Ratio::saturating_from_rational(400, 100))),
				Change::NoChange,
				Change::NewValue(Some(Ratio::saturating_from_rational(400, 100))),
				Change::NoChange,
			));

			assert_ok!(CdpEngine::liquidate_unsafe_cdp(
				AccountId::from(ALICE),
				RELAY_CHAIN_CURRENCY
			));

			let liquidate_alice_xbtc_cdp_event = Event::CdpEngine(module_cdp_engine::Event::LiquidateUnsafeCDP(
				RELAY_CHAIN_CURRENCY,
				AccountId::from(ALICE),
				50 * dollar(RELAY_CHAIN_CURRENCY),
				250_000 * dollar(USD_CURRENCY),
				LiquidationStrategy::Auction,
			));

			assert!(System::events()
				.iter()
				.any(|record| record.event == liquidate_alice_xbtc_cdp_event));

			assert_eq!(Loans::positions(RELAY_CHAIN_CURRENCY, AccountId::from(ALICE)).debit, 0);
			assert_eq!(
				Loans::positions(RELAY_CHAIN_CURRENCY, AccountId::from(ALICE)).collateral,
				0
			);
			assert!(AuctionManager::collateral_auctions(0).is_some());
			assert_eq!(CdpTreasury::debit_pool(), 250_000 * dollar(USD_CURRENCY));

			assert_ok!(CdpEngine::liquidate_unsafe_cdp(
				AccountId::from(BOB),
				RELAY_CHAIN_CURRENCY
			));

			let liquidate_bob_xbtc_cdp_event = Event::CdpEngine(module_cdp_engine::Event::LiquidateUnsafeCDP(
				RELAY_CHAIN_CURRENCY,
				AccountId::from(BOB),
				dollar(RELAY_CHAIN_CURRENCY),
				5_000 * dollar(USD_CURRENCY),
				LiquidationStrategy::Exchange,
			));
			assert!(System::events()
				.iter()
				.any(|record| record.event == liquidate_bob_xbtc_cdp_event));

			assert_eq!(Loans::positions(RELAY_CHAIN_CURRENCY, AccountId::from(BOB)).debit, 0);
			assert_eq!(
				Loans::positions(RELAY_CHAIN_CURRENCY, AccountId::from(BOB)).collateral,
				0
			);
			assert_eq!(CdpTreasury::debit_pool(), 255_000 * dollar(USD_CURRENCY));
			assert!(CdpTreasury::surplus_pool() >= 5_000 * dollar(USD_CURRENCY));
		});
}

#[test]
fn test_dex_module() {
	ExtBuilder::default()
		.balances(vec![
			(
				// NetworkContractSource
				MockAddressMapping::get_account_id(&H160::from_low_u64_be(0)),
				NATIVE_CURRENCY,
				1_000_000_000 * dollar(NATIVE_CURRENCY),
			),
			(
				AccountId::from(ALICE),
				USD_CURRENCY,
				1_000_000_000 * dollar(NATIVE_CURRENCY),
			),
			(
				AccountId::from(ALICE),
				RELAY_CHAIN_CURRENCY,
				1_000_000_000 * dollar(NATIVE_CURRENCY),
			),
			(AccountId::from(BOB), USD_CURRENCY, 1_000_000 * dollar(NATIVE_CURRENCY)),
			(
				AccountId::from(BOB),
				RELAY_CHAIN_CURRENCY,
				1_000_000_000 * dollar(NATIVE_CURRENCY),
			),
		])
		.build()
		.execute_with(|| {
			assert_eq!(Dex::get_liquidity_pool(RELAY_CHAIN_CURRENCY, USD_CURRENCY), (0, 0));
			assert_eq!(Currencies::total_issuance(LPTOKEN), 0);
			assert_eq!(Currencies::free_balance(LPTOKEN, &AccountId::from(ALICE)), 0);

			assert_noop!(
				Dex::add_liquidity(
					Origin::signed(AccountId::from(ALICE)),
					RELAY_CHAIN_CURRENCY,
					USD_CURRENCY,
					0,
					10_000_000 * dollar(USD_CURRENCY),
					0,
					false,
				),
				module_dex::Error::<Runtime>::InvalidLiquidityIncrement,
			);

			assert_ok!(Dex::add_liquidity(
				Origin::signed(AccountId::from(ALICE)),
				RELAY_CHAIN_CURRENCY,
				USD_CURRENCY,
				10_000 * dollar(RELAY_CHAIN_CURRENCY),
				10_000_000 * dollar(USD_CURRENCY),
				0,
				false,
			));

			let add_liquidity_event = Event::Dex(module_dex::Event::AddLiquidity(
				AccountId::from(ALICE),
				USD_CURRENCY,
				10_000_000 * dollar(USD_CURRENCY),
				RELAY_CHAIN_CURRENCY,
				10_000 * dollar(RELAY_CHAIN_CURRENCY),
				20_000_000 * dollar(USD_CURRENCY),
			));
			assert!(System::events()
				.iter()
				.any(|record| record.event == add_liquidity_event));

			assert_eq!(
				Dex::get_liquidity_pool(RELAY_CHAIN_CURRENCY, USD_CURRENCY),
				(10_000 * dollar(RELAY_CHAIN_CURRENCY), 10_000_000 * dollar(USD_CURRENCY))
			);
			assert_eq!(Currencies::total_issuance(LPTOKEN), 20_000_000 * dollar(USD_CURRENCY));
			assert_eq!(
				Currencies::free_balance(LPTOKEN, &AccountId::from(ALICE)),
				20_000_000 * dollar(USD_CURRENCY)
			);
			assert_ok!(Dex::add_liquidity(
				Origin::signed(AccountId::from(BOB)),
				RELAY_CHAIN_CURRENCY,
				USD_CURRENCY,
				1 * dollar(RELAY_CHAIN_CURRENCY),
				1_000 * dollar(USD_CURRENCY),
				0,
				false,
			));
			assert_eq!(
				Dex::get_liquidity_pool(RELAY_CHAIN_CURRENCY, USD_CURRENCY),
				(10_001 * dollar(RELAY_CHAIN_CURRENCY), 10_001_000 * dollar(USD_CURRENCY))
			);
			assert_eq!(Currencies::total_issuance(LPTOKEN), 20_002_000 * dollar(USD_CURRENCY));
			assert_eq!(
				Currencies::free_balance(LPTOKEN, &AccountId::from(BOB)),
				2000 * dollar(USD_CURRENCY)
			);
			assert_noop!(
				Dex::add_liquidity(
					Origin::signed(AccountId::from(BOB)),
					RELAY_CHAIN_CURRENCY,
					USD_CURRENCY,
					1,
					999,
					0,
					false,
				),
				module_dex::Error::<Runtime>::InvalidLiquidityIncrement,
			);
			assert_eq!(
				Dex::get_liquidity_pool(RELAY_CHAIN_CURRENCY, USD_CURRENCY),
				(10_001 * dollar(RELAY_CHAIN_CURRENCY), 10_001_000 * dollar(USD_CURRENCY))
			);
			assert_eq!(Currencies::total_issuance(LPTOKEN), 20_002_000 * dollar(USD_CURRENCY));
			assert_eq!(
				Currencies::free_balance(LPTOKEN, &AccountId::from(BOB)),
				2_000 * dollar(USD_CURRENCY)
			);
			assert_ok!(Dex::add_liquidity(
				Origin::signed(AccountId::from(BOB)),
				RELAY_CHAIN_CURRENCY,
				USD_CURRENCY,
				2 * dollar(RELAY_CHAIN_CURRENCY),
				1_000 * dollar(USD_CURRENCY),
				0,
				false,
			));
			assert_eq!(
				Dex::get_liquidity_pool(RELAY_CHAIN_CURRENCY, USD_CURRENCY),
				(10_002 * dollar(RELAY_CHAIN_CURRENCY), 10_002_000 * dollar(USD_CURRENCY))
			);
			assert_ok!(Dex::add_liquidity(
				Origin::signed(AccountId::from(BOB)),
				RELAY_CHAIN_CURRENCY,
				USD_CURRENCY,
				1 * dollar(RELAY_CHAIN_CURRENCY),
				1_001 * dollar(USD_CURRENCY),
				0,
				false,
			));
			assert_eq!(
				Dex::get_liquidity_pool(RELAY_CHAIN_CURRENCY, USD_CURRENCY),
				(10_003 * dollar(RELAY_CHAIN_CURRENCY), 10_003_000 * dollar(USD_CURRENCY))
			);

			assert_eq!(Currencies::total_issuance(LPTOKEN), 20_005_999_999_999_999_995);
		});
}

#[test]
fn test_honzon_module() {
	ExtBuilder::default()
		.balances(vec![(
			AccountId::from(ALICE),
			RELAY_CHAIN_CURRENCY,
			1_000 * dollar(RELAY_CHAIN_CURRENCY),
		)])
		.build()
		.execute_with(|| {
			assert_ok!(set_oracle_price(vec![(
				RELAY_CHAIN_CURRENCY,
				Price::saturating_from_rational(1, 1)
			)]));

			assert_ok!(CdpEngine::set_collateral_params(
				Origin::root(),
				RELAY_CHAIN_CURRENCY,
				Change::NewValue(Some(Rate::saturating_from_rational(1, 100000))),
				Change::NewValue(Some(Ratio::saturating_from_rational(3, 2))),
				Change::NewValue(Some(Rate::saturating_from_rational(2, 10))),
				Change::NewValue(Some(Ratio::saturating_from_rational(9, 5))),
				Change::NewValue(10_000 * dollar(USD_CURRENCY)),
			));
			assert_ok!(CdpEngine::adjust_position(
				&AccountId::from(ALICE),
				RELAY_CHAIN_CURRENCY,
				(100 * dollar(RELAY_CHAIN_CURRENCY)) as i128,
				(500 * dollar(USD_CURRENCY)) as i128
			));
			assert_eq!(
				Currencies::free_balance(RELAY_CHAIN_CURRENCY, &AccountId::from(ALICE)),
				900 * dollar(RELAY_CHAIN_CURRENCY)
			);
			assert_eq!(
				Currencies::free_balance(USD_CURRENCY, &AccountId::from(ALICE)),
				50 * dollar(USD_CURRENCY)
			);
			assert_eq!(
				Loans::positions(RELAY_CHAIN_CURRENCY, AccountId::from(ALICE)).debit,
				500 * dollar(USD_CURRENCY)
			);
			assert_eq!(
				Loans::positions(RELAY_CHAIN_CURRENCY, AccountId::from(ALICE)).collateral,
				100 * dollar(RELAY_CHAIN_CURRENCY)
			);
			assert_eq!(
				CdpEngine::liquidate(
					Origin::none(),
					RELAY_CHAIN_CURRENCY,
					MultiAddress::Id(AccountId::from(ALICE))
				)
				.is_ok(),
				false
			);
			assert_ok!(CdpEngine::set_collateral_params(
				Origin::root(),
				RELAY_CHAIN_CURRENCY,
				Change::NoChange,
				Change::NewValue(Some(Ratio::saturating_from_rational(3, 1))),
				Change::NoChange,
				Change::NoChange,
				Change::NoChange,
			));
			assert_ok!(CdpEngine::liquidate(
				Origin::none(),
				RELAY_CHAIN_CURRENCY,
				MultiAddress::Id(AccountId::from(ALICE))
			));

			assert_eq!(
				Currencies::free_balance(RELAY_CHAIN_CURRENCY, &AccountId::from(ALICE)),
				900 * dollar(RELAY_CHAIN_CURRENCY)
			);
			assert_eq!(
				Currencies::free_balance(USD_CURRENCY, &AccountId::from(ALICE)),
				50 * dollar(USD_CURRENCY)
			);
			assert_eq!(Loans::positions(RELAY_CHAIN_CURRENCY, AccountId::from(ALICE)).debit, 0);
			assert_eq!(
				Loans::positions(RELAY_CHAIN_CURRENCY, AccountId::from(ALICE)).collateral,
				0
			);
		});
}

#[test]
fn test_cdp_engine_module() {
	ExtBuilder::default()
		.balances(vec![
			(AccountId::from(ALICE), USD_CURRENCY, 2_000 * dollar(USD_CURRENCY)),
			(
				AccountId::from(ALICE),
				RELAY_CHAIN_CURRENCY,
				2_000 * dollar(RELAY_CHAIN_CURRENCY),
			),
		])
		.build()
		.execute_with(|| {
			assert_ok!(CdpEngine::set_collateral_params(
				Origin::root(),
				RELAY_CHAIN_CURRENCY,
				Change::NewValue(Some(Rate::saturating_from_rational(1, 100000))),
				Change::NewValue(Some(Ratio::saturating_from_rational(3, 2))),
				Change::NewValue(Some(Rate::saturating_from_rational(2, 10))),
				Change::NewValue(Some(Ratio::saturating_from_rational(9, 5))),
				Change::NewValue(10_000 * dollar(USD_CURRENCY)),
			));

			let new_collateral_params = CdpEngine::collateral_params(RELAY_CHAIN_CURRENCY);

			assert_eq!(
				new_collateral_params.interest_rate_per_sec,
				Some(Rate::saturating_from_rational(1, 100000))
			);
			assert_eq!(
				new_collateral_params.liquidation_ratio,
				Some(Ratio::saturating_from_rational(3, 2))
			);
			assert_eq!(
				new_collateral_params.liquidation_penalty,
				Some(Rate::saturating_from_rational(2, 10))
			);
			assert_eq!(
				new_collateral_params.required_collateral_ratio,
				Some(Ratio::saturating_from_rational(9, 5))
			);
			assert_eq!(
				new_collateral_params.maximum_total_debit_value,
				10_000 * dollar(USD_CURRENCY)
			);

			assert_eq!(
				CdpEngine::calculate_collateral_ratio(
					RELAY_CHAIN_CURRENCY,
					100 * dollar(RELAY_CHAIN_CURRENCY),
					50 * dollar(USD_CURRENCY),
					Price::saturating_from_rational(1 * dollar(USD_CURRENCY), dollar(RELAY_CHAIN_CURRENCY)),
				),
				Ratio::saturating_from_rational(100 * 10, 50)
			);

			assert_ok!(CdpEngine::check_debit_cap(
				RELAY_CHAIN_CURRENCY,
				99_999 * dollar(USD_CURRENCY)
			));
			assert_eq!(
				CdpEngine::check_debit_cap(RELAY_CHAIN_CURRENCY, 100_001 * dollar(USD_CURRENCY)).is_ok(),
				false
			);

			assert_ok!(CdpEngine::adjust_position(
				&AccountId::from(ALICE),
				RELAY_CHAIN_CURRENCY,
				(200 * dollar(RELAY_CHAIN_CURRENCY)) as i128,
				0
			));
			assert_eq!(
				Currencies::free_balance(RELAY_CHAIN_CURRENCY, &AccountId::from(ALICE)),
				1800 * dollar(RELAY_CHAIN_CURRENCY)
			);
			assert_eq!(Loans::positions(RELAY_CHAIN_CURRENCY, AccountId::from(ALICE)).debit, 0);
			assert_eq!(
				Loans::positions(RELAY_CHAIN_CURRENCY, AccountId::from(ALICE)).collateral,
				200 * dollar(RELAY_CHAIN_CURRENCY)
			);

			assert_noop!(
				CdpEngine::settle_cdp_has_debit(AccountId::from(ALICE), RELAY_CHAIN_CURRENCY),
				module_cdp_engine::Error::<Runtime>::NoDebitValue,
			);

			assert_ok!(set_oracle_price(vec![
				(USD_CURRENCY, Price::saturating_from_rational(1, 1)),
				(RELAY_CHAIN_CURRENCY, Price::saturating_from_rational(3, 1))
			]));

			assert_ok!(CdpEngine::adjust_position(
				&AccountId::from(ALICE),
				RELAY_CHAIN_CURRENCY,
				0,
				(200 * dollar(USD_CURRENCY)) as i128
			));
			assert_eq!(
				Loans::positions(RELAY_CHAIN_CURRENCY, AccountId::from(ALICE)).debit,
				200 * dollar(USD_CURRENCY)
			);
			assert_eq!(CdpTreasury::debit_pool(), 0);
			assert_eq!(CdpTreasury::total_collaterals(RELAY_CHAIN_CURRENCY), 0);
			assert_ok!(CdpEngine::settle_cdp_has_debit(
				AccountId::from(ALICE),
				RELAY_CHAIN_CURRENCY
			));

			let settle_cdp_in_debit_event = Event::CdpEngine(module_cdp_engine::Event::SettleCDPInDebit(
				RELAY_CHAIN_CURRENCY,
				AccountId::from(ALICE),
			));
			assert!(System::events()
				.iter()
				.any(|record| record.event == settle_cdp_in_debit_event));

			assert_eq!(Loans::positions(RELAY_CHAIN_CURRENCY, AccountId::from(ALICE)).debit, 0);
			assert_eq!(CdpTreasury::debit_pool(), 20 * dollar(USD_CURRENCY));

			// DOT is 10 decimal places where as ksm is 12 decimals. Hence the difference in collaterals.
			#[cfg(feature = "with-mandala-runtime")]
			assert_eq!(CdpTreasury::total_collaterals(RELAY_CHAIN_CURRENCY), 66_666_666_666);
			#[cfg(feature = "with-karura-runtime")]
			assert_eq!(CdpTreasury::total_collaterals(RELAY_CHAIN_CURRENCY), 6_666_666_666_666);
		});
}

#[test]
fn test_authority_module() {
	#[cfg(feature = "with-mandala-runtime")]
	const AUTHORITY_ORIGIN_ID: u8 = 70u8;

	#[cfg(feature = "with-karura-runtime")]
	const AUTHORITY_ORIGIN_ID: u8 = 60u8;

	ExtBuilder::default()
		.balances(vec![
			(AccountId::from(ALICE), USD_CURRENCY, 1_000 * dollar(USD_CURRENCY)),
			(
				AccountId::from(ALICE),
				RELAY_CHAIN_CURRENCY,
				1_000 * dollar(RELAY_CHAIN_CURRENCY),
			),
			(TreasuryAccount::get(), USD_CURRENCY, 1_000 * dollar(USD_CURRENCY)),
		])
		.build()
		.execute_with(|| {
			let ensure_root_call = Call::System(frame_system::Call::fill_block(Perbill::one()));
			let call = Call::Authority(orml_authority::Call::dispatch_as(
				AuthoritysOriginId::Root,
				Box::new(ensure_root_call.clone()),
			));

			// dispatch_as
			assert_ok!(Authority::dispatch_as(
				Origin::root(),
				AuthoritysOriginId::Root,
				Box::new(ensure_root_call.clone())
			));

			assert_noop!(
				Authority::dispatch_as(
					Origin::signed(AccountId::from(BOB)),
					AuthoritysOriginId::Root,
					Box::new(ensure_root_call.clone())
				),
				BadOrigin
			);

			assert_noop!(
				Authority::dispatch_as(
					Origin::signed(AccountId::from(BOB)),
					AuthoritysOriginId::Treasury,
					Box::new(ensure_root_call.clone())
				),
				BadOrigin
			);

			// schedule_dispatch
			run_to_block(1);
			// Treasury transfer
			let transfer_call = Call::Currencies(module_currencies::Call::transfer(
				AccountId::from(BOB).into(),
				USD_CURRENCY,
				500 * dollar(USD_CURRENCY),
			));
			let treasury_reserve_call = Call::Authority(orml_authority::Call::dispatch_as(
				AuthoritysOriginId::Treasury,
				Box::new(transfer_call.clone()),
			));

			let one_day_later = OneDay::get() + 1;

			assert_ok!(Authority::schedule_dispatch(
				Origin::root(),
				DispatchTime::At(one_day_later),
				0,
				true,
				Box::new(treasury_reserve_call.clone())
			));

			assert_ok!(Authority::schedule_dispatch(
				Origin::root(),
				DispatchTime::At(one_day_later),
				0,
				true,
				Box::new(call.clone())
			));
			System::assert_last_event(Event::Authority(orml_authority::Event::Scheduled(
				OriginCaller::Authority(DelayedOrigin {
					delay: one_day_later - 1,
					origin: Box::new(OriginCaller::system(RawOrigin::Root)),
				}),
				1,
			)));

			run_to_block(one_day_later);

			assert_eq!(
				Currencies::free_balance(USD_CURRENCY, &TreasuryPalletId::get().into_account()),
				500 * dollar(USD_CURRENCY)
			);
			assert_eq!(
				Currencies::free_balance(USD_CURRENCY, &AccountId::from(BOB)),
				500 * dollar(USD_CURRENCY)
			);

			// delay < SevenDays
			#[cfg(feature = "with-mandala-runtime")]
			System::assert_last_event(Event::Scheduler(pallet_scheduler::Event::<Runtime>::Dispatched(
				(OneDay::get() + 1, 1),
				Some([AUTHORITY_ORIGIN_ID, 64, 56, 0, 0, 0, 0, 1, 0, 0, 0].to_vec()),
				Err(DispatchError::BadOrigin),
			)));
			#[cfg(feature = "with-karura-runtime")]
			System::assert_last_event(Event::Scheduler(pallet_scheduler::Event::<Runtime>::Dispatched(
				(OneDay::get() + 1, 1),
				Some([AUTHORITY_ORIGIN_ID, 32, 28, 0, 0, 0, 0, 1, 0, 0, 0].to_vec()),
				Err(DispatchError::BadOrigin),
			)));

			let seven_days_later = one_day_later + SevenDays::get() + 1;

			// delay = SevenDays
			assert_ok!(Authority::schedule_dispatch(
				Origin::root(),
				DispatchTime::At(seven_days_later),
				0,
				true,
				Box::new(call.clone())
			));

			run_to_block(seven_days_later);

			#[cfg(feature = "with-mandala-runtime")]
			System::assert_last_event(Event::Scheduler(pallet_scheduler::Event::<Runtime>::Dispatched(
				(seven_days_later, 0),
				Some([AUTHORITY_ORIGIN_ID, 193, 137, 1, 0, 0, 0, 2, 0, 0, 0].to_vec()),
				Ok(()),
			)));

			#[cfg(feature = "with-karura-runtime")]
			System::assert_last_event(Event::Scheduler(pallet_scheduler::Event::<Runtime>::Dispatched(
				(seven_days_later, 0),
				Some([AUTHORITY_ORIGIN_ID, 225, 196, 0, 0, 0, 0, 2, 0, 0, 0].to_vec()),
				Ok(()),
			)));

			// with_delayed_origin = false
			assert_ok!(Authority::schedule_dispatch(
				Origin::root(),
				DispatchTime::At(seven_days_later + 1),
				0,
				false,
				Box::new(call.clone())
			));
			System::assert_last_event(Event::Authority(orml_authority::Event::Scheduled(
				OriginCaller::system(RawOrigin::Root),
				3,
			)));

			run_to_block(seven_days_later + 1);
			System::assert_last_event(Event::Scheduler(pallet_scheduler::Event::<Runtime>::Dispatched(
				(seven_days_later + 1, 0),
				Some([0, 0, 3, 0, 0, 0].to_vec()),
				Ok(()),
			)));

			assert_ok!(Authority::schedule_dispatch(
				Origin::root(),
				DispatchTime::At(seven_days_later + 2),
				0,
				false,
				Box::new(call.clone())
			));

			// fast_track_scheduled_dispatch
			assert_ok!(Authority::fast_track_scheduled_dispatch(
				Origin::root(),
				Box::new(frame_system::RawOrigin::Root.into()),
				4,
				DispatchTime::At(seven_days_later + 3),
			));

			// delay_scheduled_dispatch
			assert_ok!(Authority::delay_scheduled_dispatch(
				Origin::root(),
				Box::new(frame_system::RawOrigin::Root.into()),
				4,
				4,
			));

			// cancel_scheduled_dispatch
			assert_ok!(Authority::schedule_dispatch(
				Origin::root(),
				DispatchTime::At(seven_days_later + 2),
				0,
				true,
				Box::new(call.clone())
			));
			System::assert_last_event(Event::Authority(orml_authority::Event::Scheduled(
				OriginCaller::Authority(DelayedOrigin {
					delay: 1,
					origin: Box::new(OriginCaller::system(RawOrigin::Root)),
				}),
				5,
			)));

			let schedule_origin = {
				let origin: <Runtime as orml_authority::Config>::Origin = From::from(Origin::root());
				let origin: <Runtime as orml_authority::Config>::Origin = From::from(DelayedOrigin::<
					BlockNumber,
					<Runtime as orml_authority::Config>::PalletsOrigin,
				> {
					delay: 1,
					origin: Box::new(origin.caller().clone()),
				});
				origin
			};

			let pallets_origin = Box::new(schedule_origin.caller().clone());
			assert_ok!(Authority::cancel_scheduled_dispatch(Origin::root(), pallets_origin, 5));
			System::assert_last_event(Event::Authority(orml_authority::Event::Cancelled(
				OriginCaller::Authority(DelayedOrigin {
					delay: 1,
					origin: Box::new(OriginCaller::system(RawOrigin::Root)),
				}),
				5,
			)));

			assert_ok!(Authority::schedule_dispatch(
				Origin::root(),
				DispatchTime::At(seven_days_later + 3),
				0,
				false,
				Box::new(call.clone())
			));
			System::assert_last_event(Event::Authority(orml_authority::Event::Scheduled(
				OriginCaller::system(RawOrigin::Root),
				6,
			)));

			assert_ok!(Authority::cancel_scheduled_dispatch(
				Origin::root(),
				Box::new(frame_system::RawOrigin::Root.into()),
				6
			));
			System::assert_last_event(Event::Authority(orml_authority::Event::Cancelled(
				OriginCaller::system(RawOrigin::Root),
				6,
			)));
		});
}

#[test]
fn test_nft_module() {
	ExtBuilder::default()
		.balances(vec![(
			AccountId::from(ALICE),
			NATIVE_CURRENCY,
			1_000 * dollar(NATIVE_CURRENCY),
		)])
		.build()
		.execute_with(|| {
			let metadata = vec![1];
			assert_eq!(
				Balances::free_balance(AccountId::from(ALICE)),
				1_000 * dollar(NATIVE_CURRENCY)
			);
			assert_eq!(Balances::reserved_balance(AccountId::from(ALICE)), 0);
			assert_ok!(NFT::create_class(
				Origin::signed(AccountId::from(ALICE)),
				metadata.clone(),
				module_nft::Properties(
					module_nft::ClassProperty::Transferable
						| module_nft::ClassProperty::Burnable
						| module_nft::ClassProperty::Mintable
				),
				Default::default(),
			));
			let deposit =
				Proxy::deposit(1u32) + CreateClassDeposit::get() + DataDepositPerByte::get() * (metadata.len() as u128);
			assert_eq!(Balances::free_balance(&NftPalletId::get().into_sub_account(0)), 0);
			assert_eq!(
				Balances::reserved_balance(&NftPalletId::get().into_sub_account(0)),
				deposit
			);
			assert_eq!(
				Balances::free_balance(AccountId::from(ALICE)),
				1_000 * dollar(NATIVE_CURRENCY) - deposit
			);
			assert_eq!(Balances::reserved_balance(AccountId::from(ALICE)), 0);
			assert_ok!(Balances::deposit_into_existing(
				&NftPalletId::get().into_sub_account(0),
				1 * (CreateTokenDeposit::get() + DataDepositPerByte::get())
			));
			assert_ok!(NFT::mint(
				Origin::signed(NftPalletId::get().into_sub_account(0)),
				MultiAddress::Id(AccountId::from(BOB)),
				0,
				metadata.clone(),
				Default::default(),
				1
			));
			assert_ok!(NFT::burn(Origin::signed(AccountId::from(BOB)), (0, 0)));
			assert_eq!(
				Balances::free_balance(AccountId::from(BOB)),
				CreateTokenDeposit::get() + DataDepositPerByte::get()
			);
			assert_noop!(
				NFT::destroy_class(
					Origin::signed(NftPalletId::get().into_sub_account(0)),
					0,
					MultiAddress::Id(AccountId::from(BOB))
				),
				pallet_proxy::Error::<Runtime>::NotFound
			);
			assert_ok!(NFT::destroy_class(
				Origin::signed(NftPalletId::get().into_sub_account(0)),
				0,
				MultiAddress::Id(AccountId::from(ALICE))
			));
			assert_eq!(
				Balances::free_balance(AccountId::from(BOB)),
				CreateTokenDeposit::get() + DataDepositPerByte::get()
			);
			assert_eq!(Balances::reserved_balance(AccountId::from(BOB)), 0);
			assert_eq!(
				Balances::free_balance(AccountId::from(ALICE)),
				1_000 * dollar(NATIVE_CURRENCY)
			);
			assert_eq!(Balances::reserved_balance(AccountId::from(ALICE)), 0);
		});
}

#[test]
fn test_evm_accounts_module() {
	ExtBuilder::default()
		.balances(vec![(bob(), NATIVE_CURRENCY, 1_000 * dollar(NATIVE_CURRENCY))])
		.build()
		.execute_with(|| {
			assert_eq!(Balances::free_balance(AccountId::from(ALICE)), 0);
			assert_eq!(Balances::free_balance(bob()), 1_000 * dollar(NATIVE_CURRENCY));
			assert_ok!(EvmAccounts::claim_account(
				Origin::signed(AccountId::from(ALICE)),
				EvmAccounts::eth_address(&alice_key()),
				EvmAccounts::eth_sign(&alice_key(), &AccountId::from(ALICE).encode(), &[][..])
			));
			System::assert_last_event(Event::EvmAccounts(module_evm_accounts::Event::ClaimAccount(
				AccountId::from(ALICE),
				EvmAccounts::eth_address(&alice_key()),
			)));

			// claim another eth address
			assert_noop!(
				EvmAccounts::claim_account(
					Origin::signed(AccountId::from(ALICE)),
					EvmAccounts::eth_address(&alice_key()),
					EvmAccounts::eth_sign(&alice_key(), &AccountId::from(ALICE).encode(), &[][..])
				),
				module_evm_accounts::Error::<Runtime>::AccountIdHasMapped
			);
			assert_noop!(
				EvmAccounts::claim_account(
					Origin::signed(AccountId::from(BOB)),
					EvmAccounts::eth_address(&alice_key()),
					EvmAccounts::eth_sign(&alice_key(), &AccountId::from(BOB).encode(), &[][..])
				),
				module_evm_accounts::Error::<Runtime>::EthAddressHasMapped
			);

			// evm padded address will transfer_all to origin.
			assert_eq!(Balances::free_balance(bob()), 1_000 * dollar(NATIVE_CURRENCY));
			assert_eq!(Balances::free_balance(&AccountId::from(BOB)), 0);
			assert_eq!(System::providers(&bob()), 1);
			assert_eq!(System::providers(&AccountId::from(BOB)), 0);
			assert_ok!(EvmAccounts::claim_account(
				Origin::signed(AccountId::from(BOB)),
				EvmAccounts::eth_address(&bob_key()),
				EvmAccounts::eth_sign(&bob_key(), &AccountId::from(BOB).encode(), &[][..])
			));
			assert_eq!(System::providers(&bob()), 0);
			assert_eq!(System::providers(&AccountId::from(BOB)), 1);
			assert_eq!(Balances::free_balance(bob()), 0);
			assert_eq!(
				Balances::free_balance(&AccountId::from(BOB)),
				1_000 * dollar(NATIVE_CURRENCY)
			);
		});
}

#[test]
fn test_vesting_use_relaychain_block_number() {
	ExtBuilder::default().build().execute_with(|| {
		#[cfg(feature = "with-mandala-runtime")]
		let signer: AccountId = TreasuryPalletId::get().into_account();
		#[cfg(feature = "with-karura-runtime")]
		let signer: AccountId = KaruraFoundationAccounts::get()[0].clone();

		assert_ok!(Balances::set_balance(
			Origin::root(),
			signer.clone().into(),
			1_000 * dollar(ACA),
			0
		));

		assert_ok!(Vesting::vested_transfer(
			Origin::signed(signer),
			alice().into(),
			VestingSchedule {
				start: 10,
				period: 2,
				period_count: 5,
				per_period: 3 * dollar(NATIVE_CURRENCY),
			}
		));

		assert_eq!(Balances::free_balance(&alice()), 15 * dollar(NATIVE_CURRENCY));
		assert_eq!(Balances::usable_balance(&alice()), 0);

		set_relaychain_block_number(10);

		assert_ok!(Vesting::claim(Origin::signed(alice())));
		assert_eq!(Balances::usable_balance(&alice()), 0);

		set_relaychain_block_number(12);

		assert_ok!(Vesting::claim(Origin::signed(alice())));
		assert_eq!(Balances::usable_balance(&alice()), 3 * dollar(NATIVE_CURRENCY));

		set_relaychain_block_number(15);

		assert_ok!(Vesting::claim(Origin::signed(alice())));
		assert_eq!(Balances::usable_balance(&alice()), 6 * dollar(NATIVE_CURRENCY));

		set_relaychain_block_number(20);

		assert_ok!(Vesting::claim(Origin::signed(alice())));
		assert_eq!(Balances::usable_balance(&alice()), 15 * dollar(NATIVE_CURRENCY));

		set_relaychain_block_number(22);

		assert_ok!(Vesting::claim(Origin::signed(alice())));
		assert_eq!(Balances::usable_balance(&alice()), 15 * dollar(NATIVE_CURRENCY));
	});
}

#[test]
fn test_session_manager_module() {
	ExtBuilder::default().build().execute_with(|| {
		assert_eq!(Session::session_index(), 0);
		assert_eq!(SessionManager::session_duration(), 10);
		run_to_block(10);
		assert_eq!(Session::session_index(), 1);
		assert_eq!(SessionManager::session_duration(), 10);

		assert_ok!(SessionManager::schedule_session_duration(RawOrigin::Root.into(), 2, 11));

		run_to_block(19);
		assert_eq!(Session::session_index(), 1);
		assert_eq!(SessionManager::session_duration(), 10);

		run_to_block(20);
		assert_eq!(Session::session_index(), 2);
		assert_eq!(SessionManager::session_duration(), 11);

		run_to_block(31);
		assert_eq!(Session::session_index(), 3);
		assert_eq!(SessionManager::session_duration(), 11);

		assert_ok!(SessionManager::schedule_session_duration(RawOrigin::Root.into(), 4, 9));

		run_to_block(42);
		assert_eq!(Session::session_index(), 4);
		assert_eq!(SessionManager::session_duration(), 9);

		run_to_block(50);
		assert_eq!(Session::session_index(), 4);
		assert_eq!(SessionManager::session_duration(), 9);

		run_to_block(51);
		assert_eq!(Session::session_index(), 5);
		assert_eq!(SessionManager::session_duration(), 9);
	});
}

#[test]
fn treasury_should_take_xcm_execution_revenue() {
	ExtBuilder::default().build().execute_with(|| {
		let dot_amount = 1000 * dollar(RELAY_CHAIN_CURRENCY);
		#[cfg(feature = "with-mandala-runtime")]
		let actual_amount = 9_999_999_760_000;
		#[cfg(feature = "with-karura-runtime")]
		let actual_amount = 999_999_952_000_000;

		#[cfg(feature = "with-mandala-runtime")]
		let shallow_weight = 3_000_000;
		#[cfg(feature = "with-karura-runtime")]
		let shallow_weight = 600_000_000;
		let origin = MultiLocation::parent();

		// receive relay chain token
		let asset: MultiAsset = (MultiLocation::parent(), dot_amount).into();
		let mut msg = Xcm::<Call>::ReserveAssetDeposited {
			assets: asset.clone().into(),
			effects: vec![
				BuyExecution {
					fees: asset,
					weight: 0,
					debt: shallow_weight,
					halt_on_error: true,
					instructions: vec![],
				},
				DepositAsset {
					assets: All.into(),
					beneficiary: X1(Junction::AccountId32 {
						network: NetworkId::Any,
						id: ALICE,
					})
					.into(),
					max_assets: u32::max_value(),
				},
			],
		};
		use xcm_executor::traits::WeightBounds;
		let debt = <XcmConfig as xcm_executor::Config>::Weigher::shallow(&mut msg).unwrap_or_default();
		let deep = <XcmConfig as xcm_executor::Config>::Weigher::deep(&mut msg).unwrap_or_default();
		// println!("debt = {:?}, deep = {:?}", debt, deep);
		assert_eq!(debt, shallow_weight);

		assert_eq!(Tokens::free_balance(RELAY_CHAIN_CURRENCY, &ALICE.into()), 0);
		assert_eq!(Tokens::free_balance(RELAY_CHAIN_CURRENCY, &TreasuryAccount::get()), 0);

		let weight_limit = debt + deep + 1;
		assert_eq!(
			XcmExecutor::<XcmConfig>::execute_xcm(origin, msg, weight_limit),
			Outcome::Complete(shallow_weight)
		);

		assert_eq!(Tokens::free_balance(RELAY_CHAIN_CURRENCY, &ALICE.into()), actual_amount);
		assert_eq!(
			Tokens::free_balance(RELAY_CHAIN_CURRENCY, &TreasuryAccount::get()),
			dot_amount - actual_amount
		);
	});
}

#[test]
fn currency_id_convert() {
	ExtBuilder::default().build().execute_with(|| {
		let id: u32 = ParachainInfo::get().into();

		assert_eq!(
			CurrencyIdConvert::convert(RELAY_CHAIN_CURRENCY),
			Some(MultiLocation::parent())
		);

		assert_eq!(
			CurrencyIdConvert::convert(NATIVE_CURRENCY),
			Some(MultiLocation::sibling_parachain_general_key(
				id,
				NATIVE_CURRENCY.encode()
			))
		);
		assert_eq!(
			CurrencyIdConvert::convert(USD_CURRENCY),
			Some(MultiLocation::sibling_parachain_general_key(id, USD_CURRENCY.encode()))
		);
		assert_eq!(
			CurrencyIdConvert::convert(LIQUID_CURRENCY),
			Some(MultiLocation::sibling_parachain_general_key(
				id,
				LIQUID_CURRENCY.encode()
			))
		);
		assert_eq!(
			CurrencyIdConvert::convert(RENBTC),
			Some(MultiLocation::sibling_parachain_general_key(id, RENBTC.encode()))
		);

		assert_eq!(
			CurrencyIdConvert::convert(MultiLocation::parent()),
			Some(RELAY_CHAIN_CURRENCY)
		);
		assert_eq!(
			CurrencyIdConvert::convert(MultiLocation::sibling_parachain_general_key(
				id,
				NATIVE_CURRENCY.encode()
			)),
			Some(NATIVE_CURRENCY)
		);
		assert_eq!(
			CurrencyIdConvert::convert(MultiLocation::sibling_parachain_general_key(id, USD_CURRENCY.encode())),
			Some(USD_CURRENCY)
		);
		assert_eq!(
			CurrencyIdConvert::convert(MultiLocation::sibling_parachain_general_key(
				id,
				LIQUID_CURRENCY.encode()
			)),
			Some(LIQUID_CURRENCY)
		);

		#[cfg(feature = "with-mandala-runtime")]
		{
			assert_eq!(CurrencyIdConvert::convert(KAR), None);
			assert_eq!(CurrencyIdConvert::convert(KUSD), None);
			assert_eq!(CurrencyIdConvert::convert(KSM), None);
			assert_eq!(CurrencyIdConvert::convert(LKSM), None);

			assert_eq!(
				CurrencyIdConvert::convert(MultiLocation::sibling_parachain_general_key(id, RENBTC.encode())),
				Some(RENBTC)
			);
			assert_eq!(
				CurrencyIdConvert::convert(MultiLocation::sibling_parachain_general_key(id, KAR.encode())),
				None
			);
			assert_eq!(
				CurrencyIdConvert::convert(MultiLocation::sibling_parachain_general_key(id, KUSD.encode())),
				None
			);
			assert_eq!(
				CurrencyIdConvert::convert(MultiLocation::sibling_parachain_general_key(id, KSM.encode())),
				None
			);
			assert_eq!(
				CurrencyIdConvert::convert(MultiLocation::sibling_parachain_general_key(id, KSM.encode())),
				None
			);

			assert_eq!(
				CurrencyIdConvert::convert(MultiLocation::sibling_parachain_general_key(id + 1, RENBTC.encode())),
				None
			);

			let native_currency: MultiAsset = (
				MultiLocation::sibling_parachain_general_key(id, NATIVE_CURRENCY.encode()),
				1,
			)
				.into();
			assert_eq!(CurrencyIdConvert::convert(native_currency), Some(NATIVE_CURRENCY));
		}

		#[cfg(feature = "with-karura-runtime")]
		{
			assert_eq!(CurrencyIdConvert::convert(ACA), None);
			assert_eq!(CurrencyIdConvert::convert(AUSD), None);
			assert_eq!(CurrencyIdConvert::convert(DOT), None);
			assert_eq!(CurrencyIdConvert::convert(LDOT), None);

			assert_eq!(
				CurrencyIdConvert::convert(MultiLocation::sibling_parachain_general_key(id, RENBTC.encode())),
				Some(RENBTC)
			);
			assert_eq!(
				CurrencyIdConvert::convert(MultiLocation::sibling_parachain_general_key(id, ACA.encode())),
				None
			);
			assert_eq!(
				CurrencyIdConvert::convert(MultiLocation::sibling_parachain_general_key(id, AUSD.encode())),
				None
			);
			assert_eq!(
				CurrencyIdConvert::convert(MultiLocation::sibling_parachain_general_key(id, DOT.encode())),
				None
			);
			assert_eq!(
				CurrencyIdConvert::convert(MultiLocation::sibling_parachain_general_key(id, LDOT.encode())),
				None
			);
			assert_eq!(
				CurrencyIdConvert::convert(MultiLocation::sibling_parachain_general_key(
					parachains::bifrost::ID,
					parachains::bifrost::BNC_KEY.to_vec()
				)),
				Some(BNC)
			);
			assert_eq!(
				CurrencyIdConvert::convert(MultiLocation::sibling_parachain_general_key(
					parachains::bifrost::ID,
					parachains::bifrost::VSKSM_KEY.to_vec()
				)),
				Some(VSKSM)
			);

			assert_eq!(
				CurrencyIdConvert::convert(BNC),
				Some(MultiLocation::sibling_parachain_general_key(
					parachains::bifrost::ID,
					parachains::bifrost::BNC_KEY.to_vec()
				))
			);
			assert_eq!(
				CurrencyIdConvert::convert(VSKSM),
				Some(MultiLocation::sibling_parachain_general_key(
					parachains::bifrost::ID,
					parachains::bifrost::VSKSM_KEY.to_vec()
				))
			);

			let native_currency: MultiAsset = (
				MultiLocation::sibling_parachain_general_key(id, NATIVE_CURRENCY.encode()),
				1,
			)
				.into();
			assert_eq!(CurrencyIdConvert::convert(native_currency), Some(NATIVE_CURRENCY));
		}
	});
}

#[test]
fn sanity_check_weight_per_time_constants_are_as_expected() {
	// These values comes from Substrate, we want to make sure that if it
	// ever changes we don't accidently break Polkadot
	assert_eq!(WEIGHT_PER_SECOND, 1_000_000_000_000);
	assert_eq!(WEIGHT_PER_MILLIS, WEIGHT_PER_SECOND / 1000);
	assert_eq!(WEIGHT_PER_MICROS, WEIGHT_PER_MILLIS / 1000);
	assert_eq!(WEIGHT_PER_NANOS, WEIGHT_PER_MICROS / 1000);
}

#[test]
fn parachain_subaccounts_are_unique() {
	ExtBuilder::default().build().execute_with(|| {
		let parachain: AccountId = ParachainInfo::parachain_id().into_account();
		assert_eq!(
			parachain,
			hex_literal::hex!["70617261d0070000000000000000000000000000000000000000000000000000"].into()
		);

		assert_eq!(
			RelayChainSovereignSubAccount::get(),
			create_x2_parachain_multilocation(0)
		);

		assert_eq!(
			create_x2_parachain_multilocation(0),
			MultiLocation::new(
				1,
				X1(Junction::AccountId32 {
					network: NetworkId::Any,
					id: hex_literal::hex!["d7b8926b326dd349355a9a7cca6606c1e0eb6fd2b506066b518c7155ff0d8297"].into(),
				})
			),
		);
		assert_eq!(
			create_x2_parachain_multilocation(1),
			MultiLocation::new(
				1,
				X1(Junction::AccountId32 {
					network: NetworkId::Any,
					id: hex_literal::hex!["74d37d762e06c6841a5dad64463a9afe0684f7e45245f6a7296ca613cca74669"].into(),
				})
			),
		);
	});
}

#[test]
fn treasury_handles_dust_correctly() {
	ExtBuilder::default()
		.balances(vec![
			(
				AccountId::from(BOB),
				RELAY_CHAIN_CURRENCY,
				ExistentialDeposits::get(&RELAY_CHAIN_CURRENCY),
			),
			(
				AccountId::from(ALICE),
				RELAY_CHAIN_CURRENCY,
				ExistentialDeposits::get(&RELAY_CHAIN_CURRENCY),
			),
			(
				AccountId::from(BOB),
				LIQUID_CURRENCY,
				ExistentialDeposits::get(&LIQUID_CURRENCY),
			),
			(
				AccountId::from(ALICE),
				LIQUID_CURRENCY,
				ExistentialDeposits::get(&LIQUID_CURRENCY),
			),
			(
				AccountId::from(BOB),
				USD_CURRENCY,
				ExistentialDeposits::get(&USD_CURRENCY),
			),
			(
				AccountId::from(ALICE),
				USD_CURRENCY,
				ExistentialDeposits::get(&USD_CURRENCY),
			),
		])
		.build()
		.execute_with(|| {
			let relay_ed = ExistentialDeposits::get(&RELAY_CHAIN_CURRENCY);
			let liquid_ed = ExistentialDeposits::get(&LIQUID_CURRENCY);
			let usd_ed = ExistentialDeposits::get(&USD_CURRENCY);

			// Test empty treasury recieves dust tokens of relay
			assert_eq!(
				Currencies::free_balance(RELAY_CHAIN_CURRENCY, &TreasuryAccount::get()),
				0
			);
			assert_ok!(Currencies::transfer(
				Origin::signed(AccountId::from(ALICE)),
				sp_runtime::MultiAddress::Id(AccountId::from(BOB)),
				RELAY_CHAIN_CURRENCY,
				1
			));
			assert_eq!(
				Currencies::free_balance(RELAY_CHAIN_CURRENCY, &AccountId::from(BOB)),
				relay_ed + 1
			);

			// ALICE account is reaped and treasury recieves dust tokens
			assert_eq!(
				Currencies::free_balance(RELAY_CHAIN_CURRENCY, &AccountId::from(ALICE)),
				0
			);
			// Treasury can have under the existential deposit
			assert_eq!(
				Currencies::free_balance(RELAY_CHAIN_CURRENCY, &TreasuryAccount::get()),
				relay_ed - 1
			);

			// treasury can send funds when under existential deposit
			assert_ok!(Currencies::transfer(
				Origin::signed(TreasuryAccount::get()),
				sp_runtime::MultiAddress::Id(AccountId::from(BOB)),
				RELAY_CHAIN_CURRENCY,
				relay_ed - 2
			));
			assert_eq!(
				Currencies::free_balance(RELAY_CHAIN_CURRENCY, &TreasuryAccount::get()),
				1
			);

			assert_ok!(Currencies::transfer(
				Origin::signed(AccountId::from(BOB)),
				sp_runtime::MultiAddress::Id(AccountId::from(ALICE)),
				RELAY_CHAIN_CURRENCY,
				relay_ed
			));
			assert_eq!(
				Currencies::free_balance(RELAY_CHAIN_CURRENCY, &AccountId::from(ALICE)),
				relay_ed
			);
			assert_eq!(Currencies::free_balance(RELAY_CHAIN_CURRENCY, &AccountId::from(BOB)), 0);
			assert_eq!(
				Currencies::free_balance(RELAY_CHAIN_CURRENCY, &TreasuryAccount::get()),
				relay_ed
			);
			assert_ok!(Currencies::transfer(
				Origin::signed(AccountId::from(ALICE)),
				sp_runtime::MultiAddress::Id(TreasuryAccount::get()),
				RELAY_CHAIN_CURRENCY,
				relay_ed
			));

			// Treasury is not reaped when going from over existential deposit to back under it
			assert_eq!(
				Currencies::free_balance(RELAY_CHAIN_CURRENCY, &TreasuryAccount::get()),
				2 * relay_ed
			);
			assert_ok!(Currencies::transfer(
				Origin::signed(TreasuryAccount::get()),
				sp_runtime::MultiAddress::Id(AccountId::from(ALICE)),
				RELAY_CHAIN_CURRENCY,
				relay_ed + 1
			));
			assert_eq!(
				Currencies::free_balance(RELAY_CHAIN_CURRENCY, &AccountId::from(ALICE)),
				relay_ed + 1
			);
			assert_eq!(
				Currencies::free_balance(RELAY_CHAIN_CURRENCY, &TreasuryAccount::get()),
				relay_ed - 1
			);

			// Test empty treasury recieves dust tokens of Liquid Currency
			assert_eq!(Currencies::free_balance(LIQUID_CURRENCY, &TreasuryAccount::get()), 0);
			assert_ok!(Currencies::transfer(
				Origin::signed(AccountId::from(ALICE)),
				sp_runtime::MultiAddress::Id(AccountId::from(BOB)),
				LIQUID_CURRENCY,
				1
			));
			assert_eq!(
				Currencies::free_balance(LIQUID_CURRENCY, &AccountId::from(BOB)),
				liquid_ed + 1
			);
			assert_eq!(Currencies::free_balance(LIQUID_CURRENCY, &AccountId::from(ALICE)), 0);
			assert_eq!(
				Currencies::free_balance(LIQUID_CURRENCY, &TreasuryAccount::get()),
				liquid_ed - 1
			);

			// Test empty treasury recieves dust tokens of USD Currency using Tokens pallet
			assert_eq!(Tokens::free_balance(USD_CURRENCY, &TreasuryAccount::get()), 0);
			assert_ok!(Tokens::transfer(
				Origin::signed(AccountId::from(ALICE)),
				sp_runtime::MultiAddress::Id(AccountId::from(BOB)),
				USD_CURRENCY,
				1
			));
			assert_eq!(Tokens::free_balance(USD_CURRENCY, &AccountId::from(BOB)), usd_ed + 1);
			assert_eq!(Tokens::free_balance(USD_CURRENCY, &AccountId::from(ALICE)), 0);
			assert_eq!(Tokens::free_balance(USD_CURRENCY, &TreasuryAccount::get()), usd_ed - 1);
		});
}

// Honzon's surplus can be transfered and DebitExchangeRate updates accordingly
#[test]
fn cdp_treasury_handles_honzon_surplus_correctly() {
	ExtBuilder::default()
		.balances(vec![
			(
				AccountId::from(ALICE),
				RELAY_CHAIN_CURRENCY,
				100 * dollar(RELAY_CHAIN_CURRENCY),
			),
			(AccountId::from(BOB), USD_CURRENCY, 10_000 * dollar(USD_CURRENCY)),
			(
				AccountId::from(BOB),
				RELAY_CHAIN_CURRENCY,
				100 * dollar(RELAY_CHAIN_CURRENCY),
			),
		])
		.build()
		.execute_with(|| {
			System::set_block_number(1);
			assert_ok!(set_oracle_price(vec![(
				RELAY_CHAIN_CURRENCY,
				Price::saturating_from_rational(100, 1)
			)]));
			assert_ok!(CdpEngine::set_collateral_params(
				Origin::root(),
				RELAY_CHAIN_CURRENCY,
				Change::NewValue(Some(Rate::saturating_from_rational(1, 10000))),
				Change::NewValue(Some(Ratio::saturating_from_rational(200, 100))),
				Change::NewValue(Some(Rate::saturating_from_rational(20, 100))),
				Change::NewValue(Some(Ratio::saturating_from_rational(200, 100))),
				Change::NewValue(1_000_000 * dollar(USD_CURRENCY)),
			));
			assert_ok!(Dex::add_liquidity(
				Origin::signed(AccountId::from(BOB)),
				RELAY_CHAIN_CURRENCY,
				USD_CURRENCY,
				100 * dollar(RELAY_CHAIN_CURRENCY),
				10_000 * dollar(USD_CURRENCY),
				0,
				false,
			));

			// Honzon loans work
			assert_ok!(Honzon::adjust_loan(
				Origin::signed(AccountId::from(ALICE)),
				RELAY_CHAIN_CURRENCY,
				50 * dollar(RELAY_CHAIN_CURRENCY) as i128,
				500 * dollar(USD_CURRENCY) as i128
			));
			assert_eq!(
				Loans::positions(RELAY_CHAIN_CURRENCY, AccountId::from(ALICE)).collateral,
				50 * dollar(RELAY_CHAIN_CURRENCY)
			);
			assert_eq!(
				Loans::positions(RELAY_CHAIN_CURRENCY, AccountId::from(ALICE)).debit,
				500 * dollar(USD_CURRENCY)
			);
			assert_eq!(
				Currencies::free_balance(RELAY_CHAIN_CURRENCY, &AccountId::from(ALICE)),
				50 * dollar(RELAY_CHAIN_CURRENCY)
			);
			assert_eq!(
				Currencies::free_balance(USD_CURRENCY, &AccountId::from(ALICE)),
				50 * dollar(USD_CURRENCY)
			);
			assert_eq!(Currencies::free_balance(USD_CURRENCY, &CdpTreasury::account_id()), 0);
			assert_eq!(CdpTreasury::get_surplus_pool(), 0);
			assert_eq!(CdpTreasury::get_debit_pool(), 0);
			run_to_block(2);

			// Empty treasury recieves stablecoins into surplus pool from loan
			assert_eq!(CdpTreasury::get_surplus_pool(), 160248248179);
			assert_eq!(CdpTreasury::get_debit_pool(), 0);
			// Honzon generated cdp treasury surplus can be transfered
			assert_eq!(Currencies::free_balance(USD_CURRENCY, &AccountId::from(BOB)), 0);
			assert_eq!(
				CdpEngine::debit_exchange_rate(RELAY_CHAIN_CURRENCY),
				// about 1/10
				Some(Ratio::saturating_from_rational(
					100320496496359801 as i64,
					1000000000000000000 as i64
				))
			);
			// Cdp treasury cannot be reaped
			assert_ok!(Currencies::transfer(
				Origin::signed(CdpTreasury::account_id()),
				sp_runtime::MultiAddress::Id(AccountId::from(BOB)),
				USD_CURRENCY,
				CdpTreasury::get_surplus_pool() - 1
			));
			assert_eq!(
				Currencies::free_balance(USD_CURRENCY, &AccountId::from(BOB)),
				160248248178
			);
			assert_eq!(Currencies::free_balance(USD_CURRENCY, &CdpTreasury::account_id()), 1);
			run_to_block(3);
			// Debt exchange rate updates
			assert_eq!(
				CdpEngine::debit_exchange_rate(RELAY_CHAIN_CURRENCY),
				// Around 1/10, increasing from last check
				Some(Ratio::saturating_from_rational(
					100330528546009436 as i64,
					1000000000000000000 as i64
				))
			);

			// Closing loan will add to treasury debit_pool
			assert_ok!(Honzon::close_loan_has_debit_by_dex(
				Origin::signed(AccountId::from(ALICE)),
				RELAY_CHAIN_CURRENCY,
				5 * dollar(RELAY_CHAIN_CURRENCY),
				None
			));
			// Just over 50 dollar(USD_CURRENCY), due to interest on loan
			assert_eq!(CdpTreasury::get_debit_pool(), 50165264273004);
			assert_eq!(Loans::total_positions(RELAY_CHAIN_CURRENCY).debit, 0);
			run_to_block(4);
			// Debt exchange rate doesn't update due to no debit positions
			assert_eq!(
				CdpEngine::debit_exchange_rate(RELAY_CHAIN_CURRENCY),
				Some(Ratio::saturating_from_rational(
					100330528546009436 as i64,
					1000000000000000000 as i64
				))
			)
		});
}

#[test]
fn proxy_behavior_correct() {
	ExtBuilder::default()
		.balances(vec![
			(AccountId::from(ALICE), NATIVE_CURRENCY, 100 * dollar(NATIVE_CURRENCY)),
			(AccountId::from(BOB), NATIVE_CURRENCY, 100 * dollar(NATIVE_CURRENCY)),
		])
		.build()
		.execute_with(|| {
			// proxy fails for account with no NATIVE_CURRENCY
			assert_noop!(
				Proxy::add_proxy(
					Origin::signed(AccountId::from([21; 32])),
					AccountId::from(ALICE),
					ProxyType::Any,
					0
				),
				pallet_balances::Error::<Runtime, _>::InsufficientBalance
			);
			let call = Box::new(Call::Currencies(module_currencies::Call::transfer(
				AccountId::from(ALICE).into(),
				NATIVE_CURRENCY,
				10 * dollar(NATIVE_CURRENCY),
			)));

			// Alice has all Bob's permissions now
			assert_ok!(Proxy::add_proxy(
				Origin::signed(AccountId::from(BOB)),
				AccountId::from(ALICE),
				ProxyType::Any,
				0
			));
			// takes deposit from bobs account for proxy
			assert!(Currencies::free_balance(NATIVE_CURRENCY, &AccountId::from(BOB)) < 100 * dollar(NATIVE_CURRENCY));

			// alice can now make calls for bob's account
			assert_ok!(Proxy::proxy(
				Origin::signed(AccountId::from(ALICE)),
				AccountId::from(BOB),
				None,
				call.clone()
			));
			assert_eq!(
				Currencies::free_balance(NATIVE_CURRENCY, &AccountId::from(ALICE)),
				110 * dollar(NATIVE_CURRENCY)
			);

			// alice cannot make calls for bob's account anymore
			assert_ok!(Proxy::remove_proxy(
				Origin::signed(AccountId::from(BOB)),
				AccountId::from(ALICE),
				ProxyType::Any,
				0
			));
			assert_noop!(
				Proxy::proxy(
					Origin::signed(AccountId::from(ALICE)),
					AccountId::from(BOB),
					None,
					call.clone()
				),
				pallet_proxy::Error::<Runtime>::NotProxy
			);
			// bob's deposit is returned
			assert_eq!(
				Currencies::free_balance(NATIVE_CURRENCY, &AccountId::from(BOB)),
				90000000000000
			);
		});
}

#[test]
fn proxy_permissions_correct() {
	ExtBuilder::default()
		.balances(vec![
			(AccountId::from(ALICE), NATIVE_CURRENCY, 100 * dollar(NATIVE_CURRENCY)),
			(AccountId::from(BOB), NATIVE_CURRENCY, 100 * dollar(NATIVE_CURRENCY)),
			(
				AccountId::from(BOB),
				RELAY_CHAIN_CURRENCY,
				100 * dollar(RELAY_CHAIN_CURRENCY),
			),
			(
				AccountId::from(ALICE),
				RELAY_CHAIN_CURRENCY,
				100 * dollar(RELAY_CHAIN_CURRENCY),
			),
			(AccountId::from(BOB), USD_CURRENCY, 100 * dollar(USD_CURRENCY)),
			(AccountId::from(ALICE), USD_CURRENCY, 100 * dollar(USD_CURRENCY)),
		])
		.build()
		.execute_with(|| {
			// runtimes have different minimum debit dust requirements
			let min_debit: Balance = 100 * MinimumDebitValue::get();
			assert_ok!(set_oracle_price(vec![(
				RELAY_CHAIN_CURRENCY,
				Price::saturating_from_rational(100, 1)
			)]));
			assert_ok!(CdpEngine::set_collateral_params(
				Origin::root(),
				RELAY_CHAIN_CURRENCY,
				Change::NewValue(Some(Rate::saturating_from_rational(1, 10000))),
				Change::NewValue(Some(Ratio::saturating_from_rational(200, 100))),
				Change::NewValue(Some(Rate::saturating_from_rational(20, 100))),
				Change::NewValue(Some(Ratio::saturating_from_rational(200, 100))),
				Change::NewValue(1_000_000 * dollar(USD_CURRENCY)),
			));
			assert_ok!(Dex::add_liquidity(
				Origin::signed(AccountId::from(BOB)),
				RELAY_CHAIN_CURRENCY,
				USD_CURRENCY,
				5 * dollar(RELAY_CHAIN_CURRENCY),
				10 * dollar(USD_CURRENCY),
				0,
				false,
			));
			// Alice has all Bob's permissions now
			assert_ok!(Proxy::add_proxy(
				Origin::signed(AccountId::from(BOB)),
				AccountId::from(ALICE),
				ProxyType::Any,
				0
			));
			let root_call = Box::new(Call::Currencies(module_currencies::Call::update_balance(
				AccountId::from(ALICE).into(),
				NATIVE_CURRENCY,
				1000 * dollar(NATIVE_CURRENCY) as i128,
			)));
			let gov_call = Box::new(Call::Tips(pallet_tips::Call::report_awesome(
				b"bob is awesome".to_vec(),
				AccountId::from(BOB),
			)));
			let transfer_call = Box::new(Call::Currencies(module_currencies::Call::transfer(
				AccountId::from(BOB).into(),
				NATIVE_CURRENCY,
				10 * dollar(NATIVE_CURRENCY),
			)));
			let adjust_loan_call = Box::new(Call::Honzon(module_honzon::Call::adjust_loan(
				RELAY_CHAIN_CURRENCY,
				10 * dollar(RELAY_CHAIN_CURRENCY) as i128,
				min_debit as i128,
			)));
			let authorize_loan_call = Box::new(Call::Honzon(module_honzon::Call::authorize(
				RELAY_CHAIN_CURRENCY,
				AccountId::from(BOB).into(),
			)));
			let dex_swap_call = Box::new(Call::Dex(module_dex::Call::swap_with_exact_target(
				vec![RELAY_CHAIN_CURRENCY, USD_CURRENCY],
				dollar(USD_CURRENCY),
				dollar(RELAY_CHAIN_CURRENCY),
			)));
			let dex_add_liquidity_call = Box::new(Call::Dex(module_dex::Call::add_liquidity(
				RELAY_CHAIN_CURRENCY,
				USD_CURRENCY,
				10 * dollar(RELAY_CHAIN_CURRENCY),
				10 * dollar(USD_CURRENCY),
				0,
				false,
			)));

			// Proxy calls do not bypass root permision
			assert_ok!(Proxy::proxy(
				Origin::signed(AccountId::from(ALICE)),
				AccountId::from(BOB),
				None,
				root_call.clone()
			));
			// while the proxy call executes the call being proxied fails
			assert_eq!(
				Currencies::free_balance(NATIVE_CURRENCY, &AccountId::from(ALICE)),
				100 * dollar(NATIVE_CURRENCY)
			);

			// Alice's gives governance permissions to Bob
			assert_ok!(Proxy::add_proxy(
				Origin::signed(AccountId::from(ALICE)),
				AccountId::from(BOB),
				ProxyType::Governance,
				0
			));
			// Bob can be a proxy for alice gov call
			assert_ok!(Proxy::proxy(
				Origin::signed(AccountId::from(BOB)),
				AccountId::from(ALICE),
				Some(ProxyType::Governance),
				gov_call.clone()
			));
			let hash = BlakeTwo256::hash_of(&(BlakeTwo256::hash(b"bob is awesome"), AccountId::from(BOB)));
			// last event was sucessful tip call
			assert_eq!(
				System::events()
					.into_iter()
					.map(|r| r.event)
					.filter_map(|e| if let Event::Tips(inner) = e { Some(inner) } else { None })
					.last()
					.unwrap(),
				pallet_tips::Event::<Runtime>::NewTip(hash)
			);

			// Bob can't proxy for alice in a non gov call, once again proxy call works but nested call fails
			assert_ok!(Proxy::proxy(
				Origin::signed(AccountId::from(BOB)),
				AccountId::from(ALICE),
				Some(ProxyType::Governance),
				transfer_call.clone()
			));
			// the transfer call fails as Bob only had governence permission for alice
			assert!(Currencies::free_balance(NATIVE_CURRENCY, &AccountId::from(BOB)) < 100 * dollar(NATIVE_CURRENCY));

			assert_ok!(Proxy::add_proxy(
				Origin::signed(AccountId::from(ALICE)),
				AccountId::from(BOB),
				ProxyType::Loan,
				0
			));
			assert_ok!(Proxy::proxy(
				Origin::signed(AccountId::from(BOB)),
				AccountId::from(ALICE),
				Some(ProxyType::Loan),
				adjust_loan_call.clone()
			));
			assert_eq!(
				Loans::positions(RELAY_CHAIN_CURRENCY, AccountId::from(ALICE)).collateral,
				10 * dollar(RELAY_CHAIN_CURRENCY)
			);
			assert_eq!(
				Loans::positions(RELAY_CHAIN_CURRENCY, AccountId::from(ALICE)).debit,
				min_debit
			);
			// authorize call is part of the Honzon module but is not in the Loan ProxyType filter
			assert_ok!(Proxy::proxy(
				Origin::signed(AccountId::from(BOB)),
				AccountId::from(ALICE),
				Some(ProxyType::Loan),
				authorize_loan_call.clone()
			));
			// hence the failure
			System::assert_last_event(pallet_proxy::Event::ProxyExecuted(Err(DispatchError::BadOrigin)).into());

			// gives Bob ability to proxy alice's account for dex swaps
			assert_ok!(Proxy::add_proxy(
				Origin::signed(AccountId::from(ALICE)),
				AccountId::from(BOB),
				ProxyType::Swap,
				0
			));

			let pre_swap = Currencies::free_balance(USD_CURRENCY, &AccountId::from(ALICE));
			assert_ok!(Proxy::proxy(
				Origin::signed(AccountId::from(BOB)),
				AccountId::from(ALICE),
				Some(ProxyType::Swap),
				dex_swap_call.clone()
			));
			let post_swap = Currencies::free_balance(USD_CURRENCY, &AccountId::from(ALICE));
			assert_eq!(post_swap - pre_swap, dollar(USD_CURRENCY));

			assert_ok!(Proxy::proxy(
				Origin::signed(AccountId::from(BOB)),
				AccountId::from(ALICE),
				Some(ProxyType::Swap),
				dex_add_liquidity_call.clone()
			));
			// again add liquidity call is part of the Dex module but is not allowed in the Swap ProxyType
			// filter
			System::assert_last_event(pallet_proxy::Event::ProxyExecuted(Err(DispatchError::BadOrigin)).into());

			// Tests that adding more ProxyType permssions does not effect others
			assert_ok!(Proxy::proxy(
				Origin::signed(AccountId::from(BOB)),
				AccountId::from(ALICE),
				Some(ProxyType::Loan),
				adjust_loan_call.clone()
			));
			assert_eq!(
				Loans::positions(RELAY_CHAIN_CURRENCY, AccountId::from(ALICE)).collateral,
				20 * dollar(RELAY_CHAIN_CURRENCY)
			);
			assert_eq!(
				Loans::positions(RELAY_CHAIN_CURRENCY, AccountId::from(ALICE)).debit,
				2 * min_debit
			);

			// remove proxy works
			assert_ok!(Proxy::remove_proxy(
				Origin::signed(AccountId::from(ALICE)),
				AccountId::from(BOB),
				ProxyType::Loan,
				0
			));
			assert_noop!(
				Proxy::proxy(
					Origin::signed(AccountId::from(BOB)),
					AccountId::from(ALICE),
					Some(ProxyType::Loan),
					adjust_loan_call.clone()
				),
				pallet_proxy::Error::<Runtime>::NotProxy
			);
		});
}<|MERGE_RESOLUTION|>--- conflicted
+++ resolved
@@ -54,14 +54,9 @@
 		EnabledTradingPairs, Event, EvmAccounts, ExistentialDeposits, Get, GetNativeCurrencyId, HomaLite, Honzon,
 		Loans, MinimumDebitValue, MultiLocation, NativeTokenExistentialDeposit, NetworkId, NftPalletId, OneDay, Origin,
 		OriginCaller, ParachainInfo, ParachainSystem, Perbill, Permill, Proxy, ProxyType,
-<<<<<<< HEAD
-		RelaychainSovereignSubAccount, Runtime, Scheduler, Session, SessionManager, SevenDays, System, Timestamp,
+		RelayChainSovereignSubAccount, Runtime, Scheduler, Session, SessionManager, SevenDays, System, Timestamp,
 		TokenSymbol, Tokens, TreasuryAccount, TreasuryPalletId, Utility, Vesting, XcmConfig, XcmExecutor, XcmUnbondFee,
 		NFT,
-=======
-		RelayChainSovereignSubAccount, Runtime, Scheduler, Session, SessionManager, SevenDays, System, Timestamp,
-		TokenSymbol, Tokens, TreasuryAccount, TreasuryPalletId, Utility, Vesting, XcmConfig, XcmExecutor, NFT,
->>>>>>> fbe0507d
 	};
 
 	pub use runtime_common::{dollar, ACA, AUSD, DOT, LDOT};
