// This file is part of Acala.

// Copyright (C) 2020-2021 Acala Foundation.
// SPDX-License-Identifier: GPL-3.0-or-later WITH Classpath-exception-2.0

// This program is free software: you can redistribute it and/or modify
// it under the terms of the GNU General Public License as published by
// the Free Software Foundation, either version 3 of the License, or
// (at your option) any later version.

// This program is distributed in the hope that it will be useful,
// but WITHOUT ANY WARRANTY; without even the implied warranty of
// MERCHANTABILITY or FITNESS FOR A PARTICULAR PURPOSE. See the
// GNU General Public License for more details.

// You should have received a copy of the GNU General Public License
// along with this program. If not, see <https://www.gnu.org/licenses/>.

use acala_service::chain_spec::evm_genesis;
pub use codec::Encode;
use cumulus_test_relay_sproof_builder::RelayStateSproofBuilder;
use frame_support::{
	assert_noop, assert_ok,
	traits::{schedule::DispatchTime, Currency, GenesisBuild, OnFinalize, OnInitialize, OriginTrait, ValidatorSet},
	weights::constants::*,
};
use frame_system::RawOrigin;

use module_cdp_engine::LiquidationStrategy;
pub use module_support::{
	mocks::MockAddressMapping, AddressMapping, CDPTreasury, DEXManager, Price, Rate, Ratio, RiskManager,
};
use orml_authority::DelayedOrigin;
pub use orml_traits::{Change, GetByKey, MultiCurrency};
use orml_vesting::VestingSchedule;
pub use primitives::currency::*;
pub use sp_core::H160;
use sp_io::hashing::keccak_256;
pub use sp_runtime::{
	traits::{AccountIdConversion, BadOrigin, BlakeTwo256, Convert, Hash, Zero},
	DispatchError, DispatchResult, FixedPointNumber, MultiAddress,
};

use xcm::{
	opaque::v0::prelude::{BuyExecution, DepositAsset},
	v0::{
		ExecuteXcm,
		Junction::{self, *},
		MultiAsset,
		MultiLocation::*,
		Outcome, Xcm,
	},
};

#[cfg(feature = "with-mandala-runtime")]
pub use mandala_imports::*;
#[cfg(feature = "with-mandala-runtime")]
mod mandala_imports {
	pub use mandala_runtime::{
		create_x2_parachain_multilocation, get_all_module_accounts, AcalaOracle, AccountId, AuctionManager, Authority,
		AuthoritysOriginId, Balance, Balances, BlockNumber, Call, CdpEngine, CdpTreasury, CreateClassDeposit,
		CreateTokenDeposit, Currencies, CurrencyId, CurrencyIdConvert, DataDepositPerByte, Dex, EmergencyShutdown,
<<<<<<< HEAD
		EnabledTradingPairs, Event, EvmAccounts, ExistentialDeposits, Get, GetNativeCurrencyId, HomaLite, Loans,
		MultiLocation, NativeTokenExistentialDeposit, NetworkId, NftPalletId, OneDay, Origin, OriginCaller,
		ParachainInfo, ParachainSystem, Perbill, Permill, Proxy, RelaychainSovereignSubAccount, Runtime, Scheduler,
		Session, SessionManager, SevenDays, System, TokenSymbol, Tokens, TreasuryAccount, TreasuryPalletId, Utility,
		Vesting, XcmConfig, XcmExecutor, NFT,
=======
		EnabledTradingPairs, Event, EvmAccounts, ExistentialDeposits, Get, GetNativeCurrencyId, HomaLite, Honzon,
		Loans, MinimumDebitValue, MultiLocation, NativeTokenExistentialDeposit, NetworkId, NftPalletId, OneDay, Origin,
		OriginCaller, ParachainInfo, ParachainSystem, Perbill, Proxy, ProxyType, RelaychainSovereignSubAccount,
		Runtime, Scheduler, Session, SessionManager, SevenDays, System, Timestamp, TokenSymbol, Tokens,
		TreasuryAccount, TreasuryPalletId, Utility, Vesting, XcmConfig, XcmExecutor, NFT,
>>>>>>> 8e00ac60
	};

	pub use runtime_common::{dollar, ACA, AUSD, DOT, LDOT};
	pub const NATIVE_CURRENCY: CurrencyId = ACA;
	pub const LIQUID_CURRENCY: CurrencyId = LDOT;
	pub const RELAY_CHAIN_CURRENCY: CurrencyId = DOT;
	pub const USD_CURRENCY: CurrencyId = AUSD;
	pub const LPTOKEN: CurrencyId = CurrencyId::DexShare(
		primitives::DexShare::Token(TokenSymbol::AUSD),
		primitives::DexShare::Token(TokenSymbol::DOT),
	);
}

#[cfg(feature = "with-karura-runtime")]
pub use karura_imports::*;
#[cfg(feature = "with-karura-runtime")]
mod karura_imports {
	pub use frame_support::parameter_types;
	pub use karura_runtime::{
		create_x2_parachain_multilocation, get_all_module_accounts, AcalaOracle, AccountId, AuctionManager, Authority,
		AuthoritysOriginId, Balance, Balances, BlockNumber, Call, CdpEngine, CdpTreasury, CreateClassDeposit,
		CreateTokenDeposit, Currencies, CurrencyId, CurrencyIdConvert, DataDepositPerByte, Dex, EmergencyShutdown,
<<<<<<< HEAD
		Event, EvmAccounts, ExistentialDeposits, Get, GetNativeCurrencyId, HomaLite, KaruraFoundationAccounts, Loans,
		MultiLocation, NativeTokenExistentialDeposit, NetworkId, NftPalletId, OneDay, Origin, OriginCaller,
		ParachainAccount, ParachainInfo, ParachainSystem, Perbill, Permill, Proxy, RelaychainBlockNumberProvider,
		RelaychainSovereignSubAccount, Runtime, Scheduler, Session, SessionManager, SevenDays, System, TokenSymbol,
		Tokens, TreasuryPalletId, Utility, Vesting, XTokens, XcmConfig, XcmExecutor, NFT,
=======
		Event, EvmAccounts, ExistentialDeposits, Get, GetNativeCurrencyId, HomaLite, Honzon, KaruraFoundationAccounts,
		Loans, MinimumDebitValue, MultiLocation, NativeTokenExistentialDeposit, NetworkId, NftPalletId, OneDay, Origin,
		OriginCaller, ParachainInfo, ParachainSystem, Perbill, Proxy, ProxyType, RelaychainSovereignSubAccount,
		Runtime, Scheduler, Session, SessionManager, SevenDays, System, Timestamp, TokenSymbol, Tokens,
		TreasuryPalletId, Utility, Vesting, XTokens, XcmConfig, XcmExecutor, NFT,
>>>>>>> 8e00ac60
	};
	pub use primitives::TradingPair;
	pub use runtime_common::{dollar, KAR, KSM, KUSD, LKSM};
	pub use sp_runtime::traits::AccountIdConversion;

	parameter_types! {
		pub EnabledTradingPairs: Vec<TradingPair> = vec![
			TradingPair::from_currency_ids(USD_CURRENCY, NATIVE_CURRENCY).unwrap(),
			TradingPair::from_currency_ids(USD_CURRENCY, RELAY_CHAIN_CURRENCY).unwrap(),
			TradingPair::from_currency_ids(USD_CURRENCY, LIQUID_CURRENCY).unwrap(),
		];
		pub TreasuryAccount: AccountId = TreasuryPalletId::get().into_account();
	}

	pub const NATIVE_CURRENCY: CurrencyId = KAR;
	pub const LIQUID_CURRENCY: CurrencyId = LKSM;
	pub const RELAY_CHAIN_CURRENCY: CurrencyId = KSM;
	pub const USD_CURRENCY: CurrencyId = KUSD;
	pub const LPTOKEN: CurrencyId = CurrencyId::DexShare(
		primitives::DexShare::Token(TokenSymbol::KUSD),
		primitives::DexShare::Token(TokenSymbol::KSM),
	);
}

const ORACLE1: [u8; 32] = [0u8; 32];
const ORACLE2: [u8; 32] = [1u8; 32];
const ORACLE3: [u8; 32] = [2u8; 32];
const ORACLE4: [u8; 32] = [3u8; 32];
const ORACLE5: [u8; 32] = [4u8; 32];

pub const ALICE: [u8; 32] = [4u8; 32];
pub const BOB: [u8; 32] = [5u8; 32];
pub const CHARLIE: [u8; 32] = [6u8; 32];
pub const DAVE: [u8; 32] = [7u8; 32];

<<<<<<< HEAD
pub fn run_to_block(n: u32) {
=======
pub const INIT_TIMESTAMP: u64 = 30_000;
pub const BLOCK_TIME: u64 = 1000;

fn run_to_block(n: u32) {
>>>>>>> 8e00ac60
	while System::block_number() < n {
		Scheduler::on_finalize(System::block_number());
		System::set_block_number(System::block_number() + 1);
		Timestamp::set_timestamp((System::block_number() as u64 * BLOCK_TIME) + INIT_TIMESTAMP);
		CdpEngine::on_initialize(System::block_number());
		Scheduler::on_initialize(System::block_number());
		Scheduler::on_initialize(System::block_number());
		Session::on_initialize(System::block_number());
		SessionManager::on_initialize(System::block_number());
	}
}

pub fn set_relaychain_block_number(number: BlockNumber) {
	ParachainSystem::on_initialize(number);

	let (relay_storage_root, proof) = RelayStateSproofBuilder::default().into_state_root_and_proof();

	assert_ok!(ParachainSystem::set_validation_data(
		Origin::none(),
		cumulus_primitives_parachain_inherent::ParachainInherentData {
			validation_data: cumulus_primitives_core::PersistedValidationData {
				parent_head: Default::default(),
				relay_parent_number: number,
				relay_parent_storage_root: relay_storage_root,
				max_pov_size: Default::default(),
			},
			relay_chain_state: proof,
			downward_messages: Default::default(),
			horizontal_messages: Default::default(),
		}
	));
}

pub struct ExtBuilder {
	balances: Vec<(AccountId, CurrencyId, Balance)>,
}

impl Default for ExtBuilder {
	fn default() -> Self {
		Self { balances: vec![] }
	}
}

impl ExtBuilder {
	pub fn balances(mut self, balances: Vec<(AccountId, CurrencyId, Balance)>) -> Self {
		self.balances = balances;
		self
	}

	pub fn build(self) -> sp_io::TestExternalities {
		let evm_genesis_accounts = evm_genesis();

		let mut t = frame_system::GenesisConfig::default()
			.build_storage::<Runtime>()
			.unwrap();

		let native_currency_id = GetNativeCurrencyId::get();
		let existential_deposit = NativeTokenExistentialDeposit::get();
		let initial_enabled_trading_pairs = EnabledTradingPairs::get();

		module_dex::GenesisConfig::<Runtime> {
			initial_enabled_trading_pairs: initial_enabled_trading_pairs,
			initial_listing_trading_pairs: Default::default(),
			initial_added_liquidity_pools: vec![],
		}
		.assimilate_storage(&mut t)
		.unwrap();

		pallet_balances::GenesisConfig::<Runtime> {
			balances: self
				.balances
				.clone()
				.into_iter()
				.filter(|(_, currency_id, _)| *currency_id == native_currency_id)
				.map(|(account_id, _, initial_balance)| (account_id, initial_balance))
				.chain(
					get_all_module_accounts()
						.iter()
						.map(|x| (x.clone(), existential_deposit)),
				)
				.collect::<Vec<_>>(),
		}
		.assimilate_storage(&mut t)
		.unwrap();

		orml_tokens::GenesisConfig::<Runtime> {
			balances: self
				.balances
				.into_iter()
				.filter(|(_, currency_id, _)| *currency_id != native_currency_id)
				.collect::<Vec<_>>(),
		}
		.assimilate_storage(&mut t)
		.unwrap();

		pallet_membership::GenesisConfig::<Runtime, pallet_membership::Instance5> {
			members: vec![
				AccountId::from(ORACLE1),
				AccountId::from(ORACLE2),
				AccountId::from(ORACLE3),
				AccountId::from(ORACLE4),
				AccountId::from(ORACLE5),
			],
			phantom: Default::default(),
		}
		.assimilate_storage(&mut t)
		.unwrap();

		module_evm::GenesisConfig::<Runtime> {
			accounts: evm_genesis_accounts,
			treasury: Default::default(),
		}
		.assimilate_storage(&mut t)
		.unwrap();

		module_session_manager::GenesisConfig::<Runtime> { session_duration: 10 }
			.assimilate_storage(&mut t)
			.unwrap();

		<parachain_info::GenesisConfig as GenesisBuild<Runtime>>::assimilate_storage(
			&parachain_info::GenesisConfig {
				parachain_id: 2000.into(),
			},
			&mut t,
		)
		.unwrap();

		let mut ext = sp_io::TestExternalities::new(t);
		ext.execute_with(|| System::set_block_number(1));
		ext
	}
}

fn set_oracle_price(prices: Vec<(CurrencyId, Price)>) -> DispatchResult {
	AcalaOracle::on_finalize(0);
	assert_ok!(AcalaOracle::feed_values(
		Origin::signed(AccountId::from(ORACLE1)),
		prices.clone(),
	));
	assert_ok!(AcalaOracle::feed_values(
		Origin::signed(AccountId::from(ORACLE2)),
		prices.clone(),
	));
	assert_ok!(AcalaOracle::feed_values(
		Origin::signed(AccountId::from(ORACLE3)),
		prices.clone(),
	));
	assert_ok!(AcalaOracle::feed_values(
		Origin::signed(AccountId::from(ORACLE4)),
		prices.clone(),
	));
	assert_ok!(AcalaOracle::feed_values(
		Origin::signed(AccountId::from(ORACLE5)),
		prices,
	));
	Ok(())
}

pub fn alice_key() -> secp256k1::SecretKey {
	secp256k1::SecretKey::parse(&keccak_256(b"Alice")).unwrap()
}

pub fn bob_key() -> secp256k1::SecretKey {
	secp256k1::SecretKey::parse(&keccak_256(b"Bob")).unwrap()
}

pub fn alice() -> AccountId {
	let address = EvmAccounts::eth_address(&alice_key());
	let mut data = [0u8; 32];
	data[0..4].copy_from_slice(b"evm:");
	data[4..24].copy_from_slice(&address[..]);
	AccountId::from(Into::<[u8; 32]>::into(data))
}

pub fn bob() -> AccountId {
	let address = EvmAccounts::eth_address(&bob_key());
	let mut data = [0u8; 32];
	data[0..4].copy_from_slice(b"evm:");
	data[4..24].copy_from_slice(&address[..]);
	AccountId::from(Into::<[u8; 32]>::into(data))
}

#[test]
fn emergency_shutdown_and_cdp_treasury() {
	ExtBuilder::default()
		.balances(vec![
			(AccountId::from(ALICE), USD_CURRENCY, 2_000_000 * dollar(USD_CURRENCY)),
			(AccountId::from(BOB), USD_CURRENCY, 8_000_000 * dollar(USD_CURRENCY)),
			(
				AccountId::from(BOB),
				RELAY_CHAIN_CURRENCY,
				300_000_000 * dollar(RELAY_CHAIN_CURRENCY),
			),
			(
				AccountId::from(BOB),
				LIQUID_CURRENCY,
				50_000_000 * dollar(LIQUID_CURRENCY),
			),
		])
		.build()
		.execute_with(|| {
			assert_ok!(CdpTreasury::deposit_collateral(
				&AccountId::from(BOB),
				RELAY_CHAIN_CURRENCY,
				200_000_000 * dollar(RELAY_CHAIN_CURRENCY)
			));
			assert_ok!(CdpTreasury::deposit_collateral(
				&AccountId::from(BOB),
				LIQUID_CURRENCY,
				40_000_000 * dollar(LIQUID_CURRENCY)
			));
			assert_eq!(
				CdpTreasury::total_collaterals(RELAY_CHAIN_CURRENCY),
				200_000_000 * dollar(RELAY_CHAIN_CURRENCY)
			);
			assert_eq!(
				CdpTreasury::total_collaterals(LIQUID_CURRENCY),
				40_000_000 * dollar(LIQUID_CURRENCY)
			);

			// Total liquidity to collaterize is calculated using Stable currency - USD
			assert_noop!(
				EmergencyShutdown::refund_collaterals(
					Origin::signed(AccountId::from(ALICE)),
					1_000_000 * dollar(USD_CURRENCY)
				),
				module_emergency_shutdown::Error::<Runtime>::CanNotRefund,
			);
			assert_ok!(EmergencyShutdown::emergency_shutdown(Origin::root()));
			assert_ok!(EmergencyShutdown::open_collateral_refund(Origin::root()));
			assert_ok!(EmergencyShutdown::refund_collaterals(
				Origin::signed(AccountId::from(ALICE)),
				1_000_000 * dollar(USD_CURRENCY)
			));

			assert_eq!(
				CdpTreasury::total_collaterals(RELAY_CHAIN_CURRENCY),
				180_000_000 * dollar(RELAY_CHAIN_CURRENCY)
			);
			assert_eq!(
				CdpTreasury::total_collaterals(LIQUID_CURRENCY),
				36_000_000 * dollar(LIQUID_CURRENCY)
			);
			assert_eq!(
				Currencies::free_balance(USD_CURRENCY, &AccountId::from(ALICE)),
				1_000_000 * dollar(USD_CURRENCY)
			);
			assert_eq!(
				Currencies::free_balance(RELAY_CHAIN_CURRENCY, &AccountId::from(ALICE)),
				20_000_000 * dollar(RELAY_CHAIN_CURRENCY)
			);
			assert_eq!(
				Currencies::free_balance(LIQUID_CURRENCY, &AccountId::from(ALICE)),
				4_000_000 * dollar(LIQUID_CURRENCY)
			);
		});
}

#[test]
fn liquidate_cdp() {
	ExtBuilder::default()
		.balances(vec![
			(
				AccountId::from(ALICE),
				RELAY_CHAIN_CURRENCY,
				51 * dollar(RELAY_CHAIN_CURRENCY),
			),
			(AccountId::from(BOB), USD_CURRENCY, 1_000_001 * dollar(USD_CURRENCY)),
			(
				AccountId::from(BOB),
				RELAY_CHAIN_CURRENCY,
				102 * dollar(RELAY_CHAIN_CURRENCY),
			),
		])
		.build()
		.execute_with(|| {
			assert_ok!(set_oracle_price(vec![(
				RELAY_CHAIN_CURRENCY,
				Price::saturating_from_rational(10000, 1)
			)])); // 10000 usd

			assert_ok!(Dex::add_liquidity(
				Origin::signed(AccountId::from(BOB)),
				RELAY_CHAIN_CURRENCY,
				USD_CURRENCY,
				100 * dollar(RELAY_CHAIN_CURRENCY),
				1_000_000 * dollar(USD_CURRENCY),
				0,
				false,
			));

			assert_ok!(CdpEngine::set_collateral_params(
				Origin::root(),
				RELAY_CHAIN_CURRENCY,
				Change::NewValue(Some(Rate::zero())),
				Change::NewValue(Some(Ratio::saturating_from_rational(200, 100))),
				Change::NewValue(Some(Rate::saturating_from_rational(20, 100))),
				Change::NewValue(Some(Ratio::saturating_from_rational(200, 100))),
				Change::NewValue(1_000_000 * dollar(USD_CURRENCY)),
			));

			assert_ok!(CdpEngine::adjust_position(
				&AccountId::from(ALICE),
				RELAY_CHAIN_CURRENCY,
				(50 * dollar(RELAY_CHAIN_CURRENCY)) as i128,
				(2_500_000 * dollar(USD_CURRENCY)) as i128,
			));

			assert_ok!(CdpEngine::adjust_position(
				&AccountId::from(BOB),
				RELAY_CHAIN_CURRENCY,
				dollar(RELAY_CHAIN_CURRENCY) as i128,
				(50_000 * dollar(USD_CURRENCY)) as i128,
			));

			assert_eq!(
				Loans::positions(RELAY_CHAIN_CURRENCY, AccountId::from(ALICE)).debit,
				2_500_000 * dollar(USD_CURRENCY)
			);
			assert_eq!(
				Loans::positions(RELAY_CHAIN_CURRENCY, AccountId::from(ALICE)).collateral,
				50 * dollar(RELAY_CHAIN_CURRENCY)
			);
			assert_eq!(
				Loans::positions(RELAY_CHAIN_CURRENCY, AccountId::from(BOB)).debit,
				50_000 * dollar(USD_CURRENCY)
			);
			assert_eq!(
				Loans::positions(RELAY_CHAIN_CURRENCY, AccountId::from(BOB)).collateral,
				dollar(RELAY_CHAIN_CURRENCY)
			);
			assert_eq!(CdpTreasury::debit_pool(), 0);
			assert_eq!(AuctionManager::collateral_auctions(0), None);

			assert_ok!(CdpEngine::set_collateral_params(
				Origin::root(),
				RELAY_CHAIN_CURRENCY,
				Change::NoChange,
				Change::NewValue(Some(Ratio::saturating_from_rational(400, 100))),
				Change::NoChange,
				Change::NewValue(Some(Ratio::saturating_from_rational(400, 100))),
				Change::NoChange,
			));

			assert_ok!(CdpEngine::liquidate_unsafe_cdp(
				AccountId::from(ALICE),
				RELAY_CHAIN_CURRENCY
			));

			let liquidate_alice_xbtc_cdp_event = Event::CdpEngine(module_cdp_engine::Event::LiquidateUnsafeCDP(
				RELAY_CHAIN_CURRENCY,
				AccountId::from(ALICE),
				50 * dollar(RELAY_CHAIN_CURRENCY),
				250_000 * dollar(USD_CURRENCY),
				LiquidationStrategy::Auction,
			));

			assert!(System::events()
				.iter()
				.any(|record| record.event == liquidate_alice_xbtc_cdp_event));

			assert_eq!(Loans::positions(RELAY_CHAIN_CURRENCY, AccountId::from(ALICE)).debit, 0);
			assert_eq!(
				Loans::positions(RELAY_CHAIN_CURRENCY, AccountId::from(ALICE)).collateral,
				0
			);
			assert!(AuctionManager::collateral_auctions(0).is_some());
			assert_eq!(CdpTreasury::debit_pool(), 250_000 * dollar(USD_CURRENCY));

			assert_ok!(CdpEngine::liquidate_unsafe_cdp(
				AccountId::from(BOB),
				RELAY_CHAIN_CURRENCY
			));

			let liquidate_bob_xbtc_cdp_event = Event::CdpEngine(module_cdp_engine::Event::LiquidateUnsafeCDP(
				RELAY_CHAIN_CURRENCY,
				AccountId::from(BOB),
				dollar(RELAY_CHAIN_CURRENCY),
				5_000 * dollar(USD_CURRENCY),
				LiquidationStrategy::Exchange,
			));
			assert!(System::events()
				.iter()
				.any(|record| record.event == liquidate_bob_xbtc_cdp_event));

			assert_eq!(Loans::positions(RELAY_CHAIN_CURRENCY, AccountId::from(BOB)).debit, 0);
			assert_eq!(
				Loans::positions(RELAY_CHAIN_CURRENCY, AccountId::from(BOB)).collateral,
				0
			);
			assert_eq!(CdpTreasury::debit_pool(), 255_000 * dollar(USD_CURRENCY));
			assert!(CdpTreasury::surplus_pool() >= 5_000 * dollar(USD_CURRENCY));
		});
}

#[test]
fn test_dex_module() {
	ExtBuilder::default()
		.balances(vec![
			(
				// NetworkContractSource
				MockAddressMapping::get_account_id(&H160::from_low_u64_be(0)),
				NATIVE_CURRENCY,
				1_000_000_000 * dollar(NATIVE_CURRENCY),
			),
			(
				AccountId::from(ALICE),
				USD_CURRENCY,
				1_000_000_000 * dollar(NATIVE_CURRENCY),
			),
			(
				AccountId::from(ALICE),
				RELAY_CHAIN_CURRENCY,
				1_000_000_000 * dollar(NATIVE_CURRENCY),
			),
			(AccountId::from(BOB), USD_CURRENCY, 1_000_000 * dollar(NATIVE_CURRENCY)),
			(
				AccountId::from(BOB),
				RELAY_CHAIN_CURRENCY,
				1_000_000_000 * dollar(NATIVE_CURRENCY),
			),
		])
		.build()
		.execute_with(|| {
			assert_eq!(Dex::get_liquidity_pool(RELAY_CHAIN_CURRENCY, USD_CURRENCY), (0, 0));
			assert_eq!(Currencies::total_issuance(LPTOKEN), 0);
			assert_eq!(Currencies::free_balance(LPTOKEN, &AccountId::from(ALICE)), 0);

			assert_noop!(
				Dex::add_liquidity(
					Origin::signed(AccountId::from(ALICE)),
					RELAY_CHAIN_CURRENCY,
					USD_CURRENCY,
					0,
					10_000_000 * dollar(USD_CURRENCY),
					0,
					false,
				),
				module_dex::Error::<Runtime>::InvalidLiquidityIncrement,
			);

			assert_ok!(Dex::add_liquidity(
				Origin::signed(AccountId::from(ALICE)),
				RELAY_CHAIN_CURRENCY,
				USD_CURRENCY,
				10_000 * dollar(RELAY_CHAIN_CURRENCY),
				10_000_000 * dollar(USD_CURRENCY),
				0,
				false,
			));

			let add_liquidity_event = Event::Dex(module_dex::Event::AddLiquidity(
				AccountId::from(ALICE),
				USD_CURRENCY,
				10_000_000 * dollar(USD_CURRENCY),
				RELAY_CHAIN_CURRENCY,
				10_000 * dollar(RELAY_CHAIN_CURRENCY),
				20_000_000 * dollar(USD_CURRENCY),
			));
			assert!(System::events()
				.iter()
				.any(|record| record.event == add_liquidity_event));

			assert_eq!(
				Dex::get_liquidity_pool(RELAY_CHAIN_CURRENCY, USD_CURRENCY),
				(10_000 * dollar(RELAY_CHAIN_CURRENCY), 10_000_000 * dollar(USD_CURRENCY))
			);
			assert_eq!(Currencies::total_issuance(LPTOKEN), 20_000_000 * dollar(USD_CURRENCY));
			assert_eq!(
				Currencies::free_balance(LPTOKEN, &AccountId::from(ALICE)),
				20_000_000 * dollar(USD_CURRENCY)
			);
			assert_ok!(Dex::add_liquidity(
				Origin::signed(AccountId::from(BOB)),
				RELAY_CHAIN_CURRENCY,
				USD_CURRENCY,
				1 * dollar(RELAY_CHAIN_CURRENCY),
				1_000 * dollar(USD_CURRENCY),
				0,
				false,
			));
			assert_eq!(
				Dex::get_liquidity_pool(RELAY_CHAIN_CURRENCY, USD_CURRENCY),
				(10_001 * dollar(RELAY_CHAIN_CURRENCY), 10_001_000 * dollar(USD_CURRENCY))
			);
			assert_eq!(Currencies::total_issuance(LPTOKEN), 20_002_000 * dollar(USD_CURRENCY));
			assert_eq!(
				Currencies::free_balance(LPTOKEN, &AccountId::from(BOB)),
				2000 * dollar(USD_CURRENCY)
			);
			assert_noop!(
				Dex::add_liquidity(
					Origin::signed(AccountId::from(BOB)),
					RELAY_CHAIN_CURRENCY,
					USD_CURRENCY,
					1,
					999,
					0,
					false,
				),
				module_dex::Error::<Runtime>::InvalidLiquidityIncrement,
			);
			assert_eq!(
				Dex::get_liquidity_pool(RELAY_CHAIN_CURRENCY, USD_CURRENCY),
				(10_001 * dollar(RELAY_CHAIN_CURRENCY), 10_001_000 * dollar(USD_CURRENCY))
			);
			assert_eq!(Currencies::total_issuance(LPTOKEN), 20_002_000 * dollar(USD_CURRENCY));
			assert_eq!(
				Currencies::free_balance(LPTOKEN, &AccountId::from(BOB)),
				2_000 * dollar(USD_CURRENCY)
			);
			assert_ok!(Dex::add_liquidity(
				Origin::signed(AccountId::from(BOB)),
				RELAY_CHAIN_CURRENCY,
				USD_CURRENCY,
				2 * dollar(RELAY_CHAIN_CURRENCY),
				1_000 * dollar(USD_CURRENCY),
				0,
				false,
			));
			assert_eq!(
				Dex::get_liquidity_pool(RELAY_CHAIN_CURRENCY, USD_CURRENCY),
				(10_002 * dollar(RELAY_CHAIN_CURRENCY), 10_002_000 * dollar(USD_CURRENCY))
			);
			assert_ok!(Dex::add_liquidity(
				Origin::signed(AccountId::from(BOB)),
				RELAY_CHAIN_CURRENCY,
				USD_CURRENCY,
				1 * dollar(RELAY_CHAIN_CURRENCY),
				1_001 * dollar(USD_CURRENCY),
				0,
				false,
			));
			assert_eq!(
				Dex::get_liquidity_pool(RELAY_CHAIN_CURRENCY, USD_CURRENCY),
				(10_003 * dollar(RELAY_CHAIN_CURRENCY), 10_003_000 * dollar(USD_CURRENCY))
			);

			assert_eq!(Currencies::total_issuance(LPTOKEN), 20_005_999_999_999_999_995);
		});
}

#[test]
fn test_honzon_module() {
	ExtBuilder::default()
		.balances(vec![(
			AccountId::from(ALICE),
			RELAY_CHAIN_CURRENCY,
			1_000 * dollar(RELAY_CHAIN_CURRENCY),
		)])
		.build()
		.execute_with(|| {
			assert_ok!(set_oracle_price(vec![(
				RELAY_CHAIN_CURRENCY,
				Price::saturating_from_rational(1, 1)
			)]));

			assert_ok!(CdpEngine::set_collateral_params(
				Origin::root(),
				RELAY_CHAIN_CURRENCY,
				Change::NewValue(Some(Rate::saturating_from_rational(1, 100000))),
				Change::NewValue(Some(Ratio::saturating_from_rational(3, 2))),
				Change::NewValue(Some(Rate::saturating_from_rational(2, 10))),
				Change::NewValue(Some(Ratio::saturating_from_rational(9, 5))),
				Change::NewValue(10_000 * dollar(USD_CURRENCY)),
			));
			assert_ok!(CdpEngine::adjust_position(
				&AccountId::from(ALICE),
				RELAY_CHAIN_CURRENCY,
				(100 * dollar(RELAY_CHAIN_CURRENCY)) as i128,
				(500 * dollar(USD_CURRENCY)) as i128
			));
			assert_eq!(
				Currencies::free_balance(RELAY_CHAIN_CURRENCY, &AccountId::from(ALICE)),
				900 * dollar(RELAY_CHAIN_CURRENCY)
			);
			assert_eq!(
				Currencies::free_balance(USD_CURRENCY, &AccountId::from(ALICE)),
				50 * dollar(USD_CURRENCY)
			);
			assert_eq!(
				Loans::positions(RELAY_CHAIN_CURRENCY, AccountId::from(ALICE)).debit,
				500 * dollar(USD_CURRENCY)
			);
			assert_eq!(
				Loans::positions(RELAY_CHAIN_CURRENCY, AccountId::from(ALICE)).collateral,
				100 * dollar(RELAY_CHAIN_CURRENCY)
			);
			assert_eq!(
				CdpEngine::liquidate(
					Origin::none(),
					RELAY_CHAIN_CURRENCY,
					MultiAddress::Id(AccountId::from(ALICE))
				)
				.is_ok(),
				false
			);
			assert_ok!(CdpEngine::set_collateral_params(
				Origin::root(),
				RELAY_CHAIN_CURRENCY,
				Change::NoChange,
				Change::NewValue(Some(Ratio::saturating_from_rational(3, 1))),
				Change::NoChange,
				Change::NoChange,
				Change::NoChange,
			));
			assert_ok!(CdpEngine::liquidate(
				Origin::none(),
				RELAY_CHAIN_CURRENCY,
				MultiAddress::Id(AccountId::from(ALICE))
			));

			assert_eq!(
				Currencies::free_balance(RELAY_CHAIN_CURRENCY, &AccountId::from(ALICE)),
				900 * dollar(RELAY_CHAIN_CURRENCY)
			);
			assert_eq!(
				Currencies::free_balance(USD_CURRENCY, &AccountId::from(ALICE)),
				50 * dollar(USD_CURRENCY)
			);
			assert_eq!(Loans::positions(RELAY_CHAIN_CURRENCY, AccountId::from(ALICE)).debit, 0);
			assert_eq!(
				Loans::positions(RELAY_CHAIN_CURRENCY, AccountId::from(ALICE)).collateral,
				0
			);
		});
}

#[test]
fn test_cdp_engine_module() {
	ExtBuilder::default()
		.balances(vec![
			(AccountId::from(ALICE), USD_CURRENCY, 2_000 * dollar(USD_CURRENCY)),
			(
				AccountId::from(ALICE),
				RELAY_CHAIN_CURRENCY,
				2_000 * dollar(RELAY_CHAIN_CURRENCY),
			),
		])
		.build()
		.execute_with(|| {
			assert_ok!(CdpEngine::set_collateral_params(
				Origin::root(),
				RELAY_CHAIN_CURRENCY,
				Change::NewValue(Some(Rate::saturating_from_rational(1, 100000))),
				Change::NewValue(Some(Ratio::saturating_from_rational(3, 2))),
				Change::NewValue(Some(Rate::saturating_from_rational(2, 10))),
				Change::NewValue(Some(Ratio::saturating_from_rational(9, 5))),
				Change::NewValue(10_000 * dollar(USD_CURRENCY)),
			));

			let new_collateral_params = CdpEngine::collateral_params(RELAY_CHAIN_CURRENCY);

			assert_eq!(
				new_collateral_params.interest_rate_per_sec,
				Some(Rate::saturating_from_rational(1, 100000))
			);
			assert_eq!(
				new_collateral_params.liquidation_ratio,
				Some(Ratio::saturating_from_rational(3, 2))
			);
			assert_eq!(
				new_collateral_params.liquidation_penalty,
				Some(Rate::saturating_from_rational(2, 10))
			);
			assert_eq!(
				new_collateral_params.required_collateral_ratio,
				Some(Ratio::saturating_from_rational(9, 5))
			);
			assert_eq!(
				new_collateral_params.maximum_total_debit_value,
				10_000 * dollar(USD_CURRENCY)
			);

			assert_eq!(
				CdpEngine::calculate_collateral_ratio(
					RELAY_CHAIN_CURRENCY,
					100 * dollar(RELAY_CHAIN_CURRENCY),
					50 * dollar(USD_CURRENCY),
					Price::saturating_from_rational(1 * dollar(USD_CURRENCY), dollar(RELAY_CHAIN_CURRENCY)),
				),
				Ratio::saturating_from_rational(100 * 10, 50)
			);

			assert_ok!(CdpEngine::check_debit_cap(
				RELAY_CHAIN_CURRENCY,
				99_999 * dollar(USD_CURRENCY)
			));
			assert_eq!(
				CdpEngine::check_debit_cap(RELAY_CHAIN_CURRENCY, 100_001 * dollar(USD_CURRENCY)).is_ok(),
				false
			);

			assert_ok!(CdpEngine::adjust_position(
				&AccountId::from(ALICE),
				RELAY_CHAIN_CURRENCY,
				(200 * dollar(RELAY_CHAIN_CURRENCY)) as i128,
				0
			));
			assert_eq!(
				Currencies::free_balance(RELAY_CHAIN_CURRENCY, &AccountId::from(ALICE)),
				1800 * dollar(RELAY_CHAIN_CURRENCY)
			);
			assert_eq!(Loans::positions(RELAY_CHAIN_CURRENCY, AccountId::from(ALICE)).debit, 0);
			assert_eq!(
				Loans::positions(RELAY_CHAIN_CURRENCY, AccountId::from(ALICE)).collateral,
				200 * dollar(RELAY_CHAIN_CURRENCY)
			);

			assert_noop!(
				CdpEngine::settle_cdp_has_debit(AccountId::from(ALICE), RELAY_CHAIN_CURRENCY),
				module_cdp_engine::Error::<Runtime>::NoDebitValue,
			);

			assert_ok!(set_oracle_price(vec![
				(USD_CURRENCY, Price::saturating_from_rational(1, 1)),
				(RELAY_CHAIN_CURRENCY, Price::saturating_from_rational(3, 1))
			]));

			assert_ok!(CdpEngine::adjust_position(
				&AccountId::from(ALICE),
				RELAY_CHAIN_CURRENCY,
				0,
				(200 * dollar(USD_CURRENCY)) as i128
			));
			assert_eq!(
				Loans::positions(RELAY_CHAIN_CURRENCY, AccountId::from(ALICE)).debit,
				200 * dollar(USD_CURRENCY)
			);
			assert_eq!(CdpTreasury::debit_pool(), 0);
			assert_eq!(CdpTreasury::total_collaterals(RELAY_CHAIN_CURRENCY), 0);
			assert_ok!(CdpEngine::settle_cdp_has_debit(
				AccountId::from(ALICE),
				RELAY_CHAIN_CURRENCY
			));

			let settle_cdp_in_debit_event = Event::CdpEngine(module_cdp_engine::Event::SettleCDPInDebit(
				RELAY_CHAIN_CURRENCY,
				AccountId::from(ALICE),
			));
			assert!(System::events()
				.iter()
				.any(|record| record.event == settle_cdp_in_debit_event));

			assert_eq!(Loans::positions(RELAY_CHAIN_CURRENCY, AccountId::from(ALICE)).debit, 0);
			assert_eq!(CdpTreasury::debit_pool(), 20 * dollar(USD_CURRENCY));

			// DOT is 10 decimal places where as ksm is 12 decimals. Hence the difference in collaterals.
			#[cfg(feature = "with-mandala-runtime")]
			assert_eq!(CdpTreasury::total_collaterals(RELAY_CHAIN_CURRENCY), 66_666_666_666);
			#[cfg(feature = "with-karura-runtime")]
			assert_eq!(CdpTreasury::total_collaterals(RELAY_CHAIN_CURRENCY), 6_666_666_666_666);
		});
}

#[test]
fn test_authority_module() {
	#[cfg(feature = "with-mandala-runtime")]
	const AUTHORITY_ORIGIN_ID: u8 = 70u8;

	#[cfg(feature = "with-karura-runtime")]
	const AUTHORITY_ORIGIN_ID: u8 = 60u8;

	ExtBuilder::default()
		.balances(vec![
			(AccountId::from(ALICE), USD_CURRENCY, 1_000 * dollar(USD_CURRENCY)),
			(
				AccountId::from(ALICE),
				RELAY_CHAIN_CURRENCY,
				1_000 * dollar(RELAY_CHAIN_CURRENCY),
			),
			(TreasuryAccount::get(), USD_CURRENCY, 1_000 * dollar(USD_CURRENCY)),
		])
		.build()
		.execute_with(|| {
			let ensure_root_call = Call::System(frame_system::Call::fill_block(Perbill::one()));
			let call = Call::Authority(orml_authority::Call::dispatch_as(
				AuthoritysOriginId::Root,
				Box::new(ensure_root_call.clone()),
			));

			// dispatch_as
			assert_ok!(Authority::dispatch_as(
				Origin::root(),
				AuthoritysOriginId::Root,
				Box::new(ensure_root_call.clone())
			));

			assert_noop!(
				Authority::dispatch_as(
					Origin::signed(AccountId::from(BOB)),
					AuthoritysOriginId::Root,
					Box::new(ensure_root_call.clone())
				),
				BadOrigin
			);

			assert_noop!(
				Authority::dispatch_as(
					Origin::signed(AccountId::from(BOB)),
					AuthoritysOriginId::Treasury,
					Box::new(ensure_root_call.clone())
				),
				BadOrigin
			);

			// schedule_dispatch
			run_to_block(1);
			// Treasury transfer
			let transfer_call = Call::Currencies(module_currencies::Call::transfer(
				AccountId::from(BOB).into(),
				USD_CURRENCY,
				500 * dollar(USD_CURRENCY),
			));
			let treasury_reserve_call = Call::Authority(orml_authority::Call::dispatch_as(
				AuthoritysOriginId::Treasury,
				Box::new(transfer_call.clone()),
			));

			let one_day_later = OneDay::get() + 1;

			assert_ok!(Authority::schedule_dispatch(
				Origin::root(),
				DispatchTime::At(one_day_later),
				0,
				true,
				Box::new(treasury_reserve_call.clone())
			));

			assert_ok!(Authority::schedule_dispatch(
				Origin::root(),
				DispatchTime::At(one_day_later),
				0,
				true,
				Box::new(call.clone())
			));
			System::assert_last_event(Event::Authority(orml_authority::Event::Scheduled(
				OriginCaller::Authority(DelayedOrigin {
					delay: one_day_later - 1,
					origin: Box::new(OriginCaller::system(RawOrigin::Root)),
				}),
				1,
			)));

			run_to_block(one_day_later);

			assert_eq!(
				Currencies::free_balance(USD_CURRENCY, &TreasuryPalletId::get().into_account()),
				500 * dollar(USD_CURRENCY)
			);
			assert_eq!(
				Currencies::free_balance(USD_CURRENCY, &AccountId::from(BOB)),
				500 * dollar(USD_CURRENCY)
			);

			// delay < SevenDays
			#[cfg(feature = "with-mandala-runtime")]
			System::assert_last_event(Event::Scheduler(pallet_scheduler::Event::<Runtime>::Dispatched(
				(OneDay::get() + 1, 1),
				Some([AUTHORITY_ORIGIN_ID, 64, 56, 0, 0, 0, 0, 1, 0, 0, 0].to_vec()),
				Err(DispatchError::BadOrigin),
			)));
			#[cfg(feature = "with-karura-runtime")]
			System::assert_last_event(Event::Scheduler(pallet_scheduler::Event::<Runtime>::Dispatched(
				(OneDay::get() + 1, 1),
				Some([AUTHORITY_ORIGIN_ID, 32, 28, 0, 0, 0, 0, 1, 0, 0, 0].to_vec()),
				Err(DispatchError::BadOrigin),
			)));

			let seven_days_later = one_day_later + SevenDays::get() + 1;

			// delay = SevenDays
			assert_ok!(Authority::schedule_dispatch(
				Origin::root(),
				DispatchTime::At(seven_days_later),
				0,
				true,
				Box::new(call.clone())
			));

			run_to_block(seven_days_later);

			#[cfg(feature = "with-mandala-runtime")]
			System::assert_last_event(Event::Scheduler(pallet_scheduler::Event::<Runtime>::Dispatched(
				(seven_days_later, 0),
				Some([AUTHORITY_ORIGIN_ID, 193, 137, 1, 0, 0, 0, 2, 0, 0, 0].to_vec()),
				Ok(()),
			)));

			#[cfg(feature = "with-karura-runtime")]
			System::assert_last_event(Event::Scheduler(pallet_scheduler::Event::<Runtime>::Dispatched(
				(seven_days_later, 0),
				Some([AUTHORITY_ORIGIN_ID, 225, 196, 0, 0, 0, 0, 2, 0, 0, 0].to_vec()),
				Ok(()),
			)));

			// with_delayed_origin = false
			assert_ok!(Authority::schedule_dispatch(
				Origin::root(),
				DispatchTime::At(seven_days_later + 1),
				0,
				false,
				Box::new(call.clone())
			));
			System::assert_last_event(Event::Authority(orml_authority::Event::Scheduled(
				OriginCaller::system(RawOrigin::Root),
				3,
			)));

			run_to_block(seven_days_later + 1);
			System::assert_last_event(Event::Scheduler(pallet_scheduler::Event::<Runtime>::Dispatched(
				(seven_days_later + 1, 0),
				Some([0, 0, 3, 0, 0, 0].to_vec()),
				Ok(()),
			)));

			assert_ok!(Authority::schedule_dispatch(
				Origin::root(),
				DispatchTime::At(seven_days_later + 2),
				0,
				false,
				Box::new(call.clone())
			));

			// fast_track_scheduled_dispatch
			assert_ok!(Authority::fast_track_scheduled_dispatch(
				Origin::root(),
				Box::new(frame_system::RawOrigin::Root.into()),
				4,
				DispatchTime::At(seven_days_later + 3),
			));

			// delay_scheduled_dispatch
			assert_ok!(Authority::delay_scheduled_dispatch(
				Origin::root(),
				Box::new(frame_system::RawOrigin::Root.into()),
				4,
				4,
			));

			// cancel_scheduled_dispatch
			assert_ok!(Authority::schedule_dispatch(
				Origin::root(),
				DispatchTime::At(seven_days_later + 2),
				0,
				true,
				Box::new(call.clone())
			));
			System::assert_last_event(Event::Authority(orml_authority::Event::Scheduled(
				OriginCaller::Authority(DelayedOrigin {
					delay: 1,
					origin: Box::new(OriginCaller::system(RawOrigin::Root)),
				}),
				5,
			)));

			let schedule_origin = {
				let origin: <Runtime as orml_authority::Config>::Origin = From::from(Origin::root());
				let origin: <Runtime as orml_authority::Config>::Origin = From::from(DelayedOrigin::<
					BlockNumber,
					<Runtime as orml_authority::Config>::PalletsOrigin,
				> {
					delay: 1,
					origin: Box::new(origin.caller().clone()),
				});
				origin
			};

			let pallets_origin = Box::new(schedule_origin.caller().clone());
			assert_ok!(Authority::cancel_scheduled_dispatch(Origin::root(), pallets_origin, 5));
			System::assert_last_event(Event::Authority(orml_authority::Event::Cancelled(
				OriginCaller::Authority(DelayedOrigin {
					delay: 1,
					origin: Box::new(OriginCaller::system(RawOrigin::Root)),
				}),
				5,
			)));

			assert_ok!(Authority::schedule_dispatch(
				Origin::root(),
				DispatchTime::At(seven_days_later + 3),
				0,
				false,
				Box::new(call.clone())
			));
			System::assert_last_event(Event::Authority(orml_authority::Event::Scheduled(
				OriginCaller::system(RawOrigin::Root),
				6,
			)));

			assert_ok!(Authority::cancel_scheduled_dispatch(
				Origin::root(),
				Box::new(frame_system::RawOrigin::Root.into()),
				6
			));
			System::assert_last_event(Event::Authority(orml_authority::Event::Cancelled(
				OriginCaller::system(RawOrigin::Root),
				6,
			)));
		});
}

#[test]
fn test_nft_module() {
	ExtBuilder::default()
		.balances(vec![(
			AccountId::from(ALICE),
			NATIVE_CURRENCY,
			1_000 * dollar(NATIVE_CURRENCY),
		)])
		.build()
		.execute_with(|| {
			let metadata = vec![1];
			assert_eq!(
				Balances::free_balance(AccountId::from(ALICE)),
				1_000 * dollar(NATIVE_CURRENCY)
			);
			assert_eq!(Balances::reserved_balance(AccountId::from(ALICE)), 0);
			assert_ok!(NFT::create_class(
				Origin::signed(AccountId::from(ALICE)),
				metadata.clone(),
				module_nft::Properties(
					module_nft::ClassProperty::Transferable
						| module_nft::ClassProperty::Burnable
						| module_nft::ClassProperty::Mintable
				),
				Default::default(),
			));
			let deposit =
				Proxy::deposit(1u32) + CreateClassDeposit::get() + DataDepositPerByte::get() * (metadata.len() as u128);
			assert_eq!(Balances::free_balance(&NftPalletId::get().into_sub_account(0)), 0);
			assert_eq!(
				Balances::reserved_balance(&NftPalletId::get().into_sub_account(0)),
				deposit
			);
			assert_eq!(
				Balances::free_balance(AccountId::from(ALICE)),
				1_000 * dollar(NATIVE_CURRENCY) - deposit
			);
			assert_eq!(Balances::reserved_balance(AccountId::from(ALICE)), 0);
			assert_ok!(Balances::deposit_into_existing(
				&NftPalletId::get().into_sub_account(0),
				1 * (CreateTokenDeposit::get() + DataDepositPerByte::get())
			));
			assert_ok!(NFT::mint(
				Origin::signed(NftPalletId::get().into_sub_account(0)),
				MultiAddress::Id(AccountId::from(BOB)),
				0,
				metadata.clone(),
				Default::default(),
				1
			));
			assert_ok!(NFT::burn(Origin::signed(AccountId::from(BOB)), (0, 0)));
			assert_eq!(
				Balances::free_balance(AccountId::from(BOB)),
				CreateTokenDeposit::get() + DataDepositPerByte::get()
			);
			assert_noop!(
				NFT::destroy_class(
					Origin::signed(NftPalletId::get().into_sub_account(0)),
					0,
					MultiAddress::Id(AccountId::from(BOB))
				),
				pallet_proxy::Error::<Runtime>::NotFound
			);
			assert_ok!(NFT::destroy_class(
				Origin::signed(NftPalletId::get().into_sub_account(0)),
				0,
				MultiAddress::Id(AccountId::from(ALICE))
			));
			assert_eq!(
				Balances::free_balance(AccountId::from(BOB)),
				CreateTokenDeposit::get() + DataDepositPerByte::get()
			);
			assert_eq!(Balances::reserved_balance(AccountId::from(BOB)), 0);
			assert_eq!(
				Balances::free_balance(AccountId::from(ALICE)),
				1_000 * dollar(NATIVE_CURRENCY)
			);
			assert_eq!(Balances::reserved_balance(AccountId::from(ALICE)), 0);
		});
}

#[test]
fn test_evm_accounts_module() {
	ExtBuilder::default()
		.balances(vec![(bob(), NATIVE_CURRENCY, 1_000 * dollar(NATIVE_CURRENCY))])
		.build()
		.execute_with(|| {
			assert_eq!(Balances::free_balance(AccountId::from(ALICE)), 0);
			assert_eq!(Balances::free_balance(bob()), 1_000 * dollar(NATIVE_CURRENCY));
			assert_ok!(EvmAccounts::claim_account(
				Origin::signed(AccountId::from(ALICE)),
				EvmAccounts::eth_address(&alice_key()),
				EvmAccounts::eth_sign(&alice_key(), &AccountId::from(ALICE).encode(), &[][..])
			));
			System::assert_last_event(Event::EvmAccounts(module_evm_accounts::Event::ClaimAccount(
				AccountId::from(ALICE),
				EvmAccounts::eth_address(&alice_key()),
			)));

			// claim another eth address
			assert_noop!(
				EvmAccounts::claim_account(
					Origin::signed(AccountId::from(ALICE)),
					EvmAccounts::eth_address(&alice_key()),
					EvmAccounts::eth_sign(&alice_key(), &AccountId::from(ALICE).encode(), &[][..])
				),
				module_evm_accounts::Error::<Runtime>::AccountIdHasMapped
			);
			assert_noop!(
				EvmAccounts::claim_account(
					Origin::signed(AccountId::from(BOB)),
					EvmAccounts::eth_address(&alice_key()),
					EvmAccounts::eth_sign(&alice_key(), &AccountId::from(BOB).encode(), &[][..])
				),
				module_evm_accounts::Error::<Runtime>::EthAddressHasMapped
			);

			// evm padded address will transfer_all to origin.
			assert_eq!(Balances::free_balance(bob()), 1_000 * dollar(NATIVE_CURRENCY));
			assert_eq!(Balances::free_balance(&AccountId::from(BOB)), 0);
			assert_eq!(System::providers(&bob()), 1);
			assert_eq!(System::providers(&AccountId::from(BOB)), 0);
			assert_ok!(EvmAccounts::claim_account(
				Origin::signed(AccountId::from(BOB)),
				EvmAccounts::eth_address(&bob_key()),
				EvmAccounts::eth_sign(&bob_key(), &AccountId::from(BOB).encode(), &[][..])
			));
			assert_eq!(System::providers(&bob()), 0);
			assert_eq!(System::providers(&AccountId::from(BOB)), 1);
			assert_eq!(Balances::free_balance(bob()), 0);
			assert_eq!(
				Balances::free_balance(&AccountId::from(BOB)),
				1_000 * dollar(NATIVE_CURRENCY)
			);
		});
}

#[test]
fn test_vesting_use_relaychain_block_number() {
	ExtBuilder::default().build().execute_with(|| {
		#[cfg(feature = "with-mandala-runtime")]
		let signer: AccountId = TreasuryPalletId::get().into_account();
		#[cfg(feature = "with-karura-runtime")]
		let signer: AccountId = KaruraFoundationAccounts::get()[0].clone();

		assert_ok!(Balances::set_balance(
			Origin::root(),
			signer.clone().into(),
			1_000 * dollar(ACA),
			0
		));

		assert_ok!(Vesting::vested_transfer(
			Origin::signed(signer),
			alice().into(),
			VestingSchedule {
				start: 10,
				period: 2,
				period_count: 5,
				per_period: 3 * dollar(NATIVE_CURRENCY),
			}
		));

		assert_eq!(Balances::free_balance(&alice()), 15 * dollar(NATIVE_CURRENCY));
		assert_eq!(Balances::usable_balance(&alice()), 0);

		set_relaychain_block_number(10);

		assert_ok!(Vesting::claim(Origin::signed(alice())));
		assert_eq!(Balances::usable_balance(&alice()), 0);

		set_relaychain_block_number(12);

		assert_ok!(Vesting::claim(Origin::signed(alice())));
		assert_eq!(Balances::usable_balance(&alice()), 3 * dollar(NATIVE_CURRENCY));

		set_relaychain_block_number(15);

		assert_ok!(Vesting::claim(Origin::signed(alice())));
		assert_eq!(Balances::usable_balance(&alice()), 6 * dollar(NATIVE_CURRENCY));

		set_relaychain_block_number(20);

		assert_ok!(Vesting::claim(Origin::signed(alice())));
		assert_eq!(Balances::usable_balance(&alice()), 15 * dollar(NATIVE_CURRENCY));

		set_relaychain_block_number(22);

		assert_ok!(Vesting::claim(Origin::signed(alice())));
		assert_eq!(Balances::usable_balance(&alice()), 15 * dollar(NATIVE_CURRENCY));
	});
}

#[test]
fn test_session_manager_module() {
	ExtBuilder::default().build().execute_with(|| {
		assert_eq!(Session::session_index(), 0);
		assert_eq!(SessionManager::session_duration(), 10);
		run_to_block(10);
		assert_eq!(Session::session_index(), 1);
		assert_eq!(SessionManager::session_duration(), 10);

		assert_ok!(SessionManager::schedule_session_duration(RawOrigin::Root.into(), 2, 11));

		run_to_block(19);
		assert_eq!(Session::session_index(), 1);
		assert_eq!(SessionManager::session_duration(), 10);

		run_to_block(20);
		assert_eq!(Session::session_index(), 2);
		assert_eq!(SessionManager::session_duration(), 11);

		run_to_block(31);
		assert_eq!(Session::session_index(), 3);
		assert_eq!(SessionManager::session_duration(), 11);

		assert_ok!(SessionManager::schedule_session_duration(RawOrigin::Root.into(), 4, 9));

		run_to_block(42);
		assert_eq!(Session::session_index(), 4);
		assert_eq!(SessionManager::session_duration(), 9);

		run_to_block(50);
		assert_eq!(Session::session_index(), 4);
		assert_eq!(SessionManager::session_duration(), 9);

		run_to_block(51);
		assert_eq!(Session::session_index(), 5);
		assert_eq!(SessionManager::session_duration(), 9);
	});
}

#[test]
fn treasury_should_take_xcm_execution_revenue() {
	ExtBuilder::default().build().execute_with(|| {
		let dot_amount = 1000 * dollar(RELAY_CHAIN_CURRENCY);
		#[cfg(feature = "with-mandala-runtime")]
		let actual_amount = 9_999_999_760_000;
		#[cfg(feature = "with-karura-runtime")]
		let actual_amount = 999_999_952_000_000;

		#[cfg(feature = "with-mandala-runtime")]
		let shallow_weight = 3_000_000;
		#[cfg(feature = "with-karura-runtime")]
		let shallow_weight = 600_000_000;
		let origin = MultiLocation::X1(Junction::Parent);

		// receive relay chain token
		let mut msg = Xcm::<Call>::ReserveAssetDeposit {
			assets: vec![MultiAsset::ConcreteFungible {
				id: MultiLocation::X1(Junction::Parent),
				amount: dot_amount,
			}],
			effects: vec![
				BuyExecution {
					fees: MultiAsset::All,
					weight: 0,
					debt: shallow_weight,
					halt_on_error: true,
					xcm: vec![],
				},
				DepositAsset {
					assets: vec![MultiAsset::All],
					dest: MultiLocation::X1(Junction::AccountId32 {
						network: NetworkId::Any,
						id: ALICE,
					}),
				},
			],
		};
		use xcm_executor::traits::WeightBounds;
		let debt = <XcmConfig as xcm_executor::Config>::Weigher::shallow(&mut msg).unwrap_or_default();
		let deep = <XcmConfig as xcm_executor::Config>::Weigher::deep(&mut msg).unwrap_or_default();
		// println!("debt = {:?}, deep = {:?}", debt, deep);
		assert_eq!(debt, shallow_weight);

		assert_eq!(Tokens::free_balance(RELAY_CHAIN_CURRENCY, &ALICE.into()), 0);
		assert_eq!(Tokens::free_balance(RELAY_CHAIN_CURRENCY, &TreasuryAccount::get()), 0);

		let weight_limit = debt + deep + 1;
		assert_eq!(
			XcmExecutor::<XcmConfig>::execute_xcm(origin, msg, weight_limit),
			Outcome::Complete(shallow_weight)
		);

		assert_eq!(Tokens::free_balance(RELAY_CHAIN_CURRENCY, &ALICE.into()), actual_amount);
		assert_eq!(
			Tokens::free_balance(RELAY_CHAIN_CURRENCY, &TreasuryAccount::get()),
			dot_amount - actual_amount
		);
	});
}

#[test]
fn currency_id_convert() {
	ExtBuilder::default().build().execute_with(|| {
		let id: u32 = ParachainInfo::get().into();
		let bifrost_para_id: u32 = 2001;

		assert_eq!(CurrencyIdConvert::convert(RELAY_CHAIN_CURRENCY), Some(X1(Parent)));
		assert_eq!(
			CurrencyIdConvert::convert(NATIVE_CURRENCY),
			Some(X3(Parent, Parachain(id), GeneralKey(NATIVE_CURRENCY.encode())))
		);
		assert_eq!(
			CurrencyIdConvert::convert(USD_CURRENCY),
			Some(X3(Parent, Parachain(id), GeneralKey(USD_CURRENCY.encode())))
		);
		assert_eq!(
			CurrencyIdConvert::convert(LIQUID_CURRENCY),
			Some(X3(Parent, Parachain(id), GeneralKey(LIQUID_CURRENCY.encode())))
		);
		assert_eq!(
			CurrencyIdConvert::convert(RENBTC),
			Some(X3(Parent, Parachain(id), GeneralKey(RENBTC.encode())))
		);

		#[cfg(feature = "with-mandala-runtime")]
		{
			assert_eq!(CurrencyIdConvert::convert(KAR), None);
			assert_eq!(CurrencyIdConvert::convert(KUSD), None);
			assert_eq!(CurrencyIdConvert::convert(KSM), None);
			assert_eq!(CurrencyIdConvert::convert(LKSM), None);

			assert_eq!(CurrencyIdConvert::convert(X1(Parent)), Some(RELAY_CHAIN_CURRENCY));
			assert_eq!(
				CurrencyIdConvert::convert(X3(Parent, Parachain(id), GeneralKey(NATIVE_CURRENCY.encode()))),
				Some(NATIVE_CURRENCY)
			);
			assert_eq!(
				CurrencyIdConvert::convert(X3(Parent, Parachain(id), GeneralKey(USD_CURRENCY.encode()))),
				Some(USD_CURRENCY)
			);
			assert_eq!(
				CurrencyIdConvert::convert(X3(Parent, Parachain(id), GeneralKey(LIQUID_CURRENCY.encode()))),
				Some(LIQUID_CURRENCY)
			);
			assert_eq!(
				CurrencyIdConvert::convert(X3(Parent, Parachain(id), GeneralKey(RENBTC.encode()))),
				Some(RENBTC)
			);
			assert_eq!(
				CurrencyIdConvert::convert(X3(Parent, Parachain(id), GeneralKey(KAR.encode()))),
				None
			);
			assert_eq!(
				CurrencyIdConvert::convert(X3(Parent, Parachain(id), GeneralKey(KUSD.encode()))),
				None
			);
			assert_eq!(
				CurrencyIdConvert::convert(X3(Parent, Parachain(id), GeneralKey(KSM.encode()))),
				None
			);
			assert_eq!(
				CurrencyIdConvert::convert(X3(Parent, Parachain(id), GeneralKey(LKSM.encode()))),
				None
			);

			assert_eq!(
				CurrencyIdConvert::convert(X3(Parent, Parachain(id + 1), GeneralKey(RENBTC.encode()))),
				None
			);

			assert_eq!(
				CurrencyIdConvert::convert(MultiAsset::ConcreteFungible {
					id: X3(Parent, Parachain(id), GeneralKey(NATIVE_CURRENCY.encode())),
					amount: 1
				}),
				Some(NATIVE_CURRENCY)
			);
		}

		#[cfg(feature = "with-karura-runtime")]
		{
			assert_eq!(CurrencyIdConvert::convert(ACA), None);
			assert_eq!(CurrencyIdConvert::convert(AUSD), None);
			assert_eq!(CurrencyIdConvert::convert(DOT), None);
			assert_eq!(CurrencyIdConvert::convert(LDOT), None);
			assert_eq!(CurrencyIdConvert::convert(X1(Parent)), Some(RELAY_CHAIN_CURRENCY));
			assert_eq!(
				CurrencyIdConvert::convert(X3(Parent, Parachain(id), GeneralKey(NATIVE_CURRENCY.encode()))),
				Some(NATIVE_CURRENCY)
			);
			assert_eq!(
				CurrencyIdConvert::convert(X3(Parent, Parachain(id), GeneralKey(USD_CURRENCY.encode()))),
				Some(USD_CURRENCY)
			);
			assert_eq!(
				CurrencyIdConvert::convert(X3(Parent, Parachain(id), GeneralKey(LIQUID_CURRENCY.encode()))),
				Some(LIQUID_CURRENCY)
			);
			assert_eq!(
				CurrencyIdConvert::convert(X3(Parent, Parachain(id), GeneralKey(RENBTC.encode()))),
				Some(RENBTC)
			);
			assert_eq!(
				CurrencyIdConvert::convert(X3(Parent, Parachain(id), GeneralKey(ACA.encode()))),
				None
			);
			assert_eq!(
				CurrencyIdConvert::convert(X3(Parent, Parachain(id), GeneralKey(AUSD.encode()))),
				None
			);
			assert_eq!(
				CurrencyIdConvert::convert(X3(Parent, Parachain(id), GeneralKey(DOT.encode()))),
				None
			);
			assert_eq!(
				CurrencyIdConvert::convert(X3(Parent, Parachain(id), GeneralKey(LDOT.encode()))),
				None
			);
			assert_eq!(
				CurrencyIdConvert::convert(X3(Parent, Parachain(bifrost_para_id), GeneralKey(BNC.encode()))),
				None
			);
			assert_eq!(
				CurrencyIdConvert::convert(X3(Parent, Parachain(bifrost_para_id), GeneralKey(VSKSM.encode()))),
				None
			);

			assert_eq!(
				CurrencyIdConvert::convert(MultiAsset::ConcreteFungible {
					id: X3(Parent, Parachain(id), GeneralKey(NATIVE_CURRENCY.encode())),
					amount: 1
				}),
				Some(NATIVE_CURRENCY)
			);
		}
	});
}

#[test]
fn sanity_check_weight_per_time_constants_are_as_expected() {
	// These values comes from Substrate, we want to make sure that if it
	// ever changes we don't accidently break Polkadot
	assert_eq!(WEIGHT_PER_SECOND, 1_000_000_000_000);
	assert_eq!(WEIGHT_PER_MILLIS, WEIGHT_PER_SECOND / 1000);
	assert_eq!(WEIGHT_PER_MICROS, WEIGHT_PER_MILLIS / 1000);
	assert_eq!(WEIGHT_PER_NANOS, WEIGHT_PER_MICROS / 1000);
}

#[test]
fn parachain_subaccounts_are_unique() {
	ExtBuilder::default().build().execute_with(|| {
		let parachain: AccountId = ParachainInfo::parachain_id().into_account();
		assert_eq!(
			parachain,
			hex_literal::hex!["70617261d0070000000000000000000000000000000000000000000000000000"].into()
		);

		assert_eq!(
			RelaychainSovereignSubAccount::get(),
			create_x2_parachain_multilocation(0)
		);

		assert_eq!(
			create_x2_parachain_multilocation(0),
			MultiLocation::X2(
				Junction::Parent,
				Junction::AccountId32 {
					network: NetworkId::Any,
					id: hex_literal::hex!["d7b8926b326dd349355a9a7cca6606c1e0eb6fd2b506066b518c7155ff0d8297"].into(),
				}
			)
		);
		assert_eq!(
			create_x2_parachain_multilocation(1),
			MultiLocation::X2(
				Junction::Parent,
				Junction::AccountId32 {
					network: NetworkId::Any,
					id: hex_literal::hex!["74d37d762e06c6841a5dad64463a9afe0684f7e45245f6a7296ca613cca74669"].into(),
				}
			)
		);
	});
}

#[test]
fn treasury_handles_dust_correctly() {
	ExtBuilder::default()
		.balances(vec![
			(
				AccountId::from(BOB),
				RELAY_CHAIN_CURRENCY,
				ExistentialDeposits::get(&RELAY_CHAIN_CURRENCY),
			),
			(
				AccountId::from(ALICE),
				RELAY_CHAIN_CURRENCY,
				ExistentialDeposits::get(&RELAY_CHAIN_CURRENCY),
			),
			(
				AccountId::from(BOB),
				LIQUID_CURRENCY,
				ExistentialDeposits::get(&LIQUID_CURRENCY),
			),
			(
				AccountId::from(ALICE),
				LIQUID_CURRENCY,
				ExistentialDeposits::get(&LIQUID_CURRENCY),
			),
			(
				AccountId::from(BOB),
				USD_CURRENCY,
				ExistentialDeposits::get(&USD_CURRENCY),
			),
			(
				AccountId::from(ALICE),
				USD_CURRENCY,
				ExistentialDeposits::get(&USD_CURRENCY),
			),
		])
		.build()
		.execute_with(|| {
			let relay_ed = ExistentialDeposits::get(&RELAY_CHAIN_CURRENCY);
			let liquid_ed = ExistentialDeposits::get(&LIQUID_CURRENCY);
			let usd_ed = ExistentialDeposits::get(&USD_CURRENCY);

			// Test empty treasury recieves dust tokens of relay
			assert_eq!(
				Currencies::free_balance(RELAY_CHAIN_CURRENCY, &TreasuryAccount::get()),
				0
			);
			assert_ok!(Currencies::transfer(
				Origin::signed(AccountId::from(ALICE)),
				sp_runtime::MultiAddress::Id(AccountId::from(BOB)),
				RELAY_CHAIN_CURRENCY,
				1
			));
			assert_eq!(
				Currencies::free_balance(RELAY_CHAIN_CURRENCY, &AccountId::from(BOB)),
				relay_ed + 1
			);

			// ALICE account is reaped and treasury recieves dust tokens
			assert_eq!(
				Currencies::free_balance(RELAY_CHAIN_CURRENCY, &AccountId::from(ALICE)),
				0
			);
			// Treasury can have under the existential deposit
			assert_eq!(
				Currencies::free_balance(RELAY_CHAIN_CURRENCY, &TreasuryAccount::get()),
				relay_ed - 1
			);

			// treasury can send funds when under existential deposit
			assert_ok!(Currencies::transfer(
				Origin::signed(TreasuryAccount::get()),
				sp_runtime::MultiAddress::Id(AccountId::from(BOB)),
				RELAY_CHAIN_CURRENCY,
				relay_ed - 2
			));
			assert_eq!(
				Currencies::free_balance(RELAY_CHAIN_CURRENCY, &TreasuryAccount::get()),
				1
			);

			assert_ok!(Currencies::transfer(
				Origin::signed(AccountId::from(BOB)),
				sp_runtime::MultiAddress::Id(AccountId::from(ALICE)),
				RELAY_CHAIN_CURRENCY,
				relay_ed
			));
			assert_eq!(
				Currencies::free_balance(RELAY_CHAIN_CURRENCY, &AccountId::from(ALICE)),
				relay_ed
			);
			assert_eq!(Currencies::free_balance(RELAY_CHAIN_CURRENCY, &AccountId::from(BOB)), 0);
			assert_eq!(
				Currencies::free_balance(RELAY_CHAIN_CURRENCY, &TreasuryAccount::get()),
				relay_ed
			);
			assert_ok!(Currencies::transfer(
				Origin::signed(AccountId::from(ALICE)),
				sp_runtime::MultiAddress::Id(TreasuryAccount::get()),
				RELAY_CHAIN_CURRENCY,
				relay_ed
			));

			// Treasury is not reaped when going from over existential deposit to back under it
			assert_eq!(
				Currencies::free_balance(RELAY_CHAIN_CURRENCY, &TreasuryAccount::get()),
				2 * relay_ed
			);
			assert_ok!(Currencies::transfer(
				Origin::signed(TreasuryAccount::get()),
				sp_runtime::MultiAddress::Id(AccountId::from(ALICE)),
				RELAY_CHAIN_CURRENCY,
				relay_ed + 1
			));
			assert_eq!(
				Currencies::free_balance(RELAY_CHAIN_CURRENCY, &AccountId::from(ALICE)),
				relay_ed + 1
			);
			assert_eq!(
				Currencies::free_balance(RELAY_CHAIN_CURRENCY, &TreasuryAccount::get()),
				relay_ed - 1
			);

			// Test empty treasury recieves dust tokens of Liquid Currency
			assert_eq!(Currencies::free_balance(LIQUID_CURRENCY, &TreasuryAccount::get()), 0);
			assert_ok!(Currencies::transfer(
				Origin::signed(AccountId::from(ALICE)),
				sp_runtime::MultiAddress::Id(AccountId::from(BOB)),
				LIQUID_CURRENCY,
				1
			));
			assert_eq!(
				Currencies::free_balance(LIQUID_CURRENCY, &AccountId::from(BOB)),
				liquid_ed + 1
			);
			assert_eq!(Currencies::free_balance(LIQUID_CURRENCY, &AccountId::from(ALICE)), 0);
			assert_eq!(
				Currencies::free_balance(LIQUID_CURRENCY, &TreasuryAccount::get()),
				liquid_ed - 1
			);

			// Test empty treasury recieves dust tokens of USD Currency using Tokens pallet
			assert_eq!(Tokens::free_balance(USD_CURRENCY, &TreasuryAccount::get()), 0);
			assert_ok!(Tokens::transfer(
				Origin::signed(AccountId::from(ALICE)),
				sp_runtime::MultiAddress::Id(AccountId::from(BOB)),
				USD_CURRENCY,
				1
			));
			assert_eq!(Tokens::free_balance(USD_CURRENCY, &AccountId::from(BOB)), usd_ed + 1);
			assert_eq!(Tokens::free_balance(USD_CURRENCY, &AccountId::from(ALICE)), 0);
			assert_eq!(Tokens::free_balance(USD_CURRENCY, &TreasuryAccount::get()), usd_ed - 1);
		});
}

// Honzon's surplus can be transfered and DebitExchangeRate updates accordingly
#[test]
fn cdp_treasury_handles_honzon_surplus_correctly() {
	ExtBuilder::default()
		.balances(vec![
			(
				AccountId::from(ALICE),
				RELAY_CHAIN_CURRENCY,
				100 * dollar(RELAY_CHAIN_CURRENCY),
			),
			(AccountId::from(BOB), USD_CURRENCY, 10_000 * dollar(USD_CURRENCY)),
			(
				AccountId::from(BOB),
				RELAY_CHAIN_CURRENCY,
				100 * dollar(RELAY_CHAIN_CURRENCY),
			),
		])
		.build()
		.execute_with(|| {
			System::set_block_number(1);
			assert_ok!(set_oracle_price(vec![(
				RELAY_CHAIN_CURRENCY,
				Price::saturating_from_rational(100, 1)
			)]));
			assert_ok!(CdpEngine::set_collateral_params(
				Origin::root(),
				RELAY_CHAIN_CURRENCY,
				Change::NewValue(Some(Rate::saturating_from_rational(1, 10000))),
				Change::NewValue(Some(Ratio::saturating_from_rational(200, 100))),
				Change::NewValue(Some(Rate::saturating_from_rational(20, 100))),
				Change::NewValue(Some(Ratio::saturating_from_rational(200, 100))),
				Change::NewValue(1_000_000 * dollar(USD_CURRENCY)),
			));
			assert_ok!(Dex::add_liquidity(
				Origin::signed(AccountId::from(BOB)),
				RELAY_CHAIN_CURRENCY,
				USD_CURRENCY,
				100 * dollar(RELAY_CHAIN_CURRENCY),
				10_000 * dollar(USD_CURRENCY),
				0,
				false,
			));

			// Honzon loans work
			assert_ok!(Honzon::adjust_loan(
				Origin::signed(AccountId::from(ALICE)),
				RELAY_CHAIN_CURRENCY,
				50 * dollar(RELAY_CHAIN_CURRENCY) as i128,
				500 * dollar(USD_CURRENCY) as i128
			));
			assert_eq!(
				Loans::positions(RELAY_CHAIN_CURRENCY, AccountId::from(ALICE)).collateral,
				50 * dollar(RELAY_CHAIN_CURRENCY)
			);
			assert_eq!(
				Loans::positions(RELAY_CHAIN_CURRENCY, AccountId::from(ALICE)).debit,
				500 * dollar(USD_CURRENCY)
			);
			assert_eq!(
				Currencies::free_balance(RELAY_CHAIN_CURRENCY, &AccountId::from(ALICE)),
				50 * dollar(RELAY_CHAIN_CURRENCY)
			);
			assert_eq!(
				Currencies::free_balance(USD_CURRENCY, &AccountId::from(ALICE)),
				50 * dollar(USD_CURRENCY)
			);
			assert_eq!(Currencies::free_balance(USD_CURRENCY, &CdpTreasury::account_id()), 0);
			assert_eq!(CdpTreasury::get_surplus_pool(), 0);
			assert_eq!(CdpTreasury::get_debit_pool(), 0);
			run_to_block(2);

			// Empty treasury recieves stablecoins into surplus pool from loan
			assert_eq!(CdpTreasury::get_surplus_pool(), 160248248179);
			assert_eq!(CdpTreasury::get_debit_pool(), 0);
			// Honzon generated cdp treasury surplus can be transfered
			assert_eq!(Currencies::free_balance(USD_CURRENCY, &AccountId::from(BOB)), 0);
			assert_eq!(
				CdpEngine::debit_exchange_rate(RELAY_CHAIN_CURRENCY),
				// about 1/10
				Some(Ratio::saturating_from_rational(
					100320496496359801 as i64,
					1000000000000000000 as i64
				))
			);
			// Cdp treasury cannot be reaped
			assert_ok!(Currencies::transfer(
				Origin::signed(CdpTreasury::account_id()),
				sp_runtime::MultiAddress::Id(AccountId::from(BOB)),
				USD_CURRENCY,
				CdpTreasury::get_surplus_pool() - 1
			));
			assert_eq!(
				Currencies::free_balance(USD_CURRENCY, &AccountId::from(BOB)),
				160248248178
			);
			assert_eq!(Currencies::free_balance(USD_CURRENCY, &CdpTreasury::account_id()), 1);
			run_to_block(3);
			// Debt exchange rate updates
			assert_eq!(
				CdpEngine::debit_exchange_rate(RELAY_CHAIN_CURRENCY),
				// Around 1/10, increasing from last check
				Some(Ratio::saturating_from_rational(
					100330528546009436 as i64,
					1000000000000000000 as i64
				))
			);

			// Closing loan will add to treasury debit_pool
			assert_ok!(Honzon::close_loan_has_debit_by_dex(
				Origin::signed(AccountId::from(ALICE)),
				RELAY_CHAIN_CURRENCY,
				5 * dollar(RELAY_CHAIN_CURRENCY),
				None
			));
			// Just over 50 dollar(USD_CURRENCY), due to interest on loan
			assert_eq!(CdpTreasury::get_debit_pool(), 50165264273004);
			assert_eq!(Loans::total_positions(RELAY_CHAIN_CURRENCY).debit, 0);
			run_to_block(4);
			// Debt exchange rate doesn't update due to no debit positions
			assert_eq!(
				CdpEngine::debit_exchange_rate(RELAY_CHAIN_CURRENCY),
				Some(Ratio::saturating_from_rational(
					100330528546009436 as i64,
					1000000000000000000 as i64
				))
			)
		});
}

#[test]
fn proxy_behavior_correct() {
	ExtBuilder::default()
		.balances(vec![
			(AccountId::from(ALICE), NATIVE_CURRENCY, 100 * dollar(NATIVE_CURRENCY)),
			(AccountId::from(BOB), NATIVE_CURRENCY, 100 * dollar(NATIVE_CURRENCY)),
		])
		.build()
		.execute_with(|| {
			// proxy fails for account with no NATIVE_CURRENCY
			assert_noop!(
				Proxy::add_proxy(
					Origin::signed(AccountId::from([21; 32])),
					AccountId::from(ALICE),
					ProxyType::Any,
					0
				),
				pallet_balances::Error::<Runtime, _>::InsufficientBalance
			);
			let call = Box::new(Call::Currencies(module_currencies::Call::transfer(
				AccountId::from(ALICE).into(),
				NATIVE_CURRENCY,
				10 * dollar(NATIVE_CURRENCY),
			)));

			// Alice has all Bob's permissions now
			assert_ok!(Proxy::add_proxy(
				Origin::signed(AccountId::from(BOB)),
				AccountId::from(ALICE),
				ProxyType::Any,
				0
			));
			// takes deposit from bobs account for proxy
			assert!(Currencies::free_balance(NATIVE_CURRENCY, &AccountId::from(BOB)) < 100 * dollar(NATIVE_CURRENCY));

			// alice can now make calls for bob's account
			assert_ok!(Proxy::proxy(
				Origin::signed(AccountId::from(ALICE)),
				AccountId::from(BOB),
				None,
				call.clone()
			));
			assert_eq!(
				Currencies::free_balance(NATIVE_CURRENCY, &AccountId::from(ALICE)),
				110 * dollar(NATIVE_CURRENCY)
			);

			// alice cannot make calls for bob's account anymore
			assert_ok!(Proxy::remove_proxy(
				Origin::signed(AccountId::from(BOB)),
				AccountId::from(ALICE),
				ProxyType::Any,
				0
			));
			assert_noop!(
				Proxy::proxy(
					Origin::signed(AccountId::from(ALICE)),
					AccountId::from(BOB),
					None,
					call.clone()
				),
				pallet_proxy::Error::<Runtime>::NotProxy
			);
			// bob's deposit is returned
			assert_eq!(
				Currencies::free_balance(NATIVE_CURRENCY, &AccountId::from(BOB)),
				90000000000000
			);
		});
}

#[test]
fn proxy_permissions_correct() {
	ExtBuilder::default()
		.balances(vec![
			(AccountId::from(ALICE), NATIVE_CURRENCY, 100 * dollar(NATIVE_CURRENCY)),
			(AccountId::from(BOB), NATIVE_CURRENCY, 100 * dollar(NATIVE_CURRENCY)),
			(
				AccountId::from(BOB),
				RELAY_CHAIN_CURRENCY,
				100 * dollar(RELAY_CHAIN_CURRENCY),
			),
			(
				AccountId::from(ALICE),
				RELAY_CHAIN_CURRENCY,
				100 * dollar(RELAY_CHAIN_CURRENCY),
			),
			(AccountId::from(BOB), USD_CURRENCY, 100 * dollar(USD_CURRENCY)),
			(AccountId::from(ALICE), USD_CURRENCY, 100 * dollar(USD_CURRENCY)),
		])
		.build()
		.execute_with(|| {
			// runtimes have different minimum debit dust requirements
			let min_debit: Balance = 100 * MinimumDebitValue::get();
			assert_ok!(set_oracle_price(vec![(
				RELAY_CHAIN_CURRENCY,
				Price::saturating_from_rational(100, 1)
			)]));
			assert_ok!(CdpEngine::set_collateral_params(
				Origin::root(),
				RELAY_CHAIN_CURRENCY,
				Change::NewValue(Some(Rate::saturating_from_rational(1, 10000))),
				Change::NewValue(Some(Ratio::saturating_from_rational(200, 100))),
				Change::NewValue(Some(Rate::saturating_from_rational(20, 100))),
				Change::NewValue(Some(Ratio::saturating_from_rational(200, 100))),
				Change::NewValue(1_000_000 * dollar(USD_CURRENCY)),
			));
			assert_ok!(Dex::add_liquidity(
				Origin::signed(AccountId::from(BOB)),
				RELAY_CHAIN_CURRENCY,
				USD_CURRENCY,
				5 * dollar(RELAY_CHAIN_CURRENCY),
				10 * dollar(USD_CURRENCY),
				0,
				false,
			));
			// Alice has all Bob's permissions now
			assert_ok!(Proxy::add_proxy(
				Origin::signed(AccountId::from(BOB)),
				AccountId::from(ALICE),
				ProxyType::Any,
				0
			));
			let root_call = Box::new(Call::Currencies(module_currencies::Call::update_balance(
				AccountId::from(ALICE).into(),
				NATIVE_CURRENCY,
				1000 * dollar(NATIVE_CURRENCY) as i128,
			)));
			let gov_call = Box::new(Call::Tips(pallet_tips::Call::report_awesome(
				b"bob is awesome".to_vec(),
				AccountId::from(BOB),
			)));
			let transfer_call = Box::new(Call::Currencies(module_currencies::Call::transfer(
				AccountId::from(BOB).into(),
				NATIVE_CURRENCY,
				10 * dollar(NATIVE_CURRENCY),
			)));
			let adjust_loan_call = Box::new(Call::Honzon(module_honzon::Call::adjust_loan(
				RELAY_CHAIN_CURRENCY,
				10 * dollar(RELAY_CHAIN_CURRENCY) as i128,
				min_debit as i128,
			)));
			let authorize_loan_call = Box::new(Call::Honzon(module_honzon::Call::authorize(
				RELAY_CHAIN_CURRENCY,
				AccountId::from(BOB).into(),
			)));
			let dex_swap_call = Box::new(Call::Dex(module_dex::Call::swap_with_exact_target(
				vec![RELAY_CHAIN_CURRENCY, USD_CURRENCY],
				dollar(USD_CURRENCY),
				dollar(RELAY_CHAIN_CURRENCY),
			)));
			let dex_add_liquidity_call = Box::new(Call::Dex(module_dex::Call::add_liquidity(
				RELAY_CHAIN_CURRENCY,
				USD_CURRENCY,
				10 * dollar(RELAY_CHAIN_CURRENCY),
				10 * dollar(USD_CURRENCY),
				0,
				false,
			)));

			// Proxy calls do not bypass root permision
			assert_ok!(Proxy::proxy(
				Origin::signed(AccountId::from(ALICE)),
				AccountId::from(BOB),
				None,
				root_call.clone()
			));
			// while the proxy call executes the call being proxied fails
			assert_eq!(
				Currencies::free_balance(NATIVE_CURRENCY, &AccountId::from(ALICE)),
				100 * dollar(NATIVE_CURRENCY)
			);

			// Alice's gives governance permissions to Bob
			assert_ok!(Proxy::add_proxy(
				Origin::signed(AccountId::from(ALICE)),
				AccountId::from(BOB),
				ProxyType::Governance,
				0
			));
			// Bob can be a proxy for alice gov call
			assert_ok!(Proxy::proxy(
				Origin::signed(AccountId::from(BOB)),
				AccountId::from(ALICE),
				Some(ProxyType::Governance),
				gov_call.clone()
			));
			let hash = BlakeTwo256::hash_of(&(BlakeTwo256::hash(b"bob is awesome"), AccountId::from(BOB)));
			// last event was sucessful tip call
			assert_eq!(
				System::events()
					.into_iter()
					.map(|r| r.event)
					.filter_map(|e| if let Event::Tips(inner) = e { Some(inner) } else { None })
					.last()
					.unwrap(),
				pallet_tips::Event::<Runtime>::NewTip(hash)
			);

			// Bob can't proxy for alice in a non gov call, once again proxy call works but nested call fails
			assert_ok!(Proxy::proxy(
				Origin::signed(AccountId::from(BOB)),
				AccountId::from(ALICE),
				Some(ProxyType::Governance),
				transfer_call.clone()
			));
			// the transfer call fails as Bob only had governence permission for alice
			assert!(Currencies::free_balance(NATIVE_CURRENCY, &AccountId::from(BOB)) < 100 * dollar(NATIVE_CURRENCY));

			assert_ok!(Proxy::add_proxy(
				Origin::signed(AccountId::from(ALICE)),
				AccountId::from(BOB),
				ProxyType::Loan,
				0
			));
			assert_ok!(Proxy::proxy(
				Origin::signed(AccountId::from(BOB)),
				AccountId::from(ALICE),
				Some(ProxyType::Loan),
				adjust_loan_call.clone()
			));
			assert_eq!(
				Loans::positions(RELAY_CHAIN_CURRENCY, AccountId::from(ALICE)).collateral,
				10 * dollar(RELAY_CHAIN_CURRENCY)
			);
			assert_eq!(
				Loans::positions(RELAY_CHAIN_CURRENCY, AccountId::from(ALICE)).debit,
				min_debit
			);
			// authorize call is part of the Honzon module but is not in the Loan ProxyType filter
			assert_ok!(Proxy::proxy(
				Origin::signed(AccountId::from(BOB)),
				AccountId::from(ALICE),
				Some(ProxyType::Loan),
				authorize_loan_call.clone()
			));
			// hence the failure
			System::assert_last_event(pallet_proxy::Event::ProxyExecuted(Err(DispatchError::BadOrigin)).into());

			// gives Bob ability to proxy alice's account for dex swaps
			assert_ok!(Proxy::add_proxy(
				Origin::signed(AccountId::from(ALICE)),
				AccountId::from(BOB),
				ProxyType::Swap,
				0
			));

			let pre_swap = Currencies::free_balance(USD_CURRENCY, &AccountId::from(ALICE));
			assert_ok!(Proxy::proxy(
				Origin::signed(AccountId::from(BOB)),
				AccountId::from(ALICE),
				Some(ProxyType::Swap),
				dex_swap_call.clone()
			));
			let post_swap = Currencies::free_balance(USD_CURRENCY, &AccountId::from(ALICE));
			assert_eq!(post_swap - pre_swap, dollar(USD_CURRENCY));

			assert_ok!(Proxy::proxy(
				Origin::signed(AccountId::from(BOB)),
				AccountId::from(ALICE),
				Some(ProxyType::Swap),
				dex_add_liquidity_call.clone()
			));
			// again add liquidity call is part of the Dex module but is not allowed in the Swap ProxyType
			// filter
			System::assert_last_event(pallet_proxy::Event::ProxyExecuted(Err(DispatchError::BadOrigin)).into());

			// Tests that adding more ProxyType permssions does not effect others
			assert_ok!(Proxy::proxy(
				Origin::signed(AccountId::from(BOB)),
				AccountId::from(ALICE),
				Some(ProxyType::Loan),
				adjust_loan_call.clone()
			));
			assert_eq!(
				Loans::positions(RELAY_CHAIN_CURRENCY, AccountId::from(ALICE)).collateral,
				20 * dollar(RELAY_CHAIN_CURRENCY)
			);
			assert_eq!(
				Loans::positions(RELAY_CHAIN_CURRENCY, AccountId::from(ALICE)).debit,
				2 * min_debit
			);

			// remove proxy works
			assert_ok!(Proxy::remove_proxy(
				Origin::signed(AccountId::from(ALICE)),
				AccountId::from(BOB),
				ProxyType::Loan,
				0
			));
			assert_noop!(
				Proxy::proxy(
					Origin::signed(AccountId::from(BOB)),
					AccountId::from(ALICE),
					Some(ProxyType::Loan),
					adjust_loan_call.clone()
				),
				pallet_proxy::Error::<Runtime>::NotProxy
			);
		});
}<|MERGE_RESOLUTION|>--- conflicted
+++ resolved
@@ -60,19 +60,11 @@
 		create_x2_parachain_multilocation, get_all_module_accounts, AcalaOracle, AccountId, AuctionManager, Authority,
 		AuthoritysOriginId, Balance, Balances, BlockNumber, Call, CdpEngine, CdpTreasury, CreateClassDeposit,
 		CreateTokenDeposit, Currencies, CurrencyId, CurrencyIdConvert, DataDepositPerByte, Dex, EmergencyShutdown,
-<<<<<<< HEAD
-		EnabledTradingPairs, Event, EvmAccounts, ExistentialDeposits, Get, GetNativeCurrencyId, HomaLite, Loans,
-		MultiLocation, NativeTokenExistentialDeposit, NetworkId, NftPalletId, OneDay, Origin, OriginCaller,
-		ParachainInfo, ParachainSystem, Perbill, Permill, Proxy, RelaychainSovereignSubAccount, Runtime, Scheduler,
-		Session, SessionManager, SevenDays, System, TokenSymbol, Tokens, TreasuryAccount, TreasuryPalletId, Utility,
-		Vesting, XcmConfig, XcmExecutor, NFT,
-=======
 		EnabledTradingPairs, Event, EvmAccounts, ExistentialDeposits, Get, GetNativeCurrencyId, HomaLite, Honzon,
 		Loans, MinimumDebitValue, MultiLocation, NativeTokenExistentialDeposit, NetworkId, NftPalletId, OneDay, Origin,
-		OriginCaller, ParachainInfo, ParachainSystem, Perbill, Proxy, ProxyType, RelaychainSovereignSubAccount,
-		Runtime, Scheduler, Session, SessionManager, SevenDays, System, Timestamp, TokenSymbol, Tokens,
-		TreasuryAccount, TreasuryPalletId, Utility, Vesting, XcmConfig, XcmExecutor, NFT,
->>>>>>> 8e00ac60
+		OriginCaller, ParachainInfo, ParachainSystem, Perbill, Permill, Proxy, ProxyType,
+		RelaychainSovereignSubAccount, Runtime, Scheduler, Session, SessionManager, SevenDays, System, Timestamp,
+		TokenSymbol, Tokens, TreasuryAccount, TreasuryPalletId, Utility, Vesting, XcmConfig, XcmExecutor, NFT,
 	};
 
 	pub use runtime_common::{dollar, ACA, AUSD, DOT, LDOT};
@@ -95,19 +87,12 @@
 		create_x2_parachain_multilocation, get_all_module_accounts, AcalaOracle, AccountId, AuctionManager, Authority,
 		AuthoritysOriginId, Balance, Balances, BlockNumber, Call, CdpEngine, CdpTreasury, CreateClassDeposit,
 		CreateTokenDeposit, Currencies, CurrencyId, CurrencyIdConvert, DataDepositPerByte, Dex, EmergencyShutdown,
-<<<<<<< HEAD
-		Event, EvmAccounts, ExistentialDeposits, Get, GetNativeCurrencyId, HomaLite, KaruraFoundationAccounts, Loans,
-		MultiLocation, NativeTokenExistentialDeposit, NetworkId, NftPalletId, OneDay, Origin, OriginCaller,
-		ParachainAccount, ParachainInfo, ParachainSystem, Perbill, Permill, Proxy, RelaychainBlockNumberProvider,
-		RelaychainSovereignSubAccount, Runtime, Scheduler, Session, SessionManager, SevenDays, System, TokenSymbol,
-		Tokens, TreasuryPalletId, Utility, Vesting, XTokens, XcmConfig, XcmExecutor, NFT,
-=======
 		Event, EvmAccounts, ExistentialDeposits, Get, GetNativeCurrencyId, HomaLite, Honzon, KaruraFoundationAccounts,
 		Loans, MinimumDebitValue, MultiLocation, NativeTokenExistentialDeposit, NetworkId, NftPalletId, OneDay, Origin,
-		OriginCaller, ParachainInfo, ParachainSystem, Perbill, Proxy, ProxyType, RelaychainSovereignSubAccount,
-		Runtime, Scheduler, Session, SessionManager, SevenDays, System, Timestamp, TokenSymbol, Tokens,
-		TreasuryPalletId, Utility, Vesting, XTokens, XcmConfig, XcmExecutor, NFT,
->>>>>>> 8e00ac60
+		OriginCaller, ParachainInfo, ParachainSystem, Perbill, Permill, Proxy, ProxyType,
+		RelaychainBlockNumberProvider, RelaychainSovereignSubAccount, Runtime, Scheduler, Session, SessionManager,
+		SevenDays, System, Timestamp, TokenSymbol, Tokens, TreasuryPalletId, Utility, Vesting, XTokens, XcmConfig,
+		XcmExecutor, NFT,
 	};
 	pub use primitives::TradingPair;
 	pub use runtime_common::{dollar, KAR, KSM, KUSD, LKSM};
@@ -143,14 +128,10 @@
 pub const CHARLIE: [u8; 32] = [6u8; 32];
 pub const DAVE: [u8; 32] = [7u8; 32];
 
-<<<<<<< HEAD
-pub fn run_to_block(n: u32) {
-=======
 pub const INIT_TIMESTAMP: u64 = 30_000;
 pub const BLOCK_TIME: u64 = 1000;
 
-fn run_to_block(n: u32) {
->>>>>>> 8e00ac60
+pub fn run_to_block(n: u32) {
 	while System::block_number() < n {
 		Scheduler::on_finalize(System::block_number());
 		System::set_block_number(System::block_number() + 1);
@@ -1450,6 +1431,7 @@
 fn currency_id_convert() {
 	ExtBuilder::default().build().execute_with(|| {
 		let id: u32 = ParachainInfo::get().into();
+		#[cfg(feature = "with-karura-runtime")]
 		let bifrost_para_id: u32 = 2001;
 
 		assert_eq!(CurrencyIdConvert::convert(RELAY_CHAIN_CURRENCY), Some(X1(Parent)));
