--- conflicted
+++ resolved
@@ -1096,7 +1096,6 @@
 }
 
 #[test]
-<<<<<<< HEAD
 fn create_contract_use_none_native_token_to_charge_storage() {
 	ExtBuilder::default()
 		.balances(vec![
@@ -1168,11 +1167,11 @@
 				}));
 			}
 		});
-=======
+}
+
 fn evm_limits() {
 	ExtBuilder::default().build().execute_with(|| {
 		assert_eq!(runtime_common::EvmLimits::<Runtime>::max_gas_limit(), 33_319_444);
 		assert_eq!(runtime_common::EvmLimits::<Runtime>::max_storage_limit(), 3_670_016);
-	})
->>>>>>> 7ca13ff2
+	});
 }