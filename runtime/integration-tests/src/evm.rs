// This file is part of Acala.

// Copyright (C) 2020-2022 Acala Foundation.
// SPDX-License-Identifier: GPL-3.0-or-later WITH Classpath-exception-2.0

// This program is free software: you can redistribute it and/or modify
// it under the terms of the GNU General Public License as published by
// the Free Software Foundation, either version 3 of the License, or
// (at your option) any later version.

// This program is distributed in the hope that it will be useful,
// but WITHOUT ANY WARRANTY; without even the implied warranty of
// MERCHANTABILITY or FITNESS FOR A PARTICULAR PURPOSE. See the
// GNU General Public License for more details.

// You should have received a copy of the GNU General Public License
// along with this program. If not, see <https://www.gnu.org/licenses/>.

use crate::setup::*;

use frame_support::{
	assert_ok,
	weights::{DispatchClass, DispatchInfo, Pays},
};
use module_asset_registry::EvmErc20InfoMapping;
use module_evm_accounts::EvmAddressMapping;
use module_evm_bridge::EVMBridge;
use module_support::{EVMBridge as EVMBridgeT, Erc20InfoMapping, EVM as EVMTrait};
use primitives::{
	evm::{convert_decimals_to_evm, EvmAddress},
	TradingPair,
};
use sp_core::{H256, U256};
use sp_runtime::traits::SignedExtension;
use sp_runtime::Percent;
use std::str::FromStr;

pub fn erc20_address_0() -> EvmAddress {
	EvmAddress::from_str("0x5e0b4bfa0b55932a3587e648c3552a6515ba56b1").unwrap()
}

pub fn erc20_address_1() -> EvmAddress {
	EvmAddress::from_str("0xec2a41295171e2028542ca82f1801ca1f356388b").unwrap()
}

pub fn alice_evm_addr() -> EvmAddress {
	EvmAddress::from_str("1000000000000000000000000000000000000001").unwrap()
}

pub fn bob_evm_addr() -> EvmAddress {
	EvmAddress::from_str("1000000000000000000000000000000000000002").unwrap()
}

pub fn lp_erc20() -> CurrencyId {
	TradingPair::from_currency_ids(
		CurrencyId::Erc20(erc20_address_0()),
		CurrencyId::Erc20(erc20_address_1()),
	)
	.unwrap()
	.dex_share_currency_id()
}

pub fn lp_erc20_aca() -> CurrencyId {
	TradingPair::from_currency_ids(CurrencyId::Erc20(erc20_address_0()), NATIVE_CURRENCY)
		.unwrap()
		.dex_share_currency_id()
}

pub fn lp_erc20_evm_address() -> EvmAddress {
	EvmErc20InfoMapping::<Runtime>::encode_evm_address(lp_erc20()).unwrap()
}

pub fn predeploy_token_contract() -> Vec<u8> {
	let json: serde_json::Value =
		serde_json::from_str(include_str!("../../../predeploy-contracts/resources/bytecodes.json")).unwrap();
	// get ACA contract
	assert_eq!(json[0][0].as_str().unwrap(), "ACA");
	hex::decode(json[0][2].as_str().unwrap().strip_prefix("0x").unwrap()).unwrap()
}

pub fn deploy_erc20_contracts() {
	let json: serde_json::Value =
		serde_json::from_str(include_str!("../../../ts-tests/build/Erc20DemoContract2.json")).unwrap();
	let code = hex::decode(json.get("bytecode").unwrap().as_str().unwrap()).unwrap();

	assert_ok!(EVM::create(
		Origin::signed(alice()),
		code.clone(),
		0,
		2100_000,
		100000,
		vec![]
	));

	System::assert_last_event(Event::EVM(module_evm::Event::Created {
		from: EvmAddress::from_str("0xbf0b5a4099f0bf6c8bc4252ebec548bae95602ea").unwrap(),
		contract: erc20_address_0(),
		logs: vec![module_evm::Log {
			address: erc20_address_0(),
			topics: vec![
				H256::from_str("0xddf252ad1be2c89b69c2b068fc378daa952ba7f163c4a11628f55a4df523b3ef").unwrap(),
				H256::from_str("0x0000000000000000000000000000000000000000000000000000000000000000").unwrap(),
				H256::from_str("0x0000000000000000000000001000000000000000000000000000000000000001").unwrap(),
			],
			data: {
				let mut buf = [0u8; 32];
				U256::from(100_000_000_000_000_000_000_000u128).to_big_endian(&mut buf);
				H256::from_slice(&buf).as_bytes().to_vec()
			},
		}],
		used_gas: 1306611,
		used_storage: 15461,
	}));

	assert_ok!(EVM::publish_free(Origin::root(), erc20_address_0()));
	assert_ok!(AssetRegistry::register_erc20_asset(
		Origin::root(),
		erc20_address_0(),
		1
	));

	assert_ok!(EVM::create(Origin::signed(alice()), code, 0, 2100_000, 100000, vec![]));

	System::assert_last_event(Event::EVM(module_evm::Event::Created {
		from: EvmAddress::from_str("0xbf0b5a4099f0bf6c8bc4252ebec548bae95602ea").unwrap(),
		contract: erc20_address_1(),
		logs: vec![module_evm::Log {
			address: erc20_address_1(),
			topics: vec![
				H256::from_str("0xddf252ad1be2c89b69c2b068fc378daa952ba7f163c4a11628f55a4df523b3ef").unwrap(),
				H256::from_str("0x0000000000000000000000000000000000000000000000000000000000000000").unwrap(),
				H256::from_str("0x0000000000000000000000001000000000000000000000000000000000000001").unwrap(),
			],
			data: {
				let mut buf = [0u8; 32];
				U256::from(100_000_000_000_000_000_000_000u128).to_big_endian(&mut buf);
				H256::from_slice(&buf).as_bytes().to_vec()
			},
		}],
		used_gas: 1306611,
		used_storage: 15461,
	}));

	assert_ok!(EVM::publish_free(Origin::root(), erc20_address_1()));
	assert_ok!(AssetRegistry::register_erc20_asset(
		Origin::root(),
		erc20_address_1(),
		1
	));
}

fn deploy_contract(account: AccountId) -> Result<H160, DispatchError> {
	// pragma solidity ^0.5.0;
	//
	// contract Factory {
	//     Contract[] newContracts;
	//
	//     function createContract () public payable {
	//         Contract newContract = new Contract();
	//         newContracts.push(newContract);
	//     }
	// }
	//
	// contract Contract {}
	let contract = hex_literal::hex!("608060405234801561001057600080fd5b5061016f806100206000396000f3fe608060405260043610610041576000357c0100000000000000000000000000000000000000000000000000000000900463ffffffff168063412a5a6d14610046575b600080fd5b61004e610050565b005b600061005a6100e2565b604051809103906000f080158015610076573d6000803e3d6000fd5b50905060008190806001815401808255809150509060018203906000526020600020016000909192909190916101000a81548173ffffffffffffffffffffffffffffffffffffffff021916908373ffffffffffffffffffffffffffffffffffffffff1602179055505050565b6040516052806100f28339019056fe6080604052348015600f57600080fd5b50603580601d6000396000f3fe6080604052600080fdfea165627a7a7230582092dc1966a8880ddf11e067f9dd56a632c11a78a4afd4a9f05924d427367958cc0029a165627a7a723058202b2cc7384e11c452cdbf39b68dada2d5e10a632cc0174a354b8b8c83237e28a40029").to_vec();

	EVM::create(Origin::signed(account), contract, 0, 1000000000, 100000, vec![])
		.map_or_else(|e| Err(e.error), |_| Ok(()))?;

	if let Event::EVM(module_evm::Event::<Runtime>::Created {
		from: _,
		contract: address,
		logs: _,
		used_gas: _,
		used_storage: _,
	}) = System::events().last().unwrap().event
	{
		Ok(address)
	} else {
		Err("deploy_contract failed".into())
	}
}

#[test]
fn dex_module_works_with_evm_contract() {
	let dex_share = CurrencyId::DexShare(DexShare::Erc20(erc20_address_0()), DexShare::Erc20(erc20_address_1()));

	ExtBuilder::default()
		.balances(vec![
			(alice(), NATIVE_CURRENCY, 1_000_000_000 * dollar(NATIVE_CURRENCY)),
			(
				// evm alice
				MockAddressMapping::get_account_id(&alice_evm_addr()),
				NATIVE_CURRENCY,
				1_000_000_000 * dollar(NATIVE_CURRENCY),
			),
			(
				AccountId::from(ALICE),
				USD_CURRENCY,
				1_000_000_000 * dollar(NATIVE_CURRENCY),
			),
			(
				AccountId::from(ALICE),
				RELAY_CHAIN_CURRENCY,
				1_000_000_000 * dollar(NATIVE_CURRENCY),
			),
			(AccountId::from(BOB), USD_CURRENCY, 1_000_000 * dollar(NATIVE_CURRENCY)),
			(
				AccountId::from(BOB),
				RELAY_CHAIN_CURRENCY,
				1_000_000_000 * dollar(NATIVE_CURRENCY),
			),
		])
		.build()
		.execute_with(|| {
			deploy_erc20_contracts();
			assert_ok!(EvmAccounts::claim_account(
				Origin::signed(AccountId::from(ALICE)),
				EvmAccounts::eth_address(&alice_key()),
				EvmAccounts::eth_sign(&alice_key(), &AccountId::from(ALICE))
			));

			// CurrencyId::DexShare(Erc20, Erc20)
			assert_ok!(Dex::list_provisioning(
				Origin::root(),
				CurrencyId::Erc20(erc20_address_0()),
				CurrencyId::Erc20(erc20_address_1()),
				10,
				100,
				100,
				1000,
				0,
			));

			<EVM as EVMTrait<AccountId>>::set_origin(MockAddressMapping::get_account_id(&alice_evm_addr()));
			assert_ok!(Dex::add_provision(
				Origin::signed(MockAddressMapping::get_account_id(&alice_evm_addr())),
				CurrencyId::Erc20(erc20_address_0()),
				CurrencyId::Erc20(erc20_address_1()),
				10,
				100,
			));
			assert_eq!(
				Dex::get_liquidity_pool(
					CurrencyId::Erc20(erc20_address_0()),
					CurrencyId::Erc20(erc20_address_1())
				),
				(0, 0)
			);
			assert_eq!(Currencies::total_issuance(dex_share), 0);
			assert_eq!(Currencies::free_balance(dex_share, &AccountId::from(ALICE)), 0);
			assert_eq!(
				Currencies::free_balance(dex_share, &MockAddressMapping::get_account_id(&alice_evm_addr())),
				0
			);

			// CurrencyId::DexShare(Erc20, Erc20)
			<EVM as EVMTrait<AccountId>>::set_origin(EvmAddressMapping::<Runtime>::get_account_id(&alice_evm_addr()));

			assert_ok!(Dex::add_provision(
				Origin::signed(EvmAddressMapping::<Runtime>::get_account_id(&alice_evm_addr())),
				CurrencyId::Erc20(erc20_address_0()),
				CurrencyId::Erc20(erc20_address_1()),
				100,
				1000,
			));
			assert_ok!(Dex::end_provisioning(
				Origin::signed(AccountId::from(BOB)),
				CurrencyId::Erc20(erc20_address_0()),
				CurrencyId::Erc20(erc20_address_1()),
			));
			assert_eq!(
				Dex::get_liquidity_pool(
					CurrencyId::Erc20(erc20_address_0()),
					CurrencyId::Erc20(erc20_address_1())
				),
				(110, 1100)
			);

			assert_eq!(Currencies::total_issuance(dex_share), 220);

			assert_ok!(Dex::claim_dex_share(
				Origin::signed(EvmAddressMapping::<Runtime>::get_account_id(&alice_evm_addr())),
				EvmAddressMapping::<Runtime>::get_account_id(&alice_evm_addr()),
				CurrencyId::Erc20(erc20_address_0()),
				CurrencyId::Erc20(erc20_address_1()),
			));
			assert_eq!(
				Currencies::free_balance(
					dex_share,
					&EvmAddressMapping::<Runtime>::get_account_id(&alice_evm_addr())
				),
				220
			);

			assert_ok!(Dex::remove_liquidity(
				Origin::signed(EvmAddressMapping::<Runtime>::get_account_id(&alice_evm_addr())),
				CurrencyId::Erc20(erc20_address_0()),
				CurrencyId::Erc20(erc20_address_1()),
				1,
				0,
				0,
				false,
			));

			assert_eq!(
				Dex::get_liquidity_pool(
					CurrencyId::Erc20(erc20_address_0()),
					CurrencyId::Erc20(erc20_address_1())
				),
				(110, 1096)
			);

			assert_eq!(Currencies::total_issuance(dex_share), 219);

			assert_eq!(
				Currencies::free_balance(
					dex_share,
					&EvmAddressMapping::<Runtime>::get_account_id(&alice_evm_addr())
				),
				219
			);
		});
}

#[test]
fn test_evm_module() {
	ExtBuilder::default()
		.balances(vec![
			(alice(), NATIVE_CURRENCY, 1_000 * dollar(NATIVE_CURRENCY)),
			(bob(), NATIVE_CURRENCY, 1_000 * dollar(NATIVE_CURRENCY)),
		])
		.build()
		.execute_with(|| {
			assert_eq!(Balances::free_balance(alice()), 1_000 * dollar(NATIVE_CURRENCY));
			assert_eq!(Balances::free_balance(bob()), 1_000 * dollar(NATIVE_CURRENCY));

			let alice_address = EvmAccounts::eth_address(&alice_key());
			let bob_address = EvmAccounts::eth_address(&bob_key());

			let contract = deploy_contract(alice()).unwrap();
			System::assert_last_event(Event::EVM(module_evm::Event::Created {
				from: alice_address,
				contract,
				logs: vec![],
				used_gas: 132199,
				used_storage: 10367,
			}));

			assert_ok!(EVM::transfer_maintainer(Origin::signed(alice()), contract, bob_address));
			System::assert_last_event(Event::EVM(module_evm::Event::TransferredMaintainer {
				contract,
				new_maintainer: bob_address,
			}));

			// test EvmAccounts Lookup
			#[cfg(feature = "with-mandala-runtime")]
			assert_eq!(Balances::free_balance(alice()), 998_963_300_000_000);
			#[cfg(feature = "with-karura-runtime")]
			assert_eq!(Balances::free_balance(alice()), 998_963_300_000_000);
			#[cfg(feature = "with-acala-runtime")]
			assert_eq!(Balances::free_balance(alice()), 996_889_900_000_000);
			assert_eq!(Balances::free_balance(bob()), 1_000 * dollar(NATIVE_CURRENCY));
			let to = EvmAccounts::eth_address(&alice_key());
			assert_ok!(Currencies::transfer(
				Origin::signed(bob()),
				MultiAddress::Address20(to.0),
				NATIVE_CURRENCY,
				10 * dollar(NATIVE_CURRENCY)
			));
			#[cfg(feature = "with-mandala-runtime")]
			assert_eq!(Balances::free_balance(alice()), 1_008_963_300_000_000);
			#[cfg(feature = "with-karura-runtime")]
			assert_eq!(Balances::free_balance(alice()), 1_008_963_300_000_000);
			#[cfg(feature = "with-acala-runtime")]
			assert_eq!(Balances::free_balance(alice()), 1_006_889_900_000_000);
			assert_eq!(
				Balances::free_balance(bob()),
				1_000 * dollar(NATIVE_CURRENCY) - 10 * dollar(NATIVE_CURRENCY)
			);
		});
}

#[test]
fn test_multicurrency_precompile_module() {
	ExtBuilder::default()
		.balances(vec![
			(
				alice(), NATIVE_CURRENCY, 1_000_000_000 * dollar(NATIVE_CURRENCY),
			),
			(
				// evm alice
				MockAddressMapping::get_account_id(&alice_evm_addr()),
				NATIVE_CURRENCY,
				(1_000_000_000_000_000_000u128),
			),
			(AccountId::from(ALICE), USD_CURRENCY, (1_000_000_000_000_000_000u128)),
			(AccountId::from(ALICE), RELAY_CHAIN_CURRENCY, (1_000_000_000_000_000_000u128)),
			(AccountId::from(BOB), USD_CURRENCY, (1_000_000_000_000_000_000u128)),
			(AccountId::from(BOB), RELAY_CHAIN_CURRENCY, (1_000_000_000_000_000_000u128)),
		])
		.build()
		.execute_with(|| {
			deploy_erc20_contracts();

			// Erc20
			assert_ok!(EvmAccounts::claim_account(
				Origin::signed(AccountId::from(ALICE)),
				EvmAccounts::eth_address(&alice_key()),
				EvmAccounts::eth_sign(&alice_key(), &AccountId::from(ALICE))
			));
			assert_ok!(Dex::list_provisioning(
				Origin::root(),
				CurrencyId::Erc20(erc20_address_0()),
				CurrencyId::Erc20(erc20_address_1()),
				10,
				100,
				100,
				1000,
				0,
			));

			// CurrencyId::DexShare(Erc20, Erc20)
			<EVM as EVMTrait<AccountId>>::set_origin(MockAddressMapping::get_account_id(&alice_evm_addr()));
			assert_ok!(Dex::add_provision(
				Origin::signed(MockAddressMapping::get_account_id(&alice_evm_addr())),
				CurrencyId::Erc20(erc20_address_0()),
				CurrencyId::Erc20(erc20_address_1()),
				100,
				1000,
			));
			assert_ok!(Dex::end_provisioning(
				Origin::signed(AccountId::from(ALICE)),
				CurrencyId::Erc20(erc20_address_0()),
				CurrencyId::Erc20(erc20_address_1()),
			));
			assert_eq!(
				Dex::get_liquidity_pool(
					CurrencyId::Erc20(erc20_address_0()),
					CurrencyId::Erc20(erc20_address_1())
				),
				(100, 1000)
			);

			assert_eq!(
				Currencies::total_issuance(CurrencyId::DexShare(
					DexShare::Erc20(erc20_address_0()),
					DexShare::Erc20(erc20_address_1())
				)),
				200
			);

			assert_ok!(Dex::claim_dex_share(
				Origin::signed(MockAddressMapping::get_account_id(&alice_evm_addr())),
				MockAddressMapping::get_account_id(&alice_evm_addr()),
				CurrencyId::Erc20(erc20_address_0()),
				CurrencyId::Erc20(erc20_address_1()),
			));
			assert_eq!(
				Currencies::free_balance(
					CurrencyId::DexShare(DexShare::Erc20(erc20_address_0()), DexShare::Erc20(erc20_address_1())),
					&MockAddressMapping::get_account_id(&alice_evm_addr())
				),
				200
			);

			assert_ok!(Currencies::transfer(
				Origin::signed(AccountId::from(ALICE)),
				sp_runtime::MultiAddress::Id(TreasuryAccount::get()),
				NATIVE_CURRENCY,
				10 * dollar(NATIVE_CURRENCY)
			));
			// deploy mirrored token of the LP
			assert_ok!(EVM::create_predeploy_contract(
				Origin::root(),
				lp_erc20_evm_address(),
				predeploy_token_contract(),
				0,
				21000000,
				16500,
				vec![],
			));

			let invoke_context = module_support::InvokeContext {
				contract: lp_erc20_evm_address(),
				sender: alice_evm_addr(),
				origin: alice_evm_addr(),
			};

			assert_eq!(
				EVMBridge::<Runtime>::name(invoke_context),
				Ok(b"LP long string name, long string name, long string name, long string name, long string name - long string name, long string name, long string name, long string name, long string name"[..32].to_vec())
			);
			assert_eq!(
				EVMBridge::<Runtime>::symbol(invoke_context),
				Ok(b"LP_TestToken_TestToken".to_vec())
			);
			assert_eq!(
				EVMBridge::<Runtime>::decimals(invoke_context),
				Ok(17)
			);
			assert_eq!(
				EVMBridge::<Runtime>::total_supply(invoke_context),
				Ok(200)
			);
			assert_eq!(
				EVMBridge::<Runtime>::balance_of(invoke_context, alice_evm_addr()),
				Ok(200)
			);
			assert_eq!(
				EVMBridge::<Runtime>::total_supply(invoke_context),
				Ok(200)
			);
			assert_eq!(
				EVMBridge::<Runtime>::balance_of(invoke_context, alice_evm_addr()),
				Ok(200)
			);
			assert_eq!(
				EVMBridge::<Runtime>::transfer(invoke_context, bob_evm_addr(), 1),
				Ok(())
			);
			assert_eq!(
				EVMBridge::<Runtime>::balance_of(invoke_context, alice_evm_addr()),
				Ok(199)
			);
			assert_eq!(
				EVMBridge::<Runtime>::balance_of(invoke_context, bob_evm_addr()),
				Ok(1)
			);
		});
}

#[test]
fn should_not_kill_contract_on_transfer_all() {
	ExtBuilder::default()
		.balances(vec![
			(alice(), NATIVE_CURRENCY, 2_000 * dollar(NATIVE_CURRENCY)),
			(bob(), NATIVE_CURRENCY, 1_000 * dollar(NATIVE_CURRENCY)),
		])
		.build()
		.execute_with(|| {
			// pragma solidity ^0.5.0;
			//
			// contract Test {
			// 	 constructor() public payable {
			// 	 }
			// }
			let code = hex_literal::hex!("6080604052603e8060116000396000f3fe6080604052600080fdfea265627a7a72315820e816b34c9ce8a2446f3d059b4907b4572645fde734e31dabf5465c801dcb44a964736f6c63430005110032").to_vec();

			assert_ok!(EVM::create(Origin::signed(alice()), code, convert_decimals_to_evm(2 * dollar(NATIVE_CURRENCY)), 1000000000, 100000, vec![]));

			let contract = if let Event::EVM(module_evm::Event::Created{from: _, contract: address, logs: _, used_gas: _, used_storage: _}) = System::events().last().unwrap().event {
				address
			} else {
				panic!("deploy contract failed");
			};

			assert_eq!(Balances::free_balance(EvmAddressMapping::<Runtime>::get_account_id(&contract)), 2 * dollar(NATIVE_CURRENCY));

			#[cfg(feature = "with-ethereum-compatibility")]
			assert_eq!(Balances::free_balance(alice()), 1_998 * dollar(NATIVE_CURRENCY));
			#[cfg(all(not(feature = "with-ethereum-compatibility"), feature = "with-mandala-runtime"))]
			assert_eq!(Balances::free_balance(alice()), 1_996_993_800_000_000);
			#[cfg(feature = "with-karura-runtime")]
			assert_eq!(Balances::free_balance(alice()), 1_996_993_800_000_000);
			#[cfg(feature = "with-acala-runtime")]
			assert_eq!(Balances::free_balance(alice()), 1_994_981_400_000_000);

			assert_ok!(Currencies::transfer(
				Origin::signed(EvmAddressMapping::<Runtime>::get_account_id(&contract)),
				alice().into(),
				NATIVE_CURRENCY,
				2 * dollar(NATIVE_CURRENCY)
			));

			assert_eq!(Balances::free_balance(EvmAddressMapping::<Runtime>::get_account_id(&contract)), 0);

			#[cfg(feature = "with-ethereum-compatibility")]
			assert_eq!(Balances::free_balance(alice()), 2000 * dollar(NATIVE_CURRENCY));
			#[cfg(all(not(feature = "with-ethereum-compatibility"), feature = "with-mandala-runtime"))]
			assert_eq!(Balances::free_balance(alice()), 1_998_993_800_000_000);
			#[cfg(feature = "with-karura-runtime")]
			assert_eq!(Balances::free_balance(alice()), 1_998_993_800_000_000);
			#[cfg(feature = "with-acala-runtime")]
			assert_eq!(Balances::free_balance(alice()), 1_996_981_400_000_000);

			// assert the contract account is not purged
			assert!(EVM::accounts(contract).is_some());
		});
}

#[test]
fn should_not_kill_contract_on_transfer_all_tokens() {
	ExtBuilder::default()
		.balances(vec![
			(alice(), NATIVE_CURRENCY, 1_000 * dollar(NATIVE_CURRENCY)),
			(alice(), USD_CURRENCY, 1_000 * dollar(USD_CURRENCY)),
			(bob(), NATIVE_CURRENCY, 1_000 * dollar(NATIVE_CURRENCY)),
		])
		.build()
		.execute_with(|| {
			// pragma solidity ^0.5.0;
			//
			// contract Test {
			// 	 constructor() public payable {
			// 	 }
			//
			// 	 function kill() public {
			// 	     selfdestruct(address(0));
			// 	 }
			// }
			let code = hex_literal::hex!("608060405260848060116000396000f3fe6080604052348015600f57600080fd5b506004361060285760003560e01c806341c0e1b514602d575b600080fd5b60336035565b005b600073ffffffffffffffffffffffffffffffffffffffff16fffea265627a7a72315820ed64a7551098c4afc823bee1663309079d9cb8798a6bdd71be2cd3ccee52d98e64736f6c63430005110032").to_vec();
			assert_ok!(EVM::create(Origin::signed(alice()), code, 0, 1000000000, 100000, vec![]));

			let contract = if let Event::EVM(module_evm::Event::Created{from: _, contract: address, logs: _, used_gas: _, used_storage: _}) = System::events().last().unwrap().event {
				address
			} else {
				panic!("deploy contract failed");
			};

			assert!(EVM::accounts(contract).is_some());
			assert!(EVM::accounts(contract).unwrap().contract_info.is_some());
			let contract_account_id = EvmAddressMapping::<Runtime>::get_account_id(&contract);

			assert_ok!(Currencies::transfer(
				Origin::signed(alice()),
				contract_account_id.clone().into(),
				USD_CURRENCY,
				2 * dollar(USD_CURRENCY)
			));

			assert_eq!(Currencies::free_balance(USD_CURRENCY, &alice()), 998 * dollar(USD_CURRENCY));
			assert_eq!(Currencies::free_balance(USD_CURRENCY, &contract_account_id), 2 * dollar(USD_CURRENCY));
			assert_eq!(EVM::accounts(contract).unwrap().nonce, 1);
			assert_ok!(Currencies::transfer(
				Origin::signed(contract_account_id.clone()),
				alice().into(),
				USD_CURRENCY,
				2 * dollar(USD_CURRENCY)
			));
			assert_eq!(Currencies::free_balance(USD_CURRENCY, &contract_account_id), 0);

			assert_eq!(Currencies::free_balance(USD_CURRENCY, &alice()), 1000 * dollar(USD_CURRENCY));

			// assert the contract account is not purged
			#[cfg(feature = "with-ethereum-compatibility")]
			assert_eq!(System::providers(&contract_account_id), 1);
			#[cfg(not(feature = "with-ethereum-compatibility"))]
			assert_eq!(System::providers(&contract_account_id), 2);
			assert!(EVM::accounts(contract).is_some());

			assert_ok!(EVM::call(Origin::signed(alice()), contract.clone(), hex_literal::hex!("41c0e1b5").to_vec(), 0, 1000000000, 100000, vec![]));

			#[cfg(feature = "with-ethereum-compatibility")]
			assert_eq!(System::providers(&contract_account_id), 0);
			#[cfg(not(feature = "with-ethereum-compatibility"))]
			assert_eq!(System::providers(&contract_account_id), 1);

			assert_eq!(EVM::accounts(contract), Some(module_evm::AccountInfo{ nonce: 1, contract_info: None}));

			// use IdleScheduler to remove contract
			run_to_block(System::block_number() + 1);

			assert_eq!(System::providers(&contract_account_id), 0);
			assert_eq!(EVM::accounts(contract), Some(module_evm::AccountInfo{ nonce: 1, contract_info: None}));

			// should be gone
			assert!(!System::account_exists(&contract_account_id));
		});
}

#[test]
fn test_evm_accounts_module() {
	ExtBuilder::default()
		.balances(vec![(bob(), NATIVE_CURRENCY, 1_000 * dollar(NATIVE_CURRENCY))])
		.build()
		.execute_with(|| {
			assert_eq!(Balances::free_balance(AccountId::from(ALICE)), 0);
			assert_eq!(Balances::free_balance(bob()), 1_000 * dollar(NATIVE_CURRENCY));
			assert_ok!(EvmAccounts::claim_account(
				Origin::signed(AccountId::from(ALICE)),
				EvmAccounts::eth_address(&alice_key()),
				EvmAccounts::eth_sign(&alice_key(), &AccountId::from(ALICE))
			));
			System::assert_last_event(Event::EvmAccounts(module_evm_accounts::Event::ClaimAccount {
				account_id: AccountId::from(ALICE),
				evm_address: EvmAccounts::eth_address(&alice_key()),
			}));

			// claim another eth address
			assert_noop!(
				EvmAccounts::claim_account(
					Origin::signed(AccountId::from(ALICE)),
					EvmAccounts::eth_address(&alice_key()),
					EvmAccounts::eth_sign(&alice_key(), &AccountId::from(ALICE))
				),
				module_evm_accounts::Error::<Runtime>::AccountIdHasMapped
			);
			assert_noop!(
				EvmAccounts::claim_account(
					Origin::signed(AccountId::from(BOB)),
					EvmAccounts::eth_address(&alice_key()),
					EvmAccounts::eth_sign(&alice_key(), &AccountId::from(BOB))
				),
				module_evm_accounts::Error::<Runtime>::EthAddressHasMapped
			);

			// evm padded address will transfer_all to origin.
			assert_eq!(Balances::free_balance(bob()), 1_000 * dollar(NATIVE_CURRENCY));
			assert_eq!(Balances::free_balance(&AccountId::from(BOB)), 0);
			assert_eq!(System::providers(&bob()), 1);
			assert_eq!(System::providers(&AccountId::from(BOB)), 0);
			assert_ok!(EvmAccounts::claim_account(
				Origin::signed(AccountId::from(BOB)),
				EvmAccounts::eth_address(&bob_key()),
				EvmAccounts::eth_sign(&bob_key(), &AccountId::from(BOB))
			));
			assert_eq!(System::providers(&bob()), 0);
			assert_eq!(System::providers(&AccountId::from(BOB)), 1);
			assert_eq!(Balances::free_balance(bob()), 0);
			assert_eq!(
				Balances::free_balance(&AccountId::from(BOB)),
				1_000 * dollar(NATIVE_CURRENCY)
			);
		});
}

#[test]
fn test_default_evm_address_in_evm_accounts_module() {
	ExtBuilder::default()
		.balances(vec![
			(alice(), NATIVE_CURRENCY, 1_000_000_000 * dollar(NATIVE_CURRENCY)),
			(
				// evm alice
				MockAddressMapping::get_account_id(&alice_evm_addr()),
				NATIVE_CURRENCY,
				1_000_000_000 * dollar(NATIVE_CURRENCY),
			),
		])
		.build()
		.execute_with(|| {
			deploy_erc20_contracts();

			assert!(EvmAccounts::evm_addresses(AccountId::from(ALICE)).is_none());
			assert!(EvmAccounts::evm_addresses(AccountId::from(BOB)).is_none());

			assert_ok!(EvmAccounts::claim_account(
				Origin::signed(AccountId::from(ALICE)),
				EvmAccounts::eth_address(&alice_key()),
				EvmAccounts::eth_sign(&alice_key(), &AccountId::from(ALICE))
			));
			assert!(EvmAccounts::evm_addresses(AccountId::from(ALICE)).is_some());

			// get_or_create_evm_address
			<EVM as EVMTrait<AccountId>>::set_origin(alice());
			assert_ok!(Currencies::transfer(
				Origin::signed(EvmAddressMapping::<Runtime>::get_account_id(&alice_evm_addr())),
				sp_runtime::MultiAddress::Id(AccountId::from(BOB)),
				CurrencyId::Erc20(erc20_address_0()),
				10
			));

			assert!(EvmAccounts::evm_addresses(AccountId::from(BOB)).is_some());
			assert!(!System::account_exists(&AccountId::from(BOB)));

			// BOB claim eth address
			assert_noop!(
				EvmAccounts::claim_account(
					Origin::signed(AccountId::from(BOB)),
					EvmAccounts::eth_address(&bob_key()),
					EvmAccounts::eth_sign(&bob_key(), &AccountId::from(BOB))
				),
				module_evm_accounts::Error::<Runtime>::AccountIdHasMapped
			);

			assert_ok!(Currencies::transfer(
				Origin::signed(AccountId::from(ALICE)),
				sp_runtime::MultiAddress::Id(AccountId::from(BOB)),
				NATIVE_CURRENCY,
				10 * dollar(NATIVE_CURRENCY)
			));
			assert!(System::account_exists(&AccountId::from(BOB)));

			// on killed will remove the claim map.
			assert_ok!(Currencies::transfer(
				Origin::signed(AccountId::from(BOB)),
				sp_runtime::MultiAddress::Id(AccountId::from(ALICE)),
				NATIVE_CURRENCY,
				10 * dollar(NATIVE_CURRENCY)
			));
			assert!(!System::account_exists(&AccountId::from(BOB)));
			assert!(EvmAccounts::evm_addresses(AccountId::from(BOB)).is_none());

			// BOB claim eth address succeed.
			assert_ok!(EvmAccounts::claim_account(
				Origin::signed(AccountId::from(BOB)),
				EvmAccounts::eth_address(&bob_key()),
				EvmAccounts::eth_sign(&bob_key(), &AccountId::from(BOB))
			));
		});
}

#[test]
fn transaction_payment_module_works_with_evm_contract() {
	let erc20_token = CurrencyId::Erc20(erc20_address_0());
	let dex_share = CurrencyId::DexShare(DexShare::Erc20(erc20_address_0()), DexShare::Token(NATIVE_TOKEN_SYMBOL));
	let sub_account: AccountId = TransactionPaymentPalletId::get().into_sub_account_truncating(erc20_token);
	let dollar = dollar(NATIVE_CURRENCY);
	let alice_evm_account = MockAddressMapping::get_account_id(&alice_evm_addr());
	let ed = NativeTokenExistentialDeposit::get();
	// new account
	let empty_account = AccountId::new([1u8; 32]);
	let empty_address = H160::from_slice(&[1u8; 20]);
	let empty_address_account = MockAddressMapping::get_account_id(&empty_address);

	ExtBuilder::default()
		.balances(vec![
			(alice(), NATIVE_CURRENCY, 1_000_000_000 * dollar),
			(
				// evm alice
				alice_evm_account.clone(),
				NATIVE_CURRENCY,
				1_000_000_000 * dollar,
			),
			(AccountId::from(ALICE), USD_CURRENCY, 1_000_000_000 * dollar),
			(AccountId::from(ALICE), RELAY_CHAIN_CURRENCY, 1_000_000_000 * dollar),
			(AccountId::from(BOB), USD_CURRENCY, 1_000_000 * dollar),
			(AccountId::from(BOB), RELAY_CHAIN_CURRENCY, 1_000_000_000 * dollar),
		])
		.build()
		.execute_with(|| {
			deploy_erc20_contracts();
			assert_ok!(EvmAccounts::claim_account(
				Origin::signed(AccountId::from(ALICE)),
				EvmAccounts::eth_address(&alice_key()),
				EvmAccounts::eth_sign(&alice_key(), &AccountId::from(ALICE))
			));

			// CurrencyId::DexShare(Erc20, ACA)
			assert_ok!(Dex::list_provisioning(
				Origin::root(),
				erc20_token,
				NATIVE_CURRENCY,
				10 * dollar,
				100 * dollar,
				100 * dollar,
				1000 * dollar,
				0,
			));

			<EVM as EVMTrait<AccountId>>::set_origin(alice_evm_account.clone());
			assert_ok!(Dex::add_provision(
				Origin::signed(alice_evm_account.clone()),
				erc20_token,
				NATIVE_CURRENCY,
				10 * dollar,
				100 * dollar,
			));
			assert_eq!(Dex::get_liquidity_pool(erc20_token, NATIVE_CURRENCY,), (0, 0));
			assert_eq!(Currencies::total_issuance(dex_share), 0);
			assert_eq!(Currencies::free_balance(dex_share, &AccountId::from(ALICE)), 0);
			assert_eq!(Currencies::free_balance(dex_share, &alice_evm_account), 0);

			// CurrencyId::DexShare(Erc20, ACA)
			<EVM as EVMTrait<AccountId>>::set_origin(alice_evm_account.clone());
			assert_ok!(Dex::add_provision(
				Origin::signed(alice_evm_account.clone()),
				erc20_token,
				NATIVE_CURRENCY,
				100 * dollar,
				1000 * dollar,
			));
			assert_ok!(Dex::end_provisioning(
				Origin::signed(AccountId::from(BOB)),
				erc20_token,
				NATIVE_CURRENCY,
			));
			assert_eq!(
				Dex::get_liquidity_pool(erc20_token, NATIVE_CURRENCY,),
				(110 * dollar, 1100 * dollar)
			);

			// The order of dex share is related
			assert_eq!(Currencies::total_issuance(dex_share), 0);
			assert_eq!(
				Currencies::total_issuance(CurrencyId::DexShare(
					DexShare::Token(NATIVE_TOKEN_SYMBOL),
					DexShare::Erc20(erc20_address_0()),
				)),
				2200 * dollar
			);
			assert_eq!(Currencies::total_issuance(lp_erc20_aca()), 2200 * dollar);

			assert_ok!(Currencies::update_balance(
				Origin::root(),
				MultiAddress::Id(TreasuryAccount::get()),
				NATIVE_CURRENCY,
				(100 * dollar).try_into().unwrap()
			));

			assert_eq!(Currencies::free_balance(NATIVE_CURRENCY, &sub_account), 0);
			assert_eq!(Currencies::free_balance(erc20_token, &sub_account), 0);

			// enable Erc20 token as fee pool token
			assert_ok!(TransactionPayment::enable_charge_fee_pool(
				Origin::root(),
				erc20_token,
				5 * dollar,
				Ratio::saturating_from_rational(35, 100).saturating_mul_int(dollar),
			));

			assert_eq!(Currencies::free_balance(NATIVE_CURRENCY, &sub_account), 5 * dollar);
			// erc20 minimum_balance is 0
			assert_eq!(Currencies::free_balance(erc20_token, &sub_account), 0);

			assert_ok!(Currencies::transfer(
				Origin::signed(alice_evm_account.clone()),
				MultiAddress::Id(empty_account.clone()),
				erc20_token,
				1
			));
			assert_ok!(Currencies::transfer(
				Origin::signed(alice_evm_account.clone()),
				MultiAddress::Address20(empty_address.0),
				erc20_token,
				1
			));
			assert_eq!(Currencies::free_balance(NATIVE_CURRENCY, &empty_account), 0);
			assert_eq!(Currencies::free_balance(erc20_token, &empty_account), 1);
			assert_eq!(Currencies::free_balance(NATIVE_CURRENCY, &empty_address_account), 0);
			assert_eq!(Currencies::free_balance(erc20_token, &empty_address_account), 1);

			// transfer erc20 to user so that user can charge erc20 as tx fee.
			assert_ok!(Currencies::transfer(
				Origin::signed(alice_evm_account.clone()),
				MultiAddress::Id(empty_account.clone()),
				erc20_token,
				5 * dollar
			));
			assert_ok!(Currencies::transfer(
				Origin::signed(alice_evm_account.clone()),
				MultiAddress::Address20(empty_address.0),
				erc20_token,
				5 * dollar
			));
			assert_eq!(Currencies::free_balance(NATIVE_CURRENCY, &empty_account), 0);
			assert_eq!(Currencies::free_balance(erc20_token, &empty_account), 5 * dollar + 1);
			assert_eq!(Currencies::free_balance(NATIVE_CURRENCY, &empty_address_account), 0);
			assert_eq!(
				Currencies::free_balance(erc20_token, &empty_address_account),
				5 * dollar + 1
			);

			let len = 150 as u32;
			let call: &<Runtime as frame_system::Config>::Call = &Call::Currencies(module_currencies::Call::transfer {
				dest: MultiAddress::Id(AccountId::from(BOB)),
				currency_id: erc20_token,
				amount: 1,
			});
			let info: DispatchInfo = DispatchInfo {
				weight: 100,
				class: DispatchClass::Normal,
				pays_fee: Pays::Yes,
			};
			let fee = module_transaction_payment::Pallet::<Runtime>::compute_fee(len, &info, 0);
			#[cfg(feature = "with-mandala-runtime")]
			assert_eq!(fee, 16000001159);
			#[cfg(feature = "with-karura-runtime")]
			assert_eq!(fee, 2_500_001_159);
			#[cfg(feature = "with-acala-runtime")]
			assert_eq!(fee, 2_500_001_159);

			let surplus_perc = Percent::from_percent(50); // CustomFeeSurplus
			let fee_surplus = surplus_perc.mul_ceil(fee);
			let fee = fee + fee_surplus;

			// empty_account use payment non wrapped call to charge fee by erc20 fee pool.
			assert_eq!(Currencies::free_balance(erc20_token, &sub_account), 0);
			assert_ok!(
				<module_transaction_payment::ChargeTransactionPayment<Runtime>>::from(0).validate(
					&empty_account,
					call,
					&info,
					len as usize,
				)
			);
			let erc20_fee = Currencies::free_balance(erc20_token, &sub_account);
			#[cfg(feature = "with-mandala-runtime")]
<<<<<<< HEAD
			assert_eq!(erc20_fee, 12_413_541_091);
			#[cfg(feature = "with-karura-runtime")]
			assert_eq!(erc20_fee, 10_407_164_938);
			#[cfg(feature = "with-acala-runtime")]
			assert_eq!(erc20_fee, 10_407_164_938);
=======
			assert_eq!(erc20_fee, 12013104257);
			#[cfg(feature = "with-karura-runtime")]
			assert_eq!(erc20_fee, 10_344_471_144);
			#[cfg(feature = "with-acala-runtime")]
			assert_eq!(erc20_fee, 10_344_471_144);

>>>>>>> 7a1b0296
			assert_eq!(
				Currencies::free_balance(NATIVE_CURRENCY, &sub_account),
				5 * dollar - (fee + ed)
			);
			assert_eq!(
				Currencies::free_balance(erc20_token, &empty_account),
				5 * dollar + 1 - erc20_fee
			);
			assert_eq!(Currencies::free_balance(NATIVE_CURRENCY, &empty_account), ed);

			// empty_address use payment non wrapped call to charge fee by erc20 fee pool.
			assert_ok!(
				<module_transaction_payment::ChargeTransactionPayment<Runtime>>::from(0).validate(
					&empty_address_account,
					call,
					&info,
					len as usize,
				)
			);
			assert_eq!(Currencies::free_balance(erc20_token, &sub_account), erc20_fee * 2);
			assert_eq!(
				Currencies::free_balance(NATIVE_CURRENCY, &sub_account),
				5 * dollar - (fee + ed) * 2
			);
			assert_eq!(
				Currencies::free_balance(erc20_token, &empty_address_account),
				5 * dollar + 1 - erc20_fee
			);
			assert_eq!(Currencies::free_balance(NATIVE_CURRENCY, &empty_address_account), ed);

			// empty_account use payment `with_fee_currency` call to charge fee by erc20 fee pool.
			let with_fee_call: <Runtime as module_transaction_payment::Config>::Call =
				Call::TransactionPayment(module_transaction_payment::Call::with_fee_currency {
					currency_id: erc20_token,
					call: Box::new(call.clone()),
				});
			assert_ok!(
				<module_transaction_payment::ChargeTransactionPayment<Runtime>>::from(0).validate(
					&empty_account,
					&with_fee_call,
					&info,
					len as usize,
				)
			);
			#[cfg(feature = "with-karura-runtime")]
			let (erc20_with_fee, native_with_fee) = (376162757, 3750001749);
			#[cfg(feature = "with-acala-runtime")]
			let (erc20_with_fee, native_with_fee) = (376162757, 3750001749);
			#[cfg(feature = "with-mandala-runtime")]
			let (erc20_with_fee, native_with_fee) = (2402620997, 24000001749);
			assert_eq!(
				Currencies::free_balance(erc20_token, &sub_account),
				erc20_fee * 2 + erc20_with_fee
			);
			assert_eq!(
				Currencies::free_balance(NATIVE_CURRENCY, &sub_account),
				5 * dollar - (fee + ed) * 2 - native_with_fee
			);

			// empty_address use payment `with_fee_currency` call to charge fee by erc20 fee pool.
			assert_ok!(
				<module_transaction_payment::ChargeTransactionPayment<Runtime>>::from(0).validate(
					&empty_address_account,
					&with_fee_call,
					&info,
					len as usize,
				)
			);
			assert_eq!(
				Currencies::free_balance(erc20_token, &sub_account),
				erc20_fee * 2 + erc20_with_fee * 2
			);
			assert_eq!(
				Currencies::free_balance(NATIVE_CURRENCY, &sub_account),
				5 * dollar - (fee + ed) * 2 - native_with_fee * 2
			);
		});
}

#[test]
fn create_contract_use_none_native_token_to_charge_storage() {
	ExtBuilder::default()
		.balances(vec![
			(AccountId::from(ALICE), USD_CURRENCY, 10000 * dollar(USD_CURRENCY)),
			(AccountId::from(ALICE), NATIVE_CURRENCY, 10000 * dollar(NATIVE_CURRENCY)),
			(AccountId::from(BOB), USD_CURRENCY, 10000 * dollar(USD_CURRENCY)),
		])
		.build()
		.execute_with(|| {
			assert_ok!(Dex::add_liquidity(
				Origin::signed(AccountId::from(ALICE)),
				USD_CURRENCY,
				NATIVE_CURRENCY,
				100 * dollar(USD_CURRENCY),
				1000 * dollar(NATIVE_CURRENCY),
				0,
				false
			));
			assert_eq!(
				(100 * dollar(USD_CURRENCY), 1000 * dollar(NATIVE_CURRENCY)),
				Dex::get_liquidity_pool(USD_CURRENCY, NATIVE_CURRENCY)
			);
			assert_ok!(Currencies::transfer(
				Origin::signed(AccountId::from(ALICE)),
				sp_runtime::MultiAddress::Id(TreasuryAccount::get()),
				NATIVE_CURRENCY,
				100 * dollar(NATIVE_CURRENCY)
			));
			assert_ok!(Currencies::transfer(
				Origin::signed(AccountId::from(ALICE)),
				sp_runtime::MultiAddress::Id(TreasuryAccount::get()),
				USD_CURRENCY,
				100 * dollar(USD_CURRENCY)
			));
			assert_ok!(TransactionPayment::enable_charge_fee_pool(
				Origin::root(),
				USD_CURRENCY,
				50 * dollar(NATIVE_CURRENCY),
				Ratio::saturating_from_rational(35, 100).saturating_mul_int(dollar(NATIVE_CURRENCY)),
			));

			assert_ok!(deploy_contract(AccountId::from(BOB)));

			#[cfg(feature = "with-karura-runtime")]
			{
				System::assert_has_event(Event::Balances(pallet_balances::Event::Reserved {
					who: AccountId::from(BOB),
					amount: 10_000_000_000_000,
				}));
				System::assert_has_event(Event::Balances(pallet_balances::Event::Unreserved {
					who: AccountId::from(BOB),
					amount: 1_036_700_000_000,
				}));
				System::assert_has_event(Event::Balances(pallet_balances::Event::Unreserved {
					who: AccountId::from(BOB),
					amount: 8_963_300_000_000,
				}));
				System::assert_last_event(Event::EVM(module_evm::Event::Created {
					from: EvmAddress::from_str("0x414d1f1c39e8357acfa07e8aac63cc5da8f9ca4d").unwrap(),
					contract: EvmAddress::from_str("0xa764c25fe7641aeb21ac08118fa343093b9cb30d").unwrap(),
					logs: vec![],
					used_gas: 132199,
					used_storage: 10367,
				}));
			}
		});
}

#[test]
fn evm_limits() {
	ExtBuilder::default().build().execute_with(|| {
		assert_eq!(runtime_common::EvmLimits::<Runtime>::max_gas_limit(), 33_323_744);
		assert_eq!(runtime_common::EvmLimits::<Runtime>::max_storage_limit(), 3_670_016);
	});
}<|MERGE_RESOLUTION|>--- conflicted
+++ resolved
@@ -807,8 +807,8 @@
 	let sub_account: AccountId = TransactionPaymentPalletId::get().into_sub_account_truncating(erc20_token);
 	let dollar = dollar(NATIVE_CURRENCY);
 	let alice_evm_account = MockAddressMapping::get_account_id(&alice_evm_addr());
-	let ed = NativeTokenExistentialDeposit::get();
-	// new account
+	let ed = NativeTokenExistentialDeposit::get(); // 100_000_000_000
+											   // new account
 	let empty_account = AccountId::new([1u8; 32]);
 	let empty_address = H160::from_slice(&[1u8; 20]);
 	let empty_address_account = MockAddressMapping::get_account_id(&empty_address);
@@ -973,6 +973,12 @@
 			let surplus_perc = Percent::from_percent(50); // CustomFeeSurplus
 			let fee_surplus = surplus_perc.mul_ceil(fee);
 			let fee = fee + fee_surplus;
+			#[cfg(feature = "with-mandala-runtime")]
+			assert_eq!(fee, 24_000_001_739);
+			#[cfg(feature = "with-karura-runtime")]
+			assert_eq!(fee, 3_750_001_739);
+			#[cfg(feature = "with-acala-runtime")]
+			assert_eq!(fee, 3_750_001_739);
 
 			// empty_account use payment non wrapped call to charge fee by erc20 fee pool.
 			assert_eq!(Currencies::free_balance(erc20_token, &sub_account), 0);
@@ -986,20 +992,12 @@
 			);
 			let erc20_fee = Currencies::free_balance(erc20_token, &sub_account);
 			#[cfg(feature = "with-mandala-runtime")]
-<<<<<<< HEAD
-			assert_eq!(erc20_fee, 12_413_541_091);
+			assert_eq!(erc20_fee, 12_413_541_090);
 			#[cfg(feature = "with-karura-runtime")]
-			assert_eq!(erc20_fee, 10_407_164_938);
+			assert_eq!(erc20_fee, 10_407_164_937);
 			#[cfg(feature = "with-acala-runtime")]
-			assert_eq!(erc20_fee, 10_407_164_938);
-=======
-			assert_eq!(erc20_fee, 12013104257);
-			#[cfg(feature = "with-karura-runtime")]
-			assert_eq!(erc20_fee, 10_344_471_144);
-			#[cfg(feature = "with-acala-runtime")]
-			assert_eq!(erc20_fee, 10_344_471_144);
-
->>>>>>> 7a1b0296
+			assert_eq!(erc20_fee, 10_407_164_937);
+
 			assert_eq!(
 				Currencies::free_balance(NATIVE_CURRENCY, &sub_account),
 				5 * dollar - (fee + ed)
@@ -1045,11 +1043,11 @@
 				)
 			);
 			#[cfg(feature = "with-karura-runtime")]
-			let (erc20_with_fee, native_with_fee) = (376162757, 3750001749);
+			let (erc20_with_fee, native_with_fee) = (376162756, 3750001739);
 			#[cfg(feature = "with-acala-runtime")]
-			let (erc20_with_fee, native_with_fee) = (376162757, 3750001749);
+			let (erc20_with_fee, native_with_fee) = (376162756, 3750001739);
 			#[cfg(feature = "with-mandala-runtime")]
-			let (erc20_with_fee, native_with_fee) = (2402620997, 24000001749);
+			let (erc20_with_fee, native_with_fee) = (2402620996, 24000001739);
 			assert_eq!(
 				Currencies::free_balance(erc20_token, &sub_account),
 				erc20_fee * 2 + erc20_with_fee
