// This file is part of Acala.

// Copyright (C) 2020-2022 Acala Foundation.
// SPDX-License-Identifier: GPL-3.0-or-later WITH Classpath-exception-2.0

// This program is free software: you can redistribute it and/or modify
// it under the terms of the GNU General Public License as published by
// the Free Software Foundation, either version 3 of the License, or
// (at your option) any later version.

// This program is distributed in the hope that it will be useful,
// but WITHOUT ANY WARRANTY; without even the implied warranty of
// MERCHANTABILITY or FITNESS FOR A PARTICULAR PURPOSE. See the
// GNU General Public License for more details.

// You should have received a copy of the GNU General Public License
// along with this program. If not, see <https://www.gnu.org/licenses/>.

use crate::setup::*;

#[test]
fn currency_id_encode_decode() {
	let erc20 = CurrencyId::Erc20(H160::from_low_u64_be(1));
	let encode_key = erc20.encode();
	let key = &encode_key[..];
	let currency_id1 = CurrencyId::decode(&mut &*encode_key).ok().unwrap();
	let currency_id2 = CurrencyId::decode(&mut &*key).ok().unwrap();
	assert_eq!(currency_id1, currency_id2);
	assert_eq!(currency_id1, erc20);
}

#[test]
fn currency_id_convert() {
	ExtBuilder::default().build().execute_with(|| {
		let id: u32 = ParachainInfo::get().into();

		assert_eq!(
			CurrencyIdConvert::convert(RELAY_CHAIN_CURRENCY),
			Some(MultiLocation::parent())
		);

		assert_eq!(
			CurrencyIdConvert::convert(NATIVE_CURRENCY),
			Some(MultiLocation::sibling_parachain_general_key(
				id,
				NATIVE_CURRENCY.encode().try_into().unwrap()
			))
		);
		assert_eq!(
			CurrencyIdConvert::convert(USD_CURRENCY),
			Some(MultiLocation::sibling_parachain_general_key(
				id,
				USD_CURRENCY.encode().try_into().unwrap()
			))
		);
		assert_eq!(
			CurrencyIdConvert::convert(LIQUID_CURRENCY),
			Some(MultiLocation::sibling_parachain_general_key(
				id,
				LIQUID_CURRENCY.encode().try_into().unwrap()
			))
		);
		assert_eq!(
			CurrencyIdConvert::convert(MultiLocation::parent()),
			Some(RELAY_CHAIN_CURRENCY)
		);
		assert_eq!(
			CurrencyIdConvert::convert(MultiLocation::sibling_parachain_general_key(
				id,
				NATIVE_CURRENCY.encode().try_into().unwrap()
			)),
			Some(NATIVE_CURRENCY)
		);
		assert_eq!(
			CurrencyIdConvert::convert(MultiLocation::sibling_parachain_general_key(
				id,
				USD_CURRENCY.encode().try_into().unwrap()
			)),
			Some(USD_CURRENCY)
		);
		assert_eq!(
			CurrencyIdConvert::convert(MultiLocation::sibling_parachain_general_key(
				id,
				LIQUID_CURRENCY.encode().try_into().unwrap()
			)),
			Some(LIQUID_CURRENCY)
		);

		#[cfg(feature = "with-mandala-runtime")]
		{
			assert_eq!(CurrencyIdConvert::convert(KAR), None);
			assert_eq!(CurrencyIdConvert::convert(KUSD), None);
			assert_eq!(CurrencyIdConvert::convert(KSM), None);
			assert_eq!(CurrencyIdConvert::convert(LKSM), None);
			assert_eq!(CurrencyIdConvert::convert(TAP), None);

			assert_eq!(
				CurrencyIdConvert::convert(MultiLocation::sibling_parachain_general_key(
					id,
					RENBTC.encode().try_into().unwrap()
				)),
				Some(RENBTC)
			);
			assert_eq!(
				CurrencyIdConvert::convert(MultiLocation::sibling_parachain_general_key(
					id,
					KAR.encode().try_into().unwrap()
				)),
				None
			);
			assert_eq!(
				CurrencyIdConvert::convert(MultiLocation::sibling_parachain_general_key(
					id,
					KUSD.encode().try_into().unwrap()
				)),
				None
			);
			assert_eq!(
				CurrencyIdConvert::convert(MultiLocation::sibling_parachain_general_key(
					id,
					KSM.encode().try_into().unwrap()
				)),
				None
			);
			assert_eq!(
<<<<<<< HEAD
				CurrencyIdConvert::convert(MultiLocation::sibling_parachain_general_key(
					id,
					KSM.encode().try_into().unwrap()
				)),
=======
				CurrencyIdConvert::convert(MultiLocation::sibling_parachain_general_key(id, LKSM.encode())),
				None
			);
			assert_eq!(
				CurrencyIdConvert::convert(MultiLocation::sibling_parachain_general_key(id, TAP.encode())),
>>>>>>> 32267134
				None
			);

			assert_eq!(
				CurrencyIdConvert::convert(MultiLocation::sibling_parachain_general_key(
					id + 1,
					RENBTC.encode().try_into().unwrap()
				)),
				None
			);

			let native_currency: MultiAsset = (
				MultiLocation::sibling_parachain_general_key(id, NATIVE_CURRENCY.encode().try_into().unwrap()),
				1,
			)
				.into();
			assert_eq!(CurrencyIdConvert::convert(native_currency), Some(NATIVE_CURRENCY));
		}

		#[cfg(feature = "with-karura-runtime")]
		{
			assert_eq!(CurrencyIdConvert::convert(ACA), None);
			assert_eq!(CurrencyIdConvert::convert(AUSD), None);
			assert_eq!(CurrencyIdConvert::convert(DOT), None);
			assert_eq!(CurrencyIdConvert::convert(LDOT), None);
			assert_eq!(CurrencyIdConvert::convert(TAP), None);

			assert_eq!(
				CurrencyIdConvert::convert(MultiLocation::sibling_parachain_general_key(
					id,
					ACA.encode().try_into().unwrap()
				)),
				None
			);
			assert_eq!(
				CurrencyIdConvert::convert(MultiLocation::sibling_parachain_general_key(
					id,
					AUSD.encode().try_into().unwrap()
				)),
				None
			);
			assert_eq!(
				CurrencyIdConvert::convert(MultiLocation::sibling_parachain_general_key(
					id,
					DOT.encode().try_into().unwrap()
				)),
				None
			);
			assert_eq!(
				CurrencyIdConvert::convert(MultiLocation::sibling_parachain_general_key(
					id,
					LDOT.encode().try_into().unwrap()
				)),
				None
			);
			assert_eq!(
				CurrencyIdConvert::convert(MultiLocation::sibling_parachain_general_key(id, TAP.encode())),
				None
			);
			assert_eq!(
				CurrencyIdConvert::convert(MultiLocation::sibling_parachain_general_key(id, TAI.encode())),
				Some(TAI)
			);
			assert_eq!(
				CurrencyIdConvert::convert(MultiLocation::sibling_parachain_general_key(
					parachains::bifrost::ID,
					parachains::bifrost::BNC_KEY.to_vec().try_into().unwrap()
				)),
				Some(BNC)
			);
			assert_eq!(
				CurrencyIdConvert::convert(MultiLocation::sibling_parachain_general_key(
					parachains::bifrost::ID,
					parachains::bifrost::VSKSM_KEY.to_vec().try_into().unwrap()
				)),
				Some(VSKSM)
			);

			assert_eq!(
				CurrencyIdConvert::convert(BNC),
				Some(MultiLocation::sibling_parachain_general_key(
					parachains::bifrost::ID,
					parachains::bifrost::BNC_KEY.to_vec().try_into().unwrap()
				))
			);
			assert_eq!(
				CurrencyIdConvert::convert(VSKSM),
				Some(MultiLocation::sibling_parachain_general_key(
					parachains::bifrost::ID,
					parachains::bifrost::VSKSM_KEY.to_vec().try_into().unwrap()
				))
			);

			let native_currency: MultiAsset = (
				MultiLocation::sibling_parachain_general_key(id, NATIVE_CURRENCY.encode().try_into().unwrap()),
				1,
			)
				.into();
			assert_eq!(CurrencyIdConvert::convert(native_currency), Some(NATIVE_CURRENCY));
		}

		#[cfg(feature = "with-acala-runtime")]
		{
			assert_eq!(CurrencyIdConvert::convert(KAR), None);
			assert_eq!(CurrencyIdConvert::convert(KUSD), None);
			assert_eq!(CurrencyIdConvert::convert(KSM), None);
			assert_eq!(CurrencyIdConvert::convert(LKSM), None);
			assert_eq!(CurrencyIdConvert::convert(TAI), None);

			assert_eq!(
				CurrencyIdConvert::convert(MultiLocation::sibling_parachain_general_key(
					id,
					RENBTC.encode().try_into().unwrap()
				)),
				None
			);
			assert_eq!(
				CurrencyIdConvert::convert(MultiLocation::sibling_parachain_general_key(
					id,
					KAR.encode().try_into().unwrap()
				)),
				None
			);
			assert_eq!(
				CurrencyIdConvert::convert(MultiLocation::sibling_parachain_general_key(
					id,
					KUSD.encode().try_into().unwrap()
				)),
				None
			);
			assert_eq!(
				CurrencyIdConvert::convert(MultiLocation::sibling_parachain_general_key(
					id,
					KSM.encode().try_into().unwrap()
				)),
				None
			);
			assert_eq!(
				CurrencyIdConvert::convert(MultiLocation::sibling_parachain_general_key(
					id,
					LKSM.encode().try_into().unwrap()
				)),
				None
			);
			assert_eq!(
				CurrencyIdConvert::convert(MultiLocation::sibling_parachain_general_key(id, TAI.encode())),
				None
			);
			assert_eq!(
				CurrencyIdConvert::convert(MultiLocation::sibling_parachain_general_key(id, TAP.encode())),
				Some(TAP)
			);

			let native_currency: MultiAsset = (
				MultiLocation::sibling_parachain_general_key(id, NATIVE_CURRENCY.encode().try_into().unwrap()),
				1,
			)
				.into();
			assert_eq!(CurrencyIdConvert::convert(native_currency), Some(NATIVE_CURRENCY));
		}
	});
}

#[test]
fn parachain_subaccounts_are_unique() {
	ExtBuilder::default().build().execute_with(|| {
		let parachain: AccountId = ParachainInfo::parachain_id().into_account_truncating();
		assert_eq!(
			parachain,
			hex_literal::hex!["70617261d0070000000000000000000000000000000000000000000000000000"].into()
		);

		assert_eq!(
			create_x2_parachain_multilocation(0),
			MultiLocation::new(
				1,
				X1(Junction::AccountId32 {
					network: NetworkId::Any,
					id: hex_literal::hex!["d7b8926b326dd349355a9a7cca6606c1e0eb6fd2b506066b518c7155ff0d8297"].into(),
				})
			),
		);
		assert_eq!(
			create_x2_parachain_multilocation(1),
			MultiLocation::new(
				1,
				X1(Junction::AccountId32 {
					network: NetworkId::Any,
					id: hex_literal::hex!["74d37d762e06c6841a5dad64463a9afe0684f7e45245f6a7296ca613cca74669"].into(),
				})
			),
		);
	});
}

#[cfg(feature = "with-mandala-runtime")]
mod mandala_only_tests {
	use super::*;
	use ecosystem_renvm_bridge::EcdsaSignature;
	use frame_support::dispatch::GetDispatchInfo;
	use hex_literal::hex;
	use mandala_runtime::RenVmBridge;
	use module_transaction_payment::ChargeTransactionPayment;
	use pallet_transaction_payment::InclusionFee;
	use sp_runtime::{
		traits::{Extrinsic, SignedExtension, ValidateUnsigned},
		transaction_validity::{TransactionSource, ValidTransaction},
	};

	#[test]
	fn check_transaction_fee_for_empty_remark() {
		ExtBuilder::default().build().execute_with(|| {
			let call = Call::System(frame_system::Call::remark { remark: vec![] });
			let ext = UncheckedExtrinsic::new(call.into(), None).expect("This should not fail");
			let bytes = ext.encode();

			// Get information on the fee for the call.
			let fee = TransactionPayment::query_fee_details(ext, bytes.len() as u32);

			let InclusionFee {
				base_fee,
				len_fee,
				adjusted_weight_fee,
			} = fee.inclusion_fee.unwrap();

			assert_eq!(base_fee, 1_000_000_000);
			assert_eq!(len_fee, 500_000_000);
			assert_eq!(adjusted_weight_fee, 11587754);

			let total_fee = base_fee.saturating_add(len_fee).saturating_add(adjusted_weight_fee);
			assert_eq!(total_fee, 1511587754);
		});
	}

	#[test]
	fn check_tx_priority() {
		ExtBuilder::default()
		.balances(vec![
			(alice(), NATIVE_CURRENCY, 20_000 * dollar(NATIVE_CURRENCY)),
		])
		.build().execute_with(|| {
			// Ensure tx priority order:
			// Inherent -> Operational tx -> Unsigned tx -> Signed normal tx
			let call = Call::System(frame_system::Call::remark { remark: vec![] });
			let bytes = UncheckedExtrinsic::new(call.clone().into(), None).expect("This should not fail").encode();

			// tips = 0
			assert_eq!(
				ChargeTransactionPayment::<Runtime>::from(0).validate(
					&alice(),
					&call.clone(),
					&call.get_dispatch_info(),
					bytes.len()
				),
				Ok(ValidTransaction {
					priority: 0,
					requires: vec![],
					provides: vec![],
					longevity: 18_446_744_073_709_551_615,
					propagate: true,
				})
			);

			// tips = TipPerWeightStep
			assert_eq!(
				ChargeTransactionPayment::<Runtime>::from(TipPerWeightStep::get()).validate(
					&alice(),
					&call.clone(),
					&call.get_dispatch_info(),
					bytes.len()
				),
				Ok(ValidTransaction {
					priority: 500000,
					requires: vec![],
					provides: vec![],
					longevity: 18_446_744_073_709_551_615,
					propagate: true,
				})
			);

			// tips = TipPerWeightStep + 1
			assert_eq!(
				ChargeTransactionPayment::<Runtime>::from(TipPerWeightStep::get() + 1).validate(
					&alice(),
					&call.clone(),
					&call.get_dispatch_info(),
					bytes.len()
				),
				Ok(ValidTransaction {
					priority: 500000,
					requires: vec![],
					provides: vec![],
					longevity: 18_446_744_073_709_551_615,
					propagate: true,
				})
			);

			// tips = MaxTipsOfPriority + 1
			assert_eq!(
				ChargeTransactionPayment::<Runtime>::from(MaxTipsOfPriority::get() + 1).validate(
					&alice(),
					&call.clone(),
					&call.get_dispatch_info(),
					bytes.len()
				),
				Ok(ValidTransaction {
					priority: 500000000000,
					requires: vec![],
					provides: vec![],
					longevity: 18_446_744_073_709_551_615,
					propagate: true,
				})
			);

			// tips = 0
			// unsigned extrinsic
			let sig = EcdsaSignature::from_slice(&hex!["defda6eef01da2e2a90ce30ba73e90d32204ae84cae782b485f01d16b69061e0381a69cafed3deb6112af044c42ed0f7c73ee0eec7b533334d31a06db50fc40e1b"]).unwrap();
			let call = ecosystem_renvm_bridge::Call::mint {
				who: hex!["d43593c715fdd31c61141abd04a99fd6822c8558854ccde39a5684e7a56da27d"].into(),
				p_hash: hex!["67028f26328144de6ef80b8cd3b05e0cefb488762c340d1574c0542f752996cb"],
				amount: 93963,
				n_hash: hex!["f6a75cc370a2dda6dfc8d016529766bb6099d7fa0d787d9fe5d3a7e60c9ac2a0"],
				sig: sig.clone(),
			};

			assert_eq!(
				RenVmBridge::validate_unsigned(
					TransactionSource::Local,
					&call,
				),
				Ok(ValidTransaction {
					priority: 14_999_999_997_000,
					requires: vec![],
					provides: vec![("renvm-bridge", sig).encode()],
					longevity: 64,
					propagate: true,
				})
			);

			// tips = 0
			// operational extrinsic
			let call = Call::Sudo(pallet_sudo::Call::sudo { call: Box::new(module_emergency_shutdown::Call::open_collateral_refund { }.into()) });
			let bytes = UncheckedExtrinsic::new(call.clone().into(), None).expect("This should not fail").encode();

			assert_eq!(
				ChargeTransactionPayment::<Runtime>::from(0).validate(
					&alice(),
					&call.clone(),
					&call.get_dispatch_info(),
					bytes.len()
				),
				Ok(ValidTransaction {
					priority: 80816889610600000,
					requires: vec![],
					provides: vec![],
					longevity: 18_446_744_073_709_551_615,
					propagate: true,
				})
			);

		});
	}
}<|MERGE_RESOLUTION|>--- conflicted
+++ resolved
@@ -123,18 +123,17 @@
 				None
 			);
 			assert_eq!(
-<<<<<<< HEAD
-				CurrencyIdConvert::convert(MultiLocation::sibling_parachain_general_key(
-					id,
-					KSM.encode().try_into().unwrap()
-				)),
-=======
-				CurrencyIdConvert::convert(MultiLocation::sibling_parachain_general_key(id, LKSM.encode())),
-				None
-			);
-			assert_eq!(
-				CurrencyIdConvert::convert(MultiLocation::sibling_parachain_general_key(id, TAP.encode())),
->>>>>>> 32267134
+				CurrencyIdConvert::convert(MultiLocation::sibling_parachain_general_key(
+					id,
+					LKSM.encode().try_into().unwrap()
+				)),
+				None
+			);
+			assert_eq!(
+				CurrencyIdConvert::convert(MultiLocation::sibling_parachain_general_key(
+					id,
+					TAP.encode().try_into().unwrap()
+				)),
 				None
 			);
 
@@ -191,11 +190,17 @@
 				None
 			);
 			assert_eq!(
-				CurrencyIdConvert::convert(MultiLocation::sibling_parachain_general_key(id, TAP.encode())),
-				None
-			);
-			assert_eq!(
-				CurrencyIdConvert::convert(MultiLocation::sibling_parachain_general_key(id, TAI.encode())),
+				CurrencyIdConvert::convert(MultiLocation::sibling_parachain_general_key(
+					id,
+					TAP.encode().try_into().unwrap()
+				)),
+				None
+			);
+			assert_eq!(
+				CurrencyIdConvert::convert(MultiLocation::sibling_parachain_general_key(
+					id,
+					TAI.encode().try_into().unwrap()
+				)),
 				Some(TAI)
 			);
 			assert_eq!(
@@ -280,11 +285,17 @@
 				None
 			);
 			assert_eq!(
-				CurrencyIdConvert::convert(MultiLocation::sibling_parachain_general_key(id, TAI.encode())),
-				None
-			);
-			assert_eq!(
-				CurrencyIdConvert::convert(MultiLocation::sibling_parachain_general_key(id, TAP.encode())),
+				CurrencyIdConvert::convert(MultiLocation::sibling_parachain_general_key(
+					id,
+					TAI.encode().try_into().unwrap()
+				)),
+				None
+			);
+			assert_eq!(
+				CurrencyIdConvert::convert(MultiLocation::sibling_parachain_general_key(
+					id,
+					TAP.encode().try_into().unwrap()
+				)),
 				Some(TAP)
 			);
 
