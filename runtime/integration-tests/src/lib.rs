// This file is part of Acala.

// Copyright (C) 2020-2021 Acala Foundation.
// SPDX-License-Identifier: GPL-3.0-or-later WITH Classpath-exception-2.0

// This program is free software: you can redistribute it and/or modify
// it under the terms of the GNU General Public License as published by
// the Free Software Foundation, either version 3 of the License, or
// (at your option) any later version.

// This program is distributed in the hope that it will be useful,
// but WITHOUT ANY WARRANTY; without even the implied warranty of
// MERCHANTABILITY or FITNESS FOR A PARTICULAR PURPOSE. See the
// GNU General Public License for more details.

// You should have received a copy of the GNU General Public License
// along with this program. If not, see <https://www.gnu.org/licenses/>.

#![cfg(test)]

#[cfg(any(
	feature = "with-mandala-runtime",
	feature = "with-karura-runtime",
	feature = "with-acala-runtime"
))]
mod setup;

#[cfg(any(feature = "with-mandala-runtime", feature = "with-karura-runtime"))]
// TODO: blocked by BaseCallFilter on acala-runtime
mod authority;

#[cfg(any(
	feature = "with-mandala-runtime",
	feature = "with-karura-runtime",
	feature = "with-acala-runtime"
))]
mod dex;

#[cfg(any(
	feature = "with-mandala-runtime",
	feature = "with-karura-runtime",
	feature = "with-acala-runtime"
))]
mod evm;

#[cfg(any(
	feature = "with-mandala-runtime",
	feature = "with-karura-runtime",
	feature = "with-acala-runtime"
))]
mod homa_lite;

#[cfg(any(
	feature = "with-mandala-runtime",
	feature = "with-karura-runtime",
	feature = "with-acala-runtime"
))]
mod honzon;

#[cfg(any(
	feature = "with-mandala-runtime",
	feature = "with-karura-runtime",
	feature = "with-acala-runtime"
))]
mod nft;

<<<<<<< HEAD
#[cfg(any(feature = "with-mandala-runtime", feature = "with-karura-runtime"))]
// TODO: blocked by BaseCallFilter on acala-runtime
=======
#[cfg(any(feature = "with-mandala-runtime", feature = "with-karura-runtime",))]
mod prices;

#[cfg(any(feature = "with-mandala-runtime", feature = "with-karura-runtime",))]
>>>>>>> ce0133f8
mod proxy;

#[cfg(any(
	feature = "with-mandala-runtime",
	feature = "with-karura-runtime",
	feature = "with-acala-runtime"
))]
mod runtime;

#[cfg(any(
	feature = "with-mandala-runtime",
	feature = "with-karura-runtime",
	feature = "with-acala-runtime"
))]
mod session_manager;

#[cfg(any(
	feature = "with-mandala-runtime",
	feature = "with-karura-runtime",
	feature = "with-acala-runtime"
))]
mod treasury;

#[cfg(any(
	feature = "with-mandala-runtime",
	feature = "with-karura-runtime",
	feature = "with-acala-runtime"
))]
mod vesting;

#[cfg(any(
	feature = "with-mandala-runtime",
	feature = "with-karura-runtime",
	feature = "with-acala-runtime"
))]
mod weights;

#[cfg(feature = "with-karura-runtime")] // TODO: polkadot_runtime not support XCM
mod relaychain;<|MERGE_RESOLUTION|>--- conflicted
+++ resolved
@@ -64,15 +64,15 @@
 ))]
 mod nft;
 
-<<<<<<< HEAD
+#[cfg(any(
+	feature = "with-mandala-runtime",
+	feature = "with-karura-runtime",
+	feature = "with-acala-runtime"
+))]
+mod prices;
+
 #[cfg(any(feature = "with-mandala-runtime", feature = "with-karura-runtime"))]
 // TODO: blocked by BaseCallFilter on acala-runtime
-=======
-#[cfg(any(feature = "with-mandala-runtime", feature = "with-karura-runtime",))]
-mod prices;
-
-#[cfg(any(feature = "with-mandala-runtime", feature = "with-karura-runtime",))]
->>>>>>> ce0133f8
 mod proxy;
 
 #[cfg(any(
