// This file is part of Acala.

// Copyright (C) 2020-2021 Acala Foundation.
// SPDX-License-Identifier: GPL-3.0-or-later WITH Classpath-exception-2.0

// This program is free software: you can redistribute it and/or modify
// it under the terms of the GNU General Public License as published by
// the Free Software Foundation, either version 3 of the License, or
// (at your option) any later version.

// This program is distributed in the hope that it will be useful,
// but WITHOUT ANY WARRANTY; without even the implied warranty of
// MERCHANTABILITY or FITNESS FOR A PARTICULAR PURPOSE. See the
// GNU General Public License for more details.

// You should have received a copy of the GNU General Public License
// along with this program. If not, see <https://www.gnu.org/licenses/>.

//! Cross-chain transfer tests within Kusama network.

use crate::relaychain::kusama_test_net::*;
use crate::setup::*;

use frame_support::assert_ok;

use karura_runtime::{AssetRegistry, KaruraTreasuryAccount};
use module_asset_registry::AssetMetadata;
use module_relaychain::RelayChainCallBuilder;
use module_support::CallBuilder;
use orml_traits::MultiCurrency;
use xcm_emulator::TestExt;

#[test]
fn transfer_from_relay_chain() {
	KusamaNet::execute_with(|| {
		assert_ok!(kusama_runtime::XcmPallet::reserve_transfer_assets(
			kusama_runtime::Origin::signed(ALICE.into()),
			Box::new(Parachain(2000).into().into()),
			Box::new(
				Junction::AccountId32 {
					id: BOB,
					network: NetworkId::Any
				}
				.into()
				.into()
			),
			Box::new((Here, dollar(KSM)).into()),
			0
		));
	});

	Karura::execute_with(|| {
		assert_eq!(Tokens::free_balance(KSM, &AccountId::from(BOB)), 999_872_000_000);
	});
}

#[test]
fn transfer_to_relay_chain() {
	Karura::execute_with(|| {
		assert_ok!(XTokens::transfer(
			Origin::signed(ALICE.into()),
			KSM,
			dollar(KSM),
			Box::new(
				MultiLocation::new(
					1,
					X1(Junction::AccountId32 {
						id: BOB,
						network: NetworkId::Any,
					})
				)
				.into()
			),
			4_000_000_000
		));
	});

	KusamaNet::execute_with(|| {
		assert_eq!(
			kusama_runtime::Balances::free_balance(&AccountId::from(BOB)),
			999_893_333_340
		);
	});
}

#[test]
fn transfer_to_sibling() {
	TestNet::reset();

	fn karura_reserve_account() -> AccountId {
		use sp_runtime::traits::AccountIdConversion;
		polkadot_parachain::primitives::Sibling::from(2000).into_account()
	}

	Karura::execute_with(|| {
		assert_ok!(Tokens::deposit(BNC, &AccountId::from(ALICE), 100_000_000_000_000));
	});

	Sibling::execute_with(|| {
		assert_ok!(Tokens::deposit(BNC, &karura_reserve_account(), 100_000_000_000_000));
	});

	Karura::execute_with(|| {
		assert_ok!(XTokens::transfer(
			Origin::signed(ALICE.into()),
			BNC,
			10_000_000_000_000,
			Box::new(
				MultiLocation::new(
					1,
					X2(
						Parachain(2001),
						Junction::AccountId32 {
							network: NetworkId::Any,
							id: BOB.into(),
						}
					)
				)
				.into()
			),
			1_000_000_000,
		));

		assert_eq!(Tokens::free_balance(BNC, &AccountId::from(ALICE)), 90_000_000_000_000);
	});

	Sibling::execute_with(|| {
		assert_eq!(Tokens::free_balance(BNC, &karura_reserve_account()), 90_000_000_000_000);
		assert_eq!(Tokens::free_balance(BNC, &AccountId::from(BOB)), 9_989_760_000_000);

		assert_ok!(XTokens::transfer(
			Origin::signed(BOB.into()),
			BNC,
			5_000_000_000_000,
			Box::new(
				MultiLocation::new(
					1,
					X2(
						Parachain(2000),
						Junction::AccountId32 {
							network: NetworkId::Any,
							id: ALICE.into(),
						}
					)
				)
				.into()
			),
			1_000_000_000,
		));

		assert_eq!(Tokens::free_balance(BNC, &karura_reserve_account()), 95_000_000_000_000);
		assert_eq!(Tokens::free_balance(BNC, &AccountId::from(BOB)), 4_989_760_000_000);
	});

	Karura::execute_with(|| {
		assert_eq!(Tokens::free_balance(BNC, &AccountId::from(ALICE)), 94_989_760_000_000);
	});
}

#[test]
fn xcm_transfer_execution_barrier_trader_works() {
	let expect_weight_limit = 600_000_000;
	let weight_limit_too_low = 500_000_000;
	let unit_instruction_weight = 200_000_000;

	// relay-chain use normal account to send xcm, destination para-chain can't pass Barrier check
	let message = Xcm(vec![
		ReserveAssetDeposited((Parent, 100).into()),
		BuyExecution {
			fees: (Parent, 100).into(),
			weight_limit: Unlimited,
		},
		DepositAsset {
			assets: All.into(),
			max_assets: 1,
			beneficiary: Here.into(),
		},
	]);
	KusamaNet::execute_with(|| {
		let r = pallet_xcm::Pallet::<kusama_runtime::Runtime>::send(
			kusama_runtime::Origin::signed(ALICE.into()),
			Box::new(Parachain(2000).into().into()),
			Box::new(xcm::VersionedXcm::from(message)),
		);
		assert_ok!(r);
	});
	Karura::execute_with(|| {
		assert!(System::events().iter().any(|r| matches!(
			r.event,
			Event::DmpQueue(cumulus_pallet_dmp_queue::Event::ExecutedDownward(
				_,
				Outcome::Error(XcmError::Barrier)
			))
		)));
	});

	// AllowTopLevelPaidExecutionFrom barrier test case:
	// para-chain use XcmExecutor `execute_xcm()` method to execute xcm.
	// if `weight_limit` in BuyExecution is less than `xcm_weight(max_weight)`, then Barrier can't pass.
	// other situation when `weight_limit` is `Unlimited` or large than `xcm_weight`, then it's ok.
	let message = Xcm::<karura_runtime::Call>(vec![
		ReserveAssetDeposited((Parent, 100).into()),
		BuyExecution {
			fees: (Parent, 100).into(),
			weight_limit: Limited(weight_limit_too_low),
		},
		DepositAsset {
			assets: All.into(),
			max_assets: 1,
			beneficiary: Here.into(),
		},
	]);
	Karura::execute_with(|| {
		let r = XcmExecutor::<XcmConfig>::execute_xcm(Parent, message, expect_weight_limit);
		assert_eq!(r, Outcome::Error(XcmError::Barrier));
	});

	// trader inside BuyExecution have TooExpensive error if payment less than calculated weight amount.
	// the minimum of calculated weight amount(`FixedRateOfFungible<KsmPerSecond>`) is 96_000_000
	let message = Xcm::<karura_runtime::Call>(vec![
		ReserveAssetDeposited((Parent, 95_999_999).into()),
		BuyExecution {
			fees: (Parent, 95_999_999).into(),
			weight_limit: Limited(expect_weight_limit),
		},
		DepositAsset {
			assets: All.into(),
			max_assets: 1,
			beneficiary: Here.into(),
		},
	]);
	Karura::execute_with(|| {
		let r = XcmExecutor::<XcmConfig>::execute_xcm(Parent, message, expect_weight_limit);
		assert_eq!(
			r,
			Outcome::Incomplete(expect_weight_limit - unit_instruction_weight, XcmError::TooExpensive)
		);
	});

	// all situation fulfilled, execute success
	let message = Xcm::<karura_runtime::Call>(vec![
		ReserveAssetDeposited((Parent, 96_000_000).into()),
		BuyExecution {
			fees: (Parent, 96_000_000).into(),
			weight_limit: Limited(expect_weight_limit),
		},
		DepositAsset {
			assets: All.into(),
			max_assets: 1,
			beneficiary: Here.into(),
		},
	]);
	Karura::execute_with(|| {
		let r = XcmExecutor::<XcmConfig>::execute_xcm(Parent, message, expect_weight_limit);
		assert_eq!(r, Outcome::Complete(expect_weight_limit));
	});
}

#[test]
fn subscribe_version_notify_works() {
	// relay chain subscribe version notify of para chain
	KusamaNet::execute_with(|| {
		let r = pallet_xcm::Pallet::<kusama_runtime::Runtime>::force_subscribe_version_notify(
			kusama_runtime::Origin::root(),
			Box::new(Parachain(2000).into().into()),
		);
		assert_ok!(r);
	});
	KusamaNet::execute_with(|| {
		kusama_runtime::System::assert_has_event(kusama_runtime::Event::XcmPallet(
			pallet_xcm::Event::SupportedVersionChanged(
				MultiLocation {
					parents: 0,
					interior: X1(Parachain(2000)),
				},
				2,
			),
		));
	});

	// para chain subscribe version notify of relay chain
	Karura::execute_with(|| {
		let r = pallet_xcm::Pallet::<karura_runtime::Runtime>::force_subscribe_version_notify(
			Origin::root(),
			Box::new(Parent.into()),
		);
		assert_ok!(r);
	});
	Karura::execute_with(|| {
		System::assert_has_event(karura_runtime::Event::PolkadotXcm(
			pallet_xcm::Event::SupportedVersionChanged(
				MultiLocation {
					parents: 1,
					interior: Here,
				},
				2,
			),
		));
	});

	// para chain subscribe version notify of sibling chain
	Karura::execute_with(|| {
		let r = pallet_xcm::Pallet::<karura_runtime::Runtime>::force_subscribe_version_notify(
			Origin::root(),
			Box::new((Parent, Parachain(2001)).into()),
		);
		assert_ok!(r);
	});
	Karura::execute_with(|| {
		assert!(karura_runtime::System::events().iter().any(|r| matches!(
			r.event,
			karura_runtime::Event::XcmpQueue(cumulus_pallet_xcmp_queue::Event::XcmpMessageSent(Some(_)))
		)));
	});
	Sibling::execute_with(|| {
		assert!(System::events().iter().any(|r| matches!(
			r.event,
			karura_runtime::Event::XcmpQueue(cumulus_pallet_xcmp_queue::Event::XcmpMessageSent(Some(_)))
				| karura_runtime::Event::XcmpQueue(cumulus_pallet_xcmp_queue::Event::Success(Some(_)))
		)));
	});
}

#[test]
fn test_asset_registry_module() {
	TestNet::reset();

	fn karura_reserve_account() -> AccountId {
		use sp_runtime::traits::AccountIdConversion;
		polkadot_parachain::primitives::Sibling::from(2000).into_account()
	}

	Karura::execute_with(|| {
		// register foreign asset
		assert_ok!(AssetRegistry::register_foreign_asset(
			Origin::root(),
			Box::new(MultiLocation::new(1, X2(Parachain(2001), GeneralKey(KAR.encode()))).into()),
			Box::new(AssetMetadata {
				name: b"Sibling Token".to_vec(),
				symbol: b"ST".to_vec(),
				decimals: 12,
				minimal_balance: Balances::minimum_balance() / 10, // 10%
			})
		));

		assert_eq!(
			Tokens::free_balance(CurrencyId::ForeignAsset(0), &TreasuryAccount::get()),
			0
		);
	});

	Sibling::execute_with(|| {
		let _ = Balances::deposit_creating(&AccountId::from(BOB), 100_000_000_000_000);
		assert_eq!(Balances::free_balance(&karura_reserve_account()), 0);
		assert_eq!(Balances::free_balance(&AccountId::from(BOB)), 100_000_000_000_000);

		assert_ok!(XTokens::transfer(
			Origin::signed(BOB.into()),
			KAR,
			5_000_000_000_000,
			Box::new(
				MultiLocation::new(
					1,
					X2(
						Parachain(2000),
						Junction::AccountId32 {
							network: NetworkId::Any,
							id: ALICE.into(),
						}
					)
				)
				.into()
			),
			1_000_000_000,
		));

		assert_eq!(Balances::free_balance(&karura_reserve_account()), 5_000_000_000_000);
		assert_eq!(Balances::free_balance(&AccountId::from(BOB)), 95_000_000_000_000);
	});

	Karura::execute_with(|| {
		assert_eq!(
			Tokens::free_balance(CurrencyId::ForeignAsset(0), &AccountId::from(ALICE)),
			4_999_360_000_000
		);
		// ToTreasury
		assert_eq!(
			Tokens::free_balance(CurrencyId::ForeignAsset(0), &TreasuryAccount::get()),
			640_000_000
		);

		assert_ok!(XTokens::transfer(
			Origin::signed(ALICE.into()),
			CurrencyId::ForeignAsset(0),
			1_000_000_000_000,
			Box::new(
				MultiLocation::new(
					1,
					X2(
						Parachain(2001),
						Junction::AccountId32 {
							network: NetworkId::Any,
							id: BOB.into(),
						}
					)
				)
				.into()
			),
			1_000_000_000,
		));

		assert_eq!(
			Tokens::free_balance(CurrencyId::ForeignAsset(0), &AccountId::from(ALICE)),
			3_999_360_000_000
		);
	});

	Sibling::execute_with(|| {
		assert_eq!(Balances::free_balance(&karura_reserve_account()), 4_000_000_000_000);
		assert_eq!(Balances::free_balance(&AccountId::from(BOB)), 95_993_600_000_000);
	});

	// remove it
	Karura::execute_with(|| {
		// register foreign asset
		assert_ok!(AssetRegistry::update_foreign_asset(
			Origin::root(),
			0,
			Box::new(MultiLocation::new(1, X2(Parachain(2001), GeneralKey(KAR.encode()))).into()),
			Box::new(AssetMetadata {
				name: b"Sibling Token".to_vec(),
				symbol: b"ST".to_vec(),
				decimals: 12,
				minimal_balance: 0, // buy_weight 0
			})
		));
	});

	Sibling::execute_with(|| {
		assert_eq!(Balances::free_balance(&karura_reserve_account()), 4_000_000_000_000);
		assert_eq!(Balances::free_balance(&AccountId::from(BOB)), 95_993_600_000_000);

		assert_ok!(XTokens::transfer(
			Origin::signed(BOB.into()),
			KAR,
			5_000_000_000_000,
			Box::new(
				MultiLocation::new(
					1,
					X2(
						Parachain(2000),
						Junction::AccountId32 {
							network: NetworkId::Any,
							id: ALICE.into(),
						}
					)
				)
				.into()
			),
			1_000_000_000,
		));

		assert_eq!(Balances::free_balance(&karura_reserve_account()), 9_000_000_000_000);
		assert_eq!(Balances::free_balance(&AccountId::from(BOB)), 90_993_600_000_000);
	});

	Karura::execute_with(|| {
		assert_eq!(
			Tokens::free_balance(CurrencyId::ForeignAsset(0), &AccountId::from(ALICE)),
			8_999_360_000_000
		);

		// ToTreasury
		assert_eq!(
			Tokens::free_balance(CurrencyId::ForeignAsset(0), &TreasuryAccount::get()),
			640_000_000
		);
	});
}

#[test]
<<<<<<< HEAD
fn unspent_xcm_fee_is_returned_correctly() {
	let mut parachain_account: AccountId = AccountId::default();
	let homa_lite_sub_account: AccountId =
		hex_literal::hex!["d7b8926b326dd349355a9a7cca6606c1e0eb6fd2b506066b518c7155ff0d8297"].into();
	Karura::execute_with(|| {
		parachain_account = ParachainAccount::get();
	});
	KusamaNet::execute_with(|| {
		assert_ok!(kusama_runtime::Balances::transfer(
			kusama_runtime::Origin::signed(ALICE.into()),
			MultiAddress::Id(homa_lite_sub_account.clone()),
			1_000 * dollar(RELAY_CHAIN_CURRENCY)
		));
		assert_ok!(kusama_runtime::Balances::transfer(
			kusama_runtime::Origin::signed(ALICE.into()),
			MultiAddress::Id(parachain_account.clone()),
			1_000 * dollar(RELAY_CHAIN_CURRENCY)
		));
		assert_eq!(
			kusama_runtime::Balances::free_balance(&AccountId::from(ALICE)),
			2 * dollar(RELAY_CHAIN_CURRENCY)
		);
		assert_eq!(
			kusama_runtime::Balances::free_balance(&homa_lite_sub_account),
			1_000 * dollar(RELAY_CHAIN_CURRENCY)
		);
		assert_eq!(kusama_runtime::Balances::free_balance(&AccountId::from(BOB)), 0);
		assert_eq!(
			kusama_runtime::Balances::free_balance(&parachain_account.clone()),
			1_002 * dollar(RELAY_CHAIN_CURRENCY)
		);
	});

	Karura::execute_with(|| {
		// Construct a transfer XCM call with returning the deposit
		let transfer_call = RelayChainCallBuilder::<Runtime, ParachainInfo>::balances_transfer_keep_alive(
			AccountId::from(BOB),
			dollar(NATIVE_CURRENCY),
		);
		let batch_call = RelayChainCallBuilder::<Runtime, ParachainInfo>::utility_as_derivative_call(transfer_call, 0);
		let weight = 10_000_000_000;
		// Fee to transfer into the hold register
		let asset = MultiAsset {
			id: Concrete(MultiLocation::here()),
			fun: Fungibility::Fungible(dollar(NATIVE_CURRENCY)),
		};
		let xcm_msg = Xcm(vec![
			WithdrawAsset(asset.clone().into()),
			BuyExecution {
				fees: asset,
				weight_limit: Unlimited,
			},
			Transact {
				origin_type: OriginKind::SovereignAccount,
				require_weight_at_most: weight,
				call: batch_call.encode().into(),
			},
		]);

		let res = PolkadotXcm::send_xcm(Here, Parent, xcm_msg);
		assert!(res.is_ok());
	});

	KusamaNet::execute_with(|| {
		// 1 dollar is transferred to BOB
		assert_eq!(
			kusama_runtime::Balances::free_balance(&homa_lite_sub_account),
			999 * dollar(RELAY_CHAIN_CURRENCY)
		);
		assert_eq!(
			kusama_runtime::Balances::free_balance(&AccountId::from(BOB)),
			dollar(RELAY_CHAIN_CURRENCY)
		);
		// 1 dollar is given to Hold Register for XCM call and never returned.
		assert_eq!(
			kusama_runtime::Balances::free_balance(&parachain_account.clone()),
			1_001 * dollar(RELAY_CHAIN_CURRENCY)
		);
	});

	Karura::execute_with(|| {
		// Construct a transfer using the RelaychainCallBuilder
		let transfer_call = RelayChainCallBuilder::<Runtime, ParachainInfo>::balances_transfer_keep_alive(
			AccountId::from(BOB),
			dollar(NATIVE_CURRENCY),
		);
		let batch_call = RelayChainCallBuilder::<Runtime, ParachainInfo>::utility_as_derivative_call(transfer_call, 0);
		let finalized_call = RelayChainCallBuilder::<Runtime, ParachainInfo>::finalize_call_into_xcm_message(
			batch_call,
			dollar(NATIVE_CURRENCY),
			10_000_000_000,
		);

		let res = PolkadotXcm::send_xcm(Here, Parent, finalized_call);
		assert!(res.is_ok());
	});

	KusamaNet::execute_with(|| {
		// 1 dollar is transferred to BOB
		assert_eq!(
			kusama_runtime::Balances::free_balance(&homa_lite_sub_account),
			998 * dollar(RELAY_CHAIN_CURRENCY)
		);
		assert_eq!(
			kusama_runtime::Balances::free_balance(&AccountId::from(BOB)),
			2 * dollar(RELAY_CHAIN_CURRENCY)
		);
		// Unspent fund from the 1 dollar XCM fee is returned to the sovereign account.
		assert_eq!(
			kusama_runtime::Balances::free_balance(&parachain_account.clone()),
			1_000 * dollar(RELAY_CHAIN_CURRENCY) + 999_626_666_690
=======
fn trap_assets_larger_than_ed_works() {
	TestNet::reset();

	let mut kar_treasury_amount = 0;
	let (ksm_asset_amount, kar_asset_amount) = (dollar(KSM), dollar(KAR));
	let trader_weight_to_treasury: u128 = 96_000_000;

	Karura::execute_with(|| {
		assert_ok!(Tokens::deposit(KSM, &AccountId::from(DEFAULT), 100 * dollar(KSM)));
		let _ = pallet_balances::Pallet::<Runtime>::deposit_creating(&AccountId::from(DEFAULT), 100 * dollar(KAR));

		kar_treasury_amount = Currencies::free_balance(KAR, &KaruraTreasuryAccount::get());
	});

	let assets: MultiAsset = (Parent, ksm_asset_amount).into();
	KusamaNet::execute_with(|| {
		let xcm = vec![
			WithdrawAsset(assets.clone().into()),
			BuyExecution {
				fees: assets,
				weight_limit: Limited(dollar(KSM) as u64),
			},
			WithdrawAsset(
				(
					(Parent, X2(Parachain(2000), GeneralKey(KAR.encode()))),
					kar_asset_amount,
				)
					.into(),
			),
		];
		assert_ok!(pallet_xcm::Pallet::<kusama_runtime::Runtime>::send_xcm(
			Here,
			Parachain(2000).into(),
			Xcm(xcm),
		));
	});
	Karura::execute_with(|| {
		assert!(System::events()
			.iter()
			.any(|r| matches!(r.event, Event::PolkadotXcm(pallet_xcm::Event::AssetsTrapped(_, _, _)))));

		assert_eq!(
			trader_weight_to_treasury,
			Currencies::free_balance(KSM, &KaruraTreasuryAccount::get())
		);
		assert_eq!(
			kar_treasury_amount,
			Currencies::free_balance(KAR, &KaruraTreasuryAccount::get())
		);
	});
}

#[test]
fn trap_assets_lower_than_ed_works() {
	TestNet::reset();

	let mut kar_treasury_amount = 0;
	let (ksm_asset_amount, kar_asset_amount) = (cent(KSM) / 100, cent(KAR));

	Karura::execute_with(|| {
		assert_ok!(Tokens::deposit(KSM, &AccountId::from(DEFAULT), dollar(KSM)));
		let _ = pallet_balances::Pallet::<Runtime>::deposit_creating(&AccountId::from(DEFAULT), dollar(KAR));
		kar_treasury_amount = Currencies::free_balance(KAR, &KaruraTreasuryAccount::get());
	});

	let assets: MultiAsset = (Parent, ksm_asset_amount).into();
	KusamaNet::execute_with(|| {
		let xcm = vec![
			WithdrawAsset(assets.clone().into()),
			BuyExecution {
				fees: assets,
				weight_limit: Limited(dollar(KSM) as u64),
			},
			WithdrawAsset(
				(
					(Parent, X2(Parachain(2000), GeneralKey(KAR.encode()))),
					kar_asset_amount,
				)
					.into(),
			),
			// two asset left in holding register, they both lower than ED, so goes to treasury.
		];
		assert_ok!(pallet_xcm::Pallet::<kusama_runtime::Runtime>::send_xcm(
			Here,
			Parachain(2000).into(),
			Xcm(xcm),
		));
	});

	Karura::execute_with(|| {
		assert_eq!(
			System::events()
				.iter()
				.find(|r| matches!(r.event, Event::PolkadotXcm(pallet_xcm::Event::AssetsTrapped(_, _, _)))),
			None
		);

		assert_eq!(
			ksm_asset_amount,
			Currencies::free_balance(KSM, &KaruraTreasuryAccount::get())
		);
		assert_eq!(
			kar_asset_amount,
			Currencies::free_balance(KAR, &KaruraTreasuryAccount::get()) - kar_treasury_amount
		);
	});
}

#[test]
fn sibling_trap_assets_works() {
	TestNet::reset();

	let mut kar_treasury_amount = 0;
	let (bnc_asset_amount, kar_asset_amount) = (cent(BNC) / 10, cent(KAR));

	fn sibling_account() -> AccountId {
		use sp_runtime::traits::AccountIdConversion;
		polkadot_parachain::primitives::Sibling::from(2001).into_account()
	}

	Karura::execute_with(|| {
		assert_ok!(Tokens::deposit(BNC, &sibling_account(), dollar(BNC)));
		let _ = pallet_balances::Pallet::<Runtime>::deposit_creating(&sibling_account(), dollar(KAR));
		kar_treasury_amount = Currencies::free_balance(KAR, &KaruraTreasuryAccount::get());
	});

	Sibling::execute_with(|| {
		let assets: MultiAsset = (
			(Parent, X2(Parachain(2000), GeneralKey(KAR.encode()))),
			kar_asset_amount,
		)
			.into();
		let xcm = vec![
			WithdrawAsset(assets.clone().into()),
			BuyExecution {
				fees: assets,
				weight_limit: Unlimited,
			},
			WithdrawAsset(
				(
					(
						Parent,
						X2(Parachain(2001), GeneralKey(parachains::bifrost::BNC_KEY.to_vec())),
					),
					bnc_asset_amount,
				)
					.into(),
			),
		];
		assert_ok!(pallet_xcm::Pallet::<Runtime>::send_xcm(
			Here,
			(Parent, Parachain(2000)),
			Xcm(xcm),
		));
	});

	Karura::execute_with(|| {
		assert_eq!(
			System::events()
				.iter()
				.find(|r| matches!(r.event, Event::PolkadotXcm(pallet_xcm::Event::AssetsTrapped(_, _, _)))),
			None
		);
		assert_eq!(
			Currencies::free_balance(KAR, &KaruraTreasuryAccount::get()) - kar_treasury_amount,
			kar_asset_amount
		);
		assert_eq!(
			Currencies::free_balance(BNC, &KaruraTreasuryAccount::get()),
			bnc_asset_amount
>>>>>>> 9a27cfda
		);
	});
}<|MERGE_RESOLUTION|>--- conflicted
+++ resolved
@@ -479,7 +479,6 @@
 }
 
 #[test]
-<<<<<<< HEAD
 fn unspent_xcm_fee_is_returned_correctly() {
 	let mut parachain_account: AccountId = AccountId::default();
 	let homa_lite_sub_account: AccountId =
@@ -591,7 +590,11 @@
 		assert_eq!(
 			kusama_runtime::Balances::free_balance(&parachain_account.clone()),
 			1_000 * dollar(RELAY_CHAIN_CURRENCY) + 999_626_666_690
-=======
+		);
+	});
+}
+
+#[test]
 fn trap_assets_larger_than_ed_works() {
 	TestNet::reset();
 
@@ -762,7 +765,6 @@
 		assert_eq!(
 			Currencies::free_balance(BNC, &KaruraTreasuryAccount::get()),
 			bnc_asset_amount
->>>>>>> 9a27cfda
 		);
 	});
 }