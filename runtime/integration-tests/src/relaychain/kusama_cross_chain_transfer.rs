// This file is part of Acala.

// Copyright (C) 2020-2022 Acala Foundation.
// SPDX-License-Identifier: GPL-3.0-or-later WITH Classpath-exception-2.0

// This program is free software: you can redistribute it and/or modify
// it under the terms of the GNU General Public License as published by
// the Free Software Foundation, either version 3 of the License, or
// (at your option) any later version.

// This program is distributed in the hope that it will be useful,
// but WITHOUT ANY WARRANTY; without even the implied warranty of
// MERCHANTABILITY or FITNESS FOR A PARTICULAR PURPOSE. See the
// GNU General Public License for more details.

// You should have received a copy of the GNU General Public License
// along with this program. If not, see <https://www.gnu.org/licenses/>.

//! Cross-chain transfer tests within Kusama network.

use crate::relaychain::fee_test::*;
use crate::relaychain::kusama_test_net::*;
use crate::setup::*;

use frame_support::assert_ok;
<<<<<<< HEAD
use karura_runtime::{
	parachains::bifrost::{BNC_KEY, ID as BIFROST_ID},
	AssetRegistry,
};
=======
use sp_runtime::traits::{AccountIdConversion, BlakeTwo256};
use xcm_builder::ParentIsPreset;

use karura_runtime::parachains::bifrost::{BNC_KEY, ID as BIFROST_ID};
use karura_runtime::{AssetRegistry, KaruraTreasuryAccount};
>>>>>>> c9e18206
use module_relaychain::RelayChainCallBuilder;
use module_support::CallBuilder;
use primitives::currency::{AssetMetadata, BNC};
use runtime_common::NetworkTreasuryPool;
use sp_runtime::traits::AccountIdConversion;
use xcm_builder::ParentIsPreset;
use xcm_emulator::TestExt;
use xcm_executor::traits::Convert;

pub const KARURA_ID: u32 = 2000;
pub const MOCK_BIFROST_ID: u32 = 2001;
pub const SIBLING_ID: u32 = 2002;

fn karura_reserve_account() -> AccountId {
	polkadot_parachain::primitives::Sibling::from(KARURA_ID).into_account_truncating()
}
fn sibling_reserve_account() -> AccountId {
	polkadot_parachain::primitives::Sibling::from(SIBLING_ID).into_account_truncating()
}
fn bifrost_reserve_account() -> AccountId {
	polkadot_parachain::primitives::Sibling::from(MOCK_BIFROST_ID).into_account_truncating()
}

#[test]
fn transfer_from_relay_chain() {
	KusamaNet::execute_with(|| {
		assert_ok!(kusama_runtime::XcmPallet::reserve_transfer_assets(
			kusama_runtime::Origin::signed(ALICE.into()),
			Box::new(Parachain(KARURA_ID).into().into()),
			Box::new(
				Junction::AccountId32 {
					id: BOB,
					network: NetworkId::Any
				}
				.into()
				.into()
			),
			Box::new((Here, dollar(KSM)).into()),
			0
		));
	});

	Karura::execute_with(|| {
		assert_eq!(
			Tokens::free_balance(KSM, &AccountId::from(BOB)),
			dollar(KSM) - relay_per_second_as_fee(4)
		);
	});
}

#[test]
fn transfer_to_relay_chain() {
	use frame_support::weights::{Weight, WeightToFee as WeightToFeeT};
	use kusama_runtime_constants::fee::WeightToFee;

	let weight: Weight = 298_368_000;
	let fee = WeightToFee::weight_to_fee(&weight);
	assert_eq!(11_523_248, fee);

	Karura::execute_with(|| {
		assert_ok!(XTokens::transfer(
			Origin::signed(ALICE.into()),
			KSM,
			dollar(KSM),
			Box::new(
				MultiLocation::new(
					1,
					X1(Junction::AccountId32 {
						id: BOB,
						network: NetworkId::Any,
					})
				)
				.into()
			),
			weight
		));
	});

	KusamaNet::execute_with(|| {
		assert_eq!(
			kusama_runtime::Balances::free_balance(&AccountId::from(BOB)),
			dollar(KSM) - fee
		);
	});
}

#[test]
fn transfer_native_chain_asset() {
	TestNet::reset();
	let dollar = dollar(BNC);
	let minimal_balance = Balances::minimum_balance() / 10; // 10%
	let foreign_fee = foreign_per_second_as_fee(4, minimal_balance);
	let bnc_fee = bnc_per_second_as_fee(4);

	MockBifrost::execute_with(|| {
		// Register native BNC's incoming address as a foreign asset so it can receive BNC
		assert_ok!(AssetRegistry::register_foreign_asset(
			Origin::root(),
			Box::new(MultiLocation::new(0, X1(GeneralKey(BNC_KEY.to_vec().try_into().unwrap()))).into()),
			Box::new(AssetMetadata {
				name: b"Native BNC".to_vec(),
				symbol: b"BNC".to_vec(),
				decimals: 12,
				minimal_balance
			})
		));
		assert_ok!(Tokens::deposit(
			CurrencyId::ForeignAsset(0),
			&karura_reserve_account(),
			100 * dollar
		));

		assert_ok!(Tokens::deposit(BNC, &AccountId::from(ALICE), 100 * dollar));

		assert_ok!(XTokens::transfer(
			Origin::signed(ALICE.into()),
			BNC,
			10 * dollar,
			Box::new(
				MultiLocation::new(
					1,
					X2(
						Parachain(KARURA_ID),
						Junction::AccountId32 {
							network: NetworkId::Any,
							id: BOB.into(),
						}
					)
				)
				.into()
			),
			1_000_000_000,
		));

		assert_eq!(Tokens::free_balance(BNC, &AccountId::from(ALICE)), 90 * dollar);
		assert_eq!(Tokens::free_balance(BNC, &karura_reserve_account()), 10 * dollar);
	});

	Karura::execute_with(|| {
		assert_eq!(Tokens::free_balance(BNC, &AccountId::from(BOB)), 10 * dollar - bnc_fee);

		assert_ok!(XTokens::transfer(
			Origin::signed(BOB.into()),
			BNC,
			5 * dollar,
			Box::new(
				MultiLocation::new(
					1,
					X2(
						Parachain(MOCK_BIFROST_ID),
						Junction::AccountId32 {
							network: NetworkId::Any,
							id: ALICE.into(),
						}
					)
				)
				.into()
			),
			1_000_000_000,
		));

		assert_eq!(Tokens::free_balance(BNC, &AccountId::from(BOB)), 5 * dollar - bnc_fee);
	});

	MockBifrost::execute_with(|| {
		// Due to the re-anchoring, BNC came back as registered ForeignAsset(0)
		assert_eq!(Tokens::free_balance(BNC, &AccountId::from(ALICE)), 90 * dollar);
		assert_eq!(Tokens::free_balance(BNC, &karura_reserve_account()), 10 * dollar);

		assert_eq!(
			Tokens::free_balance(CurrencyId::ForeignAsset(0), &AccountId::from(ALICE)),
			5 * dollar - foreign_fee
		);
		assert_eq!(Tokens::free_balance(BNC, &AccountId::from(ALICE)), 90 * dollar);
	});
}

#[test]
fn transfer_sibling_chain_asset() {
	TestNet::reset();
	let dollar = dollar(BNC);
	let minimal_balance = Balances::minimum_balance() / 10; // 10%
	let foreign_fee = foreign_per_second_as_fee(4, minimal_balance);
	let bnc_fee = bnc_per_second_as_fee(4);

	Karura::execute_with(|| {
		assert_ok!(Tokens::deposit(BNC, &AccountId::from(ALICE), 100 * dollar));
	});

	MockBifrost::execute_with(|| {
		// Register native BNC's incoming address as a foreign asset so it can handle reserve transfers
		assert_ok!(AssetRegistry::register_foreign_asset(
			Origin::root(),
			Box::new(MultiLocation::new(0, X1(GeneralKey(BNC_KEY.to_vec().try_into().unwrap()))).into()),
			Box::new(AssetMetadata {
				name: b"Native BNC".to_vec(),
				symbol: b"BNC".to_vec(),
				decimals: 12,
				minimal_balance,
			})
		));
		assert_ok!(Tokens::deposit(
			CurrencyId::ForeignAsset(0),
			&karura_reserve_account(),
			100 * dollar
		));
	});

	Karura::execute_with(|| {
		assert_ok!(XTokens::transfer(
			Origin::signed(ALICE.into()),
			BNC,
			10 * dollar,
			Box::new(
				MultiLocation::new(
					1,
					X2(
						Parachain(SIBLING_ID),
						Junction::AccountId32 {
							network: NetworkId::Any,
							id: BOB.into(),
						}
					)
				)
				.into()
			),
			1_000_000_000,
		));

		assert_eq!(Tokens::free_balance(BNC, &AccountId::from(ALICE)), 90 * dollar);
	});

	MockBifrost::execute_with(|| {
		// Due to reanchoring BNC is not treated as native BNC due to the change of Multilocation
		assert_eq!(Tokens::free_balance(BNC, &karura_reserve_account()), 0);
		assert_eq!(Tokens::free_balance(BNC, &sibling_reserve_account()), 0);

		// Registered Foreign asset 0 is used to handle reservation for BNC token.
		// Karura -->(transfer 10_000_000_000_000)--> Sibling
		assert_eq!(
			Tokens::free_balance(CurrencyId::ForeignAsset(0), &karura_reserve_account()),
			90 * dollar
		);
		assert_eq!(
			Tokens::free_balance(CurrencyId::ForeignAsset(0), &sibling_reserve_account()),
			10 * dollar - foreign_fee
		);
	});

	Sibling::execute_with(|| {
		assert_eq!(
			Tokens::free_balance(BNC, &AccountId::from(BOB)),
			10 * dollar - foreign_fee - bnc_fee
		);

		assert_ok!(XTokens::transfer(
			Origin::signed(BOB.into()),
			BNC,
			5_000_000_000_000,
			Box::new(
				MultiLocation::new(
					1,
					X2(
						Parachain(KARURA_ID),
						Junction::AccountId32 {
							network: NetworkId::Any,
							id: ALICE.into(),
						}
					)
				)
				.into()
			),
			1_000_000_000,
		));

		assert_eq!(
			Tokens::free_balance(BNC, &AccountId::from(BOB)),
			5 * dollar - foreign_fee - bnc_fee
		);
	});

	MockBifrost::execute_with(|| {
		// Sibling -->(transfer 5_000_000_000_000)--> Karura
		assert_eq!(
			Tokens::free_balance(CurrencyId::ForeignAsset(0), &karura_reserve_account()),
			95 * dollar - foreign_fee
		);
		assert_eq!(
			Tokens::free_balance(CurrencyId::ForeignAsset(0), &sibling_reserve_account()),
			5 * dollar - foreign_fee
		);
	});

	Karura::execute_with(|| {
		assert_eq!(
<<<<<<< HEAD
			Tokens::free_balance(KSM, &NetworkTreasuryPool::get()),
			1_000_186_480_000
=======
			Tokens::free_balance(BNC, &AccountId::from(ALICE)),
			95 * dollar - foreign_fee - bnc_fee
>>>>>>> c9e18206
		);
	});
}

#[test]
fn asset_registry_module_works() {
	TestNet::reset();
	let dollar = dollar(BNC);
	let minimal_balance = Balances::minimum_balance() / 10; // 10%
	let foreign_fee = foreign_per_second_as_fee(4, minimal_balance);
	let bnc_fee = foreign_fee; // BuyWeightRateOfForeignAsset in prior to BncPerSecond

	Karura::execute_with(|| {
		assert_ok!(Tokens::deposit(BNC, &AccountId::from(ALICE), 100 * dollar));
	});

	MockBifrost::execute_with(|| {
		// Register native BNC's incoming address as a foreign asset so it can handle reserve transfers
		assert_ok!(AssetRegistry::register_foreign_asset(
			Origin::root(),
			Box::new(MultiLocation::new(0, X1(GeneralKey(BNC_KEY.to_vec().try_into().unwrap()))).into()),
			Box::new(AssetMetadata {
				name: b"Native BNC".to_vec(),
				symbol: b"BNC".to_vec(),
				decimals: 12,
				minimal_balance
			})
		));
		assert_ok!(Tokens::deposit(
			CurrencyId::ForeignAsset(0),
			&karura_reserve_account(),
			100 * dollar
		));
	});

	Sibling::execute_with(|| {
		// Register BNC as foreign asset(0)
		assert_ok!(AssetRegistry::register_foreign_asset(
			Origin::root(),
			Box::new(
				MultiLocation::new(
					1,
					X2(Parachain(BIFROST_ID), GeneralKey(BNC_KEY.to_vec().try_into().unwrap()))
				)
				.into()
			),
			Box::new(AssetMetadata {
				name: b"Bifrost BNC".to_vec(),
				symbol: b"BNC".to_vec(),
				decimals: 12,
				minimal_balance
			})
		));
	});

	Karura::execute_with(|| {
		// Register BNC as foreign asset(0)
		assert_ok!(AssetRegistry::register_foreign_asset(
			Origin::root(),
			Box::new(
				MultiLocation::new(
					1,
					X2(Parachain(BIFROST_ID), GeneralKey(BNC_KEY.to_vec().try_into().unwrap()))
				)
				.into()
			),
			Box::new(AssetMetadata {
				name: b"Bifrost BNC".to_vec(),
				symbol: b"BNC".to_vec(),
				decimals: 12,
				minimal_balance
			})
		));

		assert_ok!(Tokens::deposit(
			CurrencyId::ForeignAsset(0),
			&AccountId::from(ALICE),
			100 * dollar
		));

		assert_ok!(XTokens::transfer(
			Origin::signed(ALICE.into()),
			CurrencyId::ForeignAsset(0),
			10 * dollar,
			Box::new(
				MultiLocation::new(
					1,
					X2(
						Parachain(SIBLING_ID),
						Junction::AccountId32 {
							network: NetworkId::Any,
							id: BOB.into(),
						}
					)
				)
				.into()
			),
			1_000_000_000,
		));

		assert_eq!(
			Tokens::free_balance(CurrencyId::ForeignAsset(0), &AccountId::from(ALICE)),
			90 * dollar
		);
	});

	MockBifrost::execute_with(|| {
		// Registered Foreign asset 0 is used to handle reservation for BNC token.
		// Karura -->(transfer 10_000_000_000_000)--> Sibling
		assert_eq!(
			Tokens::free_balance(CurrencyId::ForeignAsset(0), &karura_reserve_account()),
			90 * dollar
		);
		assert_eq!(
			Tokens::free_balance(CurrencyId::ForeignAsset(0), &sibling_reserve_account()),
			10 * dollar - foreign_fee
		);
	});

	Sibling::execute_with(|| {
		assert_eq!(
			Tokens::free_balance(CurrencyId::ForeignAsset(0), &AccountId::from(BOB)),
			10 * dollar - foreign_fee - bnc_fee
		);

		assert_ok!(XTokens::transfer(
			Origin::signed(BOB.into()),
			CurrencyId::ForeignAsset(0),
			5_000_000_000_000,
			Box::new(
				MultiLocation::new(
					1,
					X2(
						Parachain(KARURA_ID),
						Junction::AccountId32 {
							network: NetworkId::Any,
							id: ALICE.into(),
						}
					)
				)
				.into()
			),
			1_000_000_000,
		));

		assert_eq!(
			Tokens::free_balance(CurrencyId::ForeignAsset(0), &AccountId::from(BOB)),
			5 * dollar - foreign_fee - bnc_fee
		);
	});

	MockBifrost::execute_with(|| {
		// Sibling -->(transfer 5_000_000_000_000)--> Karura
		assert_eq!(
			Tokens::free_balance(CurrencyId::ForeignAsset(0), &karura_reserve_account()),
			95 * dollar - foreign_fee
		);
		assert_eq!(
			Tokens::free_balance(CurrencyId::ForeignAsset(0), &sibling_reserve_account()),
			5 * dollar - foreign_fee
		);
	});

	Karura::execute_with(|| {
		assert_eq!(
			Tokens::free_balance(CurrencyId::ForeignAsset(0), &AccountId::from(ALICE)),
			95 * dollar - foreign_fee - bnc_fee
		);
	});
}

#[test]
fn stable_asset_xtokens_works() {
	TestNet::reset();
	let stable_asset = CurrencyId::StableAssetPoolToken(0);
	let foreign_asset = CurrencyId::ForeignAsset(0);
	let dollar = dollar(KAR);
	let minimal_balance = Balances::minimum_balance() / 10; // 10%
	let foreign_fee = foreign_per_second_as_fee(4, minimal_balance);

	MockBifrost::execute_with(|| {
		assert_ok!(AssetRegistry::register_foreign_asset(
			Origin::root(),
			Box::new(
				MultiLocation::new(
					1,
					X2(
						Parachain(KARURA_ID),
						GeneralKey(stable_asset.encode().try_into().unwrap())
					)
				)
				.into()
			),
			Box::new(AssetMetadata {
				name: b"Foreign Stable Asset".to_vec(),
				symbol: b"SA".to_vec(),
				decimals: 12,
				minimal_balance
			})
		));
	});

	Karura::execute_with(|| {
		assert_ok!(AssetRegistry::register_stable_asset(
			Origin::root(),
			Box::new(AssetMetadata {
				name: b"Stable Asset".to_vec(),
				symbol: b"SA".to_vec(),
				decimals: 12,
				minimal_balance
			})
		));
		assert_ok!(Tokens::deposit(stable_asset, &AccountId::from(BOB), 10 * dollar));

		assert_ok!(XTokens::transfer(
			Origin::signed(BOB.into()),
			stable_asset,
			5 * dollar,
			Box::new(
				MultiLocation::new(
					1,
					X2(
						Parachain(MOCK_BIFROST_ID),
						Junction::AccountId32 {
							network: NetworkId::Any,
							id: ALICE.into(),
						}
					)
				)
				.into()
			),
			8_000_000_000,
		));

		assert_eq!(Tokens::free_balance(stable_asset, &AccountId::from(BOB)), 5 * dollar);
		assert_eq!(
			Tokens::free_balance(stable_asset, &bifrost_reserve_account()),
			5 * dollar
		);
	});

	MockBifrost::execute_with(|| {
		assert_eq!(
			Tokens::free_balance(foreign_asset, &AccountId::from(ALICE)),
			5 * dollar - foreign_fee
		);

		assert_ok!(XTokens::transfer(
			Origin::signed(ALICE.into()),
			foreign_asset,
			dollar,
			Box::new(
				MultiLocation::new(
					1,
					X2(
						Parachain(KARURA_ID),
						Junction::AccountId32 {
							network: NetworkId::Any,
							id: BOB.into(),
						}
					)
				)
				.into()
			),
			8_000_000_000,
		));
	});

	Karura::execute_with(|| {
		assert_eq!(
			Tokens::free_balance(stable_asset, &AccountId::from(BOB)),
			6 * dollar - foreign_fee
		);
		assert_eq!(
			Tokens::free_balance(stable_asset, &bifrost_reserve_account()),
			4 * dollar
		);
	});
}

#[test]
fn transfer_from_relay_chain_deposit_to_treasury_if_below_ed() {
	let minimum = relay_per_second_as_fee(4);
	let ksm_minimum = Tokens::minimum_balance(KSM);
	assert_eq!(ksm_minimum, 100_000_000);

	fn below_ed_case(amount: Balance) {
		TestNet::reset();
		KusamaNet::execute_with(|| {
			assert_ok!(kusama_runtime::XcmPallet::reserve_transfer_assets(
				kusama_runtime::Origin::signed(ALICE.into()),
				Box::new(Parachain(KARURA_ID).into().into()),
				Box::new(
					Junction::AccountId32 {
						id: BOB,
						network: NetworkId::Any
					}
					.into()
					.into()
				),
				Box::new((Here, amount).into()),
				0
			));
		});
		Karura::execute_with(|| {
			assert_eq!(Tokens::free_balance(KSM, &AccountId::from(BOB)), 0);
			assert_eq!(
				Tokens::free_balance(KSM, &karura_runtime::KaruraTreasuryAccount::get()),
				dollar(KSM) + amount
			);
		});
	}

	fn upper_ed_case(amount: Balance) {
		let minimum = relay_per_second_as_fee(4);

		TestNet::reset();
		KusamaNet::execute_with(|| {
			assert_ok!(kusama_runtime::XcmPallet::reserve_transfer_assets(
				kusama_runtime::Origin::signed(ALICE.into()),
				Box::new(Parachain(KARURA_ID).into().into()),
				Box::new(
					Junction::AccountId32 {
						id: BOB,
						network: NetworkId::Any
					}
					.into()
					.into()
				),
				Box::new((Here, amount).into()),
				0
			));
		});
		Karura::execute_with(|| {
			assert_eq!(Tokens::free_balance(KSM, &AccountId::from(BOB)), amount - minimum);
			assert_eq!(
				Tokens::free_balance(KSM, &karura_runtime::KaruraTreasuryAccount::get()),
				dollar(KSM) + minimum
			);
		});
	}

	below_ed_case(minimum);
	below_ed_case(minimum + ksm_minimum - 1);
	upper_ed_case(minimum + ksm_minimum);
	upper_ed_case(minimum + ksm_minimum + 1);
}

#[test]
fn xcm_transfer_execution_barrier_trader_works() {
	let unit_instruction_weight: Weight = karura_runtime::xcm_config::UnitWeightCost::get();
	let expect_weight_limit = unit_instruction_weight.saturating_mul(3);
	let weight_limit_too_low = expect_weight_limit - 1;
	let trap_asset_limit: Balance = relay_per_second_as_fee(3);

	// relay-chain use normal account to send xcm, destination para-chain can't pass Barrier check
	let message = Xcm(vec![
		ReserveAssetDeposited((Parent, 100).into()),
		BuyExecution {
			fees: (Parent, 100).into(),
			weight_limit: Unlimited,
		},
		DepositAsset {
			assets: All.into(),
			max_assets: 1,
			beneficiary: Here.into(),
		},
	]);
	KusamaNet::execute_with(|| {
		assert_ok!(pallet_xcm::Pallet::<kusama_runtime::Runtime>::send_xcm(
			X1(Junction::AccountId32 {
				network: NetworkId::Any,
				id: ALICE.into(),
			}),
			Parachain(KARURA_ID).into(),
			message
		));
	});
	Karura::execute_with(|| {
		assert!(System::events().iter().any(|r| matches!(
			r.event,
			Event::DmpQueue(cumulus_pallet_dmp_queue::Event::ExecutedDownward {
				outcome: Outcome::Error(XcmError::Barrier),
				..
			})
		)));
	});

	// AllowTopLevelPaidExecutionFrom barrier test case:
	// para-chain use XcmExecutor `execute_xcm()` method to execute xcm.
	// if `weight_limit` in BuyExecution is less than `xcm_weight(max_weight)`, then Barrier can't pass.
	// other situation when `weight_limit` is `Unlimited` or large than `xcm_weight`, then it's ok.
	let message = Xcm::<karura_runtime::Call>(vec![
		ReserveAssetDeposited((Parent, 100).into()),
		BuyExecution {
			fees: (Parent, 100).into(),
			weight_limit: Limited(weight_limit_too_low),
		},
		DepositAsset {
			assets: All.into(),
			max_assets: 1,
			beneficiary: Here.into(),
		},
	]);
	Karura::execute_with(|| {
		let r = XcmExecutor::<XcmConfig>::execute_xcm(Parent, message, expect_weight_limit);
		assert_eq!(r, Outcome::Error(XcmError::Barrier));
	});

	// trader inside BuyExecution have TooExpensive error if payment less than calculated weight amount.
	// the minimum of calculated weight amount(`FixedRateOfFungible<KsmPerSecond>`).
	let message = Xcm::<karura_runtime::Call>(vec![
		ReserveAssetDeposited((Parent, trap_asset_limit - 1).into()),
		BuyExecution {
			fees: (Parent, trap_asset_limit - 1).into(),
			weight_limit: Limited(expect_weight_limit),
		},
		DepositAsset {
			assets: All.into(),
			max_assets: 1,
			beneficiary: Here.into(),
		},
	]);
	Karura::execute_with(|| {
		let r = XcmExecutor::<XcmConfig>::execute_xcm(Parent, message, expect_weight_limit);
		assert_eq!(
			r,
			Outcome::Incomplete(expect_weight_limit - unit_instruction_weight, XcmError::TooExpensive)
		);
	});

	// all situation fulfilled, execute success
	let message = Xcm::<karura_runtime::Call>(vec![
		ReserveAssetDeposited((Parent, trap_asset_limit).into()),
		BuyExecution {
			fees: (Parent, trap_asset_limit).into(),
			weight_limit: Limited(expect_weight_limit),
		},
		DepositAsset {
			assets: All.into(),
			max_assets: 1,
			beneficiary: Here.into(),
		},
	]);
	Karura::execute_with(|| {
		let r = XcmExecutor::<XcmConfig>::execute_xcm(Parent, message, expect_weight_limit);
		assert_eq!(r, Outcome::Complete(expect_weight_limit));
	});
}

#[test]
fn subscribe_version_notify_works() {
	// relay chain subscribe version notify of para chain
	KusamaNet::execute_with(|| {
		let r = pallet_xcm::Pallet::<kusama_runtime::Runtime>::force_subscribe_version_notify(
			kusama_runtime::Origin::root(),
			Box::new(Parachain(KARURA_ID).into().into()),
		);
		assert_ok!(r);
	});
	KusamaNet::execute_with(|| {
		kusama_runtime::System::assert_has_event(kusama_runtime::Event::XcmPallet(
			pallet_xcm::Event::SupportedVersionChanged(
				MultiLocation {
					parents: 0,
					interior: X1(Parachain(KARURA_ID)),
				},
				2,
			),
		));
	});

	// para chain subscribe version notify of relay chain
	Karura::execute_with(|| {
		let r = pallet_xcm::Pallet::<karura_runtime::Runtime>::force_subscribe_version_notify(
			Origin::root(),
			Box::new(Parent.into()),
		);
		assert_ok!(r);
	});
	Karura::execute_with(|| {
		System::assert_has_event(karura_runtime::Event::PolkadotXcm(
			pallet_xcm::Event::SupportedVersionChanged(
				MultiLocation {
					parents: 1,
					interior: Here,
				},
				2,
			),
		));
	});

	// para chain subscribe version notify of sibling chain
	Karura::execute_with(|| {
		let r = pallet_xcm::Pallet::<karura_runtime::Runtime>::force_subscribe_version_notify(
			Origin::root(),
			Box::new((Parent, Parachain(SIBLING_ID)).into()),
		);
		assert_ok!(r);
	});
	Karura::execute_with(|| {
		assert!(karura_runtime::System::events().iter().any(|r| matches!(
			r.event,
			karura_runtime::Event::XcmpQueue(cumulus_pallet_xcmp_queue::Event::XcmpMessageSent {
				message_hash: Some(_)
			})
		)));
	});
	Sibling::execute_with(|| {
		assert!(System::events().iter().any(|r| matches!(
			r.event,
			karura_runtime::Event::XcmpQueue(cumulus_pallet_xcmp_queue::Event::XcmpMessageSent {
				message_hash: Some(_)
			}) | karura_runtime::Event::XcmpQueue(cumulus_pallet_xcmp_queue::Event::Success {
				message_hash: Some(_),
				..
			})
		)));
	});
}

#[test]
fn unspent_xcm_fee_is_returned_correctly() {
	let parachain_account: AccountId = polkadot_parachain::primitives::Id::from(2000).into_account_truncating();
	let homa_lite_sub_account: AccountId =
		hex_literal::hex!["d7b8926b326dd349355a9a7cca6606c1e0eb6fd2b506066b518c7155ff0d8297"].into();
	let dollar_r = dollar(RELAY_CHAIN_CURRENCY);
	let dollar_n = dollar(NATIVE_CURRENCY);

	KusamaNet::execute_with(|| {
		assert_ok!(kusama_runtime::Balances::transfer(
			kusama_runtime::Origin::signed(ALICE.into()),
			MultiAddress::Id(homa_lite_sub_account.clone()),
			1_000 * dollar_r
		));
		assert_ok!(kusama_runtime::Balances::transfer(
			kusama_runtime::Origin::signed(ALICE.into()),
			MultiAddress::Id(parachain_account.clone()),
			1_000 * dollar_r
		));
		assert_eq!(
			kusama_runtime::Balances::free_balance(&AccountId::from(ALICE)),
			2 * dollar_r
		);
		assert_eq!(
			kusama_runtime::Balances::free_balance(&homa_lite_sub_account),
			1_000 * dollar_r
		);
		assert_eq!(kusama_runtime::Balances::free_balance(&AccountId::from(BOB)), 0);
		assert_eq!(
			kusama_runtime::Balances::free_balance(&parachain_account.clone()),
			1_002 * dollar_r
		);
	});

	Karura::execute_with(|| {
		// Construct a transfer XCM call with returning the deposit
		let transfer_call = RelayChainCallBuilder::<Runtime, ParachainInfo>::balances_transfer_keep_alive(
			AccountId::from(BOB),
			dollar_n,
		);
		let batch_call = RelayChainCallBuilder::<Runtime, ParachainInfo>::utility_as_derivative_call(transfer_call, 0);
		let weight = 10_000_000_000;
		// Fee to transfer into the hold register
		let asset = MultiAsset {
			id: Concrete(MultiLocation::here()),
			fun: Fungibility::Fungible(dollar_n),
		};
		let xcm_msg = Xcm(vec![
			WithdrawAsset(asset.clone().into()),
			BuyExecution {
				fees: asset,
				weight_limit: Unlimited,
			},
			Transact {
				origin_type: OriginKind::SovereignAccount,
				require_weight_at_most: weight,
				call: batch_call.encode().into(),
			},
		]);

		assert_ok!(PolkadotXcm::send_xcm(Here, Parent, xcm_msg));
	});

	KusamaNet::execute_with(|| {
		// 1 dollar is transferred to BOB
		assert_eq!(
			kusama_runtime::Balances::free_balance(&homa_lite_sub_account),
			999 * dollar_r
		);
		assert_eq!(kusama_runtime::Balances::free_balance(&AccountId::from(BOB)), dollar_r);
		// 1 dollar is given to Hold Register for XCM call and never returned.
		assert_eq!(
			kusama_runtime::Balances::free_balance(&parachain_account.clone()),
			1_001 * dollar_r
		);
	});

	Karura::execute_with(|| {
		// Construct a transfer using the RelaychainCallBuilder
		let transfer_call = RelayChainCallBuilder::<Runtime, ParachainInfo>::balances_transfer_keep_alive(
			AccountId::from(BOB),
			dollar_n,
		);
		let batch_call = RelayChainCallBuilder::<Runtime, ParachainInfo>::utility_as_derivative_call(transfer_call, 0);
		let finalized_call = RelayChainCallBuilder::<Runtime, ParachainInfo>::finalize_call_into_xcm_message(
			batch_call,
			dollar_n,
			10_000_000_000,
		);

		assert_ok!(PolkadotXcm::send_xcm(Here, Parent, finalized_call));
	});

	KusamaNet::execute_with(|| {
		// 1 dollar is transferred to BOB
		assert_eq!(
			kusama_runtime::Balances::free_balance(&homa_lite_sub_account),
			998 * dollar_r
		);
		assert_eq!(
			kusama_runtime::Balances::free_balance(&AccountId::from(BOB)),
			2 * dollar_r
		);
		// Unspent fund from the 1 dollar XCM fee is returned to the sovereign account.
		assert_eq!(
			kusama_runtime::Balances::free_balance(&parachain_account.clone()),
			1_000 * dollar_r + 999_601_783_448
		);
	});
}

fn trapped_asset() -> MultiAsset {
	let asset = MultiAsset {
		id: Concrete(MultiLocation::here()),
		fun: Fungibility::Fungible(dollar(NATIVE_CURRENCY)),
	};

	Karura::execute_with(|| {
		let transfer_call = RelayChainCallBuilder::<Runtime, ParachainInfo>::balances_transfer_keep_alive(
			AccountId::from(BOB),
			dollar(NATIVE_CURRENCY),
		);
		let weight = 100;
		let xcm_msg = Xcm(vec![
			WithdrawAsset(asset.clone().into()),
			BuyExecution {
				fees: asset,
				weight_limit: Unlimited,
			},
			Transact {
				origin_type: OriginKind::SovereignAccount,
				require_weight_at_most: weight,
				call: transfer_call.encode().into(),
			},
		]);
		// we can use PolkadotXcm::send_xcm() or OrmlXcm::send_as_sovereign()
		// assert_ok!(PolkadotXcm::send_xcm(Here, Parent, xcm_msg));
		assert_ok!(karura_runtime::OrmlXcm::send_as_sovereign(
			Origin::root(),
			Box::new(Parent.into()),
			Box::new(xcm::prelude::VersionedXcm::from(xcm_msg))
		));
	});

	let asset = MultiAsset {
		id: Concrete(MultiLocation::here()),
		fun: Fungibility::Fungible(999_993_786_199),
	};

	KusamaNet::execute_with(|| {
		let location = MultiLocation::new(0, X1(Parachain(2000)));
		let versioned = xcm::VersionedMultiAssets::from(MultiAssets::from(vec![asset.clone()]));
		let hash = BlakeTwo256::hash_of(&(&location, &versioned));
		kusama_runtime::System::assert_has_event(kusama_runtime::Event::XcmPallet(pallet_xcm::Event::AssetsTrapped(
			hash, location, versioned,
		)));

		assert!(kusama_runtime::System::events().iter().any(|r| matches!(
			r.event,
			kusama_runtime::Event::Ump(polkadot_runtime_parachains::ump::Event::ExecutedUpward(
				_,
				xcm::latest::Outcome::Incomplete(160892100, _)
			))
		)));

		kusama_runtime::System::reset_events();
	});

	asset
}

fn claim_asset(asset: MultiAsset, recipient: [u8; 32]) {
	Karura::execute_with(|| {
		let recipient = MultiLocation::new(
			0,
			X1(Junction::AccountId32 {
				network: NetworkId::Any,
				id: recipient,
			}),
		);
		let xcm_msg = Xcm(vec![
			ClaimAsset {
				assets: vec![asset.clone()].into(),
				ticket: Here.into(),
			},
			BuyExecution {
				fees: asset,
				weight_limit: Unlimited,
			},
			DepositAsset {
				assets: All.into(),
				max_assets: 1,
				beneficiary: recipient,
			},
		]);
		assert_ok!(karura_runtime::OrmlXcm::send_as_sovereign(
			Origin::root(),
			Box::new(Parent.into()),
			Box::new(xcm::prelude::VersionedXcm::from(xcm_msg))
		));
	});
}

#[test]
fn claim_trapped_asset_works() {
	let claimed_amount = 999982894481u128;
	let asset = trapped_asset();
	claim_asset(asset, BOB.into());

	KusamaNet::execute_with(|| {
		assert_eq!(
			claimed_amount,
			kusama_runtime::Balances::free_balance(&AccountId::from(BOB))
		);
		assert!(kusama_runtime::System::events().iter().any(|r| matches!(
			r.event,
			kusama_runtime::Event::Ump(polkadot_runtime_parachains::ump::Event::ExecutedUpward(
				_,
				xcm::latest::Outcome::Complete(282016000)
			))
		)));
	});

	// multi trapped asset
	TestNet::reset();
	let asset1 = trapped_asset();
	let asset2 = trapped_asset();
	assert_eq!(asset1, asset2);
	claim_asset(asset1, BOB.into());
	KusamaNet::execute_with(|| {
		assert_eq!(
			claimed_amount,
			kusama_runtime::Balances::free_balance(&AccountId::from(BOB))
		);
	});
	claim_asset(asset2, BOB.into());
	KusamaNet::execute_with(|| {
		assert_eq!(
			claimed_amount * 2,
			kusama_runtime::Balances::free_balance(&AccountId::from(BOB))
		);
	});
}

#[test]
fn trap_assets_larger_than_ed_works() {
	TestNet::reset();

	let mut kar_treasury_amount = 0;
	let (ksm_asset_amount, kar_asset_amount) = (dollar(KSM), dollar(KAR));
	let trader_weight_to_treasury: u128 = relay_per_second_as_fee(3);

	let parent_account: AccountId = ParentIsPreset::<AccountId>::convert(Parent.into()).unwrap();

	Karura::execute_with(|| {
		assert_ok!(Tokens::deposit(KSM, &parent_account, 100 * dollar(KSM)));
		let _ = pallet_balances::Pallet::<Runtime>::deposit_creating(&parent_account, 100 * dollar(KAR));

		kar_treasury_amount = Currencies::free_balance(KAR, &NetworkTreasuryPool::get());
	});

	let assets: MultiAsset = (Parent, ksm_asset_amount).into();
	KusamaNet::execute_with(|| {
		let xcm = vec![
			WithdrawAsset(assets.clone().into()),
			BuyExecution {
				fees: assets,
				weight_limit: Limited(dollar(KSM) as u64),
			},
			WithdrawAsset(((0, GeneralKey(KAR.encode().try_into().unwrap())), kar_asset_amount).into()),
		];
		assert_ok!(pallet_xcm::Pallet::<kusama_runtime::Runtime>::send_xcm(
			Here,
			Parachain(KARURA_ID).into(),
			Xcm(xcm),
		));
	});

	Karura::execute_with(|| {
		assert!(System::events()
			.iter()
			.any(|r| matches!(r.event, Event::PolkadotXcm(pallet_xcm::Event::AssetsTrapped(_, _, _)))));

		assert_eq!(
			trader_weight_to_treasury + dollar(KSM),
			Currencies::free_balance(KSM, &NetworkTreasuryPool::get())
		);
		assert_eq!(
			kar_treasury_amount,
			Currencies::free_balance(KAR, &NetworkTreasuryPool::get())
		);
	});
}

#[test]
fn trap_assets_lower_than_ed_works() {
	TestNet::reset();

	let mut kar_treasury_amount = 0;
	let (ksm_asset_amount, kar_asset_amount) = (150_000_000, cent(KAR));

	let parent_account: AccountId = ParentIsPreset::<AccountId>::convert(Parent.into()).unwrap();

	Karura::execute_with(|| {
		assert_ok!(Tokens::deposit(KSM, &parent_account, dollar(KSM)));
		let _ = pallet_balances::Pallet::<Runtime>::deposit_creating(&parent_account, dollar(KAR));
		kar_treasury_amount = Currencies::free_balance(KAR, &NetworkTreasuryPool::get());
	});

	let assets: MultiAsset = (Parent, ksm_asset_amount).into();
	KusamaNet::execute_with(|| {
		let xcm = vec![
			WithdrawAsset(assets.clone().into()),
			BuyExecution {
				fees: assets,
				weight_limit: Limited(dollar(KSM) as u64),
			},
			WithdrawAsset(((0, X1(GeneralKey(KAR.encode().try_into().unwrap()))), kar_asset_amount).into()),
			// two asset left in holding register, they both lower than ED, so goes to treasury.
		];
		assert_ok!(pallet_xcm::Pallet::<kusama_runtime::Runtime>::send_xcm(
			Here,
			Parachain(KARURA_ID).into(),
			Xcm(xcm),
		));
	});

	Karura::execute_with(|| {
		assert_eq!(
			System::events()
				.iter()
				.find(|r| matches!(r.event, Event::PolkadotXcm(pallet_xcm::Event::AssetsTrapped(_, _, _)))),
			None
		);

		assert_eq!(
			ksm_asset_amount + dollar(KSM),
			Currencies::free_balance(KSM, &NetworkTreasuryPool::get())
		);
		assert_eq!(
			kar_asset_amount,
			Currencies::free_balance(KAR, &NetworkTreasuryPool::get()) - kar_treasury_amount
		);
	});
}

#[test]
fn sibling_trap_assets_works() {
	TestNet::reset();

	let mut kar_treasury_amount = 0;
	let (bnc_asset_amount, kar_asset_amount) = (cent(BNC) / 10, cent(KAR));

	Karura::execute_with(|| {
		assert_ok!(Tokens::deposit(BNC, &sibling_reserve_account(), dollar(BNC)));
		let _ = pallet_balances::Pallet::<Runtime>::deposit_creating(&sibling_reserve_account(), dollar(KAR));
		kar_treasury_amount = Currencies::free_balance(KAR, &NetworkTreasuryPool::get());
	});

	Sibling::execute_with(|| {
		let assets: MultiAsset = ((0, X1(GeneralKey(KAR.encode().try_into().unwrap()))), kar_asset_amount).into();
		let xcm = vec![
			WithdrawAsset(assets.clone().into()),
			BuyExecution {
				fees: assets,
				weight_limit: Unlimited,
			},
			WithdrawAsset(
				(
					(
						Parent,
						X2(Parachain(BIFROST_ID), GeneralKey(BNC_KEY.to_vec().try_into().unwrap())),
					),
					bnc_asset_amount,
				)
					.into(),
			),
		];
		assert_ok!(pallet_xcm::Pallet::<Runtime>::send_xcm(
			Here,
			(Parent, Parachain(KARURA_ID)),
			Xcm(xcm),
		));
	});

	Karura::execute_with(|| {
		assert_eq!(
			System::events()
				.iter()
				.find(|r| matches!(r.event, Event::PolkadotXcm(pallet_xcm::Event::AssetsTrapped(_, _, _)))),
			None
		);
		assert_eq!(
			Currencies::free_balance(KAR, &NetworkTreasuryPool::get()) - kar_treasury_amount,
			kar_asset_amount
		);
		assert_eq!(
			Currencies::free_balance(BNC, &NetworkTreasuryPool::get()),
			bnc_asset_amount
		);
	});
}<|MERGE_RESOLUTION|>--- conflicted
+++ resolved
@@ -23,24 +23,17 @@
 use crate::setup::*;
 
 use frame_support::assert_ok;
-<<<<<<< HEAD
+use sp_runtime::traits::{AccountIdConversion, BlakeTwo256};
+use xcm_builder::ParentIsPreset;
+
 use karura_runtime::{
 	parachains::bifrost::{BNC_KEY, ID as BIFROST_ID},
 	AssetRegistry,
 };
-=======
-use sp_runtime::traits::{AccountIdConversion, BlakeTwo256};
-use xcm_builder::ParentIsPreset;
-
-use karura_runtime::parachains::bifrost::{BNC_KEY, ID as BIFROST_ID};
-use karura_runtime::{AssetRegistry, KaruraTreasuryAccount};
->>>>>>> c9e18206
 use module_relaychain::RelayChainCallBuilder;
 use module_support::CallBuilder;
 use primitives::currency::{AssetMetadata, BNC};
 use runtime_common::NetworkTreasuryPool;
-use sp_runtime::traits::AccountIdConversion;
-use xcm_builder::ParentIsPreset;
 use xcm_emulator::TestExt;
 use xcm_executor::traits::Convert;
 
@@ -330,13 +323,8 @@
 
 	Karura::execute_with(|| {
 		assert_eq!(
-<<<<<<< HEAD
-			Tokens::free_balance(KSM, &NetworkTreasuryPool::get()),
-			1_000_186_480_000
-=======
 			Tokens::free_balance(BNC, &AccountId::from(ALICE)),
 			95 * dollar - foreign_fee - bnc_fee
->>>>>>> c9e18206
 		);
 	});
 }
@@ -644,7 +632,7 @@
 		Karura::execute_with(|| {
 			assert_eq!(Tokens::free_balance(KSM, &AccountId::from(BOB)), 0);
 			assert_eq!(
-				Tokens::free_balance(KSM, &karura_runtime::KaruraTreasuryAccount::get()),
+				Tokens::free_balance(KSM, &NetworkTreasuryPool::get()),
 				dollar(KSM) + amount
 			);
 		});
@@ -673,7 +661,7 @@
 		Karura::execute_with(|| {
 			assert_eq!(Tokens::free_balance(KSM, &AccountId::from(BOB)), amount - minimum);
 			assert_eq!(
-				Tokens::free_balance(KSM, &karura_runtime::KaruraTreasuryAccount::get()),
+				Tokens::free_balance(KSM, &NetworkTreasuryPool::get()),
 				dollar(KSM) + minimum
 			);
 		});
