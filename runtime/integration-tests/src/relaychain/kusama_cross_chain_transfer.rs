--- conflicted
+++ resolved
@@ -332,7 +332,7 @@
 	let dollar = dollar(BNC);
 	let minimal_balance = Balances::minimum_balance() / 10; // 10%
 	let foreign_fee = foreign_per_second_as_fee(4, minimal_balance);
-	let bnc_fee = bnc_per_second_as_fee(4);
+	let bnc_fee = foreign_fee; // BuyWeightRateOfForeignAsset in prior to BncPerSecond
 
 	Karura::execute_with(|| {
 		assert_ok!(Tokens::deposit(BNC, &AccountId::from(ALICE), 100 * dollar));
@@ -489,6 +489,115 @@
 		assert_eq!(
 			Tokens::free_balance(CurrencyId::ForeignAsset(0), &AccountId::from(ALICE)),
 			95 * dollar - foreign_fee - bnc_fee
+		);
+	});
+}
+
+#[test]
+fn stable_asset_xtokens_works() {
+	TestNet::reset();
+	let stable_asset = CurrencyId::StableAssetPoolToken(0);
+	let foreign_asset = CurrencyId::ForeignAsset(0);
+	let dollar = dollar(KAR);
+	let minimal_balance = Balances::minimum_balance() / 10; // 10%
+	let foreign_fee = foreign_per_second_as_fee(4, minimal_balance);
+
+	MockBifrost::execute_with(|| {
+		assert_ok!(AssetRegistry::register_foreign_asset(
+			Origin::root(),
+			Box::new(
+				MultiLocation::new(
+					1,
+					X2(
+						Parachain(KARURA_ID),
+						GeneralKey(stable_asset.encode().try_into().unwrap())
+					)
+				)
+				.into()
+			),
+			Box::new(AssetMetadata {
+				name: b"Foreign Stable Asset".to_vec(),
+				symbol: b"SA".to_vec(),
+				decimals: 12,
+				minimal_balance
+			})
+		));
+	});
+
+	Karura::execute_with(|| {
+		assert_ok!(AssetRegistry::register_stable_asset(
+			Origin::root(),
+			Box::new(AssetMetadata {
+				name: b"Stable Asset".to_vec(),
+				symbol: b"SA".to_vec(),
+				decimals: 12,
+				minimal_balance
+			})
+		));
+		assert_ok!(Tokens::deposit(stable_asset, &AccountId::from(BOB), 10 * dollar));
+
+		assert_ok!(XTokens::transfer(
+			Origin::signed(BOB.into()),
+			stable_asset,
+			5 * dollar,
+			Box::new(
+				MultiLocation::new(
+					1,
+					X2(
+						Parachain(MOCK_BIFROST_ID),
+						Junction::AccountId32 {
+							network: NetworkId::Any,
+							id: ALICE.into(),
+						}
+					)
+				)
+				.into()
+			),
+			8_000_000_000,
+		));
+
+		assert_eq!(Tokens::free_balance(stable_asset, &AccountId::from(BOB)), 5 * dollar);
+		assert_eq!(
+			Tokens::free_balance(stable_asset, &bifrost_reserve_account()),
+			5 * dollar
+		);
+	});
+
+	MockBifrost::execute_with(|| {
+		assert_eq!(
+			Tokens::free_balance(foreign_asset, &AccountId::from(ALICE)),
+			5 * dollar - foreign_fee
+		);
+
+		assert_ok!(XTokens::transfer(
+			Origin::signed(ALICE.into()),
+			foreign_asset,
+			dollar,
+			Box::new(
+				MultiLocation::new(
+					1,
+					X2(
+						Parachain(KARURA_ID),
+						Junction::AccountId32 {
+							network: NetworkId::Any,
+							id: BOB.into(),
+						}
+					)
+				)
+				.into()
+			),
+			8_000_000_000,
+		));
+	});
+
+	Karura::execute_with(|| {
+		assert_eq!(
+			Tokens::free_balance(stable_asset, &AccountId::from(BOB)),
+			6 * dollar - foreign_fee
+		);
+		assert_eq!(
+			Tokens::free_balance(stable_asset, &bifrost_reserve_account()),
+			4 * dollar
 		);
 	});
 }
@@ -730,204 +839,7 @@
 				message_hash: Some(_),
 				..
 			})
-<<<<<<< HEAD
 		)));
-=======
-		));
-
-		assert_ok!(Tokens::deposit(
-			CurrencyId::ForeignAsset(0),
-			&AccountId::from(ALICE),
-			100_000_000_000_000
-		));
-
-		assert_ok!(XTokens::transfer(
-			Origin::signed(ALICE.into()),
-			CurrencyId::ForeignAsset(0),
-			10_000_000_000_000,
-			Box::new(
-				MultiLocation::new(
-					1,
-					X2(
-						Parachain(SIBLING_ID),
-						Junction::AccountId32 {
-							network: NetworkId::Any,
-							id: BOB.into(),
-						}
-					)
-				)
-				.into()
-			),
-			1_000_000_000,
-		));
-
-		assert_eq!(
-			Tokens::free_balance(CurrencyId::ForeignAsset(0), &AccountId::from(ALICE)),
-			90_000_000_000_000
-		);
-	});
-
-	MockBifrost::execute_with(|| {
-		// Registered Foreign asset 0 is used to handle reservation for BNC token.
-		// Karura -->(transfer 10_000_000_000_000)--> Sibling
-		assert_eq!(
-			Tokens::free_balance(CurrencyId::ForeignAsset(0), &karura_reserve_account()),
-			90_000_000_000_000
-		);
-		assert_eq!(
-			Tokens::free_balance(CurrencyId::ForeignAsset(0), &sibling_reserve_account()),
-			9_999_067_600_000
-		);
-	});
-
-	Sibling::execute_with(|| {
-		assert_eq!(
-			Tokens::free_balance(CurrencyId::ForeignAsset(0), &AccountId::from(BOB)),
-			9_998_135_200_000
-		);
-
-		assert_ok!(XTokens::transfer(
-			Origin::signed(BOB.into()),
-			CurrencyId::ForeignAsset(0),
-			5_000_000_000_000,
-			Box::new(
-				MultiLocation::new(
-					1,
-					X2(
-						Parachain(KARURA_ID),
-						Junction::AccountId32 {
-							network: NetworkId::Any,
-							id: ALICE.into(),
-						}
-					)
-				)
-				.into()
-			),
-			1_000_000_000,
-		));
-
-		assert_eq!(
-			Tokens::free_balance(CurrencyId::ForeignAsset(0), &AccountId::from(BOB)),
-			4_998_135_200_000
-		);
-	});
-
-	MockBifrost::execute_with(|| {
-		// Sibling -->(transfer 5_000_000_000_000)--> Karura
-		assert_eq!(
-			Tokens::free_balance(CurrencyId::ForeignAsset(0), &karura_reserve_account()),
-			94_999_067_600_000
-		);
-		assert_eq!(
-			Tokens::free_balance(CurrencyId::ForeignAsset(0), &sibling_reserve_account()),
-			4_999_067_600_000
-		);
-	});
-
-	Karura::execute_with(|| {
-		assert_eq!(
-			Tokens::free_balance(CurrencyId::ForeignAsset(0), &AccountId::from(ALICE)),
-			94_998_135_200_000
-		);
-	});
-}
-
-#[test]
-fn stable_asset_xtokens_works() {
-	TestNet::reset();
-	let stable_asset = CurrencyId::StableAssetPoolToken(0);
-	let foreign_asset = CurrencyId::ForeignAsset(0);
-	let dollar = dollar(KAR);
-
-	MockBifrost::execute_with(|| {
-		assert_ok!(AssetRegistry::register_foreign_asset(
-			Origin::root(),
-			Box::new(MultiLocation::new(1, X2(Parachain(KARURA_ID), GeneralKey(stable_asset.encode()))).into()),
-			Box::new(AssetMetadata {
-				name: b"Foreign Stable Asset".to_vec(),
-				symbol: b"SA".to_vec(),
-				decimals: 12,
-				minimal_balance: Balances::minimum_balance() / 10, // 10%
-			})
-		));
-	});
-
-	Karura::execute_with(|| {
-		assert_ok!(AssetRegistry::register_stable_asset(
-			Origin::root(),
-			Box::new(AssetMetadata {
-				name: b"Stable Asset".to_vec(),
-				symbol: b"SA".to_vec(),
-				decimals: 12,
-				minimal_balance: Balances::minimum_balance() / 10, // 10%
-			})
-		));
-		assert_ok!(Tokens::deposit(stable_asset, &AccountId::from(BOB), 10 * dollar));
-
-		assert_ok!(XTokens::transfer(
-			Origin::signed(BOB.into()),
-			stable_asset,
-			5 * dollar,
-			Box::new(
-				MultiLocation::new(
-					1,
-					X2(
-						Parachain(MOCK_BIFROST_ID),
-						Junction::AccountId32 {
-							network: NetworkId::Any,
-							id: ALICE.into(),
-						}
-					)
-				)
-				.into()
-			),
-			8_000_000_000,
-		));
-
-		assert_eq!(Tokens::free_balance(stable_asset, &AccountId::from(BOB)), 5 * dollar);
-		assert_eq!(
-			Tokens::free_balance(stable_asset, &bifrost_reserve_account()),
-			5 * dollar
-		);
-	});
-
-	MockBifrost::execute_with(|| {
-		assert_eq!(
-			Tokens::free_balance(foreign_asset, &AccountId::from(ALICE)),
-			4_999_067_600_000
-		);
-
-		assert_ok!(XTokens::transfer(
-			Origin::signed(ALICE.into()),
-			foreign_asset,
-			dollar,
-			Box::new(
-				MultiLocation::new(
-					1,
-					X2(
-						Parachain(KARURA_ID),
-						Junction::AccountId32 {
-							network: NetworkId::Any,
-							id: BOB.into(),
-						}
-					)
-				)
-				.into()
-			),
-			8_000_000_000,
-		));
-	});
-
-	Karura::execute_with(|| {
-		assert_eq!(
-			Tokens::free_balance(stable_asset, &AccountId::from(BOB)),
-			5_999_067_600_000
-		);
-		assert_eq!(
-			Tokens::free_balance(stable_asset, &bifrost_reserve_account()),
-			4 * dollar
-		);
->>>>>>> f59cb5b5
 	});
 }
 
