// This file is part of Acala.

// Copyright (C) 2020-2022 Acala Foundation.
// SPDX-License-Identifier: GPL-3.0-or-later WITH Classpath-exception-2.0

// This program is free software: you can redistribute it and/or modify
// it under the terms of the GNU General Public License as published by
// the Free Software Foundation, either version 3 of the License, or
// (at your option) any later version.

// This program is distributed in the hope that it will be useful,
// but WITHOUT ANY WARRANTY; without even the implied warranty of
// MERCHANTABILITY or FITNESS FOR A PARTICULAR PURPOSE. See the
// GNU General Public License for more details.

// You should have received a copy of the GNU General Public License
// along with this program. If not, see <https://www.gnu.org/licenses/>.

#[cfg(feature = "with-karura-runtime")]
mod kusama_cross_chain_transfer;
#[cfg(feature = "with-karura-runtime")]
pub mod kusama_test_net;
#[cfg(feature = "with-acala-runtime")]
mod polkadot_cross_chain_transfer;
#[cfg(feature = "with-acala-runtime")]
pub mod polkadot_test_net;
mod relay_chain;
#[cfg(feature = "with-karura-runtime")]
mod statemine;
#[cfg(feature = "with-acala-runtime")]
mod statemint;

#[cfg(feature = "with-karura-runtime")]
mod erc20;

<<<<<<< HEAD
pub use fee_test::{relay_per_second_as_fee, token_per_second_as_fee};
use frame_support::weights::{constants::WEIGHT_PER_SECOND, Weight};
use sp_runtime::{FixedPointNumber, FixedU128};

// N * unit_weight * (weight/10^12) * token_per_second
fn weight_calculation(instruction_count: u32, unit_weight: Weight, per_second: u128) -> u128 {
	let weight = unit_weight.saturating_mul(instruction_count as u64);
	let weight_ratio = FixedU128::saturating_from_rational(weight as u128, WEIGHT_PER_SECOND as u128);
	weight_ratio.saturating_mul_int(per_second)
}

// N * unit_weight * (weight/10^12) * token_per_second *
// (minimal_balance/native_asset_minimal_balance)
fn foreign_asset_fee(weight: u128, minimal_balance: u128) -> u128 {
	use crate::setup::Balances;
	use frame_support::traits::fungible::Inspect;

	let minimum_ratio = FixedU128::saturating_from_rational(minimal_balance, Balances::minimum_balance());
	minimum_ratio.saturating_mul_int(weight)
}

// N * unit_weight * (weight/10^12) * token_per_second * token_rate
fn token_asset_fee(weight: u128, token_rate: FixedU128) -> u128 {
	token_rate.saturating_mul_int(weight as u128)
}

mod fee_test {
	use super::{foreign_asset_fee, token_asset_fee, weight_calculation};
	use crate::setup::*;

	fn native_unit_cost(instruction_count: u32, per_second: u128) -> u128 {
		#[cfg(feature = "with-karura-runtime")]
		let unit_weight: Weight = karura_runtime::xcm_config::UnitWeightCost::get();
		#[cfg(feature = "with-karura-runtime")]
		assert_eq!(unit_weight, 200_000_000);
		#[cfg(feature = "with-acala-runtime")]
		let unit_weight: Weight = acala_runtime::xcm_config::UnitWeightCost::get();
		#[cfg(feature = "with-acala-runtime")]
		assert_eq!(unit_weight, 200_000_000);
		#[cfg(feature = "with-mandala-runtime")]
		let unit_weight: Weight = mandala_runtime::xcm_config::UnitWeightCost::get();
		#[cfg(feature = "with-mandala-runtime")]
		assert_eq!(unit_weight, 1_000_000);

		weight_calculation(instruction_count, unit_weight, per_second)
	}

	pub fn relay_per_second_as_fee(instruction_count: u32) -> u128 {
		#[cfg(feature = "with-karura-runtime")]
		let relay_per_second = karura_runtime::ksm_per_second();
		#[cfg(feature = "with-karura-runtime")]
		assert_eq!(231_740_000_000, relay_per_second);

		#[cfg(feature = "with-acala-runtime")]
		let relay_per_second = acala_runtime::dot_per_second();
		#[cfg(feature = "with-acala-runtime")]
		assert_eq!(231_740_000_0, relay_per_second);

		#[cfg(feature = "with-mandala-runtime")]
		let relay_per_second = mandala_runtime::dot_per_second();
		#[cfg(feature = "with-mandala-runtime")]
		assert_eq!(115_870_000_000, relay_per_second);

		native_unit_cost(instruction_count, relay_per_second)
	}

	pub fn native_per_second_as_fee(instruction_count: u32) -> u128 {
		#[cfg(feature = "with-karura-runtime")]
		let native_per_second = karura_runtime::kar_per_second();
		#[cfg(feature = "with-karura-runtime")]
		assert_eq!(11_587_000_000_000, native_per_second);
		#[cfg(feature = "with-acala-runtime")]
		let native_per_second = acala_runtime::aca_per_second();
		#[cfg(feature = "with-karura-runtime")]
		assert_eq!(11_587_000_000_000, native_per_second);
		#[cfg(feature = "with-mandala-runtime")]
		let native_per_second = mandala_runtime::aca_per_second();
		#[cfg(feature = "with-karura-runtime")]
		assert_eq!(11_587_000_000_000, native_per_second);

		native_unit_cost(instruction_count, native_per_second)
	}

	#[cfg(feature = "with-karura-runtime")]
	pub fn bnc_per_second_as_fee(instruction_count: u32) -> u128 {
		relay_per_second_as_fee(instruction_count) * 80
	}

	pub fn foreign_per_second_as_fee(instruction_count: u32, minimal_balance: u128) -> u128 {
		#[cfg(feature = "with-karura-runtime")]
		let native_per_second = karura_runtime::kar_per_second();
		#[cfg(feature = "with-acala-runtime")]
		let native_per_second = acala_runtime::aca_per_second();
		#[cfg(feature = "with-mandala-runtime")]
		let native_per_second = mandala_runtime::aca_per_second();

		let weight = native_unit_cost(instruction_count, native_per_second);

		foreign_asset_fee(weight, minimal_balance)
	}

	pub fn token_per_second_as_fee(instruction_count: u32, rate: FixedU128) -> u128 {
		let native_fee = native_per_second_as_fee(instruction_count);
		token_asset_fee(native_fee, rate)
	}

	#[cfg(feature = "with-karura-runtime")]
	#[test]
	fn karura_per_second_works() {
		assert_eq!(185_392_000, relay_per_second_as_fee(4));
		assert_eq!(139_044_000, relay_per_second_as_fee(3));
		assert_eq!(9_269_600_000, native_per_second_as_fee(4));
		assert_eq!(14_831_360_000, bnc_per_second_as_fee(4));

		assert_eq!(9_269_600_000, foreign_per_second_as_fee(4, Balances::minimum_balance()));
		assert_eq!(
			926_960_000,
			foreign_per_second_as_fee(4, Balances::minimum_balance() / 10)
		);
	}

	#[cfg(feature = "with-acala-runtime")]
	#[test]
	fn acala_per_second_works() {
		assert_eq!(1_853_920, relay_per_second_as_fee(4));
		assert_eq!(1_390_440, relay_per_second_as_fee(3));
		assert_eq!(9_269_600_000, native_per_second_as_fee(4));

		assert_eq!(9_269_600_000, foreign_per_second_as_fee(4, Balances::minimum_balance()));
		assert_eq!(
			926_960_000,
			foreign_per_second_as_fee(4, Balances::minimum_balance() / 10)
		);
	}

	#[cfg(feature = "with-mandala-runtime")]
	#[test]
	fn mandala_per_second_works() {
		assert_eq!(463_480, relay_per_second_as_fee(4));
		assert_eq!(347_610, relay_per_second_as_fee(3));
		assert_eq!(46_348_000, native_per_second_as_fee(4));

		assert_eq!(46_348_000, foreign_per_second_as_fee(4, Balances::minimum_balance()));
		assert_eq!(
			4_634_800,
			foreign_per_second_as_fee(4, Balances::minimum_balance() / 10)
		);
=======
#[test]
fn weight_to_fee_works() {
	use frame_support::weights::{Weight, WeightToFee as WeightToFeeT};

	// Kusama
	#[cfg(feature = "with-karura-runtime")]
	{
		use kusama_runtime_constants::fee::WeightToFee;

		let base_weight: Weight = kusama_runtime::xcm_config::BaseXcmWeight::get();
		assert_eq!(base_weight, 1_000_000_000);

		let weight: Weight = base_weight.saturating_mul(4);
		let fee = WeightToFee::weight_to_fee(&weight);
		assert_eq!(154_483_692, fee);

		// transfer_to_relay_chain weight in KusamaNet
		let weight: Weight = 298_368_000;
		let fee = WeightToFee::weight_to_fee(&weight);
		assert_eq!(11_523_248, fee);
	}

	// Polkadot
	#[cfg(feature = "with-acala-runtime")]
	{
		use polkadot_runtime_constants::fee::WeightToFee;

		let base_weight: Weight = polkadot_runtime::xcm_config::BaseXcmWeight::get();
		assert_eq!(base_weight, 1_000_000_000);

		let weight: Weight = base_weight.saturating_mul(4);
		let fee = WeightToFee::weight_to_fee(&weight);
		assert_eq!(469_417_452, fee);

		// transfer_to_relay_chain weight in KusamaNet
		let weight: Weight = 298_368_000;
		let fee = WeightToFee::weight_to_fee(&weight);
		assert_eq!(35_014_787, fee);
	}

	// Statemine
	#[cfg(feature = "with-karura-runtime")]
	{
		use statemine_runtime::constants::fee::WeightToFee;

		let base_weight: Weight = statemine_runtime::xcm_config::UnitWeightCost::get();
		assert_eq!(base_weight, 1_000_000_000);

		let weight: Weight = base_weight.saturating_mul(4);
		let fee = WeightToFee::weight_to_fee(&weight);
		assert_eq!(15_540_916, fee);
	}

	// Statemint
	#[cfg(feature = "with-acala-runtime")]
	{
		use statemint_runtime::constants::fee::WeightToFee;

		let base_weight: Weight = statemint_runtime::xcm_config::UnitWeightCost::get();
		assert_eq!(base_weight, 1_000_000_000);

		let weight: Weight = base_weight.saturating_mul(4);
		let fee = WeightToFee::weight_to_fee(&weight);
		assert_eq!(46_622_760, fee);
	}

	// Karura
	#[cfg(feature = "with-karura-runtime")]
	{
		use karura_runtime::constants::fee::WeightToFee;

		let base_weight: Weight = karura_runtime::xcm_config::BaseXcmWeight::get();
		assert_eq!(base_weight, 100_000_000);

		let unit_weight: Weight = karura_runtime::xcm_config::UnitWeightCost::get();
		assert_eq!(unit_weight, 200_000_000);

		let weight: Weight = base_weight.saturating_mul(4);
		let fee = WeightToFee::weight_to_fee(&weight);
		assert_eq!(4_662_276_356, fee);

		let weight: Weight = unit_weight.saturating_mul(4);
		let fee = WeightToFee::weight_to_fee(&weight);
		assert_eq!(9_324_552_713, fee);
	}

	// Acala
	#[cfg(feature = "with-acala-runtime")]
	{
		use acala_runtime::constants::fee::WeightToFee;

		let base_weight: Weight = acala_runtime::xcm_config::BaseXcmWeight::get();
		assert_eq!(base_weight, 100_000_000);

		let unit_weight: Weight = acala_runtime::xcm_config::UnitWeightCost::get();
		assert_eq!(unit_weight, 200_000_000);

		let weight: Weight = base_weight.saturating_mul(4);
		let fee = WeightToFee::weight_to_fee(&weight);
		assert_eq!(4_662_276_356, fee);

		let weight: Weight = unit_weight.saturating_mul(4);
		let fee = WeightToFee::weight_to_fee(&weight);
		assert_eq!(9_324_552_713, fee);
>>>>>>> f59cb5b5
	}
}<|MERGE_RESOLUTION|>--- conflicted
+++ resolved
@@ -33,7 +33,6 @@
 #[cfg(feature = "with-karura-runtime")]
 mod erc20;
 
-<<<<<<< HEAD
 pub use fee_test::{relay_per_second_as_fee, token_per_second_as_fee};
 use frame_support::weights::{constants::WEIGHT_PER_SECOND, Weight};
 use sp_runtime::{FixedPointNumber, FixedU128};
@@ -181,7 +180,9 @@
 			4_634_800,
 			foreign_per_second_as_fee(4, Balances::minimum_balance() / 10)
 		);
-=======
+	}
+}
+
 #[test]
 fn weight_to_fee_works() {
 	use frame_support::weights::{Weight, WeightToFee as WeightToFeeT};
@@ -232,7 +233,7 @@
 
 		let weight: Weight = base_weight.saturating_mul(4);
 		let fee = WeightToFee::weight_to_fee(&weight);
-		assert_eq!(15_540_916, fee);
+		assert_eq!(15_450_332, fee);
 	}
 
 	// Statemint
@@ -245,7 +246,7 @@
 
 		let weight: Weight = base_weight.saturating_mul(4);
 		let fee = WeightToFee::weight_to_fee(&weight);
-		assert_eq!(46_622_760, fee);
+		assert_eq!(46_351_012, fee);
 	}
 
 	// Karura
@@ -261,11 +262,11 @@
 
 		let weight: Weight = base_weight.saturating_mul(4);
 		let fee = WeightToFee::weight_to_fee(&weight);
-		assert_eq!(4_662_276_356, fee);
+		assert_eq!(4_635_101_624, fee);
 
 		let weight: Weight = unit_weight.saturating_mul(4);
 		let fee = WeightToFee::weight_to_fee(&weight);
-		assert_eq!(9_324_552_713, fee);
+		assert_eq!(9_270_203_249, fee);
 	}
 
 	// Acala
@@ -281,11 +282,10 @@
 
 		let weight: Weight = base_weight.saturating_mul(4);
 		let fee = WeightToFee::weight_to_fee(&weight);
-		assert_eq!(4_662_276_356, fee);
+		assert_eq!(4_635_101_624, fee);
 
 		let weight: Weight = unit_weight.saturating_mul(4);
 		let fee = WeightToFee::weight_to_fee(&weight);
-		assert_eq!(9_324_552_713, fee);
->>>>>>> f59cb5b5
+		assert_eq!(9_270_203_249, fee);
 	}
 }