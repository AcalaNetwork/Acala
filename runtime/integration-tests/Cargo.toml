[package]
name = "runtime-integration-tests"
version = "2.2.1"
authors = ["Acala Developers"]
edition = "2021"

[dependencies]
smallvec = "1.4.0"
codec = { package = "parity-scale-codec", version = "2.3.1", features = ["derive", "max-encoded-len"] }
serde = { version = "1.0.124" }
serde_json = "1.0.68"
hex = { version = "0.4" }
hex-literal = { version = "0.3.1" }
libsecp256k1 = { version = "0.6" }

<<<<<<< HEAD
frame-support = { git = "https://github.com/paritytech/substrate", branch = "master" }
frame-system = { git = "https://github.com/paritytech/substrate", branch = "master" }
pallet-aura = { git = "https://github.com/paritytech/substrate", branch = "master"}
pallet-authorship = { git = "https://github.com/paritytech/substrate", branch = "master"}
pallet-balances = { git = "https://github.com/paritytech/substrate", branch = "master" }
pallet-bounties = { git = "https://github.com/paritytech/substrate", branch = "master" }
pallet-collective = { git = "https://github.com/paritytech/substrate", branch = "master" }
pallet-democracy = { git = "https://github.com/paritytech/substrate", branch = "master", default-features =false }
pallet-elections-phragmen = { git = "https://github.com/paritytech/substrate", branch = "master" }
pallet-indices = { git = "https://github.com/paritytech/substrate", branch = "master" }
pallet-membership = { git = "https://github.com/paritytech/substrate", branch = "master" }
pallet-multisig = { git = "https://github.com/paritytech/substrate", branch = "master" }
pallet-offences = { git = "https://github.com/paritytech/substrate", branch = "master" }
pallet-proxy = { git = "https://github.com/paritytech/substrate", branch = "master" }
pallet-recovery = { git = "https://github.com/paritytech/substrate", branch = "master" }
pallet-session = { git = "https://github.com/paritytech/substrate", branch = "master", features = ["historical"] }
pallet-scheduler = { git = "https://github.com/paritytech/substrate", branch = "master" }
pallet-sudo = { git = "https://github.com/paritytech/substrate", branch = "master" }
pallet-timestamp = { git = "https://github.com/paritytech/substrate", branch = "master" }
pallet-tips = { git = "https://github.com/paritytech/substrate", branch = "master" }
pallet-transaction-payment = { git = "https://github.com/paritytech/substrate", branch = "master" }
pallet-transaction-payment-rpc-runtime-api = { git = "https://github.com/paritytech/substrate", branch = "master" }
pallet-treasury = { git = "https://github.com/paritytech/substrate", branch = "master" }
pallet-staking = { git = "https://github.com/paritytech/substrate", branch = "master" }
pallet-utility = { git = "https://github.com/paritytech/substrate", branch = "master" }
sp-api = { git = "https://github.com/paritytech/substrate", branch = "master" }
sp-application-crypto = { git = "https://github.com/paritytech/substrate", branch = "master" }
sp-block-builder = { git = "https://github.com/paritytech/substrate", branch = "master" }
sp-consensus-aura = { git = "https://github.com/paritytech/substrate", branch = "master" }
sp-core = { git = "https://github.com/paritytech/substrate", branch = "master" }
sp-inherents = { git = "https://github.com/paritytech/substrate", branch = "master" }
sp-io = { git = "https://github.com/paritytech/substrate", branch = "master" }
sp-offchain = { git = "https://github.com/paritytech/substrate", branch = "master" }
sp-runtime = { git = "https://github.com/paritytech/substrate", branch = "master" }
sp-session = { git = "https://github.com/paritytech/substrate", branch = "master" }
sp-staking = { git = "https://github.com/paritytech/substrate", branch = "master" }
sp-std = { git = "https://github.com/paritytech/substrate", branch = "master" }
sp-transaction-pool = { git = "https://github.com/paritytech/substrate", branch = "master" }
sp-version = { git = "https://github.com/paritytech/substrate", branch = "master" }

# cumulus
cumulus-pallet-aura-ext = { git = "https://github.com/paritytech/cumulus", branch = "master" }
cumulus-primitives-core = { git = "https://github.com/paritytech/cumulus", branch = "master" }
cumulus-primitives-utility = { git = "https://github.com/paritytech/cumulus", branch = "master" }
cumulus-primitives-timestamp = { git = "https://github.com/paritytech/cumulus", branch = "master" }
cumulus-pallet-parachain-system = { git = "https://github.com/paritytech/cumulus", branch = "master" }
cumulus-pallet-dmp-queue = { git = "https://github.com/paritytech/cumulus", branch = "master" }
cumulus-pallet-xcmp-queue = { git = "https://github.com/paritytech/cumulus", branch = "master" }
cumulus-pallet-xcm = { git = "https://github.com/paritytech/cumulus", branch = "master" }
parachain-info = { git = "https://github.com/paritytech/cumulus", branch = "master" }
# polkadot
polkadot-parachain = { git = "https://github.com/paritytech/polkadot", branch = "master" }
xcm = { git = "https://github.com/paritytech/polkadot", branch = "master" }
xcm-executor = { git = "https://github.com/paritytech/polkadot", branch = "master" }
xcm-builder = { git = "https://github.com/paritytech/polkadot", branch = "master" }
pallet-xcm = { git = "https://github.com/paritytech/polkadot", branch = "master" }
=======
frame-support = { git = "https://github.com/paritytech/substrate", branch = "polkadot-v0.9.15" }
frame-system = { git = "https://github.com/paritytech/substrate", branch = "polkadot-v0.9.15" }
pallet-aura = { git = "https://github.com/paritytech/substrate", branch = "polkadot-v0.9.15"}
pallet-authorship = { git = "https://github.com/paritytech/substrate", branch = "polkadot-v0.9.15"}
pallet-balances = { git = "https://github.com/paritytech/substrate", branch = "polkadot-v0.9.15" }
pallet-bounties = { git = "https://github.com/paritytech/substrate", branch = "polkadot-v0.9.15" }
pallet-collective = { git = "https://github.com/paritytech/substrate", branch = "polkadot-v0.9.15" }
pallet-democracy = { git = "https://github.com/paritytech/substrate", branch = "polkadot-v0.9.15", default-features =false }
pallet-elections-phragmen = { git = "https://github.com/paritytech/substrate", branch = "polkadot-v0.9.15" }
pallet-indices = { git = "https://github.com/paritytech/substrate", branch = "polkadot-v0.9.15" }
pallet-membership = { git = "https://github.com/paritytech/substrate", branch = "polkadot-v0.9.15" }
pallet-multisig = { git = "https://github.com/paritytech/substrate", branch = "polkadot-v0.9.15" }
pallet-offences = { git = "https://github.com/paritytech/substrate", branch = "polkadot-v0.9.15" }
pallet-proxy = { git = "https://github.com/paritytech/substrate", branch = "polkadot-v0.9.15" }
pallet-recovery = { git = "https://github.com/paritytech/substrate", branch = "polkadot-v0.9.15" }
pallet-session = { git = "https://github.com/paritytech/substrate", branch = "polkadot-v0.9.15", features = ["historical"] }
pallet-scheduler = { git = "https://github.com/paritytech/substrate", branch = "polkadot-v0.9.15" }
pallet-sudo = { git = "https://github.com/paritytech/substrate", branch = "polkadot-v0.9.15" }
pallet-timestamp = { git = "https://github.com/paritytech/substrate", branch = "polkadot-v0.9.15" }
pallet-tips = { git = "https://github.com/paritytech/substrate", branch = "polkadot-v0.9.15" }
pallet-transaction-payment = { git = "https://github.com/paritytech/substrate", branch = "polkadot-v0.9.15" }
pallet-transaction-payment-rpc-runtime-api = { git = "https://github.com/paritytech/substrate", branch = "polkadot-v0.9.15" }
pallet-treasury = { git = "https://github.com/paritytech/substrate", branch = "polkadot-v0.9.15" }
pallet-staking = { git = "https://github.com/paritytech/substrate", branch = "polkadot-v0.9.15" }
pallet-utility = { git = "https://github.com/paritytech/substrate", branch = "polkadot-v0.9.15" }
sp-api = { git = "https://github.com/paritytech/substrate", branch = "polkadot-v0.9.15" }
sp-application-crypto = { git = "https://github.com/paritytech/substrate", branch = "polkadot-v0.9.15" }
sp-block-builder = { git = "https://github.com/paritytech/substrate", branch = "polkadot-v0.9.15" }
sp-consensus-aura = { git = "https://github.com/paritytech/substrate", branch = "polkadot-v0.9.15" }
sp-core = { git = "https://github.com/paritytech/substrate", branch = "polkadot-v0.9.15" }
sp-inherents = { git = "https://github.com/paritytech/substrate", branch = "polkadot-v0.9.15" }
sp-io = { git = "https://github.com/paritytech/substrate", branch = "polkadot-v0.9.15" }
sp-offchain = { git = "https://github.com/paritytech/substrate", branch = "polkadot-v0.9.15" }
sp-runtime = { git = "https://github.com/paritytech/substrate", branch = "polkadot-v0.9.15" }
sp-session = { git = "https://github.com/paritytech/substrate", branch = "polkadot-v0.9.15" }
sp-staking = { git = "https://github.com/paritytech/substrate", branch = "polkadot-v0.9.15" }
sp-std = { git = "https://github.com/paritytech/substrate", branch = "polkadot-v0.9.15" }
sp-transaction-pool = { git = "https://github.com/paritytech/substrate", branch = "polkadot-v0.9.15" }
sp-version = { git = "https://github.com/paritytech/substrate", branch = "polkadot-v0.9.15" }

# cumulus
cumulus-pallet-aura-ext = { git = "https://github.com/paritytech/cumulus", branch = "polkadot-v0.9.15" }
cumulus-primitives-core = { git = "https://github.com/paritytech/cumulus", branch = "polkadot-v0.9.15" }
cumulus-primitives-utility = { git = "https://github.com/paritytech/cumulus", branch = "polkadot-v0.9.15" }
cumulus-primitives-timestamp = { git = "https://github.com/paritytech/cumulus", branch = "polkadot-v0.9.15" }
cumulus-pallet-parachain-system = { git = "https://github.com/paritytech/cumulus", branch = "polkadot-v0.9.15" }
cumulus-pallet-dmp-queue = { git = "https://github.com/paritytech/cumulus", branch = "polkadot-v0.9.15" }
cumulus-pallet-xcmp-queue = { git = "https://github.com/paritytech/cumulus", branch = "polkadot-v0.9.15" }
cumulus-pallet-xcm = { git = "https://github.com/paritytech/cumulus", branch = "polkadot-v0.9.15" }
parachain-info = { git = "https://github.com/paritytech/cumulus", branch = "polkadot-v0.9.15" }
# polkadot
polkadot-parachain = { git = "https://github.com/paritytech/polkadot", branch = "release-v0.9.15" }
xcm = { git = "https://github.com/paritytech/polkadot", branch = "release-v0.9.15" }
xcm-executor = { git = "https://github.com/paritytech/polkadot", branch = "release-v0.9.15" }
xcm-builder = { git = "https://github.com/paritytech/polkadot", branch = "release-v0.9.15" }
pallet-xcm = { git = "https://github.com/paritytech/polkadot", branch = "release-v0.9.15" }
>>>>>>> 35078ea2

orml-auction = { path = "../../orml/auction" }
orml-authority = { path = "../../orml/authority" }
orml-benchmarking = { path = "../../orml/benchmarking", optional = true }
orml-oracle = { path = "../../orml/oracle" }
orml-oracle-rpc-runtime-api = { path = "../../orml/oracle/rpc/runtime-api" }
orml-tokens = { path = "../../orml/tokens" }
orml-traits = { path = "../../orml/traits" }
orml-vesting = { path = "../../orml/vesting" }
orml-rewards = { path = "../../orml/rewards" }
orml-nft= { path = "../../orml/nft" }
orml-xtokens = { path = "../../orml/xtokens" }
orml-xcm-support = { path = "../../orml/xcm-support" }
orml-unknown-tokens = { path = "../../orml/unknown-tokens" }
orml-xcm = { path = "../../orml/xcm" }

module-transaction-payment = { path = "../../modules/transaction-payment" }
module-asset-registry = { path = "../../modules/asset-registry" }
module-auction-manager = { path = "../../modules/auction-manager" }
module-cdp-engine = { path = "../../modules/cdp-engine" }
module-cdp-treasury = { path = "../../modules/cdp-treasury" }
module-collator-selection = { path = "../../modules/collator-selection" }
module-currencies = { path = "../../modules/currencies" }
module-dex = { path = "../../modules/dex" }
module-emergency-shutdown = { path = "../../modules/emergency-shutdown" }
module-evm = { path = "../../modules/evm" }
module-evm-accounts = { path = "../../modules/evm-accounts" }
module-evm-bridge = { path = "../../modules/evm-bridge" }
module-honzon = { path = "../../modules/honzon" }
module-loans = { path = "../../modules/loans" }
module-nft = { path = "../../modules/nft" }
module-prices = { path = "../../modules/prices" }
module-incentives = { path = "../../modules/incentives" }
module-support = { path = "../../modules/support" }
module-homa-lite = { path = "../../modules/homa-lite" }
module-homa-xcm = {path = "../../modules/homa-xcm" }
module-homa = {path = "../../modules/homa" }
module-session-manager = { path = "../../modules/session-manager" }
module-relaychain = {path = "../../modules/relaychain" }
primitives = { package = "acala-primitives", path = "../../primitives" }
runtime-common = { path = "../common" }

mandala-runtime = { path = "../mandala" }
karura-runtime = { path = "../karura", features = ["only-integration-test"] }
acala-runtime = { path = "../acala" }

module-evm-rpc-runtime-api = { path = "../../modules/evm/rpc/runtime_api",  default-features = false }

ecosystem-renvm-bridge = { path = "../../ecosystem-modules/ren/renvm-bridge" }
ecosystem-starport = { path = "../../ecosystem-modules/starport" }
ecosystem-compound-cash = { path = "../../ecosystem-modules/compound-cash" }

[dev-dependencies]
env_logger = "0.9.0"
<<<<<<< HEAD
sp-io = { git = "https://github.com/paritytech/substrate", branch = "master" }
sp-trie = { git = "https://github.com/paritytech/substrate", branch = "master" }

cumulus-primitives-parachain-inherent = { git = "https://github.com/paritytech/cumulus", branch = "master" }
cumulus-test-relay-sproof-builder = { git = "https://github.com/paritytech/cumulus", branch = "master" }

polkadot-primitives = { git = "https://github.com/paritytech/polkadot", branch = "master" }
polkadot-runtime-parachains = { git = "https://github.com/paritytech/polkadot", branch = "master" }
kusama-runtime = { git = "https://github.com/paritytech/polkadot", branch = "master" }
=======
sp-io = { git = "https://github.com/paritytech/substrate", branch = "polkadot-v0.9.15" }
sp-trie = { git = "https://github.com/paritytech/substrate", branch = "polkadot-v0.9.15" }

cumulus-primitives-parachain-inherent = { git = "https://github.com/paritytech/cumulus", branch = "polkadot-v0.9.15" }
cumulus-test-relay-sproof-builder = { git = "https://github.com/paritytech/cumulus", branch = "polkadot-v0.9.15" }

polkadot-primitives = { git = "https://github.com/paritytech/polkadot", branch = "release-v0.9.15" }
polkadot-runtime-parachains = { git = "https://github.com/paritytech/polkadot", branch = "release-v0.9.15" }
kusama-runtime = { git = "https://github.com/paritytech/polkadot", branch = "release-v0.9.15" }
>>>>>>> 35078ea2

xcm-emulator = { git = "https://github.com/zqhxuyuan/xcm-simulator", branch = "v0.9.15_master" }

acala-service = { path = "../../node/service", features = ["with-all-runtime"] }

[features]
default = ["std"]
no_std = []
with-mandala-runtime = [
	"acala-service/with-mandala-runtime",
]
with-karura-runtime = [
	"acala-service/with-karura-runtime",
	"module-relaychain/kusama"
]
with-acala-runtime = [
	"acala-service/with-acala-runtime",
	"module-relaychain/polkadot"
]
with-ethereum-compatibility = [
	"mandala-runtime/with-ethereum-compatibility",
	"module-evm/with-ethereum-compatibility",
]
std = []<|MERGE_RESOLUTION|>--- conflicted
+++ resolved
@@ -13,7 +13,6 @@
 hex-literal = { version = "0.3.1" }
 libsecp256k1 = { version = "0.6" }
 
-<<<<<<< HEAD
 frame-support = { git = "https://github.com/paritytech/substrate", branch = "master" }
 frame-system = { git = "https://github.com/paritytech/substrate", branch = "master" }
 pallet-aura = { git = "https://github.com/paritytech/substrate", branch = "master"}
@@ -70,64 +69,6 @@
 xcm-executor = { git = "https://github.com/paritytech/polkadot", branch = "master" }
 xcm-builder = { git = "https://github.com/paritytech/polkadot", branch = "master" }
 pallet-xcm = { git = "https://github.com/paritytech/polkadot", branch = "master" }
-=======
-frame-support = { git = "https://github.com/paritytech/substrate", branch = "polkadot-v0.9.15" }
-frame-system = { git = "https://github.com/paritytech/substrate", branch = "polkadot-v0.9.15" }
-pallet-aura = { git = "https://github.com/paritytech/substrate", branch = "polkadot-v0.9.15"}
-pallet-authorship = { git = "https://github.com/paritytech/substrate", branch = "polkadot-v0.9.15"}
-pallet-balances = { git = "https://github.com/paritytech/substrate", branch = "polkadot-v0.9.15" }
-pallet-bounties = { git = "https://github.com/paritytech/substrate", branch = "polkadot-v0.9.15" }
-pallet-collective = { git = "https://github.com/paritytech/substrate", branch = "polkadot-v0.9.15" }
-pallet-democracy = { git = "https://github.com/paritytech/substrate", branch = "polkadot-v0.9.15", default-features =false }
-pallet-elections-phragmen = { git = "https://github.com/paritytech/substrate", branch = "polkadot-v0.9.15" }
-pallet-indices = { git = "https://github.com/paritytech/substrate", branch = "polkadot-v0.9.15" }
-pallet-membership = { git = "https://github.com/paritytech/substrate", branch = "polkadot-v0.9.15" }
-pallet-multisig = { git = "https://github.com/paritytech/substrate", branch = "polkadot-v0.9.15" }
-pallet-offences = { git = "https://github.com/paritytech/substrate", branch = "polkadot-v0.9.15" }
-pallet-proxy = { git = "https://github.com/paritytech/substrate", branch = "polkadot-v0.9.15" }
-pallet-recovery = { git = "https://github.com/paritytech/substrate", branch = "polkadot-v0.9.15" }
-pallet-session = { git = "https://github.com/paritytech/substrate", branch = "polkadot-v0.9.15", features = ["historical"] }
-pallet-scheduler = { git = "https://github.com/paritytech/substrate", branch = "polkadot-v0.9.15" }
-pallet-sudo = { git = "https://github.com/paritytech/substrate", branch = "polkadot-v0.9.15" }
-pallet-timestamp = { git = "https://github.com/paritytech/substrate", branch = "polkadot-v0.9.15" }
-pallet-tips = { git = "https://github.com/paritytech/substrate", branch = "polkadot-v0.9.15" }
-pallet-transaction-payment = { git = "https://github.com/paritytech/substrate", branch = "polkadot-v0.9.15" }
-pallet-transaction-payment-rpc-runtime-api = { git = "https://github.com/paritytech/substrate", branch = "polkadot-v0.9.15" }
-pallet-treasury = { git = "https://github.com/paritytech/substrate", branch = "polkadot-v0.9.15" }
-pallet-staking = { git = "https://github.com/paritytech/substrate", branch = "polkadot-v0.9.15" }
-pallet-utility = { git = "https://github.com/paritytech/substrate", branch = "polkadot-v0.9.15" }
-sp-api = { git = "https://github.com/paritytech/substrate", branch = "polkadot-v0.9.15" }
-sp-application-crypto = { git = "https://github.com/paritytech/substrate", branch = "polkadot-v0.9.15" }
-sp-block-builder = { git = "https://github.com/paritytech/substrate", branch = "polkadot-v0.9.15" }
-sp-consensus-aura = { git = "https://github.com/paritytech/substrate", branch = "polkadot-v0.9.15" }
-sp-core = { git = "https://github.com/paritytech/substrate", branch = "polkadot-v0.9.15" }
-sp-inherents = { git = "https://github.com/paritytech/substrate", branch = "polkadot-v0.9.15" }
-sp-io = { git = "https://github.com/paritytech/substrate", branch = "polkadot-v0.9.15" }
-sp-offchain = { git = "https://github.com/paritytech/substrate", branch = "polkadot-v0.9.15" }
-sp-runtime = { git = "https://github.com/paritytech/substrate", branch = "polkadot-v0.9.15" }
-sp-session = { git = "https://github.com/paritytech/substrate", branch = "polkadot-v0.9.15" }
-sp-staking = { git = "https://github.com/paritytech/substrate", branch = "polkadot-v0.9.15" }
-sp-std = { git = "https://github.com/paritytech/substrate", branch = "polkadot-v0.9.15" }
-sp-transaction-pool = { git = "https://github.com/paritytech/substrate", branch = "polkadot-v0.9.15" }
-sp-version = { git = "https://github.com/paritytech/substrate", branch = "polkadot-v0.9.15" }
-
-# cumulus
-cumulus-pallet-aura-ext = { git = "https://github.com/paritytech/cumulus", branch = "polkadot-v0.9.15" }
-cumulus-primitives-core = { git = "https://github.com/paritytech/cumulus", branch = "polkadot-v0.9.15" }
-cumulus-primitives-utility = { git = "https://github.com/paritytech/cumulus", branch = "polkadot-v0.9.15" }
-cumulus-primitives-timestamp = { git = "https://github.com/paritytech/cumulus", branch = "polkadot-v0.9.15" }
-cumulus-pallet-parachain-system = { git = "https://github.com/paritytech/cumulus", branch = "polkadot-v0.9.15" }
-cumulus-pallet-dmp-queue = { git = "https://github.com/paritytech/cumulus", branch = "polkadot-v0.9.15" }
-cumulus-pallet-xcmp-queue = { git = "https://github.com/paritytech/cumulus", branch = "polkadot-v0.9.15" }
-cumulus-pallet-xcm = { git = "https://github.com/paritytech/cumulus", branch = "polkadot-v0.9.15" }
-parachain-info = { git = "https://github.com/paritytech/cumulus", branch = "polkadot-v0.9.15" }
-# polkadot
-polkadot-parachain = { git = "https://github.com/paritytech/polkadot", branch = "release-v0.9.15" }
-xcm = { git = "https://github.com/paritytech/polkadot", branch = "release-v0.9.15" }
-xcm-executor = { git = "https://github.com/paritytech/polkadot", branch = "release-v0.9.15" }
-xcm-builder = { git = "https://github.com/paritytech/polkadot", branch = "release-v0.9.15" }
-pallet-xcm = { git = "https://github.com/paritytech/polkadot", branch = "release-v0.9.15" }
->>>>>>> 35078ea2
 
 orml-auction = { path = "../../orml/auction" }
 orml-authority = { path = "../../orml/authority" }
@@ -182,7 +123,6 @@
 
 [dev-dependencies]
 env_logger = "0.9.0"
-<<<<<<< HEAD
 sp-io = { git = "https://github.com/paritytech/substrate", branch = "master" }
 sp-trie = { git = "https://github.com/paritytech/substrate", branch = "master" }
 
@@ -192,17 +132,6 @@
 polkadot-primitives = { git = "https://github.com/paritytech/polkadot", branch = "master" }
 polkadot-runtime-parachains = { git = "https://github.com/paritytech/polkadot", branch = "master" }
 kusama-runtime = { git = "https://github.com/paritytech/polkadot", branch = "master" }
-=======
-sp-io = { git = "https://github.com/paritytech/substrate", branch = "polkadot-v0.9.15" }
-sp-trie = { git = "https://github.com/paritytech/substrate", branch = "polkadot-v0.9.15" }
-
-cumulus-primitives-parachain-inherent = { git = "https://github.com/paritytech/cumulus", branch = "polkadot-v0.9.15" }
-cumulus-test-relay-sproof-builder = { git = "https://github.com/paritytech/cumulus", branch = "polkadot-v0.9.15" }
-
-polkadot-primitives = { git = "https://github.com/paritytech/polkadot", branch = "release-v0.9.15" }
-polkadot-runtime-parachains = { git = "https://github.com/paritytech/polkadot", branch = "release-v0.9.15" }
-kusama-runtime = { git = "https://github.com/paritytech/polkadot", branch = "release-v0.9.15" }
->>>>>>> 35078ea2
 
 xcm-emulator = { git = "https://github.com/zqhxuyuan/xcm-simulator", branch = "v0.9.15_master" }
 
