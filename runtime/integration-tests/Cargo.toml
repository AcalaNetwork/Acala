[package]
name = "runtime-integration-tests"
version = "2.4.0"
authors = ["Acala Developers"]
edition = "2021"

[dependencies]
smallvec = "1.4.0"
codec = { package = "parity-scale-codec", version = "2.3.1", features = ["derive", "max-encoded-len"] }
serde = { version = "1.0.136" }
serde_json = "1.0.68"
hex = { version = "0.4" }
hex-literal = { version = "0.3.1" }
libsecp256k1 = { version = "0.6" }

frame-support = { git = "https://github.com/paritytech/substrate", branch = "polkadot-v0.9.17" }
frame-system = { git = "https://github.com/paritytech/substrate", branch = "polkadot-v0.9.17" }
pallet-aura = { git = "https://github.com/paritytech/substrate", branch = "polkadot-v0.9.17"}
pallet-authorship = { git = "https://github.com/paritytech/substrate", branch = "polkadot-v0.9.17"}
pallet-balances = { git = "https://github.com/paritytech/substrate", branch = "polkadot-v0.9.17" }
pallet-bounties = { git = "https://github.com/paritytech/substrate", branch = "polkadot-v0.9.17" }
pallet-collective = { git = "https://github.com/paritytech/substrate", branch = "polkadot-v0.9.17" }
pallet-democracy = { git = "https://github.com/paritytech/substrate", branch = "polkadot-v0.9.17", default-features =false }
pallet-elections-phragmen = { git = "https://github.com/paritytech/substrate", branch = "polkadot-v0.9.17" }
pallet-indices = { git = "https://github.com/paritytech/substrate", branch = "polkadot-v0.9.17" }
pallet-membership = { git = "https://github.com/paritytech/substrate", branch = "polkadot-v0.9.17" }
pallet-multisig = { git = "https://github.com/paritytech/substrate", branch = "polkadot-v0.9.17" }
pallet-offences = { git = "https://github.com/paritytech/substrate", branch = "polkadot-v0.9.17" }
pallet-proxy = { git = "https://github.com/paritytech/substrate", branch = "polkadot-v0.9.17" }
pallet-recovery = { git = "https://github.com/paritytech/substrate", branch = "polkadot-v0.9.17" }
pallet-session = { git = "https://github.com/paritytech/substrate", branch = "polkadot-v0.9.17", features = ["historical"] }
pallet-scheduler = { git = "https://github.com/paritytech/substrate", branch = "polkadot-v0.9.17" }
pallet-sudo = { git = "https://github.com/paritytech/substrate", branch = "polkadot-v0.9.17" }
pallet-timestamp = { git = "https://github.com/paritytech/substrate", branch = "polkadot-v0.9.17" }
pallet-tips = { git = "https://github.com/paritytech/substrate", branch = "polkadot-v0.9.17" }
pallet-transaction-payment = { git = "https://github.com/paritytech/substrate", branch = "polkadot-v0.9.17" }
pallet-transaction-payment-rpc-runtime-api = { git = "https://github.com/paritytech/substrate", branch = "polkadot-v0.9.17" }
pallet-treasury = { git = "https://github.com/paritytech/substrate", branch = "polkadot-v0.9.17" }
pallet-staking = { git = "https://github.com/paritytech/substrate", branch = "polkadot-v0.9.17" }
pallet-utility = { git = "https://github.com/paritytech/substrate", branch = "polkadot-v0.9.17" }
sp-api = { git = "https://github.com/paritytech/substrate", branch = "polkadot-v0.9.17" }
sp-application-crypto = { git = "https://github.com/paritytech/substrate", branch = "polkadot-v0.9.17" }
sp-block-builder = { git = "https://github.com/paritytech/substrate", branch = "polkadot-v0.9.17" }
sp-consensus-aura = { git = "https://github.com/paritytech/substrate", branch = "polkadot-v0.9.17" }
sp-core = { git = "https://github.com/paritytech/substrate", branch = "polkadot-v0.9.17" }
sp-inherents = { git = "https://github.com/paritytech/substrate", branch = "polkadot-v0.9.17" }
sp-io = { git = "https://github.com/paritytech/substrate", branch = "polkadot-v0.9.17" }
sp-offchain = { git = "https://github.com/paritytech/substrate", branch = "polkadot-v0.9.17" }
sp-runtime = { git = "https://github.com/paritytech/substrate", branch = "polkadot-v0.9.17" }
sp-session = { git = "https://github.com/paritytech/substrate", branch = "polkadot-v0.9.17" }
sp-staking = { git = "https://github.com/paritytech/substrate", branch = "polkadot-v0.9.17" }
sp-std = { git = "https://github.com/paritytech/substrate", branch = "polkadot-v0.9.17" }
sp-transaction-pool = { git = "https://github.com/paritytech/substrate", branch = "polkadot-v0.9.17" }
sp-version = { git = "https://github.com/paritytech/substrate", branch = "polkadot-v0.9.17" }
sp-keyring = { git = "https://github.com/paritytech/substrate", branch = "polkadot-v0.9.17" }

# cumulus
cumulus-pallet-aura-ext = { git = "https://github.com/paritytech/cumulus", branch = "polkadot-v0.9.17" }
cumulus-primitives-core = { git = "https://github.com/paritytech/cumulus", branch = "polkadot-v0.9.17" }
cumulus-primitives-utility = { git = "https://github.com/paritytech/cumulus", branch = "polkadot-v0.9.17" }
cumulus-primitives-timestamp = { git = "https://github.com/paritytech/cumulus", branch = "polkadot-v0.9.17" }
cumulus-pallet-parachain-system = { git = "https://github.com/paritytech/cumulus", branch = "polkadot-v0.9.17" }
cumulus-pallet-dmp-queue = { git = "https://github.com/paritytech/cumulus", branch = "polkadot-v0.9.17" }
cumulus-pallet-xcmp-queue = { git = "https://github.com/paritytech/cumulus", branch = "polkadot-v0.9.17" }
cumulus-pallet-xcm = { git = "https://github.com/paritytech/cumulus", branch = "polkadot-v0.9.17" }
parachain-info = { git = "https://github.com/paritytech/cumulus", branch = "polkadot-v0.9.17" }
# polkadot
polkadot-parachain = { git = "https://github.com/paritytech/polkadot", branch = "release-v0.9.17" }
xcm = { git = "https://github.com/paritytech/polkadot", branch = "release-v0.9.17" }
xcm-executor = { git = "https://github.com/paritytech/polkadot", branch = "release-v0.9.17" }
xcm-builder = { git = "https://github.com/paritytech/polkadot", branch = "release-v0.9.17" }
pallet-xcm = { git = "https://github.com/paritytech/polkadot", branch = "release-v0.9.17" }

orml-auction = { path = "../../orml/auction" }
orml-authority = { path = "../../orml/authority" }
orml-benchmarking = { path = "../../orml/benchmarking", optional = true }
orml-oracle = { path = "../../orml/oracle" }
orml-oracle-rpc-runtime-api = { path = "../../orml/oracle/rpc/runtime-api" }
orml-tokens = { path = "../../orml/tokens" }
orml-traits = { path = "../../orml/traits" }
orml-vesting = { path = "../../orml/vesting" }
orml-rewards = { path = "../../orml/rewards" }
orml-nft= { path = "../../orml/nft" }
orml-xtokens = { path = "../../orml/xtokens" }
orml-xcm-support = { path = "../../orml/xcm-support" }
orml-unknown-tokens = { path = "../../orml/unknown-tokens" }
orml-xcm = { path = "../../orml/xcm" }

module-transaction-payment = { path = "../../modules/transaction-payment" }
module-asset-registry = { path = "../../modules/asset-registry" }
module-auction-manager = { path = "../../modules/auction-manager" }
module-cdp-engine = { path = "../../modules/cdp-engine" }
module-cdp-treasury = { path = "../../modules/cdp-treasury" }
module-collator-selection = { path = "../../modules/collator-selection" }
module-currencies = { path = "../../modules/currencies" }
module-dex = { path = "../../modules/dex" }
module-dex-oracle = { path = "../../modules/dex-oracle" }
module-emergency-shutdown = { path = "../../modules/emergency-shutdown" }
module-evm = { path = "../../modules/evm" }
module-evm-accounts = { path = "../../modules/evm-accounts" }
module-evm-bridge = { path = "../../modules/evm-bridge" }
module-honzon = { path = "../../modules/honzon" }
module-loans = { path = "../../modules/loans" }
module-nft = { path = "../../modules/nft" }
module-prices = { path = "../../modules/prices" }
module-incentives = { path = "../../modules/incentives" }
module-support = { path = "../../modules/support" }
module-homa-lite = { path = "../../modules/homa-lite" }
module-xcm-interface = {path = "../../modules/xcm-interface" }
module-homa = {path = "../../modules/homa" }
module-session-manager = { path = "../../modules/session-manager" }
module-relaychain = {path = "../../modules/relaychain" }
primitives = { package = "acala-primitives", path = "../../primitives" }
runtime-common = { path = "../common" }

mandala-runtime = { path = "../mandala", optional = true }
karura-runtime = { path = "../karura", optional = true }
acala-runtime = { path = "../acala", optional = true }

module-evm-rpc-runtime-api = { path = "../../modules/evm/rpc/runtime_api",  default-features = false }

ecosystem-renvm-bridge = { path = "../../ecosystem-modules/ren/renvm-bridge" }
ecosystem-starport = { path = "../../ecosystem-modules/starport" }
ecosystem-compound-cash = { path = "../../ecosystem-modules/compound-cash" }

[dev-dependencies]
env_logger = "0.9.0"
<<<<<<< HEAD
log = "0.4.14"
sp-io = { git = "https://github.com/paritytech/substrate", branch = "polkadot-v0.9.16" }
sp-trie = { git = "https://github.com/paritytech/substrate", branch = "polkadot-v0.9.16" }

cumulus-primitives-parachain-inherent = { git = "https://github.com/paritytech/cumulus", branch = "polkadot-v0.9.16" }
cumulus-test-relay-sproof-builder = { git = "https://github.com/paritytech/cumulus", branch = "polkadot-v0.9.16" }
statemine-runtime = { git = "https://github.com/paritytech/cumulus", branch = "polkadot-v0.9.16" }
=======
sp-io = { git = "https://github.com/paritytech/substrate", branch = "polkadot-v0.9.17" }
sp-trie = { git = "https://github.com/paritytech/substrate", branch = "polkadot-v0.9.17" }

cumulus-primitives-parachain-inherent = { git = "https://github.com/paritytech/cumulus", branch = "polkadot-v0.9.17" }
cumulus-test-relay-sproof-builder = { git = "https://github.com/paritytech/cumulus", branch = "polkadot-v0.9.17" }
>>>>>>> 1624ca54

polkadot-primitives = { git = "https://github.com/paritytech/polkadot", branch = "release-v0.9.17" }
polkadot-runtime-parachains = { git = "https://github.com/paritytech/polkadot", branch = "release-v0.9.17" }
kusama-runtime = { git = "https://github.com/paritytech/polkadot", branch = "release-v0.9.17" }

#xcm-emulator = { git = "https://github.com/shaunxw/xcm-simulator", rev = "a250ffc998bac4831c5692c591dee7bc13f3aead" }
xcm-emulator = { git = "https://github.com/zqhxuyuan/xcm-simulator", rev = "65832f73b21f55b10dcb09460f8c8ad6ac8083f9" }

acala-service = { path = "../../node/service", features = ["with-all-runtime"] }

[features]
default = ["std"]
no_std = []
with-mandala-runtime = [
	"mandala-runtime",
	"acala-service/with-mandala-runtime",
	"module-relaychain/polkadot"
]
with-karura-runtime = [
	"karura-runtime",
	"karura-runtime/integration-tests",
	"acala-service/with-karura-runtime",
	"module-relaychain/kusama"
]
with-acala-runtime = [
	"acala-runtime",
	"acala-service/with-acala-runtime",
	"module-relaychain/polkadot"
]
with-ethereum-compatibility = [
	"mandala-runtime",
	"mandala-runtime/with-ethereum-compatibility",
	"module-evm/with-ethereum-compatibility",
]
std = []<|MERGE_RESOLUTION|>--- conflicted
+++ resolved
@@ -125,21 +125,13 @@
 
 [dev-dependencies]
 env_logger = "0.9.0"
-<<<<<<< HEAD
 log = "0.4.14"
-sp-io = { git = "https://github.com/paritytech/substrate", branch = "polkadot-v0.9.16" }
-sp-trie = { git = "https://github.com/paritytech/substrate", branch = "polkadot-v0.9.16" }
-
-cumulus-primitives-parachain-inherent = { git = "https://github.com/paritytech/cumulus", branch = "polkadot-v0.9.16" }
-cumulus-test-relay-sproof-builder = { git = "https://github.com/paritytech/cumulus", branch = "polkadot-v0.9.16" }
-statemine-runtime = { git = "https://github.com/paritytech/cumulus", branch = "polkadot-v0.9.16" }
-=======
 sp-io = { git = "https://github.com/paritytech/substrate", branch = "polkadot-v0.9.17" }
 sp-trie = { git = "https://github.com/paritytech/substrate", branch = "polkadot-v0.9.17" }
 
 cumulus-primitives-parachain-inherent = { git = "https://github.com/paritytech/cumulus", branch = "polkadot-v0.9.17" }
 cumulus-test-relay-sproof-builder = { git = "https://github.com/paritytech/cumulus", branch = "polkadot-v0.9.17" }
->>>>>>> 1624ca54
+statemine-runtime = { git = "https://github.com/paritytech/cumulus", branch = "polkadot-v0.9.17" }
 
 polkadot-primitives = { git = "https://github.com/paritytech/polkadot", branch = "release-v0.9.17" }
 polkadot-runtime-parachains = { git = "https://github.com/paritytech/polkadot", branch = "release-v0.9.17" }
