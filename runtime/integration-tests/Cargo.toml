--- conflicted
+++ resolved
@@ -86,11 +86,7 @@
 orml-xcm = { path = "../../orml/xcm" }
 
 module-transaction-payment = { path = "../../modules/transaction-payment" }
-<<<<<<< HEAD
-module-airdrop = { path = "../../modules/airdrop" }
 module-asset-registry = { path = "../../modules/asset-registry" }
-=======
->>>>>>> 0411433e
 module-auction-manager = { path = "../../modules/auction-manager" }
 module-cdp-engine = { path = "../../modules/cdp-engine" }
 module-cdp-treasury = { path = "../../modules/cdp-treasury" }
