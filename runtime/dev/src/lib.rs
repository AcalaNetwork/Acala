//! The Dev runtime. This can be compiled with `#[no_std]`, ready for Wasm.

#![cfg_attr(not(feature = "std"), no_std)]
// `construct_runtime!` does a lot of recursion and requires us to increase the limit to 256.
#![recursion_limit = "256"]
// The `large_enum_variant` warning originates from `construct_runtime` macro.
#![allow(clippy::large_enum_variant)]
#![allow(clippy::unnecessary_mut_passed)]

// Make the WASM binary available.
#[cfg(feature = "std")]
include!(concat!(env!("OUT_DIR"), "/wasm_binary.rs"));

use codec::Encode;
use hex_literal::hex;
use sp_api::impl_runtime_apis;
use sp_core::{
	crypto::KeyTypeId,
	u32_trait::{_1, _2, _3, _4},
	OpaqueMetadata, U256,
};
use sp_runtime::traits::{
	BadOrigin, BlakeTwo256, Block as BlockT, Convert, NumberFor, OpaqueKeys, SaturatedConversion, Saturating,
	StaticLookup,
};
use sp_runtime::{
	create_runtime_str,
	curve::PiecewiseLinear,
	generic, impl_opaque_keys,
	traits::AccountIdConversion,
	transaction_validity::{TransactionPriority, TransactionSource, TransactionValidity},
	ApplyExtrinsicResult, DispatchResult, FixedPointNumber, ModuleId,
};
use sp_std::prelude::*;
#[cfg(feature = "std")]
use sp_version::NativeVersion;
use sp_version::RuntimeVersion;
use static_assertions::const_assert;

use frame_system::{EnsureOneOf, EnsureRoot, RawOrigin};
use module_support::OnCommission;
use orml_currencies::{BasicCurrencyAdapter, Currency};
use orml_tokens::CurrencyAdapter;
use orml_traits::{create_median_value_data_provider, currency::MultiCurrency, DataFeeder, DataProviderExtended};
use pallet_contracts_rpc_runtime_api::ContractExecResult;
use pallet_evm::{EnsureAddressTruncated, FeeCalculator, HashedAddressMapping};
use pallet_grandpa::fg_primitives;
use pallet_grandpa::{AuthorityId as GrandpaId, AuthorityList as GrandpaAuthorityList};
use pallet_session::historical as pallet_session_historical;
use pallet_transaction_payment::{Multiplier, TargetedFeeAdjustment};

/// Weights for pallets used in the runtime.
mod weights;

pub use frame_support::{
	construct_runtime, debug, parameter_types,
	traits::{
		Contains, ContainsLengthBound, EnsureOrigin, Filter, Get, IsType, KeyOwnerProofSystem, LockIdentifier,
		Randomness,
	},
	weights::{
		constants::{BlockExecutionWeight, ExtrinsicBaseWeight, RocksDbWeight, WEIGHT_PER_SECOND},
		IdentityFee, Weight,
	},
	StorageValue,
};

pub use pallet_staking::StakerStatus;
pub use pallet_timestamp::Call as TimestampCall;
#[cfg(any(feature = "std", test))]
pub use sp_runtime::BuildStorage;
pub use sp_runtime::{Perbill, Percent, Permill, Perquintill};

pub use authority::AuthorityConfigImpl;
pub use constants::{currency::*, fee::*, time::*};
pub use primitives::{
	AccountId, AccountIndex, AirDropCurrencyId, Amount, AuctionId, AuthoritysOriginId, Balance, BlockNumber,
	CurrencyId, DataProviderId, EraIndex, Hash, Moment, Nonce, Share, Signature, TokenSymbol,
};
pub use runtime_common::{ExchangeRate, Price, Rate, Ratio, TimeStampedPrice};

mod authority;
mod benchmarking;
mod constants;

/// This runtime version.
pub const VERSION: RuntimeVersion = RuntimeVersion {
	spec_name: create_runtime_str!("acala"),
	impl_name: create_runtime_str!("acala"),
	authoring_version: 1,
	spec_version: 601,
	impl_version: 0,
	apis: RUNTIME_API_VERSIONS,
	transaction_version: 1,
};

/// The version infromation used to identify this runtime when compiled
/// natively.
#[cfg(feature = "std")]
pub fn native_version() -> NativeVersion {
	NativeVersion {
		runtime_version: VERSION,
		can_author_with: Default::default(),
	}
}

impl_opaque_keys! {
	pub struct SessionKeys {
		pub grandpa: Grandpa,
		pub babe: Babe,
	}
}

// Module accounts of runtime
parameter_types! {
	pub const AcalaTreasuryModuleId: ModuleId = ModuleId(*b"aca/trsy");
	pub const LoansModuleId: ModuleId = ModuleId(*b"aca/loan");
	pub const DEXModuleId: ModuleId = ModuleId(*b"aca/dexm");
	pub const CDPTreasuryModuleId: ModuleId = ModuleId(*b"aca/cdpt");
	pub const StakingPoolModuleId: ModuleId = ModuleId(*b"aca/stkp");
	pub const HonzonTreasuryModuleId: ModuleId = ModuleId(*b"aca/hztr");
	pub const HomaTreasuryModuleId: ModuleId = ModuleId(*b"aca/hmtr");
	pub const IncentivesModuleId: ModuleId = ModuleId(*b"aca/inct");
	// Decentralized Sovereign Wealth Fund
	pub const DSWFModuleId: ModuleId = ModuleId(*b"aca/dswf");
	pub const ElectionsPhragmenModuleId: LockIdentifier = *b"aca/phre";
	pub const NftModuleId: ModuleId = ModuleId(*b"aca/aNFT");
}

pub fn get_all_module_accounts() -> Vec<AccountId> {
	vec![
		AcalaTreasuryModuleId::get().into_account(),
		LoansModuleId::get().into_account(),
		DEXModuleId::get().into_account(),
		CDPTreasuryModuleId::get().into_account(),
		StakingPoolModuleId::get().into_account(),
		HonzonTreasuryModuleId::get().into_account(),
		HomaTreasuryModuleId::get().into_account(),
		IncentivesModuleId::get().into_account(),
		DSWFModuleId::get().into_account(),
		ZeroAccountId::get(),
	]
}

pub struct DealWithCommission<GetModuleId>(sp_std::marker::PhantomData<GetModuleId>);
impl<GetModuleId> OnCommission<Balance, CurrencyId> for DealWithCommission<GetModuleId>
where
	GetModuleId: Get<ModuleId>,
{
	fn on_commission(currency_id: CurrencyId, amount: Balance) {
		// this shouldn't overflow. but if it does, we will just burn the commission
		let _ = Currencies::deposit(currency_id, &GetModuleId::get().into_account(), amount);
	}
}

parameter_types! {
	pub const BlockHashCount: BlockNumber = 900; // mortal tx can be valid up to 1 hour after signing
	/// We allow for 2 seconds of compute with a 4 second average block time.
	pub const MaximumBlockWeight: Weight = 2 * WEIGHT_PER_SECOND;
	pub const AvailableBlockRatio: Perbill = Perbill::from_percent(75);
	/// Assume 10% of weight for average on_initialize calls.
	pub MaximumExtrinsicWeight: Weight = AvailableBlockRatio::get()
		.saturating_sub(Perbill::from_percent(10)) * MaximumBlockWeight::get();
	pub const MaximumBlockLength: u32 = 5 * 1024 * 1024;
	pub const Version: RuntimeVersion = VERSION;
}

impl frame_system::Trait for Runtime {
	type AccountId = AccountId;
	type Call = Call;
	type Lookup = Indices;
	type Index = Nonce;
	type BlockNumber = BlockNumber;
	type Hash = Hash;
	type Hashing = BlakeTwo256;
	type Header = generic::Header<BlockNumber, BlakeTwo256>;
	type Event = Event;
	type Origin = Origin;
	type BlockHashCount = BlockHashCount;
	type MaximumBlockWeight = MaximumBlockWeight;
	type MaximumBlockLength = MaximumBlockLength;
	type AvailableBlockRatio = AvailableBlockRatio;
	type Version = Version;
	type PalletInfo = PalletInfo;
	type AccountData = pallet_balances::AccountData<Balance>;
	type OnNewAccount = ();
	type OnKilledAccount = module_accounts::Module<Runtime>;
	type DbWeight = RocksDbWeight;
	type BlockExecutionWeight = BlockExecutionWeight;
	type ExtrinsicBaseWeight = ExtrinsicBaseWeight;
	type MaximumExtrinsicWeight = MaximumExtrinsicWeight;
	type BaseCallFilter = ();
	type SystemWeightInfo = ();
}

parameter_types! {
	pub const EpochDuration: u64 = EPOCH_DURATION_IN_SLOTS;
	pub const ExpectedBlockTime: Moment = MILLISECS_PER_BLOCK;
}

impl pallet_babe::Trait for Runtime {
	type EpochDuration = EpochDuration;
	type ExpectedBlockTime = ExpectedBlockTime;
	type EpochChangeTrigger = pallet_babe::ExternalTrigger;
	type KeyOwnerProofSystem = Historical;
	type KeyOwnerProof =
		<Self::KeyOwnerProofSystem as KeyOwnerProofSystem<(KeyTypeId, pallet_babe::AuthorityId)>>::Proof;
	type KeyOwnerIdentification =
		<Self::KeyOwnerProofSystem as KeyOwnerProofSystem<(KeyTypeId, pallet_babe::AuthorityId)>>::IdentificationTuple;
	type HandleEquivocation = pallet_babe::EquivocationHandler<Self::KeyOwnerIdentification, ()>; // Offences
	type WeightInfo = ();
}

impl pallet_grandpa::Trait for Runtime {
	type Event = Event;
	type Call = Call;

	type KeyOwnerProofSystem = Historical;

	type KeyOwnerProof = <Self::KeyOwnerProofSystem as KeyOwnerProofSystem<(KeyTypeId, GrandpaId)>>::Proof;

	type KeyOwnerIdentification =
		<Self::KeyOwnerProofSystem as KeyOwnerProofSystem<(KeyTypeId, GrandpaId)>>::IdentificationTuple;

	type HandleEquivocation = pallet_grandpa::EquivocationHandler<Self::KeyOwnerIdentification, ()>; // Offences

	type WeightInfo = ();
}

parameter_types! {
	pub const IndexDeposit: Balance = DOLLARS;
}

impl pallet_indices::Trait for Runtime {
	type AccountIndex = AccountIndex;
	type Event = Event;
	type Currency = Balances;
	type Deposit = IndexDeposit;
	type WeightInfo = ();
}

parameter_types! {
	pub const MinimumPeriod: u64 = SLOT_DURATION / 2;
}

impl pallet_timestamp::Trait for Runtime {
	/// A timestamp: milliseconds since the unix epoch.
	type Moment = Moment;
	type OnTimestampSet = Babe;
	type MinimumPeriod = MinimumPeriod;
	type WeightInfo = ();
}

parameter_types! {
	pub const UncleGenerations: BlockNumber = 5;
}

impl pallet_authorship::Trait for Runtime {
	type FindAuthor = pallet_session::FindAccountFromAuthorIndex<Self, Babe>;
	type UncleGenerations = UncleGenerations;
	type FilterUncle = ();
	type EventHandler = (Staking, ()); // ImOnline
}

parameter_types! {
	pub const AcaExistentialDeposit: Balance = 0;
	// For weight estimation, we assume that the most locks on an individual account will be 50.
	// This number may need to be adjusted in the future if this assumption no longer holds true.
	pub const MaxLocks: u32 = 50;
}

// `module_accounts` handles account opening/reaping, `ExistentialDeposit` in
// `pallet_balances` must be 0
const_assert!(AcaExistentialDeposit::get() == 0);

impl pallet_balances::Trait for Runtime {
	type Balance = Balance;
	type DustRemoval = ();
	type Event = Event;
	type ExistentialDeposit = AcaExistentialDeposit;
	type AccountStore = module_accounts::Module<Runtime>;
	type MaxLocks = MaxLocks;
	type WeightInfo = ();
}

parameter_types! {
	pub const TransactionByteFee: Balance = 10 * MILLICENTS;
	pub const TargetBlockFullness: Perquintill = Perquintill::from_percent(25);
	pub AdjustmentVariable: Multiplier = Multiplier::saturating_from_rational(1, 100_000);
	pub MinimumMultiplier: Multiplier = Multiplier::saturating_from_rational(1, 1_000_000_000u128);
}

impl pallet_transaction_payment::Trait for Runtime {
	type Currency = Balances;
	type OnTransactionPayment = AcalaTreasury;
	type TransactionByteFee = TransactionByteFee;
	type WeightToFee = WeightToFee;
	type FeeMultiplierUpdate = TargetedFeeAdjustment<Self, TargetBlockFullness, AdjustmentVariable, MinimumMultiplier>;
}

impl pallet_sudo::Trait for Runtime {
	type Event = Event;
	type Call = Call;
}

type EnsureRootOrHalfGeneralCouncil = EnsureOneOf<
	AccountId,
	EnsureRoot<AccountId>,
	pallet_collective::EnsureProportionMoreThan<_1, _2, AccountId, GeneralCouncilInstance>,
>;

type EnsureRootOrHalfHonzonCouncil = EnsureOneOf<
	AccountId,
	EnsureRoot<AccountId>,
	pallet_collective::EnsureProportionMoreThan<_1, _2, AccountId, HonzonCouncilInstance>,
>;

type EnsureRootOrHalfHomaCouncil = EnsureOneOf<
	AccountId,
	EnsureRoot<AccountId>,
	pallet_collective::EnsureProportionMoreThan<_1, _2, AccountId, HomaCouncilInstance>,
>;

type EnsureRootOrTwoThirdsGeneralCouncil = EnsureOneOf<
	AccountId,
	EnsureRoot<AccountId>,
	pallet_collective::EnsureProportionMoreThan<_2, _3, AccountId, GeneralCouncilInstance>,
>;

type EnsureRootOrThreeFourthsGeneralCouncil = EnsureOneOf<
	AccountId,
	EnsureRoot<AccountId>,
	pallet_collective::EnsureProportionMoreThan<_3, _4, AccountId, GeneralCouncilInstance>,
>;

type EnsureRootOrOneThirdsTechnicalCommittee = EnsureOneOf<
	AccountId,
	EnsureRoot<AccountId>,
	pallet_collective::EnsureProportionMoreThan<_1, _3, AccountId, TechnicalCommitteeInstance>,
>;

type EnsureRootOrTwoThirdsTechnicalCommittee = EnsureOneOf<
	AccountId,
	EnsureRoot<AccountId>,
	pallet_collective::EnsureProportionMoreThan<_2, _3, AccountId, TechnicalCommitteeInstance>,
>;

parameter_types! {
	pub const GeneralCouncilMotionDuration: BlockNumber = 0;
	pub const GeneralCouncilMaxProposals: u32 = 100;
	pub const GeneralCouncilMaxMembers: u32 = 100;
}

type GeneralCouncilInstance = pallet_collective::Instance1;
impl pallet_collective::Trait<GeneralCouncilInstance> for Runtime {
	type Origin = Origin;
	type Proposal = Call;
	type Event = Event;
	type MotionDuration = GeneralCouncilMotionDuration;
	type MaxProposals = GeneralCouncilMaxProposals;
	type MaxMembers = GeneralCouncilMaxMembers;
	type DefaultVote = pallet_collective::PrimeDefaultVote;
	type WeightInfo = ();
}

type GeneralCouncilMembershipInstance = pallet_membership::Instance1;
impl pallet_membership::Trait<GeneralCouncilMembershipInstance> for Runtime {
	type Event = Event;
	type AddOrigin = EnsureRootOrThreeFourthsGeneralCouncil;
	type RemoveOrigin = EnsureRootOrThreeFourthsGeneralCouncil;
	type SwapOrigin = EnsureRootOrThreeFourthsGeneralCouncil;
	type ResetOrigin = EnsureRootOrThreeFourthsGeneralCouncil;
	type PrimeOrigin = EnsureRootOrThreeFourthsGeneralCouncil;
	type MembershipInitialized = GeneralCouncil;
	type MembershipChanged = GeneralCouncil;
}

parameter_types! {
	pub const HonzonCouncilMotionDuration: BlockNumber = 0;
	pub const HonzonCouncilMaxProposals: u32 = 100;
	pub const HonzonCouncilMaxMembers: u32 = 100;
}

type HonzonCouncilInstance = pallet_collective::Instance2;
impl pallet_collective::Trait<HonzonCouncilInstance> for Runtime {
	type Origin = Origin;
	type Proposal = Call;
	type Event = Event;
	type MotionDuration = HonzonCouncilMotionDuration;
	type MaxProposals = HonzonCouncilMaxProposals;
	type MaxMembers = HonzonCouncilMaxMembers;
	type DefaultVote = pallet_collective::PrimeDefaultVote;
	type WeightInfo = ();
}

type HonzonCouncilMembershipInstance = pallet_membership::Instance2;
impl pallet_membership::Trait<HonzonCouncilMembershipInstance> for Runtime {
	type Event = Event;
	type AddOrigin = EnsureRootOrTwoThirdsGeneralCouncil;
	type RemoveOrigin = EnsureRootOrTwoThirdsGeneralCouncil;
	type SwapOrigin = EnsureRootOrTwoThirdsGeneralCouncil;
	type ResetOrigin = EnsureRootOrTwoThirdsGeneralCouncil;
	type PrimeOrigin = EnsureRootOrTwoThirdsGeneralCouncil;
	type MembershipInitialized = HonzonCouncil;
	type MembershipChanged = HonzonCouncil;
}

parameter_types! {
	pub const HomaCouncilMotionDuration: BlockNumber = 0;
	pub const HomaCouncilMaxProposals: u32 = 100;
	pub const HomaCouncilMaxMembers: u32 = 100;
}

type HomaCouncilInstance = pallet_collective::Instance3;
impl pallet_collective::Trait<HomaCouncilInstance> for Runtime {
	type Origin = Origin;
	type Proposal = Call;
	type Event = Event;
	type MotionDuration = HomaCouncilMotionDuration;
	type MaxProposals = HomaCouncilMaxProposals;
	type MaxMembers = HomaCouncilMaxMembers;
	type DefaultVote = pallet_collective::PrimeDefaultVote;
	type WeightInfo = ();
}

type HomaCouncilMembershipInstance = pallet_membership::Instance3;
impl pallet_membership::Trait<HomaCouncilMembershipInstance> for Runtime {
	type Event = Event;
	type AddOrigin = EnsureRootOrTwoThirdsGeneralCouncil;
	type RemoveOrigin = EnsureRootOrTwoThirdsGeneralCouncil;
	type SwapOrigin = EnsureRootOrTwoThirdsGeneralCouncil;
	type ResetOrigin = EnsureRootOrTwoThirdsGeneralCouncil;
	type PrimeOrigin = EnsureRootOrTwoThirdsGeneralCouncil;
	type MembershipInitialized = HomaCouncil;
	type MembershipChanged = HomaCouncil;
}

parameter_types! {
	pub const TechnicalCommitteeMotionDuration: BlockNumber = 0;
	pub const TechnicalCommitteeMaxProposals: u32 = 100;
	pub const TechnicalCouncilMaxMembers: u32 = 100;
}

type TechnicalCommitteeInstance = pallet_collective::Instance4;
impl pallet_collective::Trait<TechnicalCommitteeInstance> for Runtime {
	type Origin = Origin;
	type Proposal = Call;
	type Event = Event;
	type MotionDuration = TechnicalCommitteeMotionDuration;
	type MaxProposals = TechnicalCommitteeMaxProposals;
	type MaxMembers = TechnicalCouncilMaxMembers;
	type DefaultVote = pallet_collective::PrimeDefaultVote;
	type WeightInfo = ();
}

type TechnicalCommitteeMembershipInstance = pallet_membership::Instance4;
impl pallet_membership::Trait<TechnicalCommitteeMembershipInstance> for Runtime {
	type Event = Event;
	type AddOrigin = EnsureRootOrTwoThirdsGeneralCouncil;
	type RemoveOrigin = EnsureRootOrTwoThirdsGeneralCouncil;
	type SwapOrigin = EnsureRootOrTwoThirdsGeneralCouncil;
	type ResetOrigin = EnsureRootOrTwoThirdsGeneralCouncil;
	type PrimeOrigin = EnsureRootOrTwoThirdsGeneralCouncil;
	type MembershipInitialized = TechnicalCommittee;
	type MembershipChanged = TechnicalCommittee;
}

type OperatorMembershipInstanceAcala = pallet_membership::Instance5;
impl pallet_membership::Trait<OperatorMembershipInstanceAcala> for Runtime {
	type Event = Event;
	type AddOrigin = EnsureRootOrTwoThirdsGeneralCouncil;
	type RemoveOrigin = EnsureRootOrTwoThirdsGeneralCouncil;
	type SwapOrigin = EnsureRootOrTwoThirdsGeneralCouncil;
	type ResetOrigin = EnsureRootOrTwoThirdsGeneralCouncil;
	type PrimeOrigin = EnsureRootOrTwoThirdsGeneralCouncil;
	type MembershipInitialized = AcalaOracle;
	type MembershipChanged = AcalaOracle;
}

type OperatorMembershipInstanceBand = pallet_membership::Instance6;
impl pallet_membership::Trait<OperatorMembershipInstanceBand> for Runtime {
	type Event = Event;
	type AddOrigin = EnsureRootOrTwoThirdsGeneralCouncil;
	type RemoveOrigin = EnsureRootOrTwoThirdsGeneralCouncil;
	type SwapOrigin = EnsureRootOrTwoThirdsGeneralCouncil;
	type ResetOrigin = EnsureRootOrTwoThirdsGeneralCouncil;
	type PrimeOrigin = EnsureRootOrTwoThirdsGeneralCouncil;
	type MembershipInitialized = BandOracle;
	type MembershipChanged = BandOracle;
}

impl pallet_utility::Trait for Runtime {
	type Event = Event;
	type Call = Call;
	type WeightInfo = ();
}

parameter_types! {
	pub const MultisigDepositBase: Balance = 500 * MILLICENTS;
	pub const MultisigDepositFactor: Balance = 100 * MILLICENTS;
	pub const MaxSignatories: u16 = 100;
}

impl pallet_multisig::Trait for Runtime {
	type Event = Event;
	type Call = Call;
	type Currency = Balances;
	type DepositBase = MultisigDepositBase;
	type DepositFactor = MultisigDepositFactor;
	type MaxSignatories = MaxSignatories;
	type WeightInfo = ();
}

pub struct GeneralCouncilProvider;
impl Contains<AccountId> for GeneralCouncilProvider {
	fn contains(who: &AccountId) -> bool {
		GeneralCouncil::is_member(who)
	}

	fn sorted_members() -> Vec<AccountId> {
		GeneralCouncil::members()
	}

	#[cfg(feature = "runtime-benchmarks")]
	fn add(_: &AccountId) {
		todo!()
	}
}

impl ContainsLengthBound for GeneralCouncilProvider {
	fn max_len() -> usize {
		100
	}
	fn min_len() -> usize {
		0
	}
}

parameter_types! {
	pub const ProposalBond: Permill = Permill::from_percent(5);
	pub const ProposalBondMinimum: Balance = DOLLARS;
	pub const SpendPeriod: BlockNumber = DAYS;
	pub const Burn: Permill = Permill::from_percent(0);
	pub const TipCountdown: BlockNumber = DAYS;
	pub const TipFindersFee: Percent = Percent::from_percent(10);
	pub const TipReportDepositBase: Balance = DOLLARS;
	pub const DataDepositPerByte: Balance = CENTS;
	pub const SevenDays: BlockNumber = 7 * DAYS;
	pub const ZeroDay: BlockNumber = 0;
	pub const OneDay: BlockNumber = DAYS;
	pub const BountyDepositBase: Balance = DOLLARS;
	pub const BountyDepositPayoutDelay: BlockNumber = DAYS;
	pub const BountyUpdatePeriod: BlockNumber = 14 * DAYS;
	pub const BountyCuratorDeposit: Permill = Permill::from_percent(50);
	pub const BountyValueMinimum: Balance = 5 * DOLLARS;
	pub const MaximumReasonLength: u32 = 16384;
}

impl pallet_treasury::Trait for Runtime {
	type ModuleId = AcalaTreasuryModuleId;
	type Currency = Balances;
	type ApproveOrigin = EnsureRootOrHalfGeneralCouncil;
	type RejectOrigin = EnsureRootOrHalfGeneralCouncil;
	type Tippers = GeneralCouncilProvider;
	type TipCountdown = TipCountdown;
	type TipFindersFee = TipFindersFee;
	type TipReportDepositBase = TipReportDepositBase;
	type DataDepositPerByte = DataDepositPerByte;
	type Event = Event;
	type OnSlash = ();
	type ProposalBond = ProposalBond;
	type ProposalBondMinimum = ProposalBondMinimum;
	type SpendPeriod = SpendPeriod;
	type Burn = Burn;
	type BountyDepositBase = BountyDepositBase;
	type BountyDepositPayoutDelay = BountyDepositPayoutDelay;
	type BountyUpdatePeriod = BountyUpdatePeriod;
	type BountyCuratorDeposit = BountyCuratorDeposit;
	type BountyValueMinimum = BountyValueMinimum;
	type MaximumReasonLength = MaximumReasonLength;
	type BurnDestination = ();
	type WeightInfo = ();
}

parameter_types! {
	pub const DisabledValidatorsThreshold: Perbill = Perbill::from_percent(17);
}

impl pallet_session::Trait for Runtime {
	type Event = Event;
	type ValidatorId = <Self as frame_system::Trait>::AccountId;
	type ValidatorIdOf = pallet_staking::StashOf<Self>;
	type ShouldEndSession = Babe;
	type NextSessionRotation = Babe;
	type SessionManager = pallet_session::historical::NoteHistoricalRoot<Self, Staking>;
	type SessionHandler = <SessionKeys as OpaqueKeys>::KeyTypeIdProviders;
	type Keys = SessionKeys;
	type DisabledValidatorsThreshold = DisabledValidatorsThreshold;
	type WeightInfo = ();
}

impl pallet_session::historical::Trait for Runtime {
	type FullIdentification = pallet_staking::Exposure<AccountId, Balance>;
	type FullIdentificationOf = pallet_staking::ExposureOf<Runtime>;
}

pallet_staking_reward_curve::build! {
	const REWARD_CURVE: PiecewiseLinear<'static> = curve!(
		min_inflation: 0_025_000,
		max_inflation: 0_100_000,
		ideal_stake: 0_500_000,
		falloff: 0_050_000,
		max_piece_count: 40,
		test_precision: 0_005_000,
	);
}

/// Struct that handles the conversion of Balance -> `u64`. This is used for
/// staking's election calculation.
pub struct CurrencyToVoteHandler;

impl CurrencyToVoteHandler {
	fn factor() -> Balance {
		(Balances::total_issuance() / u64::max_value() as Balance).max(1)
	}
}

impl Convert<Balance, u64> for CurrencyToVoteHandler {
	fn convert(x: Balance) -> u64 {
		(x / Self::factor()) as u64
	}
}

impl Convert<u128, Balance> for CurrencyToVoteHandler {
	fn convert(x: u128) -> Balance {
		x * Self::factor()
	}
}

parameter_types! {
	pub const SessionsPerEra: sp_staking::SessionIndex = 3; // 3 hours
	pub const BondingDuration: pallet_staking::EraIndex = 4; // 12 hours
	pub const SlashDeferDuration: pallet_staking::EraIndex = 2; // 6 hours
	pub const RewardCurve: &'static PiecewiseLinear<'static> = &REWARD_CURVE;
	pub const MaxNominatorRewardedPerValidator: u32 = 64;
	pub const ElectionLookahead: BlockNumber = EPOCH_DURATION_IN_BLOCKS / 4;
	pub const StakingUnsignedPriority: TransactionPriority = TransactionPriority::max_value() / 2;
	pub const MaxIterations: u32 = 5;
	// 0.05%. The higher the value, the more strict solution acceptance becomes.
	pub MinSolutionScoreBump: Perbill = Perbill::from_rational_approximation(5u32, 10_000);
}

impl pallet_staking::Trait for Runtime {
	type Currency = Balances;
	type UnixTime = Timestamp;
	type CurrencyToVote = CurrencyToVoteHandler;
	type RewardRemainder = AcalaTreasury;
	type Event = Event;
	type Slash = AcalaTreasury; // send the slashed funds to the pallet treasury.
	type Reward = (); // rewards are minted from the void
	type SessionsPerEra = SessionsPerEra;
	type BondingDuration = BondingDuration;
	type SlashDeferDuration = SlashDeferDuration;
	/// A super-majority of the council can cancel the slash.
	type SlashCancelOrigin = EnsureRootOrThreeFourthsGeneralCouncil;
	type SessionInterface = Self;
	type RewardCurve = RewardCurve;
	type NextNewSession = Session;
	type ElectionLookahead = ElectionLookahead;
	type Call = Call;
	type MaxIterations = MaxIterations;
	type MinSolutionScoreBump = MinSolutionScoreBump;
	type MaxNominatorRewardedPerValidator = MaxNominatorRewardedPerValidator;
	type UnsignedPriority = StakingUnsignedPriority;
	type WeightInfo = ();
}

parameter_types! {
	pub const ConfigDepositBase: Balance = 10 * CENTS;
	pub const FriendDepositFactor: Balance = CENTS;
	pub const MaxFriends: u16 = 9;
	pub const RecoveryDeposit: Balance = 10 * CENTS;
}

impl pallet_recovery::Trait for Runtime {
	type Event = Event;
	type Call = Call;
	type Currency = Balances;
	type ConfigDepositBase = ConfigDepositBase;
	type FriendDepositFactor = FriendDepositFactor;
	type MaxFriends = MaxFriends;
	type RecoveryDeposit = RecoveryDeposit;
}

impl orml_auction::Trait for Runtime {
	type Event = Event;
	type Balance = Balance;
	type AuctionId = AuctionId;
	type Handler = AuctionManager;
	type WeightInfo = ();
}

impl orml_authority::Trait for Runtime {
	type Event = Event;
	type Origin = Origin;
	type PalletsOrigin = OriginCaller;
	type Call = Call;
	type Scheduler = Scheduler;
	type AsOriginId = AuthoritysOriginId;
	type AuthorityConfig = AuthorityConfigImpl;
	type WeightInfo = ();
}

parameter_types! {
	pub const CandidacyBond: Balance = 10 * DOLLARS;
	pub const VotingBond: Balance = DOLLARS;
	pub const TermDuration: BlockNumber = 7 * DAYS;
	pub const DesiredMembers: u32 = 13;
	pub const DesiredRunnersUp: u32 = 7;
}

impl pallet_elections_phragmen::Trait for Runtime {
	type ModuleId = ElectionsPhragmenModuleId;
	type Event = Event;
	type Currency = CurrencyAdapter<Runtime, GetLDOTCurrencyId>;
	type CurrencyToVote = CurrencyToVoteHandler;
	type ChangeMembers = HomaCouncil;
	type InitializeMembers = HomaCouncil;
	type CandidacyBond = CandidacyBond;
	type VotingBond = VotingBond;
	type TermDuration = TermDuration;
	type DesiredMembers = DesiredMembers;
	type DesiredRunnersUp = DesiredRunnersUp;
	type LoserCandidate = ();
	type KickedMember = ();
	type BadReport = ();
	type WeightInfo = ();
}

parameter_types! {
	pub const MinimumCount: u32 = 1;
	pub const ExpiresIn: Moment = 1000 * 60 * 60; // 60 mins
	pub ZeroAccountId: AccountId = AccountId::from([0u8; 32]);
}

type AcalaDataProvider = orml_oracle::Instance1;
impl orml_oracle::Trait<AcalaDataProvider> for Runtime {
	type Event = Event;
	type OnNewData = ();
	type CombineData = orml_oracle::DefaultCombineData<Runtime, MinimumCount, ExpiresIn, AcalaDataProvider>;
	type Time = Timestamp;
	type OracleKey = CurrencyId;
	type OracleValue = Price;
	type RootOperatorAccountId = ZeroAccountId;
	type WeightInfo = ();
}

type BandDataProvider = orml_oracle::Instance2;
impl orml_oracle::Trait<BandDataProvider> for Runtime {
	type Event = Event;
	type OnNewData = ();
	type CombineData = orml_oracle::DefaultCombineData<Runtime, MinimumCount, ExpiresIn, BandDataProvider>;
	type Time = Timestamp;
	type OracleKey = CurrencyId;
	type OracleValue = Price;
	type RootOperatorAccountId = ZeroAccountId;
	type WeightInfo = ();
}

create_median_value_data_provider!(
	AggregatedDataProvider,
	CurrencyId,
	Price,
	TimeStampedPrice,
	[AcalaOracle, BandOracle]
);
// Aggregated data provider cannot feed.
impl DataFeeder<CurrencyId, Price, AccountId> for AggregatedDataProvider {
	fn feed_value(_: AccountId, _: CurrencyId, _: Price) -> DispatchResult {
		Err("Not supported".into())
	}
}

impl orml_tokens::Trait for Runtime {
	type Event = Event;
	type Balance = Balance;
	type Amount = Amount;
	type CurrencyId = CurrencyId;
	type OnReceived = module_accounts::Module<Runtime>;
	type WeightInfo = ();
}

parameter_types! {
	pub StableCurrencyFixedPrice: Price = Price::saturating_from_rational(1, 1);
}

impl module_prices::Trait for Runtime {
	type Event = Event;
	type Source = AggregatedDataProvider;
	type GetStableCurrencyId = GetStableCurrencyId;
	type StableCurrencyFixedPrice = StableCurrencyFixedPrice;
	type GetStakingCurrencyId = GetStakingCurrencyId;
	type GetLiquidCurrencyId = GetLiquidCurrencyId;
	type LockOrigin = EnsureRootOrTwoThirdsGeneralCouncil;
	type LiquidStakingExchangeRateProvider = LiquidStakingExchangeRateProvider;
}

pub struct LiquidStakingExchangeRateProvider;
impl module_support::ExchangeRateProvider for LiquidStakingExchangeRateProvider {
	fn get_exchange_rate() -> ExchangeRate {
		StakingPool::liquid_exchange_rate()
	}
}

parameter_types! {
	pub const GetNativeCurrencyId: CurrencyId = CurrencyId::Token(TokenSymbol::ACA);
	pub const GetStableCurrencyId: CurrencyId = CurrencyId::Token(TokenSymbol::AUSD);
	pub const GetLDOTCurrencyId: CurrencyId = CurrencyId::Token(TokenSymbol::LDOT);
}

impl orml_currencies::Trait for Runtime {
	type Event = Event;
	type MultiCurrency = Tokens;
	type NativeCurrency = BasicCurrencyAdapter<Runtime, Balances, Amount, BlockNumber>;
	type GetNativeCurrencyId = GetNativeCurrencyId;
	type WeightInfo = ();
}

pub struct EnsureRootOrAcalaTreasury;
impl EnsureOrigin<Origin> for EnsureRootOrAcalaTreasury {
	type Success = AccountId;

	fn try_origin(o: Origin) -> Result<Self::Success, Origin> {
		Into::<Result<RawOrigin<AccountId>, Origin>>::into(o).and_then(|o| match o {
			RawOrigin::Root => Ok(AcalaTreasuryModuleId::get().into_account()),
			RawOrigin::Signed(caller) => {
				if caller == AcalaTreasuryModuleId::get().into_account() {
					Ok(caller)
				} else {
					Err(Origin::from(Some(caller)))
				}
			}
			r => Err(Origin::from(r)),
		})
	}

	#[cfg(feature = "runtime-benchmarks")]
	fn successful_origin() -> Origin {
		Origin::from(RawOrigin::Signed(Default::default()))
	}
}

parameter_types! {
	pub const MinVestedTransfer: Balance = 100 * DOLLARS;
}

impl orml_vesting::Trait for Runtime {
	type Event = Event;
	type Currency = pallet_balances::Module<Runtime>;
	type MinVestedTransfer = MinVestedTransfer;
	type VestedTransferOrigin = EnsureRootOrAcalaTreasury;
	type WeightInfo = ();
}

parameter_types! {
	pub MaximumSchedulerWeight: Weight = Perbill::from_percent(10) * MaximumBlockWeight::get();
	pub const MaxScheduledPerBlock: u32 = 50;
}

impl pallet_scheduler::Trait for Runtime {
	type Event = Event;
	type Origin = Origin;
	type PalletsOrigin = OriginCaller;
	type Call = Call;
	type MaximumWeight = MaximumSchedulerWeight;
	type ScheduleOrigin = EnsureRoot<AccountId>;
	type MaxScheduledPerBlock = MaxScheduledPerBlock;
	type WeightInfo = ();
}

parameter_types! {
	pub const UpdateFrequency: BlockNumber = 10;
}

impl orml_gradually_update::Trait for Runtime {
	type Event = Event;
	type UpdateFrequency = UpdateFrequency;
	type DispatchOrigin = EnsureRoot<AccountId>;
	type WeightInfo = ();
}

parameter_types! {
	pub MinimumIncrementSize: Rate = Rate::saturating_from_rational(2, 100);
	pub const AuctionTimeToClose: BlockNumber = 15 * MINUTES;
	pub const AuctionDurationSoftCap: BlockNumber = 2 * HOURS;
	pub const AuctionManagerUnsignedPriority: TransactionPriority = TransactionPriority::max_value();
}

impl module_auction_manager::Trait for Runtime {
	type Event = Event;
	type Currency = Currencies;
	type Auction = Auction;
	type MinimumIncrementSize = MinimumIncrementSize;
	type AuctionTimeToClose = AuctionTimeToClose;
	type AuctionDurationSoftCap = AuctionDurationSoftCap;
	type GetStableCurrencyId = GetStableCurrencyId;
	type GetNativeCurrencyId = GetNativeCurrencyId;
	type CDPTreasury = CdpTreasury;
	type DEX = Dex;
	type PriceSource = Prices;
	type UnsignedPriority = AuctionManagerUnsignedPriority;
	type EmergencyShutdown = EmergencyShutdown;
	type WeightInfo = weights::auction_manager::WeightInfo<Runtime>;
}

impl module_loans::Trait for Runtime {
	type Event = Event;
	type Convert = module_cdp_engine::DebitExchangeRateConvertor<Runtime>;
	type Currency = Currencies;
	type RiskManager = CdpEngine;
	type CDPTreasury = CdpTreasury;
	type ModuleId = LoansModuleId;
	type OnUpdateLoan = module_incentives::OnUpdateLoan<Runtime>;
}

impl<LocalCall> frame_system::offchain::CreateSignedTransaction<LocalCall> for Runtime
where
	Call: From<LocalCall>,
{
	fn create_transaction<C: frame_system::offchain::AppCrypto<Self::Public, Self::Signature>>(
		call: Call,
		public: <Signature as sp_runtime::traits::Verify>::Signer,
		account: AccountId,
		nonce: Nonce,
	) -> Option<(
		Call,
		<UncheckedExtrinsic as sp_runtime::traits::Extrinsic>::SignaturePayload,
	)> {
		// take the biggest period possible.
		let period = BlockHashCount::get()
			.checked_next_power_of_two()
			.map(|c| c / 2)
			.unwrap_or(2) as u64;
		let current_block = System::block_number()
			.saturated_into::<u64>()
			// The `System::block_number` is initialized with `n+1`,
			// so the actual block number is `n`.
			.saturating_sub(1);
		let tip = 0;
		let extra: SignedExtra = (
			frame_system::CheckSpecVersion::<Runtime>::new(),
			frame_system::CheckTxVersion::<Runtime>::new(),
			frame_system::CheckGenesis::<Runtime>::new(),
			frame_system::CheckEra::<Runtime>::from(generic::Era::mortal(period, current_block)),
			frame_system::CheckNonce::<Runtime>::from(nonce),
			frame_system::CheckWeight::<Runtime>::new(),
			module_accounts::ChargeTransactionPayment::<Runtime>::from(tip),
		);
		let raw_payload = SignedPayload::new(call, extra)
			.map_err(|e| {
				debug::warn!("Unable to create signed payload: {:?}", e);
			})
			.ok()?;
		let signature = raw_payload.using_encoded(|payload| C::sign(payload, public))?;
		let address = Indices::unlookup(account);
		let (call, extra, _) = raw_payload.deconstruct();
		Some((call, (address, signature, extra)))
	}
}

impl frame_system::offchain::SigningTypes for Runtime {
	type Public = <Signature as sp_runtime::traits::Verify>::Signer;
	type Signature = Signature;
}

impl<C> frame_system::offchain::SendTransactionTypes<C> for Runtime
where
	Call: From<C>,
{
	type OverarchingCall = Call;
	type Extrinsic = UncheckedExtrinsic;
}

parameter_types! {
	pub CollateralCurrencyIds: Vec<CurrencyId> = vec![CurrencyId::Token(TokenSymbol::DOT), CurrencyId::Token(TokenSymbol::XBTC), CurrencyId::Token(TokenSymbol::LDOT), CurrencyId::Token(TokenSymbol::RENBTC)];
	pub DefaultLiquidationRatio: Ratio = Ratio::saturating_from_rational(110, 100);
	pub DefaultDebitExchangeRate: ExchangeRate = ExchangeRate::saturating_from_rational(1, 10);
	pub DefaultLiquidationPenalty: Rate = Rate::saturating_from_rational(5, 100);
	pub const MinimumDebitValue: Balance = DOLLARS;
	pub MaxSlippageSwapWithDEX: Ratio = Ratio::saturating_from_rational(5, 100);
	pub const CdpEngineUnsignedPriority: TransactionPriority = TransactionPriority::max_value();
}

impl module_cdp_engine::Trait for Runtime {
	type Event = Event;
	type PriceSource = Prices;
	type CollateralCurrencyIds = CollateralCurrencyIds;
	type DefaultLiquidationRatio = DefaultLiquidationRatio;
	type DefaultDebitExchangeRate = DefaultDebitExchangeRate;
	type DefaultLiquidationPenalty = DefaultLiquidationPenalty;
	type MinimumDebitValue = MinimumDebitValue;
	type GetStableCurrencyId = GetStableCurrencyId;
	type CDPTreasury = CdpTreasury;
	type UpdateOrigin = EnsureRootOrHalfHonzonCouncil;
	type MaxSlippageSwapWithDEX = MaxSlippageSwapWithDEX;
	type DEX = Dex;
	type UnsignedPriority = CdpEngineUnsignedPriority;
	type EmergencyShutdown = EmergencyShutdown;
	type WeightInfo = weights::cdp_engine::WeightInfo<Runtime>;
}

impl module_honzon::Trait for Runtime {
	type Event = Event;
	type WeightInfo = weights::honzon::WeightInfo<Runtime>;
}

impl module_emergency_shutdown::Trait for Runtime {
	type Event = Event;
	type CollateralCurrencyIds = CollateralCurrencyIds;
	type PriceSource = Prices;
	type CDPTreasury = CdpTreasury;
	type AuctionManagerHandler = AuctionManager;
	type ShutdownOrigin = EnsureRootOrHalfGeneralCouncil;
	type WeightInfo = weights::emergency_shutdown::WeightInfo<Runtime>;
}

parameter_types! {
	pub GetExchangeFee: Rate = Rate::saturating_from_rational(1, 1000);
	pub EnabledCurrencyIds: Vec<CurrencyId> = vec![CurrencyId::Token(TokenSymbol::DOT), CurrencyId::Token(TokenSymbol::XBTC), CurrencyId::Token(TokenSymbol::LDOT), CurrencyId::Token(TokenSymbol::ACA), CurrencyId::Token(TokenSymbol::RENBTC)];
}

impl module_dex::Trait for Runtime {
	type Event = Event;
	type Currency = Currencies;
	type EnabledCurrencyIds = EnabledCurrencyIds;
	type GetBaseCurrencyId = GetStableCurrencyId;
	type GetExchangeFee = GetExchangeFee;
	type CDPTreasury = CdpTreasury;
	type ModuleId = DEXModuleId;
	type WeightInfo = weights::dex::WeightInfo<Runtime>;
}

parameter_types! {
	pub const MaxAuctionsCount: u32 = 100;
}

impl module_cdp_treasury::Trait for Runtime {
	type Event = Event;
	type Currency = Currencies;
	type GetStableCurrencyId = GetStableCurrencyId;
	type AuctionManagerHandler = AuctionManager;
	type UpdateOrigin = EnsureRootOrHalfHonzonCouncil;
	type DEX = Dex;
	type MaxAuctionsCount = MaxAuctionsCount;
	type ModuleId = CDPTreasuryModuleId;
}

parameter_types! {
	pub const FreeTransferCount: u8 = 3;
	pub const FreeTransferPeriod: BlockNumber = DAYS;
	pub const FreeTransferDeposit: Balance = DOLLARS;
	// All currency types except for native currency, Sort by fee charge order
	pub AllNonNativeCurrencyIds: Vec<CurrencyId> = vec![CurrencyId::Token(TokenSymbol::AUSD), CurrencyId::Token(TokenSymbol::LDOT), CurrencyId::Token(TokenSymbol::DOT), CurrencyId::Token(TokenSymbol::XBTC), CurrencyId::Token(TokenSymbol::RENBTC)];
	pub const NewAccountDeposit: Balance = 100 * MILLICENTS;
}

impl module_accounts::Trait for Runtime {
	type FreeTransferCount = FreeTransferCount;
	type FreeTransferPeriod = FreeTransferPeriod;
	type FreeTransferDeposit = FreeTransferDeposit;
	type Time = Timestamp;
	type AllNonNativeCurrencyIds = AllNonNativeCurrencyIds;
	type NativeCurrencyId = GetNativeCurrencyId;
	type Currency = Currencies;
	type DEX = Dex;
	type OnCreatedAccount = frame_system::CallOnCreatedAccount<Runtime>;
	type KillAccount = frame_system::CallKillAccount<Runtime>;
	type NewAccountDeposit = NewAccountDeposit;
	type TreasuryModuleId = AcalaTreasuryModuleId;
	type MaxSlippageSwapWithDEX = MaxSlippageSwapWithDEX;
}

impl orml_rewards::Trait for Runtime {
	type Share = Balance;
	type Balance = Balance;
	type PoolId = module_incentives::PoolId;
	type Handler = Incentives;
	type WeightInfo = ();
}

parameter_types! {
	pub const AccumulatePeriod: BlockNumber = HOURS;
}

impl module_incentives::Trait for Runtime {
	type Event = Event;
	type LoansIncentivePool = ZeroAccountId;
	type DexIncentivePool = ZeroAccountId;
	type HomaIncentivePool = ZeroAccountId;
	type AccumulatePeriod = AccumulatePeriod;
	type IncentiveCurrencyId = GetNativeCurrencyId;
	type SavingCurrencyId = GetStableCurrencyId;
	type UpdateOrigin = EnsureRootOrHalfHonzonCouncil;
	type CDPTreasury = CdpTreasury;
	type Currency = Currencies;
	type DEX = Dex;
	type EmergencyShutdown = EmergencyShutdown;
	type ModuleId = IncentivesModuleId;
}

impl module_airdrop::Trait for Runtime {
	type Event = Event;
}

parameter_types! {
	pub const PolkadotBondingDuration: EraIndex = 7;
	pub const EraLength: BlockNumber = DAYS;
}

impl module_polkadot_bridge::Trait for Runtime {
	type Event = Event;
	type DOTCurrency = Currency<Runtime, GetStakingCurrencyId>;
	type OnNewEra = (NomineesElection, StakingPool);
	type BondingDuration = PolkadotBondingDuration;
	type EraLength = EraLength;
	type PolkadotAccountId = AccountId;
}

parameter_types! {
	pub const GetLiquidCurrencyId: CurrencyId = CurrencyId::Token(TokenSymbol::LDOT);
	pub const GetStakingCurrencyId: CurrencyId = CurrencyId::Token(TokenSymbol::DOT);
	pub MaxBondRatio: Ratio = Ratio::saturating_from_rational(95, 100); // 95%
	pub MinBondRatio: Ratio = Ratio::saturating_from_rational(80, 100); // 80%
	pub MaxClaimFee: Rate = Rate::saturating_from_rational(5, 100); // 5%
	pub DefaultExchangeRate: ExchangeRate = ExchangeRate::saturating_from_rational(10, 100);	// 1 : 10
	pub ClaimFeeReturnRatio: Ratio = Ratio::saturating_from_rational(98, 100); // 98%
}

impl module_staking_pool::Trait for Runtime {
	type Event = Event;
	type Currency = Currencies;
	type StakingCurrencyId = GetStakingCurrencyId;
	type LiquidCurrencyId = GetLiquidCurrencyId;
	type Nominees = NomineesElection;
	type OnCommission = DealWithCommission<HomaTreasuryModuleId>;
	type Bridge = PolkadotBridge;
	type MaxBondRatio = MaxBondRatio;
	type MinBondRatio = MinBondRatio;
	type MaxClaimFee = MaxClaimFee;
	type DefaultExchangeRate = DefaultExchangeRate;
	type ClaimFeeReturnRatio = ClaimFeeReturnRatio;
	type ModuleId = StakingPoolModuleId;
}

impl module_homa::Trait for Runtime {
	type Homa = StakingPool;
}

parameter_types! {
	pub const MinCouncilBondThreshold: Balance = DOLLARS;
	pub const NominateesCount: usize = 7;
	pub const MaxUnlockingChunks: usize = 7;
	pub const NomineesElectionBondingDuration: EraIndex = 7;
}

impl module_nominees_election::Trait for Runtime {
	type Currency = Currency<Runtime, GetLiquidCurrencyId>;
	type PolkadotAccountId = AccountId;
	type MinBondThreshold = MinCouncilBondThreshold;
	type BondingDuration = NomineesElectionBondingDuration;
	type NominateesCount = NominateesCount;
	type MaxUnlockingChunks = MaxUnlockingChunks;
}

parameter_types! {
	pub const CreateClassDeposit: Balance = 500 * MILLICENTS;
	pub const CreateTokenDeposit: Balance = 100 * MILLICENTS;
}

impl module_nft::Trait for Runtime {
	type Event = Event;
	type CreateClassDeposit = CreateClassDeposit;
	type CreateTokenDeposit = CreateTokenDeposit;
	type ConvertClassData = module_nft::ClassData;
	type ConvertTokenData = module_nft::TokenData;
	type ModuleId = NftModuleId;
	type Currency = Currency<Runtime, GetNativeCurrencyId>;
	type WeightInfo = weights::nft::WeightInfo<Runtime>;
}

impl orml_nft::Trait for Runtime {
	type ClassId = u64;
	type TokenId = u64;
	type ClassData = module_nft::ClassData;
	type TokenData = module_nft::TokenData;
}

parameter_types! {
	// One storage item; key size 32, value size 8; .
	pub const ProxyDepositBase: Balance = deposit(1, 8);
	// Additional storage item size of 33 bytes.
	pub const ProxyDepositFactor: Balance = deposit(0, 33);
	pub const MaxProxies: u16 = 32;
	pub const AnnouncementDepositBase: Balance = deposit(1, 8);
	pub const AnnouncementDepositFactor: Balance = deposit(0, 66);
	pub const MaxPending: u16 = 32;
}

impl pallet_proxy::Trait for Runtime {
	type Event = Event;
	type Call = Call;
	type Currency = Balances;
	type ProxyType = ();
	type ProxyDepositBase = ProxyDepositBase;
	type ProxyDepositFactor = ProxyDepositFactor;
	type MaxProxies = MaxProxies;
	type WeightInfo = ();
	type MaxPending = MaxPending;
	type CallHasher = BlakeTwo256;
	type AnnouncementDepositBase = AnnouncementDepositBase;
	type AnnouncementDepositFactor = AnnouncementDepositFactor;
}

parameter_types! {
	pub const RENBTCCurrencyId: CurrencyId = CurrencyId::Token(TokenSymbol::RENBTC);
	pub const RenVmPublickKey: [u8; 20] = hex!["4b939fc8ade87cb50b78987b1dda927460dc456a"];
	pub const RENBTCIdentifier: [u8; 32] = hex!["0000000000000000000000000a9add98c076448cbcfacf5e457da12ddbef4a8f"];
	pub const RenvmBridgeUnsignedPriority: TransactionPriority = TransactionPriority::max_value() / 3;
	pub const BurnEventStoreDuration: BlockNumber = DAYS;
}

impl ecosystem_renvm_bridge::Trait for Runtime {
	type Event = Event;
	type Currency = Currency<Runtime, RENBTCCurrencyId>;
	type PublicKey = RenVmPublickKey;
	type CurrencyIdentifier = RENBTCIdentifier;
	type UnsignedPriority = RenvmBridgeUnsignedPriority;
	type BurnEventStoreDuration = BurnEventStoreDuration;
}

parameter_types! {
	pub const TombstoneDeposit: Balance = 16 * MILLICENTS;
	pub const RentByteFee: Balance = 4 * MILLICENTS;
	pub const RentDepositOffset: Balance = 1000 * MILLICENTS;
	pub const SurchargeReward: Balance = 150 * MILLICENTS;
}

impl pallet_contracts::Trait for Runtime {
	type Time = Timestamp;
	type Randomness = RandomnessCollectiveFlip;
	type Currency = Balances;
	type Event = Event;
	type DetermineContractAddress = pallet_contracts::SimpleAddressDeterminer<Runtime>;
	type TrieIdGenerator = pallet_contracts::TrieIdFromParentCounter<Runtime>;
	type RentPayment = ();
	type SignedClaimHandicap = pallet_contracts::DefaultSignedClaimHandicap;
	type TombstoneDeposit = TombstoneDeposit;
	type StorageSizeOffset = pallet_contracts::DefaultStorageSizeOffset;
	type RentByteFee = RentByteFee;
	type RentDepositOffset = RentDepositOffset;
	type SurchargeReward = SurchargeReward;
	type MaxDepth = pallet_contracts::DefaultMaxDepth;
	type MaxValueSize = pallet_contracts::DefaultMaxValueSize;
	type WeightPrice = pallet_transaction_payment::Module<Self>;
}

/// Fixed gas price of `1`.
pub struct FixedGasPrice;

impl FeeCalculator for FixedGasPrice {
	fn min_gas_price() -> U256 {
		// Gas price is always one token per gas.
		1.into()
	}
}

parameter_types! {
	pub const ChainId: u64 = 42;
}

impl pallet_evm::Trait for Runtime {
	type FeeCalculator = FixedGasPrice;
	type CallOrigin = EnsureAddressTruncated;
	type WithdrawOrigin = EnsureAddressTruncated;
	type AddressMapping = HashedAddressMapping<BlakeTwo256>;
	type Currency = Balances;
	type Event = Event;
	type Precompiles = ();
	type ChainId = ChainId;
}

#[allow(clippy::large_enum_variant)]
construct_runtime!(
	pub enum Runtime where
		Block = Block,
		NodeBlock = primitives::Block,
		UncheckedExtrinsic = UncheckedExtrinsic
	{
		// Core
		System: frame_system::{Module, Call, Storage, Config, Event<T>},
		Timestamp: pallet_timestamp::{Module, Call, Storage, Inherent},
		RandomnessCollectiveFlip: pallet_randomness_collective_flip::{Module, Call, Storage},

		// Tokens & Related
		Balances: pallet_balances::{Module, Call, Storage, Config<T>, Event<T>},

		Accounts: module_accounts::{Module, Call, Storage},
		Currencies: orml_currencies::{Module, Call, Event<T>},
		Tokens: orml_tokens::{Module, Storage, Event<T>, Config<T>},
		Vesting: orml_vesting::{Module, Storage, Call, Event<T>, Config<T>},

		AcalaTreasury: pallet_treasury::{Module, Call, Storage, Config, Event<T>},

		// Utility
		Utility: pallet_utility::{Module, Call, Event},
		Multisig: pallet_multisig::{Module, Call, Storage, Event<T>},
		Recovery: pallet_recovery::{Module, Call, Storage, Event<T>},
		Proxy: pallet_proxy::{Module, Call, Storage, Event<T>},
		Scheduler: pallet_scheduler::{Module, Call, Storage, Event<T>},

		Indices: pallet_indices::{Module, Call, Storage, Config<T>, Event<T>},
		GraduallyUpdate: orml_gradually_update::{Module, Storage, Call, Event<T>},

		// Consensus & Staking
		Authorship: pallet_authorship::{Module, Call, Storage, Inherent},
		Babe: pallet_babe::{Module, Call, Storage, Config, Inherent, ValidateUnsigned},
		Grandpa: pallet_grandpa::{Module, Call, Storage, Config, Event, ValidateUnsigned},
		Staking: pallet_staking::{Module, Call, Config<T>, Storage, Event<T>},
		Session: pallet_session::{Module, Call, Storage, Event, Config<T>},
		Historical: pallet_session_historical::{Module},

		// Governance
		GeneralCouncil: pallet_collective::<Instance1>::{Module, Call, Storage, Origin<T>, Event<T>, Config<T>},
		GeneralCouncilMembership: pallet_membership::<Instance1>::{Module, Call, Storage, Event<T>, Config<T>},
		HonzonCouncil: pallet_collective::<Instance2>::{Module, Call, Storage, Origin<T>, Event<T>, Config<T>},
		HonzonCouncilMembership: pallet_membership::<Instance2>::{Module, Call, Storage, Event<T>, Config<T>},
		HomaCouncil: pallet_collective::<Instance3>::{Module, Call, Storage, Origin<T>, Event<T>, Config<T>},
		HomaCouncilMembership: pallet_membership::<Instance3>::{Module, Call, Storage, Event<T>, Config<T>},
		TechnicalCommittee: pallet_collective::<Instance4>::{Module, Call, Storage, Origin<T>, Event<T>, Config<T>},
		TechnicalCommitteeMembership: pallet_membership::<Instance4>::{Module, Call, Storage, Event<T>, Config<T>},

		Authority: orml_authority::{Module, Call, Event<T>, Origin<T>},
		ElectionsPhragmen: pallet_elections_phragmen::{Module, Call, Storage, Event<T>},

		// Oracle
		AcalaOracle: orml_oracle::<Instance1>::{Module, Storage, Call, Config<T>, Event<T>},
		BandOracle: orml_oracle::<Instance2>::{Module, Storage, Call, Config<T>, Event<T>},
		// OperatorMembership must be placed after Oracle or else will have race condition on initialization
		OperatorMembershipAcala: pallet_membership::<Instance5>::{Module, Call, Storage, Event<T>, Config<T>},
		OperatorMembershipBand: pallet_membership::<Instance6>::{Module, Call, Storage, Event<T>, Config<T>},

		// ORML Core
		Auction: orml_auction::{Module, Storage, Call, Event<T>},
		Rewards: orml_rewards::{Module, Storage, Call},
		OrmlNFT: orml_nft::{Module, Storage},

		// Acala Core
		Prices: module_prices::{Module, Storage, Call, Event},

		// DEX
		Dex: module_dex::{Module, Storage, Call, Event<T>},

		// Honzon
		AuctionManager: module_auction_manager::{Module, Storage, Call, Event<T>, ValidateUnsigned},
		Loans: module_loans::{Module, Storage, Call, Event<T>},
		Honzon: module_honzon::{Module, Storage, Call, Event<T>},
		CdpTreasury: module_cdp_treasury::{Module, Storage, Call, Config, Event},
		CdpEngine: module_cdp_engine::{Module, Storage, Call, Event<T>, Config, ValidateUnsigned},
		EmergencyShutdown: module_emergency_shutdown::{Module, Storage, Call, Event<T>},

		// Homa
		Homa: module_homa::{Module, Call},
		NomineesElection: module_nominees_election::{Module, Call, Storage},
		StakingPool: module_staking_pool::{Module, Call, Storage, Event<T>},
		PolkadotBridge: module_polkadot_bridge::{Module, Call, Storage, Event<T>, Config},

		// Acala Other
		Incentives: module_incentives::{Module, Storage, Call, Event<T>},
		AirDrop: module_airdrop::{Module, Call, Storage, Event<T>, Config<T>},
		NFT: module_nft::{Module, Call, Event<T>},

		// Ecosystem modules
		RenVmBridge: ecosystem_renvm_bridge::{Module, Call, Storage, Event<T>, ValidateUnsigned},

		// Smart contracts
		Contracts: pallet_contracts::{Module, Call, Config, Storage, Event<T>},
		EVM: pallet_evm::{Module, Config, Call, Storage, Event<T>},

		// Dev
		Sudo: pallet_sudo::{Module, Call, Config<T>, Storage, Event<T>},

		TransactionPayment: pallet_transaction_payment::{Module, Storage}, // TODO: #433 remove this
	}
);

/// The address format for describing accounts.
pub type Address = <Indices as StaticLookup>::Source;
/// Block header type as expected by this runtime.
pub type Header = generic::Header<BlockNumber, BlakeTwo256>;
/// Block type as expected by this runtime.
pub type Block = generic::Block<Header, UncheckedExtrinsic>;
/// A Block signed with a Justification
pub type SignedBlock = generic::SignedBlock<Block>;
/// BlockId type as expected by this runtime.
pub type BlockId = generic::BlockId<Block>;
/// The SignedExtension to the basic transaction logic.
pub type SignedExtra = (
	frame_system::CheckSpecVersion<Runtime>,
	frame_system::CheckTxVersion<Runtime>,
	frame_system::CheckGenesis<Runtime>,
	frame_system::CheckEra<Runtime>,
	frame_system::CheckNonce<Runtime>,
	frame_system::CheckWeight<Runtime>,
	module_accounts::ChargeTransactionPayment<Runtime>,
);
/// Unchecked extrinsic type as expected by this runtime.
pub type UncheckedExtrinsic = generic::UncheckedExtrinsic<Address, Call, Signature, SignedExtra>;
/// The payload being signed in transactions.
pub type SignedPayload = generic::SignedPayload<Call, SignedExtra>;
/// Extrinsic type that has already been checked.
pub type CheckedExtrinsic = generic::CheckedExtrinsic<AccountId, Call, SignedExtra>;
/// Executive: handles dispatch to the various modules.
pub type Executive =
	frame_executive::Executive<Runtime, Block, frame_system::ChainContext<Runtime>, Runtime, AllModules>;

#[cfg(not(feature = "disable-runtime-api"))]
impl_runtime_apis! {
	impl sp_api::Core<Block> for Runtime {
		fn version() -> RuntimeVersion {
			VERSION
		}

		fn execute_block(block: Block) {
			Executive::execute_block(block)
		}

		fn initialize_block(header: &<Block as BlockT>::Header) {
			Executive::initialize_block(header)
		}
	}

	impl sp_api::Metadata<Block> for Runtime {
		fn metadata() -> OpaqueMetadata {
			Runtime::metadata().into()
		}
	}

	impl sp_block_builder::BlockBuilder<Block> for Runtime {
		fn apply_extrinsic(extrinsic: <Block as BlockT>::Extrinsic) -> ApplyExtrinsicResult {
			Executive::apply_extrinsic(extrinsic)
		}

		fn finalize_block() -> <Block as BlockT>::Header {
			Executive::finalize_block()
		}

		fn inherent_extrinsics(data: sp_inherents::InherentData) -> Vec<<Block as BlockT>::Extrinsic> {
			data.create_extrinsics()
		}

		fn check_inherents(
			block: Block,
			data: sp_inherents::InherentData,
		) -> sp_inherents::CheckInherentsResult {
			data.check_extrinsics(&block)
		}

		fn random_seed() -> <Block as BlockT>::Hash {
			RandomnessCollectiveFlip::random_seed()
		}
	}

	impl sp_transaction_pool::runtime_api::TaggedTransactionQueue<Block> for Runtime {
		fn validate_transaction(
			source: TransactionSource,
			tx: <Block as BlockT>::Extrinsic,
		) -> TransactionValidity {
			Executive::validate_transaction(source, tx)
		}
	}

	impl sp_offchain::OffchainWorkerApi<Block> for Runtime {
		fn offchain_worker(header: &<Block as BlockT>::Header) {
			Executive::offchain_worker(header)
		}
	}

	impl sp_consensus_babe::BabeApi<Block> for Runtime {
		fn configuration() -> sp_consensus_babe::BabeGenesisConfiguration {
			sp_consensus_babe::BabeGenesisConfiguration {
				slot_duration: Babe::slot_duration(),
				epoch_length: EpochDuration::get(),
				c: PRIMARY_PROBABILITY,
				genesis_authorities: Babe::authorities(),
				randomness: Babe::randomness(),
				allowed_slots: sp_consensus_babe::AllowedSlots::PrimaryAndSecondaryPlainSlots,
			}
		}

		fn current_epoch_start() -> sp_consensus_babe::SlotNumber {
			Babe::current_epoch_start()
		}

		fn generate_key_ownership_proof(
			_slot_number: sp_consensus_babe::SlotNumber,
			authority_id: sp_consensus_babe::AuthorityId,
			) -> Option<sp_consensus_babe::OpaqueKeyOwnershipProof> {
			use codec::Encode;

			Historical::prove((sp_consensus_babe::KEY_TYPE, authority_id))
				.map(|p| p.encode())
				.map(sp_consensus_babe::OpaqueKeyOwnershipProof::new)
		}

		fn submit_report_equivocation_unsigned_extrinsic(
			equivocation_proof: sp_consensus_babe::EquivocationProof<<Block as BlockT>::Header>,
			key_owner_proof: sp_consensus_babe::OpaqueKeyOwnershipProof,
			) -> Option<()> {
			let key_owner_proof = key_owner_proof.decode()?;

			Babe::submit_unsigned_equivocation_report(
				equivocation_proof,
				key_owner_proof,
				)
		}
	}

	impl sp_session::SessionKeys<Block> for Runtime {
		fn generate_session_keys(seed: Option<Vec<u8>>) -> Vec<u8> {
			SessionKeys::generate(seed)
		}

		fn decode_session_keys(
			encoded: Vec<u8>,
		) -> Option<Vec<(Vec<u8>, KeyTypeId)>> {
			SessionKeys::decode_into_raw_public_keys(&encoded)
		}
	}

	impl fg_primitives::GrandpaApi<Block> for Runtime {
		fn grandpa_authorities() -> GrandpaAuthorityList {
			Grandpa::grandpa_authorities()
		}

		fn submit_report_equivocation_unsigned_extrinsic(
			equivocation_proof: fg_primitives::EquivocationProof<
				<Block as BlockT>::Hash,
				NumberFor<Block>,
			>,
			key_owner_proof: fg_primitives::OpaqueKeyOwnershipProof,
		) -> Option<()> {
			let key_owner_proof = key_owner_proof.decode()?;

			Grandpa::submit_unsigned_equivocation_report(
				equivocation_proof,
				key_owner_proof,
			)
		}

		fn generate_key_ownership_proof(
			_set_id: fg_primitives::SetId,
			authority_id: GrandpaId,
		) -> Option<fg_primitives::OpaqueKeyOwnershipProof> {
			use codec::Encode;

			Historical::prove((fg_primitives::KEY_TYPE, authority_id))
				.map(|p| p.encode())
				.map(fg_primitives::OpaqueKeyOwnershipProof::new)
		}
	}

	impl frame_system_rpc_runtime_api::AccountNonceApi<Block, AccountId, Nonce> for Runtime {
		fn account_nonce(account: AccountId) -> Nonce {
			System::account_nonce(account)
		}
	}

	impl pallet_transaction_payment_rpc_runtime_api::TransactionPaymentApi<
		Block,
		Balance,
	> for Runtime {
		fn query_info(uxt: <Block as BlockT>::Extrinsic, len: u32) -> pallet_transaction_payment_rpc_runtime_api::RuntimeDispatchInfo<Balance> {
			TransactionPayment::query_info(uxt, len)
		}
	}

	impl orml_oracle_rpc_runtime_api::OracleApi<
		Block,
		DataProviderId,
		CurrencyId,
		TimeStampedPrice,
	> for Runtime {
		fn get_value(provider_id: DataProviderId ,key: CurrencyId) -> Option<TimeStampedPrice> {
			match provider_id {
				DataProviderId::Acala => AcalaOracle::get_no_op(&key),
				DataProviderId::Band => BandOracle::get_no_op(&key),
				DataProviderId::Aggregated => <AggregatedDataProvider as DataProviderExtended<_, _>>::get_no_op(&key)
			}
		}

		fn get_all_values(provider_id: DataProviderId) -> Vec<(CurrencyId, Option<TimeStampedPrice>)> {
			match provider_id {
				DataProviderId::Acala => AcalaOracle::get_all_values(),
				DataProviderId::Band => BandOracle::get_all_values(),
				DataProviderId::Aggregated => <AggregatedDataProvider as DataProviderExtended<_, _>>::get_all_values()
			}
		}
	}

	impl module_dex_rpc_runtime_api::DexApi<
		Block,
		CurrencyId,
		Balance,
	> for Runtime {
		fn get_supply_amount(
			supply_currency_id: CurrencyId,
			target_currency_id: CurrencyId,
			target_currency_amount: Balance,
		) -> Option<module_dex_rpc_runtime_api::BalanceInfo<Balance>> {
			Dex::get_supply_amount_needed(supply_currency_id, target_currency_id, target_currency_amount)
				.map(|amount| module_dex_rpc_runtime_api::BalanceInfo {
					amount
				})
		}

		fn get_target_amount(
			supply_currency_id: CurrencyId,
			target_currency_id: CurrencyId,
			supply_currency_amount: Balance,
		) -> Option<module_dex_rpc_runtime_api::BalanceInfo<Balance>> {
			Dex::get_target_amount_available(supply_currency_id, target_currency_id, supply_currency_amount)
				.map(|amount| module_dex_rpc_runtime_api::BalanceInfo {
					amount
				})

		}
	}

	impl module_staking_pool_rpc_runtime_api::StakingPoolApi<
		Block,
		AccountId,
		Balance,
	> for Runtime {
		fn get_available_unbonded(account: AccountId) -> module_staking_pool_rpc_runtime_api::BalanceInfo<Balance> {
			module_staking_pool_rpc_runtime_api::BalanceInfo {
				amount: StakingPool::get_available_unbonded(&account)
			}
		}

		fn get_liquid_staking_exchange_rate() -> ExchangeRate {
			StakingPool::liquid_exchange_rate()
		}
	}

	impl pallet_contracts_rpc_runtime_api::ContractsApi<Block, AccountId, Balance, BlockNumber>
		for Runtime
	{
		fn call(
			origin: AccountId,
			dest: AccountId,
			value: Balance,
			gas_limit: u64,
			input_data: Vec<u8>,
		) -> ContractExecResult {
			let (exec_result, gas_consumed) =
				Contracts::bare_call(origin, dest, value, gas_limit, input_data);
			match exec_result {
				Ok(v) => ContractExecResult::Success {
					flags: v.flags.bits(),
					data: v.data,
					gas_consumed,
				},
				Err(_) => ContractExecResult::Error,
			}
		}

		fn get_storage(
			address: AccountId,
			key: [u8; 32],
		) -> pallet_contracts_primitives::GetStorageResult {
			Contracts::get_storage(address, key)
		}

		fn rent_projection(
			address: AccountId,
		) -> pallet_contracts_primitives::RentProjectionResult<BlockNumber> {
			Contracts::rent_projection(address)
		}
	}

	// benchmarks for acala modules
	#[cfg(feature = "runtime-benchmarks")]
	impl frame_benchmarking::Benchmark<Block> for Runtime {
		fn dispatch_benchmark(
			config: frame_benchmarking::BenchmarkConfig
		) -> Result<Vec<frame_benchmarking::BenchmarkBatch>, sp_runtime::RuntimeString> {
			use frame_benchmarking::{Benchmarking, BenchmarkBatch, add_benchmark, TrackedStorageKey};
			use orml_benchmarking::{add_benchmark as orml_add_benchmark};

<<<<<<< HEAD
			use module_honzon_benchmarking::Module as HonzonBench;
			use module_cdp_engine_benchmarking::Module as CdpEngineBench;
			use module_emergency_shutdown_benchmarking::Module as EmergencyShutdownBench;
			use module_auction_manager_benchmarking::Module as AuctionManagerBench;
			use module_nft_benchmarking::Module as NftBench;

			impl module_honzon_benchmarking::Trait for Runtime {}
			impl module_cdp_engine_benchmarking::Trait for Runtime {}
			impl module_emergency_shutdown_benchmarking::Trait for Runtime {}
			impl module_auction_manager_benchmarking::Trait for Runtime {}
=======
			//use module_honzon_benchmarking::Module as HonzonBench;
			//use module_cdp_engine_benchmarking::Module as CdpEngineBench;
			//use module_emergency_shutdown_benchmarking::Module as EmergencyShutdownBench;
			//use module_auction_manager_benchmarking::Module as AuctionManagerBench;
			use module_nft_benchmarking::Module as NftBench;

			//impl module_honzon_benchmarking::Trait for Runtime {}
			//impl module_cdp_engine_benchmarking::Trait for Runtime {}
			//impl module_emergency_shutdown_benchmarking::Trait for Runtime {}
			//impl module_auction_manager_benchmarking::Trait for Runtime {}
>>>>>>> 770fcdd5
			impl module_nft_benchmarking::Trait for Runtime {}

			let whitelist: Vec<TrackedStorageKey> = vec![
				// Block Number
				// frame_system::Number::<Runtime>::hashed_key().to_vec(),
				hex_literal::hex!("26aa394eea5630e07c48ae0c9558cef702a5c1b19ab7a04f536c519aca4983ac").to_vec().into(),
				// Total Issuance
				hex_literal::hex!("c2261276cc9d1f8598ea4b6a74b15c2f57c875e4cff74148e4628f264b974c80").to_vec().into(),
				// Execution Phase
				hex_literal::hex!("26aa394eea5630e07c48ae0c9558cef7ff553b5a9862a516939d82b3d3d8661a").to_vec().into(),
				// Event Count
				hex_literal::hex!("26aa394eea5630e07c48ae0c9558cef70a98fdbe9ce6c55837576c60c7af3850").to_vec().into(),
				// System Events
				hex_literal::hex!("26aa394eea5630e07c48ae0c9558cef780d41e5e16056765bc8461851072c9d7").to_vec().into(),
				// Caller 0 Account
				hex_literal::hex!("26aa394eea5630e07c48ae0c9558cef7b99d880ec681799c0cf30e8886371da946c154ffd9992e395af90b5b13cc6f295c77033fce8a9045824a6690bbf99c6db269502f0a8d1d2a008542d5690a0749").to_vec().into(),
				// Treasury Account
				hex_literal::hex!("26aa394eea5630e07c48ae0c9558cef7b99d880ec681799c0cf30e8886371da95ecffd7b6c0f78751baa9d281e0bfa3a6d6f646c70792f74727372790000000000000000000000000000000000000000").to_vec().into(),
			];
			let mut batches = Vec::<BenchmarkBatch>::new();
			let params = (&config, &whitelist);

			add_benchmark!(params, batches, dex, Dex);
			add_benchmark!(params, batches, cdp_treasury, CdpTreasury);
<<<<<<< HEAD
			add_benchmark!(params, batches, honzon, HonzonBench::<Runtime>);
			add_benchmark!(params, batches, cdp_engine, CdpEngineBench::<Runtime>);
			add_benchmark!(params, batches, emergency_shutdown, EmergencyShutdownBench::<Runtime>);
			add_benchmark!(params, batches, auction_manager, AuctionManagerBench::<Runtime>);
			add_benchmark!(params, batches, nft, NftBench::<Runtime>);
=======
			//add_benchmark!(params, batches, honzon, HonzonBench::<Runtime>);
			//add_benchmark!(params, batches, cdp_engine, CdpEngineBench::<Runtime>);
			//add_benchmark!(params, batches, emergency_shutdown, EmergencyShutdownBench::<Runtime>);
			//add_benchmark!(params, batches, auction_manager, AuctionManagerBench::<Runtime>);
			add_benchmark!(params, batches, nft, NftBench::<Runtime>);
			orml_add_benchmark!(params, batches, auction_manager, benchmarking::auction_manager);
			orml_add_benchmark!(params, batches, cdp_engine, benchmarking::cdp_engine);
			orml_add_benchmark!(params, batches, emergency_shutdown, benchmarking::emergency_shutdown);
			orml_add_benchmark!(params, batches, honzon, benchmarking::honzon);

>>>>>>> 770fcdd5
			orml_add_benchmark!(params, batches, orml_tokens, benchmarking::tokens);
			// orml_add_benchmark!(params, batches, orml_vesting, benchmarking::vesting);
			// orml_add_benchmark!(params, batches, orml_auction, benchmarking::auction);
			// orml_add_benchmark!(params, batches, orml_currencies, benchmarking::currencies);

			// orml_add_benchmark!(params, batches, orml_authority, benchmarking::authority);
			// orml_add_benchmark!(params, batches, orml_gradually_update, benchmarking::gradually_update);
			// orml_add_benchmark!(params, batches, orml_rewards, benchmarking::rewards);
			// orml_add_benchmark!(params, batches, orml_oracle, benchmarking::oracle);

			if batches.is_empty() { return Err("Benchmark not found for this module.".into()) }
			Ok(batches)
		}
	}
}

#[cfg(test)]
mod tests {
	use super::*;
	use frame_system::offchain::CreateSignedTransaction;

	#[test]
	fn validate_transaction_submitter_bounds() {
		fn is_submit_signed_transaction<T>()
		where
			T: CreateSignedTransaction<Call>,
		{
		}

		is_submit_signed_transaction::<Runtime>();
	}
}<|MERGE_RESOLUTION|>--- conflicted
+++ resolved
@@ -1053,6 +1053,7 @@
 	type DEX = Dex;
 	type MaxAuctionsCount = MaxAuctionsCount;
 	type ModuleId = CDPTreasuryModuleId;
+	type WeightInfo = weights::cdp_treasury::WeightInfo<Runtime>;
 }
 
 parameter_types! {
@@ -1697,29 +1698,7 @@
 			use frame_benchmarking::{Benchmarking, BenchmarkBatch, add_benchmark, TrackedStorageKey};
 			use orml_benchmarking::{add_benchmark as orml_add_benchmark};
 
-<<<<<<< HEAD
-			use module_honzon_benchmarking::Module as HonzonBench;
-			use module_cdp_engine_benchmarking::Module as CdpEngineBench;
-			use module_emergency_shutdown_benchmarking::Module as EmergencyShutdownBench;
-			use module_auction_manager_benchmarking::Module as AuctionManagerBench;
 			use module_nft_benchmarking::Module as NftBench;
-
-			impl module_honzon_benchmarking::Trait for Runtime {}
-			impl module_cdp_engine_benchmarking::Trait for Runtime {}
-			impl module_emergency_shutdown_benchmarking::Trait for Runtime {}
-			impl module_auction_manager_benchmarking::Trait for Runtime {}
-=======
-			//use module_honzon_benchmarking::Module as HonzonBench;
-			//use module_cdp_engine_benchmarking::Module as CdpEngineBench;
-			//use module_emergency_shutdown_benchmarking::Module as EmergencyShutdownBench;
-			//use module_auction_manager_benchmarking::Module as AuctionManagerBench;
-			use module_nft_benchmarking::Module as NftBench;
-
-			//impl module_honzon_benchmarking::Trait for Runtime {}
-			//impl module_cdp_engine_benchmarking::Trait for Runtime {}
-			//impl module_emergency_shutdown_benchmarking::Trait for Runtime {}
-			//impl module_auction_manager_benchmarking::Trait for Runtime {}
->>>>>>> 770fcdd5
 			impl module_nft_benchmarking::Trait for Runtime {}
 
 			let whitelist: Vec<TrackedStorageKey> = vec![
@@ -1743,25 +1722,13 @@
 			let params = (&config, &whitelist);
 
 			add_benchmark!(params, batches, dex, Dex);
-			add_benchmark!(params, batches, cdp_treasury, CdpTreasury);
-<<<<<<< HEAD
-			add_benchmark!(params, batches, honzon, HonzonBench::<Runtime>);
-			add_benchmark!(params, batches, cdp_engine, CdpEngineBench::<Runtime>);
-			add_benchmark!(params, batches, emergency_shutdown, EmergencyShutdownBench::<Runtime>);
-			add_benchmark!(params, batches, auction_manager, AuctionManagerBench::<Runtime>);
-			add_benchmark!(params, batches, nft, NftBench::<Runtime>);
-=======
-			//add_benchmark!(params, batches, honzon, HonzonBench::<Runtime>);
-			//add_benchmark!(params, batches, cdp_engine, CdpEngineBench::<Runtime>);
-			//add_benchmark!(params, batches, emergency_shutdown, EmergencyShutdownBench::<Runtime>);
-			//add_benchmark!(params, batches, auction_manager, AuctionManagerBench::<Runtime>);
 			add_benchmark!(params, batches, nft, NftBench::<Runtime>);
 			orml_add_benchmark!(params, batches, auction_manager, benchmarking::auction_manager);
 			orml_add_benchmark!(params, batches, cdp_engine, benchmarking::cdp_engine);
 			orml_add_benchmark!(params, batches, emergency_shutdown, benchmarking::emergency_shutdown);
 			orml_add_benchmark!(params, batches, honzon, benchmarking::honzon);
-
->>>>>>> 770fcdd5
+			orml_add_benchmark!(params, batches, cdp_treasury, benchmarking::cdp_treasury);
+
 			orml_add_benchmark!(params, batches, orml_tokens, benchmarking::tokens);
 			// orml_add_benchmark!(params, batches, orml_vesting, benchmarking::vesting);
 			// orml_add_benchmark!(params, batches, orml_auction, benchmarking::auction);
