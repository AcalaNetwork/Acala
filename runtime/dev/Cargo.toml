[package]
name = "dev-runtime"
version = "0.6.1"
authors = ["Acala Developers"]
edition = "2018"
build = "build.rs"

[dependencies]
smallvec = "1.4.0"
codec = { package = "parity-scale-codec", version = "1.3.0", default-features = false, features = ["derive"] }
serde = { version = "1.0.101", optional = true }
static_assertions = "1.1.0"
hex-literal = { version = "0.3.1" }

<<<<<<< HEAD
frame-benchmarking = { version = "2.0.0-rc6", default-features = false, optional = true }
pallet-contracts = { version = "2.0.0-rc6", default-features = false }
pallet-contracts-primitives = { version = "2.0.0-rc6", default-features = false }
pallet-contracts-rpc-runtime-api = { version = "0.8.0-rc6", default-features = false }
frame-executive = { version = "2.0.0-rc6", default-features = false }
frame-support = { version = "2.0.0-rc6", default-features = false }
frame-system = { version = "2.0.0-rc6", default-features = false }
frame-system-rpc-runtime-api = { version = "2.0.0-rc6", default-features = false }
pallet-authorship = { version = "2.0.0-rc6", default-features = false }
pallet-babe = { version = "2.0.0-rc6", default-features = false }
pallet-balances = { version = "2.0.0-rc6", default-features = false }
pallet-collective = { version = "2.0.0-rc6", default-features = false }
pallet-elections-phragmen = { version = "2.0.0-rc6", default-features = false }
pallet-grandpa = { version = "2.0.0-rc6", default-features = false }
pallet-indices = { version = "2.0.0-rc6", default-features = false }
pallet-membership = { version = "2.0.0-rc6", default-features = false }
pallet-multisig = { version = "2.0.0-rc6", default-features = false }
pallet-offences = { version = "2.0.0-rc6", default-features = false }
pallet-randomness-collective-flip = { version = "2.0.0-rc6", default-features = false }
pallet-recovery = { version = "2.0.0-rc6", default-features = false }
pallet-scheduler = { version = "2.0.0-rc6", default-features = false }
pallet-session = { version = "2.0.0-rc6", features = ["historical"], default-features = false }
pallet-staking = { version = "2.0.0-rc6", default-features = false }
pallet-staking-reward-curve = { version = "2.0.0-rc6", default-features = false }
pallet-sudo = { version = "2.0.0-rc6", default-features = false }
pallet-timestamp = { version = "2.0.0-rc6", default-features = false }
pallet-transaction-payment = { version = "2.0.0-rc6", default-features = false }
pallet-transaction-payment-rpc-runtime-api = { version = "2.0.0-rc6", default-features = false }
pallet-treasury = { version = "2.0.0-rc6", default-features = false }
pallet-utility = { version = "2.0.0-rc6", default-features = false }
sp-api = { version = "2.0.0-rc6", default-features = false }
sp-application-crypto = { version = "2.0.0-rc6", default-features = false }
sp-block-builder = { version = "2.0.0-rc6", default-features = false }
sp-consensus-babe = { version = "0.8.0-rc6", default-features = false }
sp-core = { version = "2.0.0-rc6", default-features = false }
sp-inherents = { version = "2.0.0-rc6", default-features = false }
sp-io = { version = "2.0.0-rc6", default-features = false }
sp-offchain = { version = "2.0.0-rc6", default-features = false }
sp-runtime = { version = "2.0.0-rc6", default-features = false }
sp-session = { version = "2.0.0-rc6", default-features = false }
sp-staking = { version = "2.0.0-rc6", default-features = false }
sp-std = { version = "2.0.0-rc6", default-features = false }
sp-transaction-pool = { version = "2.0.0-rc6", default-features = false }
sp-version = { version = "2.0.0-rc6", default-features = false }
=======
frame-benchmarking = { version = "2.0.0", default-features = false, optional = true }
pallet-contracts = { version = "2.0.0", default-features = false }
pallet-contracts-primitives = { version = "2.0.0", default-features = false }
pallet-contracts-rpc-runtime-api = { version = "0.8.0", default-features = false }
frame-executive = { version = "2.0.0", default-features = false }
frame-support = { version = "2.0.0", default-features = false }
frame-system = { version = "2.0.0", default-features = false }
frame-system-rpc-runtime-api = { version = "2.0.0", default-features = false }
pallet-authorship = { version = "2.0.0", default-features = false }
pallet-babe = { version = "2.0.0", default-features = false }
pallet-balances = { version = "2.0.0", default-features = false }
pallet-collective = { version = "2.0.0", default-features = false }
pallet-elections-phragmen = { version = "2.0.0", default-features = false }
pallet-evm = { version = "2.0.0", default-features = false }
pallet-grandpa = { version = "2.0.0", default-features = false }
pallet-indices = { version = "2.0.0", default-features = false }
pallet-membership = { version = "2.0.0", default-features = false }
pallet-multisig = { version = "2.0.0", default-features = false }
pallet-offences = { version = "2.0.0", default-features = false }
pallet-proxy = { version = "2.0.0", default-features = false }
pallet-randomness-collective-flip = { version = "2.0.0", default-features = false }
pallet-recovery = { version = "2.0.0", default-features = false }
pallet-scheduler = { version = "2.0.0", default-features = false }
pallet-session = { version = "2.0.0", features = ["historical"], default-features = false }
pallet-staking = { version = "2.0.0", default-features = false }
pallet-staking-reward-curve = { version = "2.0.0", default-features = false }
pallet-sudo = { version = "2.0.0", default-features = false }
pallet-timestamp = { version = "2.0.0", default-features = false }
pallet-transaction-payment = { version = "2.0.0", default-features = false }
pallet-transaction-payment-rpc-runtime-api = { version = "2.0.0", default-features = false }
pallet-treasury = { version = "2.0.0", default-features = false }
pallet-utility = { version = "2.0.0", default-features = false }
sp-api = { version = "2.0.0", default-features = false }
sp-application-crypto = { version = "2.0.0", default-features = false }
sp-block-builder = { version = "2.0.0", default-features = false }
sp-consensus-babe = { version = "0.8.0", default-features = false }
sp-core = { version = "2.0.0", default-features = false }
sp-inherents = { version = "2.0.0", default-features = false }
sp-io = { version = "2.0.0", default-features = false }
sp-offchain = { version = "2.0.0", default-features = false }
sp-runtime = { version = "2.0.0", default-features = false }
sp-session = { version = "2.0.0", default-features = false }
sp-staking = { version = "2.0.0", default-features = false }
sp-std = { version = "2.0.0", default-features = false }
sp-transaction-pool = { version = "2.0.0", default-features = false }
sp-version = { version = "2.0.0", default-features = false }
>>>>>>> a06c4036

pallet-evm = { version = "2.0.0-rc6", default-features = false }
pallet-ethereum = { git = "https://github.com/paritytech/frontier", default-features = false }
frontier-rpc-primitives = { git = "https://github.com/paritytech/frontier", default-features = false }

orml-auction = { path = "../../orml/auction", default-features = false }
orml-authority = { path = "../../orml/authority", default-features = false }
orml-benchmarking = { path = "../../orml/benchmarking", default-features = false, optional = true }
orml-currencies = { path = "../../orml/currencies", default-features = false }
orml-oracle = { path = "../../orml/oracle", default-features = false }
orml-oracle-rpc-runtime-api = { path = "../../orml/oracle/rpc/runtime-api", default-features = false }
orml-gradually-update = { path = "../../orml/gradually-update", default-features = false }
orml-tokens = { path = "../../orml/tokens", default-features = false }
orml-traits = { path = "../../orml/traits", default-features = false }
orml-vesting = { path = "../../orml/vesting", default-features = false }
orml-rewards = { path = "../../orml/rewards", default-features = false }
orml-nft= { path = "../../orml/nft", default-features = false }

module-accounts = { path = "../../modules/accounts", default-features = false }
module-airdrop = { path = "../../modules/airdrop", default-features = false }
module-auction-manager = { path = "../../modules/auction_manager", default-features = false }
module-cdp-engine = { path = "../../modules/cdp_engine", default-features = false }
module-cdp-treasury = { path = "../../modules/cdp_treasury", default-features = false }
module-dex = { path = "../../modules/dex", default-features = false }
module-dex-rpc-runtime-api = { path = "../../modules/dex/rpc/runtime-api", default-features = false }
module-emergency-shutdown = { path = "../../modules/emergency_shutdown", default-features = false }
module-honzon = { path = "../../modules/honzon", default-features = false }
module-loans = { path = "../../modules/loans", default-features = false }
module-nft = { path = "../../modules/nft", default-features = false }
module-prices = { path = "../../modules/prices", default-features = false }
module-incentives = { path = "../../modules/incentives", default-features = false }
module-support = { path = "../../modules/support", default-features = false }
module-homa = { path = "../../modules/homa", default-features = false }
module-nominees-election = { path = "../../modules/nominees_election", default-features = false }
module-staking-pool = { path = "../../modules/staking_pool", default-features = false }
module-staking-pool-rpc-runtime-api = { path = "../../modules/staking_pool/rpc/runtime-api", default-features = false }
module-polkadot-bridge = { path = "../../modules/polkadot_bridge", default-features = false }
module-honzon-benchmarking = { path = "../../modules/honzon/benchmarking", default-features = false, optional = true }
module-cdp-engine-benchmarking = { path = "../../modules/cdp_engine/benchmarking", default-features = false, optional = true }
module-emergency-shutdown-benchmarking = { path = "../../modules/emergency_shutdown/benchmarking", default-features = false, optional = true }
module-auction-manager-benchmarking = { path = "../../modules/auction_manager/benchmarking", default-features = false, optional = true }
module-nft-benchmarking = { path = "../../modules/nft/benchmarking", default-features = false, optional = true }
primitives = { package = "acala-primitives", path = "../../primitives", default-features = false }
runtime-common = { path = "../common", default-features = false }

ecosystem-renvm-bridge = { path = "../../ecosystem-modules/ren/renvm-bridge", default-features = false }

# TODO: remove this once this is merged and deployed https://github.com/paritytech/substrate/pull/6995
primitive-types = { version = "0.7.2", default-features = false, features = ["byteorder"] }

[build-dependencies]
wasm-builder-runner = { package = "substrate-wasm-builder-runner", version = "1.0.6" }

[dev-dependencies]
sp-io = { version = "2.0.0" }

[features]
default = ["std"]
no_std = []
std = [
	"codec/std",
	"serde",

	"frame-executive/std",
	"frame-support/std",
	"frame-system-rpc-runtime-api/std",
	"frame-system/std",
	"frame-benchmarking/std",
	"pallet-babe/std",
	"pallet-balances/std",
	"pallet-collective/std",
	"pallet-contracts-primitives/std",
	"pallet-contracts-rpc-runtime-api/std",
	"pallet-contracts/std",
	"pallet-elections-phragmen/std",
	"pallet-grandpa/std",
	"pallet-indices/std",
	"pallet-membership/std",
	"pallet-multisig/std",
	"pallet-proxy/std",
	"pallet-randomness-collective-flip/std",
	"pallet-recovery/std",
	"pallet-scheduler/std",
	"pallet-session/std",
	"pallet-staking/std",
	"pallet-sudo/std",
	"pallet-timestamp/std",
	"pallet-transaction-payment-rpc-runtime-api/std",
	"pallet-transaction-payment/std",
	"pallet-treasury/std",
	"pallet-utility/std",
	"sp-api/std",
	"sp-block-builder/std",
	"sp-consensus-babe/std",
	"sp-core/std",
	"sp-offchain/std",
	"sp-runtime/std",
	"sp-session/std",
	"sp-staking/std",
	"sp-std/std",
	"sp-transaction-pool/std",
	"sp-version/std",

	"pallet-evm/std",
	"pallet-ethereum/std",
	"frontier-rpc-primitives/std",

	"orml-auction/std",
	"orml-authority/std",
	"orml-benchmarking/std",
	"orml-currencies/std",
	"orml-oracle-rpc-runtime-api/std",
	"orml-oracle/std",
	"orml-gradually-update/std",
	"orml-tokens/std",
	"orml-traits/std",
	"orml-vesting/std",
	"orml-rewards/std",
	"orml-nft/std",

	"module-accounts/std",
	"module-airdrop/std",
	"module-auction-manager/std",
	"module-cdp-engine/std",
	"module-cdp-treasury/std",
	"module-dex/std",
	"module-dex-rpc-runtime-api/std",
	"module-emergency-shutdown/std",
	"module-honzon/std",
	"module-loans/std",
	"module-nft/std",
	"module-prices/std",
	"module-incentives/std",
	"module-support/std",
	"module-homa/std",
	"module-nominees-election/std",
	"module-staking-pool/std",
	"module-staking-pool-rpc-runtime-api/std",
	"module-polkadot-bridge/std",
	"primitives/std",
	"runtime-common/std",

	"ecosystem-renvm-bridge/std",
]
runtime-benchmarks = [
	"frame-benchmarking",
	"orml-benchmarking",

	"frame-support/runtime-benchmarks",
	"frame-system/runtime-benchmarks",
	"pallet-collective/runtime-benchmarks",
	"sp-runtime/runtime-benchmarks",
	"orml-authority/runtime-benchmarks",

	"module-auction-manager-benchmarking",
	"module-cdp-engine-benchmarking",
	"module-cdp-treasury/runtime-benchmarks",
	"module-dex/runtime-benchmarks",
	"module-emergency-shutdown-benchmarking",
	"module-honzon-benchmarking",
	"module-nft-benchmarking",
]
# When enabled, the runtime api will not be build.
#
# This is required by Cumulus to access certain types of the
# runtime without clashing with the runtime api exported functions
# in WASM.
disable-runtime-api = []<|MERGE_RESOLUTION|>--- conflicted
+++ resolved
@@ -12,52 +12,6 @@
 static_assertions = "1.1.0"
 hex-literal = { version = "0.3.1" }
 
-<<<<<<< HEAD
-frame-benchmarking = { version = "2.0.0-rc6", default-features = false, optional = true }
-pallet-contracts = { version = "2.0.0-rc6", default-features = false }
-pallet-contracts-primitives = { version = "2.0.0-rc6", default-features = false }
-pallet-contracts-rpc-runtime-api = { version = "0.8.0-rc6", default-features = false }
-frame-executive = { version = "2.0.0-rc6", default-features = false }
-frame-support = { version = "2.0.0-rc6", default-features = false }
-frame-system = { version = "2.0.0-rc6", default-features = false }
-frame-system-rpc-runtime-api = { version = "2.0.0-rc6", default-features = false }
-pallet-authorship = { version = "2.0.0-rc6", default-features = false }
-pallet-babe = { version = "2.0.0-rc6", default-features = false }
-pallet-balances = { version = "2.0.0-rc6", default-features = false }
-pallet-collective = { version = "2.0.0-rc6", default-features = false }
-pallet-elections-phragmen = { version = "2.0.0-rc6", default-features = false }
-pallet-grandpa = { version = "2.0.0-rc6", default-features = false }
-pallet-indices = { version = "2.0.0-rc6", default-features = false }
-pallet-membership = { version = "2.0.0-rc6", default-features = false }
-pallet-multisig = { version = "2.0.0-rc6", default-features = false }
-pallet-offences = { version = "2.0.0-rc6", default-features = false }
-pallet-randomness-collective-flip = { version = "2.0.0-rc6", default-features = false }
-pallet-recovery = { version = "2.0.0-rc6", default-features = false }
-pallet-scheduler = { version = "2.0.0-rc6", default-features = false }
-pallet-session = { version = "2.0.0-rc6", features = ["historical"], default-features = false }
-pallet-staking = { version = "2.0.0-rc6", default-features = false }
-pallet-staking-reward-curve = { version = "2.0.0-rc6", default-features = false }
-pallet-sudo = { version = "2.0.0-rc6", default-features = false }
-pallet-timestamp = { version = "2.0.0-rc6", default-features = false }
-pallet-transaction-payment = { version = "2.0.0-rc6", default-features = false }
-pallet-transaction-payment-rpc-runtime-api = { version = "2.0.0-rc6", default-features = false }
-pallet-treasury = { version = "2.0.0-rc6", default-features = false }
-pallet-utility = { version = "2.0.0-rc6", default-features = false }
-sp-api = { version = "2.0.0-rc6", default-features = false }
-sp-application-crypto = { version = "2.0.0-rc6", default-features = false }
-sp-block-builder = { version = "2.0.0-rc6", default-features = false }
-sp-consensus-babe = { version = "0.8.0-rc6", default-features = false }
-sp-core = { version = "2.0.0-rc6", default-features = false }
-sp-inherents = { version = "2.0.0-rc6", default-features = false }
-sp-io = { version = "2.0.0-rc6", default-features = false }
-sp-offchain = { version = "2.0.0-rc6", default-features = false }
-sp-runtime = { version = "2.0.0-rc6", default-features = false }
-sp-session = { version = "2.0.0-rc6", default-features = false }
-sp-staking = { version = "2.0.0-rc6", default-features = false }
-sp-std = { version = "2.0.0-rc6", default-features = false }
-sp-transaction-pool = { version = "2.0.0-rc6", default-features = false }
-sp-version = { version = "2.0.0-rc6", default-features = false }
-=======
 frame-benchmarking = { version = "2.0.0", default-features = false, optional = true }
 pallet-contracts = { version = "2.0.0", default-features = false }
 pallet-contracts-primitives = { version = "2.0.0", default-features = false }
@@ -71,7 +25,6 @@
 pallet-balances = { version = "2.0.0", default-features = false }
 pallet-collective = { version = "2.0.0", default-features = false }
 pallet-elections-phragmen = { version = "2.0.0", default-features = false }
-pallet-evm = { version = "2.0.0", default-features = false }
 pallet-grandpa = { version = "2.0.0", default-features = false }
 pallet-indices = { version = "2.0.0", default-features = false }
 pallet-membership = { version = "2.0.0", default-features = false }
@@ -104,9 +57,8 @@
 sp-std = { version = "2.0.0", default-features = false }
 sp-transaction-pool = { version = "2.0.0", default-features = false }
 sp-version = { version = "2.0.0", default-features = false }
->>>>>>> a06c4036
-
-pallet-evm = { version = "2.0.0-rc6", default-features = false }
+
+pallet-evm = { version = "2.0.0", default-features = false }
 pallet-ethereum = { git = "https://github.com/paritytech/frontier", default-features = false }
 frontier-rpc-primitives = { git = "https://github.com/paritytech/frontier", default-features = false }
 
