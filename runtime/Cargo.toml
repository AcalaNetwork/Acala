--- conflicted
+++ resolved
@@ -8,41 +8,6 @@
 codec = { package = "parity-scale-codec", version = "1.3.0", default-features = false, features = ["derive"] }
 serde = { version = "1.0.101", optional = true }
 
-<<<<<<< HEAD
-frame-executive = { version = "2.0.0-alpha.6", default-features = false }
-frame-support = { version = "2.0.0-alpha.6", default-features = false }
-frame-system-rpc-runtime-api = { version = "2.0.0-alpha.6", default-features = false }
-pallet-babe = { version = "2.0.0-alpha.6", default-features = false }
-pallet-balances = { version = "2.0.0-alpha.6", default-features = false }
-pallet-collective = { version = "2.0.0-alpha.6", default-features = false }
-pallet-grandpa = { version = "2.0.0-alpha.6", default-features = false }
-pallet-indices = { version = "2.0.0-alpha.6", default-features = false }
-pallet-membership = { version = "2.0.0-alpha.6", default-features = false }
-pallet-randomness-collective-flip = { version = "2.0.0-alpha.6", default-features = false }
-pallet-recovery = { version = "2.0.0-alpha.6", default-features = false }
-pallet-session = { version = "2.0.0-alpha.6", default-features = false }
-pallet-staking = { version = "2.0.0-alpha.6", default-features = false }
-pallet-staking-reward-curve = { version = "2.0.0-alpha.6", default-features = false }
-pallet-sudo = { version = "2.0.0-alpha.6", default-features = false }
-pallet-timestamp = { version = "2.0.0-alpha.6", default-features = false }
-pallet-transaction-payment = { version = "2.0.0-alpha.6", default-features = false }
-pallet-transaction-payment-rpc-runtime-api = { version = "2.0.0-alpha.6", default-features = false }
-pallet-treasury = { version = "2.0.0-alpha.6", default-features = false }
-pallet-utility = { version = "2.0.0-alpha.6", default-features = false }
-sp-api = { version = "2.0.0-alpha.6", default-features = false }
-sp-block-builder = { version = "2.0.0-alpha.6", default-features = false }
-sp-consensus-babe = { version = "0.8.0-alpha.6", default-features = false }
-sp-core = { version = "2.0.0-alpha.6", default-features = false }
-sp-inherents = { version = "2.0.0-alpha.6", default-features = false }
-sp-offchain = { version = "2.0.0-alpha.6", default-features = false }
-sp-runtime = { version = "2.0.0-alpha.6", default-features = false }
-sp-session = { version = "2.0.0-alpha.6", default-features = false }
-sp-staking = { version = "2.0.0-alpha.6", default-features = false }
-sp-std = { version = "2.0.0-alpha.6", default-features = false }
-sp-transaction-pool = { version = "2.0.0-alpha.6", default-features = false }
-sp-version = { version = "2.0.0-alpha.6", default-features = false }
-frame-system = { version = "2.0.0-alpha.6", default-features = false }
-=======
 frame-executive = { version = "2.0.0-alpha.8", default-features = false }
 frame-support = { version = "2.0.0-alpha.8", default-features = false }
 frame-system-rpc-runtime-api = { version = "2.0.0-alpha.8", default-features = false }
@@ -79,7 +44,6 @@
 sp-version = { version = "2.0.0-alpha.8", default-features = false }
 frame-system = { version = "2.0.0-alpha.8", default-features = false }
 sp-application-crypto = { version = "2.0.0-alpha.8", default-features = false }
->>>>>>> f7341c2a
 
 orml-auction = { path = "../orml/auction", default-features = false }
 orml-currencies = { path = "../orml/currencies", default-features = false }
@@ -110,7 +74,6 @@
 module-staking-pool-rpc-runtime-api = { path = "../modules/staking_pool/rpc/runtime-api", default-features = false }
 module-polkadot-bridge = { path = "../modules/polkadot_bridge", default-features = false }
 module-homa-treasury = { path = "../modules/homa_treasury", default-features = false }
-frame-benchmarking = { version = "2.0.0-alpha.6", default-features = false, optional = true }
 module-honzon-benchmarking = { path = "../modules/honzon/benchmarking", default-features = false, optional = true }
 module-cdp-engine-benchmarking = { path = "../modules/cdp_engine/benchmarking", default-features = false, optional = true }
 module-emergency-shutdown-benchmarking = { path = "../modules/emergency_shutdown/benchmarking", default-features = false, optional = true }
@@ -161,7 +124,6 @@
 	"sp-std/std",
 	"sp-transaction-pool/std",
 	"sp-version/std",
-	"frame-benchmarking/std",
 
 	"orml-currencies/std",
 	"orml-oracle-rpc-runtime-api/std",
@@ -193,10 +155,10 @@
 	"module-homa-treasury/std",
 ]
 runtime-benchmarks = [
-<<<<<<< HEAD
     "frame-benchmarking",
 	"frame-support/runtime-benchmarks",
 	"frame-system/runtime-benchmarks",
+	"sp-runtime/runtime-benchmarks",
 	"pallet-collective/runtime-benchmarks",
 	"module-dex/runtime-benchmarks",
 	"module-cdp-treasury/runtime-benchmarks",
@@ -204,11 +166,4 @@
 	"module-cdp-engine-benchmarking",
 	"module-emergency-shutdown-benchmarking",
 	"module-auction-manager-benchmarking",
-=======
-    "sp-runtime/runtime-benchmarks",
-    "frame-benchmarking",
-    "frame-system/runtime-benchmarks",
-    "frame-support/runtime-benchmarks",
-    "pallet-collective/runtime-benchmarks",
->>>>>>> f7341c2a
 ]