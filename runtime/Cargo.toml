[package]
name = "acala-runtime"
version = "0.4.4"
authors = ["Acala Developers"]
edition = "2018"

[dependencies]
codec = { package = "parity-scale-codec", version = "1.3.0", default-features = false, features = ["derive"] }
serde = { version = "1.0.101", optional = true }

<<<<<<< HEAD
frame-executive = { version = "2.0.0-alpha.8", default-features = false, git = "https://github.com/paritytech/substrate", tag = "v2.0.0-alpha.8" }
frame-support = { version = "2.0.0-alpha.8", default-features = false, git = "https://github.com/paritytech/substrate", tag = "v2.0.0-alpha.8" }
frame-system-rpc-runtime-api = { version = "2.0.0-alpha.8", default-features = false, git = "https://github.com/paritytech/substrate", tag = "v2.0.0-alpha.8" }
frame-benchmarking = { version = "2.0.0-alpha.8", default-features = false, git = "https://github.com/paritytech/substrate", tag = "v2.0.0-alpha.8", optional = true }
pallet-babe = { version = "2.0.0-alpha.8", default-features = false, git = "https://github.com/paritytech/substrate", tag = "v2.0.0-alpha.8" }
pallet-balances = { version = "2.0.0-alpha.8", default-features = false, git = "https://github.com/paritytech/substrate", tag = "v2.0.0-alpha.8" }
pallet-collective = { version = "2.0.0-alpha.8", default-features = false, git = "https://github.com/paritytech/substrate", tag = "v2.0.0-alpha.8" }
pallet-grandpa = { version = "2.0.0-alpha.8", default-features = false, git = "https://github.com/paritytech/substrate", tag = "v2.0.0-alpha.8" }
pallet-indices = { version = "2.0.0-alpha.8", default-features = false, git = "https://github.com/paritytech/substrate", tag = "v2.0.0-alpha.8" }
pallet-membership = { version = "2.0.0-alpha.8", default-features = false, git = "https://github.com/paritytech/substrate", tag = "v2.0.0-alpha.8" }
pallet-randomness-collective-flip = { version = "2.0.0-alpha.8", default-features = false, git = "https://github.com/paritytech/substrate", tag = "v2.0.0-alpha.8" }
pallet-recovery = { version = "2.0.0-alpha.8", default-features = false, git = "https://github.com/paritytech/substrate", tag = "v2.0.0-alpha.8" }
pallet-session = { version = "2.0.0-alpha.8", features = ["historical"], default-features = false, git = "https://github.com/paritytech/substrate", tag = "v2.0.0-alpha.8" }
pallet-staking = { version = "2.0.0-alpha.8", default-features = false, git = "https://github.com/paritytech/substrate", tag = "v2.0.0-alpha.8" }
pallet-staking-reward-curve = { version = "2.0.0-alpha.8", default-features = false, git = "https://github.com/paritytech/substrate", tag = "v2.0.0-alpha.8" }
pallet-sudo = { version = "2.0.0-alpha.8", default-features = false, git = "https://github.com/paritytech/substrate", tag = "v2.0.0-alpha.8" }
pallet-timestamp = { version = "2.0.0-alpha.8", default-features = false, git = "https://github.com/paritytech/substrate", tag = "v2.0.0-alpha.8" }
pallet-transaction-payment = { version = "2.0.0-alpha.8", default-features = false, git = "https://github.com/paritytech/substrate", tag = "v2.0.0-alpha.8" }
pallet-transaction-payment-rpc-runtime-api = { version = "2.0.0-alpha.8", default-features = false, git = "https://github.com/paritytech/substrate", tag = "v2.0.0-alpha.8" }
pallet-treasury = { version = "2.0.0-alpha.8", default-features = false, git = "https://github.com/paritytech/substrate", tag = "v2.0.0-alpha.8" }
pallet-utility = { version = "2.0.0-alpha.8", default-features = false, git = "https://github.com/paritytech/substrate", tag = "v2.0.0-alpha.8" }
sp-api = { version = "2.0.0-alpha.8", default-features = false, git = "https://github.com/paritytech/substrate", tag = "v2.0.0-alpha.8" }
sp-block-builder = { version = "2.0.0-alpha.8", default-features = false, git = "https://github.com/paritytech/substrate", tag = "v2.0.0-alpha.8" }
sp-consensus-babe = { version = "0.8.0-alpha.8", default-features = false, git = "https://github.com/paritytech/substrate", tag = "v2.0.0-alpha.8" }
sp-core = { version = "2.0.0-alpha.8", default-features = false, git = "https://github.com/paritytech/substrate", tag = "v2.0.0-alpha.8" }
sp-inherents = { version = "2.0.0-alpha.8", default-features = false, git = "https://github.com/paritytech/substrate", tag = "v2.0.0-alpha.8" }
sp-io = { version = "2.0.0-alpha.8", default-features = false, git = "https://github.com/paritytech/substrate", tag = "v2.0.0-alpha.8" }
sp-offchain = { version = "2.0.0-alpha.8", default-features = false, git = "https://github.com/paritytech/substrate", tag = "v2.0.0-alpha.8" }
sp-runtime = { version = "2.0.0-alpha.8", default-features = false, git = "https://github.com/paritytech/substrate", tag = "v2.0.0-alpha.8" }
sp-session = { version = "2.0.0-alpha.8", default-features = false, git = "https://github.com/paritytech/substrate", tag = "v2.0.0-alpha.8" }
sp-staking = { version = "2.0.0-alpha.8", default-features = false, git = "https://github.com/paritytech/substrate", tag = "v2.0.0-alpha.8" }
sp-std = { version = "2.0.0-alpha.8", default-features = false, git = "https://github.com/paritytech/substrate", tag = "v2.0.0-alpha.8" }
sp-transaction-pool = { version = "2.0.0-alpha.8", default-features = false, git = "https://github.com/paritytech/substrate", tag = "v2.0.0-alpha.8" }
sp-version = { version = "2.0.0-alpha.8", default-features = false, git = "https://github.com/paritytech/substrate", tag = "v2.0.0-alpha.8" }
frame-system = { version = "2.0.0-alpha.8", default-features = false, git = "https://github.com/paritytech/substrate", tag = "v2.0.0-alpha.8" }
sp-application-crypto = { version = "2.0.0-alpha.8", default-features = false, git = "https://github.com/paritytech/substrate", tag = "v2.0.0-alpha.8" }
=======
frame-executive = { version = "2.0.0-alpha.8", default-features = false }
frame-support = { version = "2.0.0-alpha.8", default-features = false }
frame-system-rpc-runtime-api = { version = "2.0.0-alpha.8", default-features = false }
pallet-babe = { version = "2.0.0-alpha.8", default-features = false }
pallet-balances = { version = "2.0.0-alpha.8", default-features = false }
pallet-collective = { version = "2.0.0-alpha.8", default-features = false }
pallet-grandpa = { version = "2.0.0-alpha.8", default-features = false }
pallet-indices = { version = "2.0.0-alpha.8", default-features = false }
pallet-membership = { version = "2.0.0-alpha.8", default-features = false }
pallet-randomness-collective-flip = { version = "2.0.0-alpha.8", default-features = false }
pallet-recovery = { version = "2.0.0-alpha.8", default-features = false }
pallet-session = { version = "2.0.0-alpha.8", features = ["historical"], default-features = false }
pallet-staking = { version = "2.0.0-alpha.8", default-features = false }
pallet-staking-reward-curve = { version = "2.0.0-alpha.8", default-features = false }
pallet-sudo = { version = "2.0.0-alpha.8", default-features = false }
pallet-timestamp = { version = "2.0.0-alpha.8", default-features = false }
pallet-transaction-payment = { version = "2.0.0-alpha.8", default-features = false }
pallet-transaction-payment-rpc-runtime-api = { version = "2.0.0-alpha.8", default-features = false }
pallet-treasury = { version = "2.0.0-alpha.8", default-features = false }
pallet-utility = { version = "2.0.0-alpha.8", default-features = false }
sp-api = { version = "2.0.0-alpha.8", default-features = false }
sp-block-builder = { version = "2.0.0-alpha.8", default-features = false }
sp-consensus-babe = { version = "0.8.0-alpha.8", default-features = false }
sp-core = { version = "2.0.0-alpha.8", default-features = false }
sp-inherents = { version = "2.0.0-alpha.8", default-features = false }
sp-io = { version = "2.0.0-alpha.8", default-features = false }
sp-offchain = { version = "2.0.0-alpha.8", default-features = false }
sp-runtime = { version = "2.0.0-alpha.8", default-features = false }
sp-session = { version = "2.0.0-alpha.8", default-features = false }
sp-staking = { version = "2.0.0-alpha.8", default-features = false }
sp-std = { version = "2.0.0-alpha.8", default-features = false }
sp-transaction-pool = { version = "2.0.0-alpha.8", default-features = false }
sp-version = { version = "2.0.0-alpha.8", default-features = false }
frame-system = { version = "2.0.0-alpha.8", default-features = false }
sp-application-crypto = { version = "2.0.0-alpha.8", default-features = false }
>>>>>>> 0b8cac10

orml-auction = { path = "../orml/auction", default-features = false }
orml-currencies = { path = "../orml/currencies", default-features = false }
orml-oracle = { path = "../orml/oracle", default-features = false }
orml-oracle-rpc-runtime-api = { path = "../orml/oracle/rpc/runtime-api", default-features = false }
orml-tokens = { path = "../orml/tokens", default-features = false }
orml-traits = { path = "../orml/traits", default-features = false }
orml-benchmarking = { path = "../orml/benchmarking", default-features = false }

module-accounts = { path = "../modules/accounts", default-features = false }
module-airdrop = { path = "../modules/airdrop", default-features = false }
module-auction-manager = { path = "../modules/auction_manager", default-features = false }
module-cdp-engine = { path = "../modules/cdp_engine", default-features = false }
module-cdp-treasury = { path = "../modules/cdp_treasury", default-features = false }
module-dex = { path = "../modules/dex", default-features = false }
module-dex-rpc-runtime-api = { path = "../modules/dex/rpc/runtime-api", default-features = false }
module-emergency-shutdown = { path = "../modules/emergency_shutdown", default-features = false }
module-honzon = { path = "../modules/honzon", default-features = false }
module-loans = { path = "../modules/loans", default-features = false }
module-prices = { path = "../modules/prices", default-features = false }
module-primitives = { path = "../modules/primitives", default-features = false }
module-support = { path = "../modules/support", default-features = false }
module-homa = { path = "../modules/homa", default-features = false }
module-nominees-election = { path = "../modules/nominees_election", default-features = false }
module-staking-pool = { path = "../modules/staking_pool", default-features = false }
module-staking-pool-rpc-runtime-api = { path = "../modules/staking_pool/rpc/runtime-api", default-features = false }
module-polkadot-bridge = { path = "../modules/polkadot_bridge", default-features = false }
module-homa-treasury = { path = "../modules/homa_treasury", default-features = false }

[build-dependencies]
wasm-builder-runner = { package = "substrate-wasm-builder-runner", version = "1.0.6" }

[features]
default = ["std"]
no_std = []
std = [
	"codec/std",
	"serde",

	"frame-executive/std",
	"frame-support/std",
	"frame-system-rpc-runtime-api/std",
	"frame-system/std",
	"frame-benchmarking/std",
	"pallet-babe/std",
	"pallet-balances/std",
	"pallet-collective/std",
	"pallet-grandpa/std",
	"pallet-indices/std",
	"pallet-membership/std",
	"pallet-randomness-collective-flip/std",
	"pallet-recovery/std",
	"pallet-session/std",
	"pallet-staking/std",
	"pallet-sudo/std",
	"pallet-timestamp/std",
	"pallet-transaction-payment-rpc-runtime-api/std",
	"pallet-transaction-payment/std",
	"pallet-treasury/std",
	"pallet-utility/std",
	"sp-api/std",
	"sp-block-builder/std",
	"sp-consensus-babe/std",
	"sp-core/std",
	"sp-io/std",
	"sp-offchain/std",
	"sp-runtime/std",
	"sp-session/std",
	"sp-staking/std",
	"sp-std/std",
	"sp-transaction-pool/std",
	"sp-version/std",

	"orml-currencies/std",
	"orml-oracle-rpc-runtime-api/std",
	"orml-oracle/std",
	"orml-tokens/std",
	"orml-traits/std",
	"orml-benchmarking/std",

	"module-accounts/std",
	"module-airdrop/std",
	"module-auction-manager/std",
	"module-cdp-engine/std",
	"module-cdp-treasury/std",
	"module-dex/std",
	"module-dex-rpc-runtime-api/std",
	"module-emergency-shutdown/std",
	"module-honzon/std",
	"module-loans/std",
	"module-prices/std",
	"module-primitives/std",
	"module-support/std",
	"module-homa/std",
	"module-nominees-election/std",
	"module-staking-pool/std",
	"module-staking-pool-rpc-runtime-api/std",
	"module-polkadot-bridge/std",
	"module-homa-treasury/std",
]
runtime-benchmarks = [
    "sp-runtime/runtime-benchmarks",
    "frame-benchmarking",
    "frame-system/runtime-benchmarks",
    "frame-support/runtime-benchmarks",
    "pallet-collective/runtime-benchmarks",
]<|MERGE_RESOLUTION|>--- conflicted
+++ resolved
@@ -8,47 +8,10 @@
 codec = { package = "parity-scale-codec", version = "1.3.0", default-features = false, features = ["derive"] }
 serde = { version = "1.0.101", optional = true }
 
-<<<<<<< HEAD
-frame-executive = { version = "2.0.0-alpha.8", default-features = false, git = "https://github.com/paritytech/substrate", tag = "v2.0.0-alpha.8" }
-frame-support = { version = "2.0.0-alpha.8", default-features = false, git = "https://github.com/paritytech/substrate", tag = "v2.0.0-alpha.8" }
-frame-system-rpc-runtime-api = { version = "2.0.0-alpha.8", default-features = false, git = "https://github.com/paritytech/substrate", tag = "v2.0.0-alpha.8" }
-frame-benchmarking = { version = "2.0.0-alpha.8", default-features = false, git = "https://github.com/paritytech/substrate", tag = "v2.0.0-alpha.8", optional = true }
-pallet-babe = { version = "2.0.0-alpha.8", default-features = false, git = "https://github.com/paritytech/substrate", tag = "v2.0.0-alpha.8" }
-pallet-balances = { version = "2.0.0-alpha.8", default-features = false, git = "https://github.com/paritytech/substrate", tag = "v2.0.0-alpha.8" }
-pallet-collective = { version = "2.0.0-alpha.8", default-features = false, git = "https://github.com/paritytech/substrate", tag = "v2.0.0-alpha.8" }
-pallet-grandpa = { version = "2.0.0-alpha.8", default-features = false, git = "https://github.com/paritytech/substrate", tag = "v2.0.0-alpha.8" }
-pallet-indices = { version = "2.0.0-alpha.8", default-features = false, git = "https://github.com/paritytech/substrate", tag = "v2.0.0-alpha.8" }
-pallet-membership = { version = "2.0.0-alpha.8", default-features = false, git = "https://github.com/paritytech/substrate", tag = "v2.0.0-alpha.8" }
-pallet-randomness-collective-flip = { version = "2.0.0-alpha.8", default-features = false, git = "https://github.com/paritytech/substrate", tag = "v2.0.0-alpha.8" }
-pallet-recovery = { version = "2.0.0-alpha.8", default-features = false, git = "https://github.com/paritytech/substrate", tag = "v2.0.0-alpha.8" }
-pallet-session = { version = "2.0.0-alpha.8", features = ["historical"], default-features = false, git = "https://github.com/paritytech/substrate", tag = "v2.0.0-alpha.8" }
-pallet-staking = { version = "2.0.0-alpha.8", default-features = false, git = "https://github.com/paritytech/substrate", tag = "v2.0.0-alpha.8" }
-pallet-staking-reward-curve = { version = "2.0.0-alpha.8", default-features = false, git = "https://github.com/paritytech/substrate", tag = "v2.0.0-alpha.8" }
-pallet-sudo = { version = "2.0.0-alpha.8", default-features = false, git = "https://github.com/paritytech/substrate", tag = "v2.0.0-alpha.8" }
-pallet-timestamp = { version = "2.0.0-alpha.8", default-features = false, git = "https://github.com/paritytech/substrate", tag = "v2.0.0-alpha.8" }
-pallet-transaction-payment = { version = "2.0.0-alpha.8", default-features = false, git = "https://github.com/paritytech/substrate", tag = "v2.0.0-alpha.8" }
-pallet-transaction-payment-rpc-runtime-api = { version = "2.0.0-alpha.8", default-features = false, git = "https://github.com/paritytech/substrate", tag = "v2.0.0-alpha.8" }
-pallet-treasury = { version = "2.0.0-alpha.8", default-features = false, git = "https://github.com/paritytech/substrate", tag = "v2.0.0-alpha.8" }
-pallet-utility = { version = "2.0.0-alpha.8", default-features = false, git = "https://github.com/paritytech/substrate", tag = "v2.0.0-alpha.8" }
-sp-api = { version = "2.0.0-alpha.8", default-features = false, git = "https://github.com/paritytech/substrate", tag = "v2.0.0-alpha.8" }
-sp-block-builder = { version = "2.0.0-alpha.8", default-features = false, git = "https://github.com/paritytech/substrate", tag = "v2.0.0-alpha.8" }
-sp-consensus-babe = { version = "0.8.0-alpha.8", default-features = false, git = "https://github.com/paritytech/substrate", tag = "v2.0.0-alpha.8" }
-sp-core = { version = "2.0.0-alpha.8", default-features = false, git = "https://github.com/paritytech/substrate", tag = "v2.0.0-alpha.8" }
-sp-inherents = { version = "2.0.0-alpha.8", default-features = false, git = "https://github.com/paritytech/substrate", tag = "v2.0.0-alpha.8" }
-sp-io = { version = "2.0.0-alpha.8", default-features = false, git = "https://github.com/paritytech/substrate", tag = "v2.0.0-alpha.8" }
-sp-offchain = { version = "2.0.0-alpha.8", default-features = false, git = "https://github.com/paritytech/substrate", tag = "v2.0.0-alpha.8" }
-sp-runtime = { version = "2.0.0-alpha.8", default-features = false, git = "https://github.com/paritytech/substrate", tag = "v2.0.0-alpha.8" }
-sp-session = { version = "2.0.0-alpha.8", default-features = false, git = "https://github.com/paritytech/substrate", tag = "v2.0.0-alpha.8" }
-sp-staking = { version = "2.0.0-alpha.8", default-features = false, git = "https://github.com/paritytech/substrate", tag = "v2.0.0-alpha.8" }
-sp-std = { version = "2.0.0-alpha.8", default-features = false, git = "https://github.com/paritytech/substrate", tag = "v2.0.0-alpha.8" }
-sp-transaction-pool = { version = "2.0.0-alpha.8", default-features = false, git = "https://github.com/paritytech/substrate", tag = "v2.0.0-alpha.8" }
-sp-version = { version = "2.0.0-alpha.8", default-features = false, git = "https://github.com/paritytech/substrate", tag = "v2.0.0-alpha.8" }
-frame-system = { version = "2.0.0-alpha.8", default-features = false, git = "https://github.com/paritytech/substrate", tag = "v2.0.0-alpha.8" }
-sp-application-crypto = { version = "2.0.0-alpha.8", default-features = false, git = "https://github.com/paritytech/substrate", tag = "v2.0.0-alpha.8" }
-=======
 frame-executive = { version = "2.0.0-alpha.8", default-features = false }
 frame-support = { version = "2.0.0-alpha.8", default-features = false }
 frame-system-rpc-runtime-api = { version = "2.0.0-alpha.8", default-features = false }
+frame-benchmarking = { version = "2.0.0-alpha.8", default-features = false, optional = true }
 pallet-babe = { version = "2.0.0-alpha.8", default-features = false }
 pallet-balances = { version = "2.0.0-alpha.8", default-features = false }
 pallet-collective = { version = "2.0.0-alpha.8", default-features = false }
@@ -81,7 +44,6 @@
 sp-version = { version = "2.0.0-alpha.8", default-features = false }
 frame-system = { version = "2.0.0-alpha.8", default-features = false }
 sp-application-crypto = { version = "2.0.0-alpha.8", default-features = false }
->>>>>>> 0b8cac10
 
 orml-auction = { path = "../orml/auction", default-features = false }
 orml-currencies = { path = "../orml/currencies", default-features = false }
