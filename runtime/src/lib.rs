//! The Acala runtime. This can be compiled with `#[no_std]`, ready for Wasm.

#![cfg_attr(not(feature = "std"), no_std)]
// `construct_runtime!` does a lot of recursion and requires us to increase the limit to 256.
#![recursion_limit = "256"]

// Make the WASM binary available.
#[cfg(feature = "std")]
include!(concat!(env!("OUT_DIR"), "/wasm_binary.rs"));

use codec::Encode;
use sp_api::impl_runtime_apis;
use sp_core::{
	crypto::KeyTypeId,
	u32_trait::{_1, _2, _3, _4},
	OpaqueMetadata,
};
use sp_runtime::traits::{
	BlakeTwo256, Block as BlockT, Convert, ConvertInto, NumberFor, OpaqueKeys, SaturatedConversion, StaticLookup,
};
use sp_runtime::{
	create_runtime_str,
	curve::PiecewiseLinear,
	generic, impl_opaque_keys,
	transaction_validity::{TransactionPriority, TransactionSource, TransactionValidity},
	ApplyExtrinsicResult, ModuleId,
};
use sp_std::prelude::*;
#[cfg(feature = "std")]
use sp_version::NativeVersion;
use sp_version::RuntimeVersion;

use frame_system::{self as system};
use orml_currencies::{BasicCurrencyAdapter, Currency};
use orml_oracle::OperatorProvider;
use pallet_grandpa::fg_primitives;
use pallet_grandpa::{AuthorityId as GrandpaId, AuthorityList as GrandpaAuthorityList};
use pallet_session::historical as pallet_session_historical;

pub use frame_support::{
	construct_runtime, debug, parameter_types,
	traits::{Contains, ContainsLengthBound, KeyOwnerProofSystem, Randomness},
	weights::{
		constants::{BlockExecutionWeight, ExtrinsicBaseWeight, RocksDbWeight, WEIGHT_PER_SECOND},
		Weight,
	},
	StorageValue,
};
pub use pallet_staking::StakerStatus;
pub use pallet_timestamp::Call as TimestampCall;
#[cfg(any(feature = "std", test))]
pub use sp_runtime::BuildStorage;
pub use sp_runtime::{Perbill, Percent, Permill};

pub use constants::{currency::*, time::*};
pub use types::*;

mod benchmarking;
mod constants;
mod types;

/// This runtime version.
pub const VERSION: RuntimeVersion = RuntimeVersion {
	spec_name: create_runtime_str!("acala"),
	impl_name: create_runtime_str!("acala"),
	authoring_version: 1,
	spec_version: 404,
	impl_version: 0,
	apis: RUNTIME_API_VERSIONS,
	transaction_version: 1,
};

/// The version infromation used to identify this runtime when compiled natively.
#[cfg(feature = "std")]
pub fn native_version() -> NativeVersion {
	NativeVersion {
		runtime_version: VERSION,
		can_author_with: Default::default(),
	}
}

/// Opaque types. These are used by the CLI to instantiate machinery that don't need to know
/// the specifics of the runtime. They can then be made to be agnostic over specific formats
/// of data like extrinsics, allowing for them to continue syncing the network through upgrades
/// to even the core datastructures.
pub mod opaque {
	use super::*;
	pub use sp_runtime::OpaqueExtrinsic as UncheckedExtrinsic;

	/// Opaque block header type.
	pub type Header = generic::Header<BlockNumber, BlakeTwo256>;
	/// Opaque block type.
	pub type Block = generic::Block<Header, UncheckedExtrinsic>;
	/// Opaque block identifier type.
	pub type BlockId = generic::BlockId<Block>;

	impl_opaque_keys! {
		pub struct SessionKeys {
			pub grandpa: Grandpa,
			pub babe: Babe,
		}
	}
}

parameter_types! {
	pub const BlockHashCount: BlockNumber = 900; // mortal tx can be valid up to 1 hour after signing
	pub const MaximumBlockWeight: Weight = 1_000_000_000;
	pub const AvailableBlockRatio: Perbill = Perbill::from_percent(75);
	pub const MaximumBlockLength: u32 = 5 * 1024 * 1024;
	pub const Version: RuntimeVersion = VERSION;
}

impl system::Trait for Runtime {
	type AccountId = AccountId;
	type Call = Call;
	type Lookup = Indices;
	type Index = Index;
	type BlockNumber = BlockNumber;
	type Hash = Hash;
	type Hashing = BlakeTwo256;
	type Header = generic::Header<BlockNumber, BlakeTwo256>;
	type Event = Event;
	type Origin = Origin;
	type BlockHashCount = BlockHashCount;
	type MaximumBlockWeight = MaximumBlockWeight;
	type MaximumBlockLength = MaximumBlockLength;
	type AvailableBlockRatio = AvailableBlockRatio;
	type Version = Version;
	type ModuleToIndex = ModuleToIndex;
	type AccountData = pallet_balances::AccountData<Balance>;
	type OnNewAccount = ();
	type OnKilledAccount = ();
	type DbWeight = RocksDbWeight;
	type BlockExecutionWeight = BlockExecutionWeight;
	type ExtrinsicBaseWeight = ExtrinsicBaseWeight;
}

parameter_types! {
	pub const EpochDuration: u64 = EPOCH_DURATION_IN_SLOTS;
	pub const ExpectedBlockTime: Moment = MILLISECS_PER_BLOCK;
}

impl pallet_babe::Trait for Runtime {
	type EpochDuration = EpochDuration;
	type ExpectedBlockTime = ExpectedBlockTime;
	type EpochChangeTrigger = pallet_babe::ExternalTrigger;
}

impl pallet_grandpa::Trait for Runtime {
	type Event = Event;
	type Call = Call;

	type KeyOwnerProofSystem = Historical;

	type KeyOwnerProof = <Self::KeyOwnerProofSystem as KeyOwnerProofSystem<(KeyTypeId, GrandpaId)>>::Proof;

	type KeyOwnerIdentification =
		<Self::KeyOwnerProofSystem as KeyOwnerProofSystem<(KeyTypeId, GrandpaId)>>::IdentificationTuple;

	type HandleEquivocation = pallet_grandpa::EquivocationHandler<
		Self::KeyOwnerIdentification,
		report::ReporterAppCrypto,
		Runtime,
		(), //Offences,
	>;
}

parameter_types! {
	pub const IndexDeposit: Balance = 1 * DOLLARS;
}

impl pallet_indices::Trait for Runtime {
	type AccountIndex = AccountIndex;
	type Event = Event;
	type Currency = Balances;
	type Deposit = IndexDeposit;
}

parameter_types! {
	pub const MinimumPeriod: u64 = SLOT_DURATION / 2;
}

impl pallet_timestamp::Trait for Runtime {
	/// A timestamp: milliseconds since the unix epoch.
	type Moment = Moment;
	type OnTimestampSet = Babe;
	type MinimumPeriod = MinimumPeriod;
}

parameter_types! {
	pub const AcaExistentialDeposit: Balance = 100 * MILLICENTS;
}

impl pallet_balances::Trait for Runtime {
	type Balance = Balance;
	type DustRemoval = ();
	type Event = Event;
	type ExistentialDeposit = AcaExistentialDeposit;
	type AccountStore = system::Module<Runtime>;
}

parameter_types! {
	pub const TransactionByteFee: Balance = 10 * MILLICENTS;
}

impl pallet_transaction_payment::Trait for Runtime {
	type Currency = Balances;
	type OnTransactionPayment = ();
	type TransactionByteFee = TransactionByteFee;
	type WeightToFee = ConvertInto;
	type FeeMultiplierUpdate = ();
}

impl pallet_sudo::Trait for Runtime {
	type Event = Event;
	type Call = Call;
}

parameter_types! {
	pub const GeneralCouncilMotionDuration: BlockNumber = 0;
	pub const GeneralCouncilMaxProposals: u32 = 100;
}

type GeneralCouncilInstance = pallet_collective::Instance1;
impl pallet_collective::Trait<GeneralCouncilInstance> for Runtime {
	type Origin = Origin;
	type Proposal = Call;
	type Event = Event;
	type MotionDuration = GeneralCouncilMotionDuration;
	type MaxProposals = GeneralCouncilMaxProposals;
}

type GeneralCouncilMembershipInstance = pallet_membership::Instance1;
impl pallet_membership::Trait<GeneralCouncilMembershipInstance> for Runtime {
	type Event = Event;
	type AddOrigin = pallet_collective::EnsureProportionMoreThan<_3, _4, AccountId, GeneralCouncilInstance>;
	type RemoveOrigin = pallet_collective::EnsureProportionMoreThan<_3, _4, AccountId, GeneralCouncilInstance>;
	type SwapOrigin = pallet_collective::EnsureProportionMoreThan<_3, _4, AccountId, GeneralCouncilInstance>;
	type ResetOrigin = pallet_collective::EnsureProportionMoreThan<_3, _4, AccountId, GeneralCouncilInstance>;
	type PrimeOrigin = pallet_collective::EnsureProportionMoreThan<_3, _4, AccountId, GeneralCouncilInstance>;
	type MembershipInitialized = GeneralCouncil;
	type MembershipChanged = GeneralCouncil;
}

parameter_types! {
	pub const HonzonCouncilMotionDuration: BlockNumber = 0;
	pub const HonzonCouncilMaxProposals: u32 = 100;
}

type HonzonCouncilInstance = pallet_collective::Instance2;
impl pallet_collective::Trait<HonzonCouncilInstance> for Runtime {
	type Origin = Origin;
	type Proposal = Call;
	type Event = Event;
	type MotionDuration = HonzonCouncilMotionDuration;
	type MaxProposals = HonzonCouncilMaxProposals;
}

type HonzonCouncilMembershipInstance = pallet_membership::Instance2;
impl pallet_membership::Trait<HonzonCouncilMembershipInstance> for Runtime {
	type Event = Event;
	type AddOrigin = pallet_collective::EnsureProportionMoreThan<_1, _2, AccountId, GeneralCouncilInstance>;
	type RemoveOrigin = pallet_collective::EnsureProportionMoreThan<_1, _2, AccountId, GeneralCouncilInstance>;
	type SwapOrigin = pallet_collective::EnsureProportionMoreThan<_1, _2, AccountId, GeneralCouncilInstance>;
	type ResetOrigin = pallet_collective::EnsureProportionMoreThan<_1, _2, AccountId, GeneralCouncilInstance>;
	type PrimeOrigin = pallet_collective::EnsureProportionMoreThan<_1, _2, AccountId, GeneralCouncilInstance>;
	type MembershipInitialized = HonzonCouncil;
	type MembershipChanged = HonzonCouncil;
}

parameter_types! {
	pub const HomaCouncilMotionDuration: BlockNumber = 0;
	pub const HomaCouncilMaxProposals: u32 = 100;
}

type HomaCouncilInstance = pallet_collective::Instance3;
impl pallet_collective::Trait<HomaCouncilInstance> for Runtime {
	type Origin = Origin;
	type Proposal = Call;
	type Event = Event;
	type MotionDuration = HomaCouncilMotionDuration;
	type MaxProposals = HomaCouncilMaxProposals;
}

type HomaCouncilMembershipInstance = pallet_membership::Instance3;
impl pallet_membership::Trait<HomaCouncilMembershipInstance> for Runtime {
	type Event = Event;
	type AddOrigin = pallet_collective::EnsureProportionMoreThan<_1, _2, AccountId, GeneralCouncilInstance>;
	type RemoveOrigin = pallet_collective::EnsureProportionMoreThan<_1, _2, AccountId, GeneralCouncilInstance>;
	type SwapOrigin = pallet_collective::EnsureProportionMoreThan<_1, _2, AccountId, GeneralCouncilInstance>;
	type ResetOrigin = pallet_collective::EnsureProportionMoreThan<_1, _2, AccountId, GeneralCouncilInstance>;
	type PrimeOrigin = pallet_collective::EnsureProportionMoreThan<_1, _2, AccountId, GeneralCouncilInstance>;
	type MembershipInitialized = HomaCouncil;
	type MembershipChanged = HomaCouncil;
}

parameter_types! {
	pub const TechnicalCouncilMotionDuration: BlockNumber = 0;
	pub const TechnicalCouncilMaxProposals: u32 = 100;
}

type TechnicalCouncilInstance = pallet_collective::Instance4;
impl pallet_collective::Trait<TechnicalCouncilInstance> for Runtime {
	type Origin = Origin;
	type Proposal = Call;
	type Event = Event;
	type MotionDuration = TechnicalCouncilMotionDuration;
	type MaxProposals = TechnicalCouncilMaxProposals;
}

type TechnicalCouncilMembershipInstance = pallet_membership::Instance4;
impl pallet_membership::Trait<TechnicalCouncilMembershipInstance> for Runtime {
	type Event = Event;
	type AddOrigin = pallet_collective::EnsureProportionMoreThan<_1, _2, AccountId, GeneralCouncilInstance>;
	type RemoveOrigin = pallet_collective::EnsureProportionMoreThan<_1, _2, AccountId, GeneralCouncilInstance>;
	type SwapOrigin = pallet_collective::EnsureProportionMoreThan<_1, _2, AccountId, GeneralCouncilInstance>;
	type ResetOrigin = pallet_collective::EnsureProportionMoreThan<_1, _2, AccountId, GeneralCouncilInstance>;
	type PrimeOrigin = pallet_collective::EnsureProportionMoreThan<_1, _2, AccountId, GeneralCouncilInstance>;
	type MembershipInitialized = TechnicalCouncil;
	type MembershipChanged = TechnicalCouncil;
}

parameter_types! {
	pub const OperatorMotionDuration: BlockNumber = 0;
	pub const OperatorMaxProposals: u32 = 100;
}

type OperatorCollectiveInstance = pallet_collective::Instance5;
impl pallet_collective::Trait<OperatorCollectiveInstance> for Runtime {
	type Origin = Origin;
	type Proposal = Call;
	type Event = Event;
	type MotionDuration = OperatorMotionDuration;
	type MaxProposals = OperatorMaxProposals;
}

type OperatorMembershipInstance = pallet_membership::Instance5;
impl pallet_membership::Trait<OperatorMembershipInstance> for Runtime {
	type Event = Event;
	type AddOrigin = pallet_collective::EnsureProportionMoreThan<_1, _3, AccountId, GeneralCouncilInstance>;
	type RemoveOrigin = pallet_collective::EnsureProportionMoreThan<_1, _3, AccountId, GeneralCouncilInstance>;
	type SwapOrigin = pallet_collective::EnsureProportionMoreThan<_1, _3, AccountId, GeneralCouncilInstance>;
	type ResetOrigin = pallet_collective::EnsureProportionMoreThan<_1, _3, AccountId, GeneralCouncilInstance>;
	type PrimeOrigin = pallet_collective::EnsureProportionMoreThan<_1, _3, AccountId, GeneralCouncilInstance>;
	type MembershipInitialized = OperatorCollective;
	type MembershipChanged = OperatorCollective;
}

parameter_types! {
	pub const MultisigDepositBase: Balance = 500 * MILLICENTS;
	pub const MultisigDepositFactor: Balance = 100 * MILLICENTS;
	pub const MaxSignatories: u16 = 100;
}

impl pallet_utility::Trait for Runtime {
	type Event = Event;
	type Call = Call;
	type Currency = Balances;
	type MultisigDepositBase = MultisigDepositBase;
	type MultisigDepositFactor = MultisigDepositFactor;
	type MaxSignatories = MaxSignatories;
}

pub struct GeneralCouncilProvider;
impl Contains<AccountId> for GeneralCouncilProvider {
	fn contains(who: &AccountId) -> bool {
		GeneralCouncil::is_member(who)
	}

	fn sorted_members() -> Vec<AccountId> {
		GeneralCouncil::members()
	}

	#[cfg(feature = "runtime-benchmarks")]
	fn add(_: &AccountId) {
		todo!()
	}
}

impl ContainsLengthBound for GeneralCouncilProvider {
	fn max_len() -> usize {
		100
	}
	fn min_len() -> usize {
		0
	}
}

parameter_types! {
	pub const ProposalBond: Permill = Permill::from_percent(5);
	pub const ProposalBondMinimum: Balance = 1 * DOLLARS;
	pub const SpendPeriod: BlockNumber = 1 * DAYS;
	pub const Burn: Permill = Permill::from_percent(0);
	pub const TipCountdown: BlockNumber = 1 * DAYS;
	pub const TipFindersFee: Percent = Percent::from_percent(10);
	pub const TipReportDepositBase: Balance = 1 * DOLLARS;
	pub const TipReportDepositPerByte: Balance = 1 * CENTS;
	pub const TreasuryModuleId: ModuleId = ModuleId(*b"py/trsry");
}

impl pallet_treasury::Trait for Runtime {
	type Currency = Balances;
	type ApproveOrigin = pallet_collective::EnsureMembers<_4, AccountId, GeneralCouncilInstance>;
	type RejectOrigin = pallet_collective::EnsureMembers<_2, AccountId, GeneralCouncilInstance>;
	type Event = Event;
	type ProposalRejection = ();
	type ProposalBond = ProposalBond;
	type ProposalBondMinimum = ProposalBondMinimum;
	type SpendPeriod = SpendPeriod;
	type Burn = Burn;
	type Tippers = GeneralCouncilProvider;
	type TipCountdown = TipCountdown;
	type TipFindersFee = TipFindersFee;
	type TipReportDepositBase = TipReportDepositBase;
	type TipReportDepositPerByte = TipReportDepositPerByte;
	type ModuleId = TreasuryModuleId;
}

parameter_types! {
	pub const DisabledValidatorsThreshold: Perbill = Perbill::from_percent(17);
}

impl pallet_session::Trait for Runtime {
	type Event = Event;
	type ValidatorId = <Self as system::Trait>::AccountId;
	type ValidatorIdOf = pallet_staking::StashOf<Self>;
	type ShouldEndSession = Babe;
	type SessionManager = pallet_session::historical::NoteHistoricalRoot<Self, Staking>;
	type SessionHandler = <opaque::SessionKeys as OpaqueKeys>::KeyTypeIdProviders;
	type Keys = opaque::SessionKeys;
	type DisabledValidatorsThreshold = DisabledValidatorsThreshold;
	type NextSessionRotation = Babe;
}

impl pallet_session::historical::Trait for Runtime {
	type FullIdentification = pallet_staking::Exposure<AccountId, Balance>;
	type FullIdentificationOf = pallet_staking::ExposureOf<Runtime>;
}

pallet_staking_reward_curve::build! {
	const REWARD_CURVE: PiecewiseLinear<'static> = curve!(
		min_inflation: 0_025_000,
		max_inflation: 0_100_000,
		ideal_stake: 0_500_000,
		falloff: 0_050_000,
		max_piece_count: 40,
		test_precision: 0_005_000,
	);
}

/// Struct that handles the conversion of Balance -> `u64`. This is used for staking's election
/// calculation.
pub struct CurrencyToVoteHandler;

impl CurrencyToVoteHandler {
	fn factor() -> Balance {
		(Balances::total_issuance() / u64::max_value() as Balance).max(1)
	}
}

impl Convert<Balance, u64> for CurrencyToVoteHandler {
	fn convert(x: Balance) -> u64 {
		(x / Self::factor()) as u64
	}
}

impl Convert<u128, Balance> for CurrencyToVoteHandler {
	fn convert(x: u128) -> Balance {
		x * Self::factor()
	}
}

parameter_types! {
	pub const SessionsPerEra: sp_staking::SessionIndex = 3; // 3 hours
	pub const BondingDuration: pallet_staking::EraIndex = 4; // 12 hours
	pub const SlashDeferDuration: pallet_staking::EraIndex = 2; // 6 hours
	pub const RewardCurve: &'static PiecewiseLinear<'static> = &REWARD_CURVE;
	pub const MaxNominatorRewardedPerValidator: u32 = 64;
	pub const ElectionLookahead: BlockNumber = 25;
	pub const StakingUnsignedPriority: TransactionPriority = TransactionPriority::max_value() / 2;
	pub const MaxIterations: u32 = 5;
}

impl pallet_staking::Trait for Runtime {
	type Currency = Balances;
	type UnixTime = Timestamp;
	type CurrencyToVote = CurrencyToVoteHandler;
	type RewardRemainder = PalletTreasury;
	type Event = Event;
	type Slash = PalletTreasury; // send the slashed funds to the pallet treasury.
	type Reward = (); // rewards are minted from the void
	type SessionsPerEra = SessionsPerEra;
	type BondingDuration = BondingDuration;
	type SlashDeferDuration = SlashDeferDuration;
	/// A super-majority of the council can cancel the slash.
	type SlashCancelOrigin = pallet_collective::EnsureProportionAtLeast<_3, _4, AccountId, GeneralCouncilInstance>;
	type SessionInterface = Self;
	type RewardCurve = RewardCurve;
	type NextNewSession = Session;
	type ElectionLookahead = ElectionLookahead;
	type Call = Call;
	type MaxIterations = MaxIterations;
	type MaxNominatorRewardedPerValidator = MaxNominatorRewardedPerValidator;
	type UnsignedPriority = StakingUnsignedPriority;
}

parameter_types! {
	pub const ConfigDepositBase: Balance = 10 * CENTS;
	pub const FriendDepositFactor: Balance = 1 * CENTS;
	pub const MaxFriends: u16 = 9;
	pub const RecoveryDeposit: Balance = 10 * CENTS;
}

impl pallet_recovery::Trait for Runtime {
	type Event = Event;
	type Call = Call;
	type Currency = Balances;
	type ConfigDepositBase = ConfigDepositBase;
	type FriendDepositFactor = FriendDepositFactor;
	type MaxFriends = MaxFriends;
	type RecoveryDeposit = RecoveryDeposit;
}

impl orml_auction::Trait for Runtime {
	type Event = Event;
	type Balance = Balance;
	type AuctionId = AuctionId;
	type Handler = AuctionManager;
}

pub struct OperatorCollectiveProvider;
impl OperatorProvider<AccountId> for OperatorCollectiveProvider {
	fn can_feed_data(who: &AccountId) -> bool {
		OperatorCollective::is_member(who)
	}

	fn operators() -> Vec<AccountId> {
		OperatorCollective::members()
	}
}

parameter_types! {
	pub const MinimumCount: u32 = 1;
	pub const ExpiresIn: Moment = 1000 * 60 * 30; // 30 mins
}

impl orml_oracle::Trait for Runtime {
	type Event = Event;
	type Call = Call;
	type OnNewData = ();
	type OnRedundantCall = ();
	type OperatorProvider = OperatorCollectiveProvider;
	type CombineData = orml_oracle::DefaultCombineData<Runtime, MinimumCount, ExpiresIn>;
	type Time = Timestamp;
	type OracleKey = CurrencyId;
	type OracleValue = Price;
}

pub type TimeStampedPrice = orml_oracle::TimestampedValueOf<Runtime>;

impl orml_tokens::Trait for Runtime {
	type Event = Event;
	type Balance = Balance;
	type Amount = Amount;
	type CurrencyId = CurrencyId;
	type DustRemoval = ();
}

parameter_types! {
	pub const StableCurrencyFixedPrice: Price = Price::from_rational(1, 1);
}

impl module_prices::Trait for Runtime {
	type Event = Event;
	type Source = Oracle;
	type GetStableCurrencyId = GetStableCurrencyId;
	type StableCurrencyFixedPrice = StableCurrencyFixedPrice;
	type GetStakingCurrencyId = GetStakingCurrencyId;
	type GetLiquidCurrencyId = GetLiquidCurrencyId;
	type LockOrigin = pallet_collective::EnsureProportionMoreThan<_1, _2, AccountId, GeneralCouncilInstance>;
	type LiquidStakingExchangeRateProvider = LiquidStakingExchangeRateProvider;
}

pub struct LiquidStakingExchangeRateProvider;
impl module_support::ExchangeRateProvider for LiquidStakingExchangeRateProvider {
	fn get_exchange_rate() -> ExchangeRate {
		StakingPool::liquid_exchange_rate()
	}
}

parameter_types! {
	pub const GetNativeCurrencyId: CurrencyId = CurrencyId::ACA;
	pub const GetStableCurrencyId: CurrencyId = CurrencyId::AUSD;
}

impl orml_currencies::Trait for Runtime {
	type Event = Event;
	type MultiCurrency = Tokens;
	type NativeCurrency = BasicCurrencyAdapter<Runtime, Balances, Balance>;
	type GetNativeCurrencyId = GetNativeCurrencyId;
}

impl orml_vesting::Trait for Runtime {
	type Event = Event;
	type Currency = pallet_balances::Module<Runtime>;
}

parameter_types! {
	pub const MaxScheduleDispatchWeight: Weight = 100_000_000;
}

impl orml_schedule_update::Trait for Runtime {
	type Event = Event;
	type Call = Call;
	type MaxScheduleDispatchWeight = MaxScheduleDispatchWeight;
}

parameter_types! {
	pub const MinimumIncrementSize: Rate = Rate::from_rational(2, 100);
	pub const AuctionTimeToClose: BlockNumber = 15 * MINUTES;
	pub const AuctionDurationSoftCap: BlockNumber = 2 * HOURS;
	pub const GetAmountAdjustment: Rate = Rate::from_rational(20, 100);
	pub const AuctionManagerUnsignedPriority: TransactionPriority = TransactionPriority::max_value();
}

impl module_auction_manager::Trait for Runtime {
	type Event = Event;
	type Currency = Currencies;
	type Auction = Auction;
	type MinimumIncrementSize = MinimumIncrementSize;
	type AuctionTimeToClose = AuctionTimeToClose;
	type AuctionDurationSoftCap = AuctionDurationSoftCap;
	type GetStableCurrencyId = GetStableCurrencyId;
	type GetNativeCurrencyId = GetNativeCurrencyId;
	type CDPTreasury = CdpTreasury;
	type GetAmountAdjustment = GetAmountAdjustment;
	type PriceSource = Prices;
	type UnsignedPriority = AuctionManagerUnsignedPriority;
}

impl module_loans::Trait for Runtime {
	type Event = Event;
	type Convert = module_cdp_engine::DebitExchangeRateConvertor<Runtime>;
	type Currency = Currencies;
	type RiskManager = CdpEngine;
	type DebitBalance = Balance;
	type DebitAmount = Amount;
	type CDPTreasury = CdpTreasury;
}

impl<LocalCall> frame_system::offchain::CreateSignedTransaction<LocalCall> for Runtime
where
	Call: From<LocalCall>,
{
	fn create_transaction<C: frame_system::offchain::AppCrypto<Self::Public, Self::Signature>>(
		call: Call,
		public: <Signature as sp_runtime::traits::Verify>::Signer,
		account: AccountId,
		nonce: Index,
	) -> Option<(
		Call,
		<UncheckedExtrinsic as sp_runtime::traits::Extrinsic>::SignaturePayload,
	)> {
		// take the biggest period possible.
		let period = BlockHashCount::get()
			.checked_next_power_of_two()
			.map(|c| c / 2)
			.unwrap_or(2) as u64;
		let current_block = System::block_number()
			.saturated_into::<u64>()
			// The `System::block_number` is initialized with `n+1`,
			// so the actual block number is `n`.
			.saturating_sub(1);
		let tip = 0;
		let extra: SignedExtra = (
			system::CheckSpecVersion::<Runtime>::new(),
			system::CheckTxVersion::<Runtime>::new(),
			system::CheckGenesis::<Runtime>::new(),
			system::CheckEra::<Runtime>::from(generic::Era::mortal(period, current_block)),
			system::CheckNonce::<Runtime>::from(nonce),
			system::CheckWeight::<Runtime>::new(),
			orml_oracle::CheckOperator::<Runtime>::new(),
			module_accounts::ChargeTransactionPayment::<Runtime>::from(tip),
		);
		let raw_payload = SignedPayload::new(call, extra)
			.map_err(|e| {
				debug::warn!("Unable to create signed payload: {:?}", e);
			})
			.ok()?;
		let signature = raw_payload.using_encoded(|payload| C::sign(payload, public))?;
		let address = Indices::unlookup(account);
		let (call, extra, _) = raw_payload.deconstruct();
		Some((call, (address, signature.into(), extra)))
	}
}

impl frame_system::offchain::SigningTypes for Runtime {
	type Public = <Signature as sp_runtime::traits::Verify>::Signer;
	type Signature = Signature;
}

impl<C> frame_system::offchain::SendTransactionTypes<C> for Runtime
where
	Call: From<C>,
{
	type OverarchingCall = Call;
	type Extrinsic = UncheckedExtrinsic;
}

parameter_types! {
	pub const CollateralCurrencyIds: Vec<CurrencyId> = vec![CurrencyId::DOT, CurrencyId::XBTC, CurrencyId::LDOT];
	pub const DefaultLiquidationRatio: Ratio = Ratio::from_rational(110, 100);
	pub const DefaultDebitExchangeRate: ExchangeRate = ExchangeRate::from_rational(1, 10);
	pub const DefaultLiquidationPenalty: Rate = Rate::from_rational(5, 100);
	pub const MinimumDebitValue: Balance = 1 * DOLLARS;
	pub const MaxSlippageSwapWithDEX: Ratio = Ratio::from_rational(5, 100);
	pub const CdpEngineUnsignedPriority: TransactionPriority = TransactionPriority::max_value();
}

impl module_cdp_engine::Trait for Runtime {
	type Event = Event;
	type PriceSource = Prices;
	type CollateralCurrencyIds = CollateralCurrencyIds;
	type DefaultLiquidationRatio = DefaultLiquidationRatio;
	type DefaultDebitExchangeRate = DefaultDebitExchangeRate;
	type DefaultLiquidationPenalty = DefaultLiquidationPenalty;
	type MinimumDebitValue = MinimumDebitValue;
	type GetStableCurrencyId = GetStableCurrencyId;
	type CDPTreasury = CdpTreasury;
	type UpdateOrigin = pallet_collective::EnsureProportionMoreThan<_1, _2, AccountId, HonzonCouncilInstance>;
	type MaxSlippageSwapWithDEX = MaxSlippageSwapWithDEX;
	type DEX = Dex;
	type UnsignedPriority = CdpEngineUnsignedPriority;
}

impl module_honzon::Trait for Runtime {
	type Event = Event;
}

impl module_emergency_shutdown::Trait for Runtime {
	type Event = Event;
	type CollateralCurrencyIds = CollateralCurrencyIds;
	type PriceSource = Prices;
	type CDPTreasury = CdpTreasury;
	type AuctionManagerHandler = AuctionManager;
	type OnShutdown = (CdpTreasury, CdpEngine, Honzon, Dex);
	type ShutdownOrigin = pallet_collective::EnsureProportionMoreThan<_1, _2, AccountId, GeneralCouncilInstance>;
}

parameter_types! {
	pub const GetExchangeFee: Rate = Rate::from_rational(1, 1000);
	pub const EnabledCurrencyIds: Vec<CurrencyId> = vec![CurrencyId::DOT, CurrencyId::XBTC, CurrencyId::LDOT, CurrencyId::ACA];
}

impl module_dex::Trait for Runtime {
	type Event = Event;
	type Currency = Currencies;
	type Share = Share;
	type EnabledCurrencyIds = EnabledCurrencyIds;
	type GetBaseCurrencyId = GetStableCurrencyId;
	type GetExchangeFee = GetExchangeFee;
	type CDPTreasury = CdpTreasury;
	type UpdateOrigin = pallet_collective::EnsureProportionMoreThan<_1, _2, AccountId, HonzonCouncilInstance>;
}

impl module_cdp_treasury::Trait for Runtime {
	type Event = Event;
	type Currency = Currencies;
	type GetStableCurrencyId = GetStableCurrencyId;
	type AuctionManagerHandler = AuctionManager;
	type UpdateOrigin = pallet_collective::EnsureProportionMoreThan<_1, _2, AccountId, HonzonCouncilInstance>;
	type DEX = Dex;
}

parameter_types! {
	pub const FreeTransferCount: u8 = 3;
	pub const FreeTransferPeriod: BlockNumber = 1 * DAYS;
	pub const FreeTransferDeposit: Balance = 1 * DOLLARS;
}

impl module_accounts::Trait for Runtime {
	type FreeTransferCount = FreeTransferCount;
	type FreeTransferPeriod = FreeTransferPeriod;
	type FreeTransferDeposit = FreeTransferDeposit;
	type Time = Timestamp;
	type DepositCurrency = Balances;
}

impl module_airdrop::Trait for Runtime {
	type Event = Event;
}

parameter_types! {
	pub const PolkadotBondingDuration: EraIndex = 7;
	pub const EraLength: BlockNumber = 1 * DAYS;
}

impl module_polkadot_bridge::Trait for Runtime {
	type Event = Event;
	type DOTCurrency = Currency<Runtime, GetStakingCurrencyId>;
	type OnNewEra = (NomineesElection, StakingPool);
	type BondingDuration = PolkadotBondingDuration;
	type EraLength = EraLength;
	type PolkadotAccountId = AccountId;
}

parameter_types! {
	pub const GetLiquidCurrencyId: CurrencyId = CurrencyId::LDOT;
	pub const GetStakingCurrencyId: CurrencyId = CurrencyId::DOT;
	pub const MaxBondRatio: Ratio = Ratio::from_rational(95, 100);	// 95%
	pub const MinBondRatio: Ratio = Ratio::from_rational(80, 100);	// 80%
	pub const MaxClaimFee: Rate = Rate::from_rational(5, 100);	// 5%
	pub const DefaultExchangeRate: ExchangeRate = ExchangeRate::from_rational(10, 100);	// 1 : 10
	pub const ClaimFeeReturnRatio: Ratio = Ratio::from_rational(98, 100); // 98%
}

impl module_staking_pool::Trait for Runtime {
	type Event = Event;
	type Currency = Currencies;
	type StakingCurrencyId = GetStakingCurrencyId;
	type LiquidCurrencyId = GetLiquidCurrencyId;
	type Nominees = NomineesElection;
	type OnCommission = ();
	type Bridge = PolkadotBridge;
	type MaxBondRatio = MaxBondRatio;
	type MinBondRatio = MinBondRatio;
	type MaxClaimFee = MaxClaimFee;
	type DefaultExchangeRate = DefaultExchangeRate;
	type ClaimFeeReturnRatio = ClaimFeeReturnRatio;
}

impl module_homa::Trait for Runtime {
	type Homa = StakingPool;
}

parameter_types! {
	pub const MinCouncilBondThreshold: Balance = 1 * DOLLARS;
	pub const NominateesCount: usize = 7;
	pub const MaxUnlockingChunks: usize = 7;
	pub const NomineesElectionBondingDuration: EraIndex = 7;
}

impl module_nominees_election::Trait for Runtime {
	type Currency = Currency<Runtime, GetLiquidCurrencyId>;
	type PolkadotAccountId = AccountId;
	type MinBondThreshold = MinCouncilBondThreshold;
	type BondingDuration = NomineesElectionBondingDuration;
	type NominateesCount = NominateesCount;
	type MaxUnlockingChunks = MaxUnlockingChunks;
}

impl module_homa_treasury::Trait for Runtime {
	type Currency = Currencies;
	type Homa = StakingPool;
	type StakingCurrencyId = GetStakingCurrencyId;
}

construct_runtime!(
	pub enum Runtime where
		Block = Block,
		NodeBlock = opaque::Block,
		UncheckedExtrinsic = UncheckedExtrinsic
	{
		// srml modules
		System: system::{Module, Call, Storage, Config, Event<T>},
		Timestamp: pallet_timestamp::{Module, Call, Storage, Inherent},
		Babe: pallet_babe::{Module, Call, Storage, Config, Inherent(Timestamp)},
		Grandpa: pallet_grandpa::{Module, Call, Storage, Config, Event},
		Indices: pallet_indices::{Module, Call, Storage, Config<T>, Event<T>},
		Balances: pallet_balances::{Module, Storage, Config<T>, Event<T>},
		TransactionPayment: pallet_transaction_payment::{Module, Storage},
		Sudo: pallet_sudo::{Module, Call, Config<T>, Storage, Event<T>},
		RandomnessCollectiveFlip: pallet_randomness_collective_flip::{Module, Call, Storage},
		Utility: pallet_utility::{Module, Call, Storage, Event<T>},
		PalletTreasury: pallet_treasury::{Module, Call, Storage, Config, Event<T>},
		Staking: pallet_staking::{Module, Call, Config<T>, Storage, Event<T>},
		Session: pallet_session::{Module, Call, Storage, Event, Config<T>},
		Recovery: pallet_recovery::{Module, Call, Storage, Event<T>},
		Historical: pallet_session_historical::{Module},

		// governance
		GeneralCouncil: pallet_collective::<Instance1>::{Module, Call, Storage, Origin<T>, Event<T>, Config<T>},
		GeneralCouncilMembership: pallet_membership::<Instance1>::{Module, Call, Storage, Event<T>, Config<T>},
		HonzonCouncil: pallet_collective::<Instance2>::{Module, Call, Storage, Origin<T>, Event<T>, Config<T>},
		HonzonCouncilMembership: pallet_membership::<Instance2>::{Module, Call, Storage, Event<T>, Config<T>},
		HomaCouncil: pallet_collective::<Instance3>::{Module, Call, Storage, Origin<T>, Event<T>, Config<T>},
		HomaCouncilMembership: pallet_membership::<Instance3>::{Module, Call, Storage, Event<T>, Config<T>},
		TechnicalCouncil: pallet_collective::<Instance4>::{Module, Call, Storage, Origin<T>, Event<T>, Config<T>},
		TechnicalCouncilMembership: pallet_membership::<Instance4>::{Module, Call, Storage, Event<T>, Config<T>},
		OperatorCollective: pallet_collective::<Instance5>::{Module, Call, Storage, Origin<T>, Event<T>, Config<T>},
		OperatorMembership: pallet_membership::<Instance5>::{Module, Call, Storage, Event<T>, Config<T>},

		// acala modules
		Currencies: orml_currencies::{Module, Call, Event<T>},
		Oracle: orml_oracle::{Module, Storage, Call, Event<T>},
		Prices: module_prices::{Module, Storage, Call, Event},
		Tokens: orml_tokens::{Module, Storage, Event<T>, Config<T>},
		Vesting: orml_vesting::{Module, Storage, Call, Event<T>, Config<T>},
		ScheduleUpdate: orml_schedule_update::{Module, Storage, Call, Event<T>},
		Auction: orml_auction::{Module, Storage, Call, Event<T>},
		AuctionManager: module_auction_manager::{Module, Storage, Call, Event<T>, ValidateUnsigned},
		Loans: module_loans::{Module, Storage, Call, Event<T>},
		Honzon: module_honzon::{Module, Storage, Call, Event<T>},
		Dex: module_dex::{Module, Storage, Call, Config, Event<T>},
		CdpTreasury: module_cdp_treasury::{Module, Storage, Call, Config, Event},
		CdpEngine: module_cdp_engine::{Module, Storage, Call, Event<T>, Config, ValidateUnsigned},
		EmergencyShutdown: module_emergency_shutdown::{Module, Storage, Call, Event<T>},
		Accounts: module_accounts::{Module, Call, Storage},
		AirDrop: module_airdrop::{Module, Call, Storage, Event<T>, Config<T>},
		Homa: module_homa::{Module, Call},
		NomineesElection: module_nominees_election::{Module, Call, Storage},
		StakingPool: module_staking_pool::{Module, Call, Storage, Event<T>},
		PolkadotBridge: module_polkadot_bridge::{Module, Call, Storage, Event<T>, Config},
		HomaTreasury: module_homa_treasury::{Module},
	}
);

/// The address format for describing accounts.
pub type Address = <Indices as StaticLookup>::Source;
/// Block header type as expected by this runtime.
pub type Header = generic::Header<BlockNumber, BlakeTwo256>;
/// Block type as expected by this runtime.
pub type Block = generic::Block<Header, UncheckedExtrinsic>;
/// A Block signed with a Justification
pub type SignedBlock = generic::SignedBlock<Block>;
/// BlockId type as expected by this runtime.
pub type BlockId = generic::BlockId<Block>;
/// The SignedExtension to the basic transaction logic.
pub type SignedExtra = (
	system::CheckSpecVersion<Runtime>,
	system::CheckTxVersion<Runtime>,
	system::CheckGenesis<Runtime>,
	system::CheckEra<Runtime>,
	system::CheckNonce<Runtime>,
	system::CheckWeight<Runtime>,
	orml_oracle::CheckOperator<Runtime>,
	module_accounts::ChargeTransactionPayment<Runtime>,
);
/// Unchecked extrinsic type as expected by this runtime.
pub type UncheckedExtrinsic = generic::UncheckedExtrinsic<Address, Call, Signature, SignedExtra>;
/// The payload being signed in transactions.
pub type SignedPayload = generic::SignedPayload<Call, SignedExtra>;
/// Extrinsic type that has already been checked.
pub type CheckedExtrinsic = generic::CheckedExtrinsic<AccountId, Call, SignedExtra>;
/// Executive: handles dispatch to the various modules.
pub type Executive = frame_executive::Executive<Runtime, Block, system::ChainContext<Runtime>, Runtime, AllModules>;

impl_runtime_apis! {
	impl sp_api::Core<Block> for Runtime {
		fn version() -> RuntimeVersion {
			VERSION
		}

		fn execute_block(block: Block) {
			Executive::execute_block(block)
		}

		fn initialize_block(header: &<Block as BlockT>::Header) {
			Executive::initialize_block(header)
		}
	}

	impl sp_api::Metadata<Block> for Runtime {
		fn metadata() -> OpaqueMetadata {
			Runtime::metadata().into()
		}
	}

	impl sp_block_builder::BlockBuilder<Block> for Runtime {
		fn apply_extrinsic(extrinsic: <Block as BlockT>::Extrinsic) -> ApplyExtrinsicResult {
			Executive::apply_extrinsic(extrinsic)
		}

		fn finalize_block() -> <Block as BlockT>::Header {
			Executive::finalize_block()
		}

		fn inherent_extrinsics(data: sp_inherents::InherentData) -> Vec<<Block as BlockT>::Extrinsic> {
			data.create_extrinsics()
		}

		fn check_inherents(
			block: Block,
			data: sp_inherents::InherentData,
		) -> sp_inherents::CheckInherentsResult {
			data.check_extrinsics(&block)
		}

		fn random_seed() -> <Block as BlockT>::Hash {
			RandomnessCollectiveFlip::random_seed()
		}
	}

	impl sp_transaction_pool::runtime_api::TaggedTransactionQueue<Block> for Runtime {
		fn validate_transaction(
			source: TransactionSource,
			tx: <Block as BlockT>::Extrinsic,
		) -> TransactionValidity {
			Executive::validate_transaction(source, tx)
		}
	}

	impl sp_offchain::OffchainWorkerApi<Block> for Runtime {
		fn offchain_worker(header: &<Block as BlockT>::Header) {
			Executive::offchain_worker(header)
		}
	}

	impl sp_consensus_babe::BabeApi<Block> for Runtime {
		fn configuration() -> sp_consensus_babe::BabeGenesisConfiguration {
			sp_consensus_babe::BabeGenesisConfiguration {
				slot_duration: Babe::slot_duration(),
				epoch_length: EpochDuration::get(),
				c: PRIMARY_PROBABILITY,
				genesis_authorities: Babe::authorities(),
				randomness: Babe::randomness(),
				allowed_slots: sp_consensus_babe::AllowedSlots::PrimaryAndSecondaryPlainSlots,
			}
		}

		fn current_epoch_start() -> sp_consensus_babe::SlotNumber {
			Babe::current_epoch_start()
		}
	}

	impl sp_session::SessionKeys<Block> for Runtime {
		fn generate_session_keys(seed: Option<Vec<u8>>) -> Vec<u8> {
			opaque::SessionKeys::generate(seed)
		}

		fn decode_session_keys(
			encoded: Vec<u8>,
		) -> Option<Vec<(Vec<u8>, KeyTypeId)>> {
			opaque::SessionKeys::decode_into_raw_public_keys(&encoded)
		}
	}

	impl fg_primitives::GrandpaApi<Block> for Runtime {
		fn grandpa_authorities() -> GrandpaAuthorityList {
			Grandpa::grandpa_authorities()
		}

		fn submit_report_equivocation_extrinsic(
			equivocation_proof: fg_primitives::EquivocationProof<
				<Block as BlockT>::Hash,
				NumberFor<Block>,
			>,
			key_owner_proof: fg_primitives::OpaqueKeyOwnershipProof,
		) -> Option<()> {
			let key_owner_proof = key_owner_proof.decode()?;

			Grandpa::submit_report_equivocation_extrinsic(
				equivocation_proof,
				key_owner_proof,
			)
		}

		fn generate_key_ownership_proof(
			_set_id: fg_primitives::SetId,
			authority_id: GrandpaId,
		) -> Option<fg_primitives::OpaqueKeyOwnershipProof> {
			use codec::Encode;

			Historical::prove((fg_primitives::KEY_TYPE, authority_id))
				.map(|p| p.encode())
				.map(fg_primitives::OpaqueKeyOwnershipProof::new)
		}
	}

	impl frame_system_rpc_runtime_api::AccountNonceApi<Block, AccountId, Index> for Runtime {
		fn account_nonce(account: AccountId) -> Index {
			System::account_nonce(account)
		}
	}

	impl pallet_transaction_payment_rpc_runtime_api::TransactionPaymentApi<
		Block,
		Balance,
		UncheckedExtrinsic,
	> for Runtime {
		fn query_info(uxt: UncheckedExtrinsic, len: u32) -> pallet_transaction_payment_rpc_runtime_api::RuntimeDispatchInfo<Balance> {
			TransactionPayment::query_info(uxt, len)
		}
	}

	impl orml_oracle_rpc_runtime_api::OracleApi<
		Block,
		CurrencyId,
		TimeStampedPrice,
	> for Runtime {
		fn get_value(key: CurrencyId) -> Option<TimeStampedPrice> {
			Oracle::get_no_op(&key)
		}

		fn get_all_values() -> Vec<(CurrencyId, Option<TimeStampedPrice>)> {
			Oracle::get_all_values()
		}
	}

	impl module_dex_rpc_runtime_api::DexApi<
		Block,
		CurrencyId,
		Balance,
	> for Runtime {
		fn get_supply_amount(
			supply_currency_id: CurrencyId,
			target_currency_id: CurrencyId,
			target_currency_amount: Balance,
		) -> module_dex_rpc_runtime_api::BalanceInfo<Balance> {
			module_dex_rpc_runtime_api::BalanceInfo{
				amount: Dex::get_supply_amount_needed(supply_currency_id, target_currency_id, target_currency_amount)
			}
		}

		fn get_target_amount(
			supply_currency_id: CurrencyId,
			target_currency_id: CurrencyId,
			supply_currency_amount: Balance,
		) -> module_dex_rpc_runtime_api::BalanceInfo<Balance> {
			module_dex_rpc_runtime_api::BalanceInfo{
				amount: Dex::get_target_amount_available(supply_currency_id, target_currency_id, supply_currency_amount)
			}
		}
	}

	impl module_staking_pool_rpc_runtime_api::StakingPoolApi<
		Block,
		AccountId,
		Balance,
	> for Runtime {
		fn get_available_unbonded(account: AccountId) -> module_staking_pool_rpc_runtime_api::BalanceInfo<Balance> {
			module_staking_pool_rpc_runtime_api::BalanceInfo {
				amount: StakingPool::get_available_unbonded(&account)
			}
		}

		fn get_liquid_staking_exchange_rate() -> ExchangeRate {
			StakingPool::liquid_exchange_rate()
		}
	}

<<<<<<< HEAD
	// benchmarks for acala modules
=======
>>>>>>> f7341c2a
	#[cfg(feature = "runtime-benchmarks")]
	impl frame_benchmarking::Benchmark<Block> for Runtime {
		fn dispatch_benchmark(
			pallet: Vec<u8>,
			benchmark: Vec<u8>,
			lowest_range_values: Vec<u32>,
			highest_range_values: Vec<u32>,
			steps: Vec<u32>,
			repeat: u32,
		) -> Result<Vec<frame_benchmarking::BenchmarkBatch>, sp_runtime::RuntimeString> {
<<<<<<< HEAD
			use frame_benchmarking::{Benchmarking, BenchmarkBatch, add_benchmark};

			use module_honzon_benchmarking::Module as HonzonBench;
			use module_cdp_engine_benchmarking::Module as CdpEngineBench;
			use module_emergency_shutdown_benchmarking::Module as EmergencyShutdownBench;
			use module_auction_manager_benchmarking::Module as AuctionManagerBench;
			impl module_honzon_benchmarking::Trait for Runtime {}
			impl module_cdp_engine_benchmarking::Trait for Runtime {}
			impl module_emergency_shutdown_benchmarking::Trait for Runtime {}
			impl module_auction_manager_benchmarking::Trait for Runtime {}
=======
			use frame_benchmarking::{Benchmarking, BenchmarkBatch};
			use orml_benchmarking::add_benchmark;
>>>>>>> f7341c2a

			let mut batches = Vec::<BenchmarkBatch>::new();
			let params = (&pallet, &benchmark, &lowest_range_values, &highest_range_values, &steps, repeat);

<<<<<<< HEAD
			add_benchmark!(params, batches, b"dex", Dex);
			add_benchmark!(params, batches, b"cdp-treasury", CdpTreasury);
			add_benchmark!(params, batches, b"honzon", HonzonBench::<Runtime>);
			add_benchmark!(params, batches, b"cdp-engine", CdpEngineBench::<Runtime>);
			add_benchmark!(params, batches, b"emergency-shutdown", EmergencyShutdownBench::<Runtime>);
			add_benchmark!(params, batches, b"auction-manager", AuctionManagerBench::<Runtime>);
=======
			add_benchmark!(params, batches, b"tokens", benchmarking::tokens);
>>>>>>> f7341c2a

			if batches.is_empty() { return Err("Benchmark not found for this module.".into()) }
			Ok(batches)
		}
	}
<<<<<<< HEAD
=======
}

#[cfg(test)]
mod tests {
	use super::*;
	use frame_system::offchain::CreateSignedTransaction;

	#[test]
	fn validate_transaction_submitter_bounds() {
		fn is_submit_signed_transaction<T>()
		where
			T: CreateSignedTransaction<Call>,
		{
		}

		is_submit_signed_transaction::<Runtime>();
	}
>>>>>>> f7341c2a
}<|MERGE_RESOLUTION|>--- conflicted
+++ resolved
@@ -1139,10 +1139,7 @@
 		}
 	}
 
-<<<<<<< HEAD
 	// benchmarks for acala modules
-=======
->>>>>>> f7341c2a
 	#[cfg(feature = "runtime-benchmarks")]
 	impl frame_benchmarking::Benchmark<Block> for Runtime {
 		fn dispatch_benchmark(
@@ -1153,42 +1150,34 @@
 			steps: Vec<u32>,
 			repeat: u32,
 		) -> Result<Vec<frame_benchmarking::BenchmarkBatch>, sp_runtime::RuntimeString> {
-<<<<<<< HEAD
 			use frame_benchmarking::{Benchmarking, BenchmarkBatch, add_benchmark};
+			use orml_benchmarking::{add_benchmark as orml_add_benchmark};
 
 			use module_honzon_benchmarking::Module as HonzonBench;
 			use module_cdp_engine_benchmarking::Module as CdpEngineBench;
 			use module_emergency_shutdown_benchmarking::Module as EmergencyShutdownBench;
 			use module_auction_manager_benchmarking::Module as AuctionManagerBench;
+
 			impl module_honzon_benchmarking::Trait for Runtime {}
 			impl module_cdp_engine_benchmarking::Trait for Runtime {}
 			impl module_emergency_shutdown_benchmarking::Trait for Runtime {}
 			impl module_auction_manager_benchmarking::Trait for Runtime {}
-=======
-			use frame_benchmarking::{Benchmarking, BenchmarkBatch};
-			use orml_benchmarking::add_benchmark;
->>>>>>> f7341c2a
 
 			let mut batches = Vec::<BenchmarkBatch>::new();
 			let params = (&pallet, &benchmark, &lowest_range_values, &highest_range_values, &steps, repeat);
 
-<<<<<<< HEAD
 			add_benchmark!(params, batches, b"dex", Dex);
 			add_benchmark!(params, batches, b"cdp-treasury", CdpTreasury);
 			add_benchmark!(params, batches, b"honzon", HonzonBench::<Runtime>);
 			add_benchmark!(params, batches, b"cdp-engine", CdpEngineBench::<Runtime>);
 			add_benchmark!(params, batches, b"emergency-shutdown", EmergencyShutdownBench::<Runtime>);
 			add_benchmark!(params, batches, b"auction-manager", AuctionManagerBench::<Runtime>);
-=======
-			add_benchmark!(params, batches, b"tokens", benchmarking::tokens);
->>>>>>> f7341c2a
+			orml_add_benchmark!(params, batches, b"tokens", benchmarking::tokens);
 
 			if batches.is_empty() { return Err("Benchmark not found for this module.".into()) }
 			Ok(batches)
 		}
 	}
-<<<<<<< HEAD
-=======
 }
 
 #[cfg(test)]
@@ -1206,5 +1195,4 @@
 
 		is_submit_signed_transaction::<Runtime>();
 	}
->>>>>>> f7341c2a
 }