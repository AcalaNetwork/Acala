--- conflicted
+++ resolved
@@ -1166,7 +1166,6 @@
 			let mut batches = Vec::<BenchmarkBatch>::new();
 			let params = (&pallet, &benchmark, &lowest_range_values, &highest_range_values, &steps, repeat);
 
-<<<<<<< HEAD
 			add_benchmark!(params, batches, b"dex", Dex);
 			add_benchmark!(params, batches, b"cdp-treasury", CdpTreasury);
 			add_benchmark!(params, batches, b"honzon", HonzonBench::<Runtime>);
@@ -1174,10 +1173,7 @@
 			add_benchmark!(params, batches, b"emergency-shutdown", EmergencyShutdownBench::<Runtime>);
 			add_benchmark!(params, batches, b"auction-manager", AuctionManagerBench::<Runtime>);
 			orml_add_benchmark!(params, batches, b"tokens", benchmarking::tokens);
-=======
-			add_benchmark!(params, batches, b"tokens", benchmarking::tokens);
-			add_benchmark!(params, batches, b"vesting", benchmarking::vesting);
->>>>>>> 669aaf7a
+			orml_add_benchmark!(params, batches, b"vesting", benchmarking::vesting);
 
 			if batches.is_empty() { return Err("Benchmark not found for this module.".into()) }
 			Ok(batches)
