--- conflicted
+++ resolved
@@ -553,13 +553,6 @@
 
 pub type TimeStampedPrice = orml_oracle::TimestampedValueOf<Runtime>;
 
-<<<<<<< HEAD
-parameter_types! {
-	pub const TokenExistentialDeposit: Balance = 10 * MICROCENTS;
-}
-
-=======
->>>>>>> 0b8cac10
 impl orml_tokens::Trait for Runtime {
 	type Event = Event;
 	type Balance = Balance;
