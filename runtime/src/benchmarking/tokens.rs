<<<<<<< HEAD
use super::utils::lookup_of_account;
use crate::{AccountId, Balance, CurrencyId, Runtime, Tokens};
=======
use super::utils::{lookup_of_account, set_ausd_balance};
use crate::{AccountId, Balance, CurrencyId, Runtime, Tokens, DOLLARS};
>>>>>>> 669aaf7a

use sp_std::prelude::*;

use frame_benchmarking::account;
use frame_system::RawOrigin;

use orml_benchmarking::runtime_benchmarks;
<<<<<<< HEAD
use orml_traits::{MultiCurrency, MultiCurrencyExtended};
=======
use orml_traits::MultiCurrency;
>>>>>>> 669aaf7a

const SEED: u32 = 0;
const MAX_USER_INDEX: u32 = 1000;
const MAX_DOLLARS: u32 = 1000;

fn dollar(d: u32) -> Balance {
	let d: Balance = d.into();
	d.saturating_mul(1_000_000_000_000_000_000)
}

runtime_benchmarks! {
	{ Runtime, orml_tokens }

	_ {
		let u in 1 .. MAX_USER_INDEX => ();
<<<<<<< HEAD
	}

	// `transfer`
	transfer {
		let u in ...;

		let from = account("from", u, SEED);
		let to: AccountId = account("to", u, SEED);
		let to_lookup = lookup_of_account(to.clone());
		let amount = dollar(u);

		let _ = <Tokens as MultiCurrencyExtended<_>>::update_balance(CurrencyId::AUSD, &from, amount.saturated_into());
=======
		let d in 1 .. MAX_DOLLARS => ();
	}

	transfer {
		let u in ...;
		let d in ...;

		let amount: Balance = DOLLARS.saturating_mul(d.into());

		let from = account("from", u, SEED);
		set_ausd_balance(&from, amount);

		let to: AccountId = account("to", u, SEED);
		let to_lookup = lookup_of_account(to.clone());
>>>>>>> 669aaf7a
	}: _(RawOrigin::Signed(from), to_lookup, CurrencyId::AUSD, amount)
	verify {
		assert_eq!(<Tokens as MultiCurrency<_>>::total_balance(CurrencyId::AUSD, &to), amount);
	}

<<<<<<< HEAD
	// `transfer_all`
	transfer_all {
		let u in ...;

		let from = account("from", u, SEED);
=======
	transfer_all {
		let u in ...;
		let d in ...;

		let amount: Balance = DOLLARS.saturating_mul(d.into());

		let from = account("from", u, SEED);
		set_ausd_balance(&from, amount);

>>>>>>> 669aaf7a
		let to: AccountId = account("to", u, SEED);
		let to_lookup = lookup_of_account(to);
		let amount = dollar(u);

		let _ = <Tokens as MultiCurrencyExtended<_>>::update_balance(CurrencyId::AUSD, &from, amount.saturated_into());
	}: _(RawOrigin::Signed(from.clone()), to_lookup, CurrencyId::AUSD)
	verify {
		assert_eq!(<Tokens as MultiCurrency<_>>::total_balance(CurrencyId::AUSD, &from), 0);
	}
}

#[cfg(test)]
mod tests {
	use super::*;
	use frame_support::assert_ok;

	fn new_test_ext() -> sp_io::TestExternalities {
		frame_system::GenesisConfig::default()
			.build_storage::<Runtime>()
			.unwrap()
			.into()
	}

	#[test]
	fn transfer() {
		new_test_ext().execute_with(|| {
			assert_ok!(test_benchmark_transfer());
		});
	}

	#[test]
	fn transfer_all() {
		new_test_ext().execute_with(|| {
			assert_ok!(test_benchmark_transfer_all());
		});
	}
}<|MERGE_RESOLUTION|>--- conflicted
+++ resolved
@@ -1,10 +1,5 @@
-<<<<<<< HEAD
-use super::utils::lookup_of_account;
-use crate::{AccountId, Balance, CurrencyId, Runtime, Tokens};
-=======
 use super::utils::{lookup_of_account, set_ausd_balance};
 use crate::{AccountId, Balance, CurrencyId, Runtime, Tokens, DOLLARS};
->>>>>>> 669aaf7a
 
 use sp_std::prelude::*;
 
@@ -12,40 +7,17 @@
 use frame_system::RawOrigin;
 
 use orml_benchmarking::runtime_benchmarks;
-<<<<<<< HEAD
-use orml_traits::{MultiCurrency, MultiCurrencyExtended};
-=======
 use orml_traits::MultiCurrency;
->>>>>>> 669aaf7a
 
 const SEED: u32 = 0;
 const MAX_USER_INDEX: u32 = 1000;
 const MAX_DOLLARS: u32 = 1000;
-
-fn dollar(d: u32) -> Balance {
-	let d: Balance = d.into();
-	d.saturating_mul(1_000_000_000_000_000_000)
-}
 
 runtime_benchmarks! {
 	{ Runtime, orml_tokens }
 
 	_ {
 		let u in 1 .. MAX_USER_INDEX => ();
-<<<<<<< HEAD
-	}
-
-	// `transfer`
-	transfer {
-		let u in ...;
-
-		let from = account("from", u, SEED);
-		let to: AccountId = account("to", u, SEED);
-		let to_lookup = lookup_of_account(to.clone());
-		let amount = dollar(u);
-
-		let _ = <Tokens as MultiCurrencyExtended<_>>::update_balance(CurrencyId::AUSD, &from, amount.saturated_into());
-=======
 		let d in 1 .. MAX_DOLLARS => ();
 	}
 
@@ -60,19 +32,11 @@
 
 		let to: AccountId = account("to", u, SEED);
 		let to_lookup = lookup_of_account(to.clone());
->>>>>>> 669aaf7a
 	}: _(RawOrigin::Signed(from), to_lookup, CurrencyId::AUSD, amount)
 	verify {
 		assert_eq!(<Tokens as MultiCurrency<_>>::total_balance(CurrencyId::AUSD, &to), amount);
 	}
 
-<<<<<<< HEAD
-	// `transfer_all`
-	transfer_all {
-		let u in ...;
-
-		let from = account("from", u, SEED);
-=======
 	transfer_all {
 		let u in ...;
 		let d in ...;
@@ -82,12 +46,8 @@
 		let from = account("from", u, SEED);
 		set_ausd_balance(&from, amount);
 
->>>>>>> 669aaf7a
 		let to: AccountId = account("to", u, SEED);
 		let to_lookup = lookup_of_account(to);
-		let amount = dollar(u);
-
-		let _ = <Tokens as MultiCurrencyExtended<_>>::update_balance(CurrencyId::AUSD, &from, amount.saturated_into());
 	}: _(RawOrigin::Signed(from.clone()), to_lookup, CurrencyId::AUSD)
 	verify {
 		assert_eq!(<Tokens as MultiCurrency<_>>::total_balance(CurrencyId::AUSD, &from), 0);
