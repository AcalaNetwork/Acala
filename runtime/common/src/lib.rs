// This file is part of Acala.

// Copyright (C) 2020-2021 Acala Foundation.
// SPDX-License-Identifier: GPL-3.0-or-later WITH Classpath-exception-2.0

// This program is free software: you can redistribute it and/or modify
// it under the terms of the GNU General Public License as published by
// the Free Software Foundation, either version 3 of the License, or
// (at your option) any later version.

// This program is distributed in the hope that it will be useful,
// but WITHOUT ANY WARRANTY; without even the implied warranty of
// MERCHANTABILITY or FITNESS FOR A PARTICULAR PURPOSE. See the
// GNU General Public License for more details.

// You should have received a copy of the GNU General Public License
// along with this program. If not, see <https://www.gnu.org/licenses/>.

//! Common runtime code for Acala, Karura and Mandala.

#![cfg_attr(not(feature = "std"), no_std)]

use frame_support::{
	parameter_types,
	traits::Contains,
	weights::{
		constants::{BlockExecutionWeight, ExtrinsicBaseWeight, WEIGHT_PER_MILLIS},
		DispatchClass, Weight,
	},
};
use frame_system::limits;
pub use module_support::{ExchangeRate, PrecompileCallerFilter, Price, Rate, Ratio};
use primitives::{
	Balance, CurrencyId, PRECOMPILE_ADDRESS_START, PREDEPLOY_ADDRESS_START, SYSTEM_CONTRACT_ADDRESS_PREFIX,
};
use sp_core::H160;
use sp_runtime::{traits::Convert, transaction_validity::TransactionPriority, Perbill};
use static_assertions::const_assert;

mod homa;
pub use homa::*;

pub mod precompile;
pub use precompile::{
	AllPrecompiles, DexPrecompile, MultiCurrencyPrecompile, NFTPrecompile, OraclePrecompile, ScheduleCallPrecompile,
	StateRentPrecompile,
};
pub use primitives::currency::{TokenInfo, ACA, AUSD, DOT, KAR, KSM, KUSD, LDOT, LKSM, RENBTC};

pub type TimeStampedPrice = orml_oracle::TimestampedValue<Price, primitives::Moment>;

// Priority of unsigned transactions
parameter_types! {
	pub const StakingUnsignedPriority: TransactionPriority = TransactionPriority::max_value() / 2;
	pub const RenvmBridgeUnsignedPriority: TransactionPriority = TransactionPriority::max_value() / 2;
	pub const CdpEngineUnsignedPriority: TransactionPriority = TransactionPriority::max_value();
	pub const AuctionManagerUnsignedPriority: TransactionPriority = TransactionPriority::max_value() - 1;
}

/// Check if the given `address` is a system contract.
///
/// It's system contract if the address starts with SYSTEM_CONTRACT_ADDRESS_PREFIX.
pub fn is_system_contract(address: H160) -> bool {
	address.as_bytes().starts_with(&SYSTEM_CONTRACT_ADDRESS_PREFIX)
}

pub fn is_acala_precompile(address: H160) -> bool {
	address >= H160::from_low_u64_be(PRECOMPILE_ADDRESS_START)
		&& address < H160::from_low_u64_be(PREDEPLOY_ADDRESS_START)
}

/// The call is allowed only if caller is a system contract.
pub struct SystemContractsFilter;
impl PrecompileCallerFilter for SystemContractsFilter {
	fn is_allowed(caller: H160) -> bool {
		is_system_contract(caller)
	}
}

/// Convert gas to weight
pub struct GasToWeight;
impl Convert<u64, Weight> for GasToWeight {
	fn convert(a: u64) -> u64 {
		// TODO: estimate this
		a as Weight
	}
}

// TODO: somehow estimate this value. Start from a conservative value.
pub const AVERAGE_ON_INITIALIZE_RATIO: Perbill = Perbill::from_percent(10);
/// The ratio that `Normal` extrinsics should occupy. Start from a conservative value.
const NORMAL_DISPATCH_RATIO: Perbill = Perbill::from_percent(70);
/// Parachain only have 0.5 second of computation time.
pub const MAXIMUM_BLOCK_WEIGHT: Weight = 500 * WEIGHT_PER_MILLIS;

const_assert!(NORMAL_DISPATCH_RATIO.deconstruct() >= AVERAGE_ON_INITIALIZE_RATIO.deconstruct());

parameter_types! {
	/// Maximum length of block. Up to 5MB.
	pub RuntimeBlockLength: limits::BlockLength =
		limits::BlockLength::max_with_normal_ratio(5 * 1024 * 1024, NORMAL_DISPATCH_RATIO);
	/// Block weights base values and limits.
	pub RuntimeBlockWeights: limits::BlockWeights = limits::BlockWeights::builder()
		.base_block(BlockExecutionWeight::get())
		.for_class(DispatchClass::all(), |weights| {
			weights.base_extrinsic = ExtrinsicBaseWeight::get();
		})
		.for_class(DispatchClass::Normal, |weights| {
			weights.max_total = Some(NORMAL_DISPATCH_RATIO * MAXIMUM_BLOCK_WEIGHT);
		})
		.for_class(DispatchClass::Operational, |weights| {
			weights.max_total = Some(MAXIMUM_BLOCK_WEIGHT);
			// Operational transactions have an extra reserved space, so that they
			// are included even if block reached `MAXIMUM_BLOCK_WEIGHT`.
			weights.reserved = Some(
				MAXIMUM_BLOCK_WEIGHT - NORMAL_DISPATCH_RATIO * MAXIMUM_BLOCK_WEIGHT,
			);
		})
		.avg_block_initialization(AVERAGE_ON_INITIALIZE_RATIO)
		.build_or_panic();
}

parameter_types! {
	/// A limit for off-chain phragmen unsigned solution submission.
	///
	/// We want to keep it as high as possible, but can't risk having it reject,
	/// so we always subtract the base block execution weight.
	pub OffchainSolutionWeightLimit: Weight = RuntimeBlockWeights::get()
		.get(DispatchClass::Normal)
		.max_extrinsic
		.expect("Normal extrinsics have weight limit configured by default; qed")
		.saturating_sub(BlockExecutionWeight::get());
}

<<<<<<< HEAD
pub struct NomineeFilter;
impl<AccountId> orml_traits::Contains<AccountId> for NomineeFilter {
=======
pub struct DummyRelaychainValidatorFilter;
impl<AccountId> Contains<AccountId> for DummyRelaychainValidatorFilter {
>>>>>>> d481e91b
	fn contains(_: &AccountId) -> bool {
		true
	}
}

// TODO: make those const fn
pub fn dollar(currency_id: CurrencyId) -> Balance {
	10u128.saturating_pow(currency_id.decimals().expect("Not support Erc20 decimals").into())
}

pub fn cent(currency_id: CurrencyId) -> Balance {
	dollar(currency_id) / 100
}

pub fn millicent(currency_id: CurrencyId) -> Balance {
	cent(currency_id) / 1000
}

pub fn microcent(currency_id: CurrencyId) -> Balance {
	millicent(currency_id) / 1000
}

#[cfg(test)]
mod tests {
	use super::*;

	#[test]
	fn system_contracts_filter_works() {
		assert!(SystemContractsFilter::is_allowed(H160::from_low_u64_be(1)));

		let mut max_allowed_addr = [0u8; 20];
		max_allowed_addr[SYSTEM_CONTRACT_ADDRESS_PREFIX.len()] = 127u8;
		assert!(SystemContractsFilter::is_allowed(max_allowed_addr.into()));

		let mut min_blocked_addr = [0u8; 20];
		min_blocked_addr[SYSTEM_CONTRACT_ADDRESS_PREFIX.len() - 1] = 1u8;
		assert!(!SystemContractsFilter::is_allowed(min_blocked_addr.into()));
	}

	#[test]
	fn is_system_contract_works() {
		assert!(is_system_contract(H160::from_low_u64_be(0)));
		assert!(is_system_contract(H160::from_low_u64_be(u64::max_value())));

		let mut bytes = [0u8; 20];
		bytes[SYSTEM_CONTRACT_ADDRESS_PREFIX.len() - 1] = 1u8;

		assert!(!is_system_contract(bytes.into()));

		bytes = [0u8; 20];
		bytes[0] = 1u8;

		assert!(!is_system_contract(bytes.into()));
	}

	#[test]
	fn is_acala_precompile_works() {
		assert!(!is_acala_precompile(H160::from_low_u64_be(0)));
		assert!(!is_acala_precompile(H160::from_low_u64_be(
			PRECOMPILE_ADDRESS_START - 1
		)));
		assert!(is_acala_precompile(H160::from_low_u64_be(PRECOMPILE_ADDRESS_START)));
		assert!(is_acala_precompile(H160::from_low_u64_be(PREDEPLOY_ADDRESS_START - 1)));
		assert!(!is_acala_precompile(H160::from_low_u64_be(PREDEPLOY_ADDRESS_START)));
		assert!(!is_acala_precompile([1u8; 20].into()));
	}
}<|MERGE_RESOLUTION|>--- conflicted
+++ resolved
@@ -132,13 +132,8 @@
 		.saturating_sub(BlockExecutionWeight::get());
 }
 
-<<<<<<< HEAD
-pub struct NomineeFilter;
-impl<AccountId> orml_traits::Contains<AccountId> for NomineeFilter {
-=======
-pub struct DummyRelaychainValidatorFilter;
-impl<AccountId> Contains<AccountId> for DummyRelaychainValidatorFilter {
->>>>>>> d481e91b
+pub struct DummyNomineeFilter;
+impl<AccountId> Contains<AccountId> for DummyNomineeFilter {
 	fn contains(_: &AccountId) -> bool {
 		true
 	}
