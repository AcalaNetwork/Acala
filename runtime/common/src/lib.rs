--- conflicted
+++ resolved
@@ -46,13 +46,7 @@
 };
 use static_assertions::const_assert;
 
-<<<<<<< HEAD
-mod homa;
-pub use homa::*;
-
 pub mod check_nonce;
-=======
->>>>>>> 486d5bcf
 pub mod precompile;
 
 #[cfg(test)]
