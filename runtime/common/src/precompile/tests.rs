// This file is part of Acala.

// Copyright (C) 2020-2022 Acala Foundation.
// SPDX-License-Identifier: GPL-3.0-or-later WITH Classpath-exception-2.0

// This program is free software: you can redistribute it and/or modify
// it under the terms of the GNU General Public License as published by
// the Free Software Foundation, either version 3 of the License, or
// (at your option) any later version.

// This program is distributed in the hope that it will be useful,
// but WITHOUT ANY WARRANTY; without even the implied warranty of
// MERCHANTABILITY or FITNESS FOR A PARTICULAR PURPOSE. See the
// GNU General Public License for more details.

// You should have received a copy of the GNU General Public License
// along with this program. If not, see <https://www.gnu.org/licenses/>.

#![allow(clippy::erasing_op)]
#![cfg(test)]
use super::*;
use crate::precompile::{
	mock::{
		aca_evm_address, alice, alice_evm_addr, ausd_evm_address, bob, bob_evm_addr, erc20_address_not_exists,
		get_task_id, lp_aca_ausd_evm_address, new_test_ext, renbtc_evm_address, run_to_block, Balances, DexModule,
<<<<<<< HEAD
		Event as TestEvent, Oracle, Origin, PrecompilesValue, Price, System, Test, ALICE, AUSD, INITIAL_BALANCE,
		RENBTC,
=======
		EVMModule, Event as TestEvent, Oracle, Origin, Price, System, Test, ALICE, AUSD, INITIAL_BALANCE, RENBTC,
>>>>>>> 35078ea2
	},
	schedule_call::TaskInfo,
};
use codec::Encode;
use frame_support::{assert_noop, assert_ok};
use hex_literal::hex;
<<<<<<< HEAD
use module_evm::{Context, ExitRevert, ExitSucceed};
=======
use module_evm::{Context, ExitError, ExitReason, ExitSucceed, Precompile, Runner};
>>>>>>> 35078ea2
use module_support::AddressMapping;
use orml_traits::DataFeeder;
use primitives::{
	evm::{PRECOMPILE_ADDRESS_START, PREDEPLOY_ADDRESS_START},
	Balance,
};
use sp_core::{bytes::from_hex, H160, U256};
use sp_runtime::FixedPointNumber;
use std::str::FromStr;

type MultiCurrencyPrecompile = crate::MultiCurrencyPrecompile<Test>;
type OraclePrecompile = crate::OraclePrecompile<Test>;
type DexPrecompile = crate::DexPrecompile<Test>;
type ScheduleCallPrecompile = crate::ScheduleCallPrecompile<Test>;
type StateRentPrecompile = crate::StateRentPrecompile<Test>;

#[test]
fn precompile_filter_works_on_acala_precompiles() {
	let precompile = PRECOMPILE_ADDRESS_START;

	let mut non_system = [0u8; 20];
	non_system[0] = 1;

	let non_system_caller_context = Context {
		address: precompile,
		caller: non_system.into(),
		apparent_value: 0.into(),
	};
	assert_eq!(
		PrecompilesValue::get().execute(precompile, &[0u8; 1], None, &non_system_caller_context, false),
		Some(Err(PrecompileFailure::Revert {
			exit_status: ExitRevert::Reverted,
			output: "NoPermission".into(),
			cost: 0,
		})),
	);
}

#[test]
fn precompile_filter_does_not_work_on_system_contracts() {
	let system = PREDEPLOY_ADDRESS_START;

	let mut non_system = [0u8; 20];
	non_system[0] = 1;

	let non_system_caller_context = Context {
		address: system,
		caller: non_system.into(),
		apparent_value: 0.into(),
	};
	assert!(PrecompilesValue::get()
		.execute(non_system.into(), &[0u8; 1], None, &non_system_caller_context, false)
		.is_none());
}

#[test]
fn precompile_filter_does_not_work_on_non_system_contracts() {
	let mut non_system = [0u8; 20];
	non_system[0] = 1;
	let mut another_non_system = [0u8; 20];
	another_non_system[0] = 2;

	let non_system_caller_context = Context {
		address: non_system.into(),
		caller: another_non_system.into(),
		apparent_value: 0.into(),
	};
	assert!(PrecompilesValue::get()
		.execute(non_system.into(), &[0u8; 1], None, &non_system_caller_context, false)
		.is_none());
}

#[test]
fn multicurrency_precompile_should_work() {
	new_test_ext().execute_with(|| {
		let mut context = Context {
			address: Default::default(),
			caller: Default::default(),
			apparent_value: Default::default(),
		};

		// call with not exists erc20
		context.caller = erc20_address_not_exists();
		let mut input = [0u8; 68];
		// action
		input[0..4].copy_from_slice(&Into::<u32>::into(multicurrency::Action::QuerySymbol).to_be_bytes());
		assert_noop!(
			MultiCurrencyPrecompile::execute(&input, None, &context, false),
			PrecompileFailure::Revert {
				exit_status: ExitRevert::Reverted,
				output: "invalid currency id".into(),
				cost: 0,
			}
		);

		// 1.QueryName
		let mut input = [0u8; 4];
		// action
		input[0..4].copy_from_slice(&Into::<u32>::into(multicurrency::Action::QueryName).to_be_bytes());

		// Token
		context.caller = aca_evm_address();
		let resp = MultiCurrencyPrecompile::execute(&input, None, &context, false).unwrap();
		assert_eq!(resp.exit_status, ExitSucceed::Returned);
		let mut expected_output = [0u8; 96];
		// skip offset
		expected_output[31] = 32;
		// length
		expected_output[63] = 5;
		expected_output[64..64 + 5].copy_from_slice(&b"Acala"[..]);
		assert_eq!(resp.output, expected_output);
		assert_eq!(resp.cost, 0);

		// DexShare
		context.caller = lp_aca_ausd_evm_address();
		let resp = MultiCurrencyPrecompile::execute(&input, None, &context, false).unwrap();
		assert_eq!(resp.exit_status, ExitSucceed::Returned);
		let mut expected_output = [0u8; 96];
		// skip offset
		expected_output[31] = 32;
		// length
		expected_output[63] = 23;
		expected_output[64..64 + 23].copy_from_slice(&b"LP Acala - Acala Dollar"[..]);
		assert_eq!(resp.output, expected_output);
		assert_eq!(resp.cost, 0);

		// 2.QuerySymbol
		let mut input = [0u8; 4];
		// action
		input[0..4].copy_from_slice(&Into::<u32>::into(multicurrency::Action::QuerySymbol).to_be_bytes());

		// Token
		context.caller = aca_evm_address();
		let resp = MultiCurrencyPrecompile::execute(&input, None, &context, false).unwrap();
		assert_eq!(resp.exit_status, ExitSucceed::Returned);
		let mut expected_output = [0u8; 96];
		// skip offset
		expected_output[31] = 32;
		// length
		expected_output[63] = 3;
		expected_output[64..64 + 3].copy_from_slice(&b"ACA"[..]);
		assert_eq!(resp.output, expected_output);
		assert_eq!(resp.cost, 0);

		// DexShare
		context.caller = lp_aca_ausd_evm_address();
		let resp = MultiCurrencyPrecompile::execute(&input, None, &context, false).unwrap();
		assert_eq!(resp.exit_status, ExitSucceed::Returned);
		let mut expected_output = [0u8; 96];
		// skip offset
		expected_output[31] = 32;
		// length
		expected_output[63] = 11;
		expected_output[64..64 + 11].copy_from_slice(&b"LP_ACA_AUSD"[..]);
		assert_eq!(resp.output, expected_output);
		assert_eq!(resp.cost, 0);

		// 3.QueryDecimals
		let mut input = [0u8; 4];
		// action
		input[0..4].copy_from_slice(&Into::<u32>::into(multicurrency::Action::QueryDecimals).to_be_bytes());

		// Token
		context.caller = aca_evm_address();
		let resp = MultiCurrencyPrecompile::execute(&input, None, &context, false).unwrap();
		assert_eq!(resp.exit_status, ExitSucceed::Returned);
		let mut expected_output = [0u8; 32];
		expected_output[31] = 12;
		assert_eq!(resp.output, expected_output);
		assert_eq!(resp.cost, 0);

		// DexShare
		context.caller = lp_aca_ausd_evm_address();
		let resp = MultiCurrencyPrecompile::execute(&input, None, &context, false).unwrap();
		assert_eq!(resp.exit_status, ExitSucceed::Returned);
		let mut expected_output = [0u8; 32];
		expected_output[31] = 12;
		assert_eq!(resp.output, expected_output);
		assert_eq!(resp.cost, 0);

		// 4.QueryTotalIssuance
		let mut input = [0u8; 4];
		// action
		input[0..4].copy_from_slice(&Into::<u32>::into(multicurrency::Action::QueryTotalIssuance).to_be_bytes());

		// Token
		context.caller = ausd_evm_address();
		let resp = MultiCurrencyPrecompile::execute(&input, None, &context, false).unwrap();
		assert_eq!(resp.exit_status, ExitSucceed::Returned);
		let mut expected_output = [0u8; 32];
		expected_output[28..32].copy_from_slice(&1_000_000_000u32.to_be_bytes()[..]);
		assert_eq!(resp.output, expected_output);
		assert_eq!(resp.cost, 0);

		// DexShare
		context.caller = lp_aca_ausd_evm_address();
		let resp = MultiCurrencyPrecompile::execute(&input, None, &context, false).unwrap();
		assert_eq!(resp.exit_status, ExitSucceed::Returned);
		let expected_output = [0u8; 32];
		assert_eq!(resp.output, expected_output);
		assert_eq!(resp.cost, 0);

		// 5.QueryBalance
		let mut input = [0u8; 36];
		// action
		input[0..4].copy_from_slice(&Into::<u32>::into(multicurrency::Action::QueryBalance).to_be_bytes());
		// from
		U256::from(alice_evm_addr().as_bytes()).to_big_endian(&mut input[4 + 0 * 32..4 + 1 * 32]);

		// Token
		context.caller = aca_evm_address();
		let resp = MultiCurrencyPrecompile::execute(&input, None, &context, false).unwrap();
		assert_eq!(resp.exit_status, ExitSucceed::Returned);
		let mut expected_output = [0u8; 32];
		expected_output[16..32].copy_from_slice(&INITIAL_BALANCE.to_be_bytes()[..]);
		assert_eq!(resp.output, expected_output);
		assert_eq!(resp.cost, 0);

		// DexShare
		context.caller = lp_aca_ausd_evm_address();
		let resp = MultiCurrencyPrecompile::execute(&input, None, &context, false).unwrap();
		assert_eq!(resp.exit_status, ExitSucceed::Returned);
		let expected_output = [0u8; 32];
		assert_eq!(resp.output, expected_output);
		assert_eq!(resp.cost, 0);

		// 6.Transfer
		let mut input = [0u8; 4 + 3 * 32];
		// action
		input[0..4].copy_from_slice(&Into::<u32>::into(multicurrency::Action::Transfer).to_be_bytes());
		// from
		U256::from(alice_evm_addr().as_bytes()).to_big_endian(&mut input[4 + 0 * 32..4 + 1 * 32]);
		// to
		U256::from(bob_evm_addr().as_bytes()).to_big_endian(&mut input[4 + 1 * 32..4 + 2 * 32]);
		// amount
		U256::from(1).to_big_endian(&mut input[4 + 2 * 32..4 + 3 * 32]);
		let from_balance = Balances::free_balance(alice());
		let to_balance = Balances::free_balance(bob());

		// Token
		context.caller = aca_evm_address();
		let resp = MultiCurrencyPrecompile::execute(&input, None, &context, false).unwrap();
		assert_eq!(resp.exit_status, ExitSucceed::Returned);
		let expected_output: Vec<u8> = vec![];
		assert_eq!(resp.output, expected_output);
		assert_eq!(resp.cost, 0);
		assert_eq!(Balances::free_balance(alice()), from_balance - 1);
		assert_eq!(Balances::free_balance(bob()), to_balance + 1);

		// DexShare
		context.caller = lp_aca_ausd_evm_address();
		assert_noop!(
			MultiCurrencyPrecompile::execute(&input, None, &context, false),
			PrecompileFailure::Revert {
				exit_status: ExitRevert::Reverted,
				output: "BalanceTooLow".into(),
				cost: 0,
			}
		);
	});
}

#[test]
fn oracle_precompile_should_work() {
	new_test_ext().execute_with(|| {
		let context = Context {
			address: Default::default(),
			caller: alice_evm_addr(),
			apparent_value: Default::default(),
		};

		let price = Price::from(30_000);

		// action + currency_id
		let mut input = [0u8; 36];
		// action
		input[0..4].copy_from_slice(&Into::<u32>::into(oracle::Action::GetPrice).to_be_bytes());
		// RENBTC
		U256::from_big_endian(renbtc_evm_address().as_bytes()).to_big_endian(&mut input[4..4 + 32]);

		// no price yet
		let resp = OraclePrecompile::execute(&input, None, &context, false).unwrap();
		assert_eq!(resp.exit_status, ExitSucceed::Returned);
		assert_eq!(resp.output, [0u8; 32]);
		assert_eq!(resp.cost, 0);

		assert_ok!(Oracle::feed_value(ALICE, RENBTC, price));
		assert_eq!(
			Oracle::get_no_op(&RENBTC),
			Some(orml_oracle::TimestampedValue {
				value: price,
				timestamp: 1
			})
		);

		// returned price + timestamp
		let mut expected_output = [0u8; 32];
		U256::from(price.into_inner()).to_big_endian(&mut expected_output[..]);

		let resp = OraclePrecompile::execute(&input, None, &context, false).unwrap();
		assert_eq!(resp.exit_status, ExitSucceed::Returned);
		assert_eq!(resp.output, expected_output);
		assert_eq!(resp.cost, 0);
	});
}

#[test]
fn oracle_precompile_should_handle_invalid_input() {
	new_test_ext().execute_with(|| {
		assert_noop!(
			OraclePrecompile::execute(
				&[0u8; 0],
				None,
				&Context {
					address: Default::default(),
					caller: alice_evm_addr(),
					apparent_value: Default::default()
				},
				false
			),
			PrecompileFailure::Revert {
				exit_status: ExitRevert::Reverted,
				output: "invalid input".into(),
				cost: 0,
			}
		);

		assert_noop!(
			OraclePrecompile::execute(
				&[0u8; 3],
				None,
				&Context {
					address: Default::default(),
					caller: alice_evm_addr(),
					apparent_value: Default::default()
				},
				false
			),
			PrecompileFailure::Revert {
				exit_status: ExitRevert::Reverted,
				output: "invalid input".into(),
				cost: 0,
			}
		);

		assert_noop!(
			OraclePrecompile::execute(
				&[1u8; 32],
				None,
				&Context {
					address: Default::default(),
					caller: alice_evm_addr(),
					apparent_value: Default::default()
				},
				false
			),
			PrecompileFailure::Revert {
				exit_status: ExitRevert::Reverted,
				output: "invalid action".into(),
				cost: 0,
			}
		);
	});
}

#[test]
fn schedule_call_precompile_should_work() {
	new_test_ext().execute_with(|| {
		let context = Context {
			address: Default::default(),
			caller: alice_evm_addr(),
			apparent_value: Default::default(),
		};

		let mut input = [0u8; 11 * 32];
		// action
		input[0..4].copy_from_slice(&Into::<u32>::into(schedule_call::Action::Schedule).to_be_bytes());
		// from
		U256::from(alice_evm_addr().as_bytes()).to_big_endian(&mut input[4 + 0 * 32..4 + 1 * 32]);
		// target
		U256::from(aca_evm_address().as_bytes()).to_big_endian(&mut input[4 + 1 * 32..4 + 2 * 32]);
		// value
		U256::from(0).to_big_endian(&mut input[4 + 2 * 32..4 + 3 * 32]);
		// gas_limit
		U256::from(300000).to_big_endian(&mut input[4 + 3 * 32..4 + 4 * 32]);
		// storage_limit
		U256::from(100).to_big_endian(&mut input[4 + 4 * 32..4 + 5 * 32]);
		// min_delay
		U256::from(1).to_big_endian(&mut input[4 + 5 * 32..4 + 6 * 32]);
		// skip offset
		// input_len
		U256::from(4 + 32 + 32).to_big_endian(&mut input[4 + 7 * 32..4 + 8 * 32]);

		// input_data
		let mut transfer_to_bob = [0u8; 68];
		// transfer bytes4(keccak256(signature)) 0xa9059cbb
		transfer_to_bob[0..4].copy_from_slice(&hex!("a9059cbb"));
		// to address
		U256::from(bob_evm_addr().as_bytes()).to_big_endian(&mut transfer_to_bob[4..36]);
		// amount
		U256::from(1000).to_big_endian(&mut transfer_to_bob[36..68]);

		U256::from(&transfer_to_bob[0..32]).to_big_endian(&mut input[4 + 8 * 32..4 + 9 * 32]);
		U256::from(&transfer_to_bob[32..64]).to_big_endian(&mut input[4 + 9 * 32..4 + 10 * 32]);
		input[4 + 10 * 32..4 + 10 * 32 + 4].copy_from_slice(&transfer_to_bob[64..68]);

		let resp = ScheduleCallPrecompile::execute(&input, None, &context, false).unwrap();
		assert_eq!(resp.exit_status, ExitSucceed::Returned);
		assert_eq!(resp.cost, 0);
		let event = TestEvent::Scheduler(pallet_scheduler::Event::<Test>::Scheduled(3, 0));
		assert!(System::events().iter().any(|record| record.event == event));

		// cancel schedule
		let task_id = get_task_id(resp.output);
		let mut cancel_input = [0u8; 5 * 32];
		// action
		cancel_input[0..4].copy_from_slice(&Into::<u32>::into(schedule_call::Action::Cancel).to_be_bytes());
		// from
		U256::from(alice_evm_addr().as_bytes()).to_big_endian(&mut cancel_input[4 + 0 * 32..4 + 1 * 32]);
		// skip offset
		// task_id_len
		U256::from(task_id.len()).to_big_endian(&mut cancel_input[4 + 2 * 32..4 + 3 * 32]);
		// task_id
		cancel_input[4 + 3 * 32..4 + 3 * 32 + task_id.len()].copy_from_slice(&task_id[..]);

		let resp = ScheduleCallPrecompile::execute(&cancel_input, None, &context, false).unwrap();
		assert_eq!(resp.exit_status, ExitSucceed::Returned);
		assert_eq!(resp.cost, 0);
		let event = TestEvent::Scheduler(pallet_scheduler::Event::<Test>::Canceled(3, 0));
		assert!(System::events().iter().any(|record| record.event == event));

		let resp = ScheduleCallPrecompile::execute(&input, None, &context, false).unwrap();
		assert_eq!(resp.exit_status, ExitSucceed::Returned);
		assert_eq!(resp.cost, 0);

		run_to_block(2);

		// reschedule call
		let task_id = get_task_id(resp.output);
		let mut reschedule_input = [0u8; 6 * 32];
		// action
		reschedule_input[0..4].copy_from_slice(&Into::<u32>::into(schedule_call::Action::Reschedule).to_be_bytes());
		// from
		U256::from(alice_evm_addr().as_bytes()).to_big_endian(&mut reschedule_input[4 + 0 * 32..4 + 1 * 32]);
		// min_delay
		U256::from(2).to_big_endian(&mut reschedule_input[4 + 1 * 32..4 + 2 * 32]);
		// skip offset
		// task_id_len
		U256::from(task_id.len()).to_big_endian(&mut reschedule_input[4 + 3 * 32..4 + 4 * 32]);
		// task_id
		reschedule_input[4 + 4 * 32..4 + 4 * 32 + task_id.len()].copy_from_slice(&task_id[..]);

		let resp = ScheduleCallPrecompile::execute(&reschedule_input, None, &context, false).unwrap();
		assert_eq!(resp.exit_status, ExitSucceed::Returned);
		assert_eq!(resp.cost, 0);
		let event = TestEvent::Scheduler(pallet_scheduler::Event::<Test>::Scheduled(5, 0));
		assert!(System::events().iter().any(|record| record.event == event));

		let from_account = <Test as module_evm::Config>::AddressMapping::get_account_id(&alice_evm_addr());
		let to_account = <Test as module_evm::Config>::AddressMapping::get_account_id(&bob_evm_addr());
		#[cfg(not(feature = "with-ethereum-compatibility"))]
		{
			assert_eq!(Balances::free_balance(from_account.clone()), 999999700000);
			assert_eq!(Balances::reserved_balance(from_account.clone()), 300000);
			assert_eq!(Balances::free_balance(to_account.clone()), 1000000000000);
		}
		#[cfg(feature = "with-ethereum-compatibility")]
		{
			assert_eq!(Balances::free_balance(from_account.clone()), 1000000000000);
			assert_eq!(Balances::reserved_balance(from_account.clone()), 0);
			assert_eq!(Balances::free_balance(to_account.clone()), 1000000000000);
		}

		run_to_block(5);
		#[cfg(not(feature = "with-ethereum-compatibility"))]
		{
			assert_eq!(Balances::free_balance(from_account.clone()), 999999973153);
			assert_eq!(Balances::reserved_balance(from_account), 0);
			assert_eq!(Balances::free_balance(to_account), 1000000001000);
		}
		#[cfg(feature = "with-ethereum-compatibility")]
		{
			assert_eq!(Balances::free_balance(from_account.clone()), 999999999000);
			assert_eq!(Balances::reserved_balance(from_account), 0);
			assert_eq!(Balances::free_balance(to_account), 1000000001000);
		}
	});
}

#[test]
fn schedule_call_precompile_should_handle_invalid_input() {
	new_test_ext().execute_with(|| {
		let context = Context {
			address: Default::default(),
			caller: alice_evm_addr(),
			apparent_value: Default::default(),
		};

		let mut input = [0u8; 10 * 32];
		// action
		input[0..4].copy_from_slice(&Into::<u32>::into(schedule_call::Action::Schedule).to_be_bytes());
		// from
		U256::from(alice_evm_addr().as_bytes()).to_big_endian(&mut input[4 + 0 * 32..4 + 1 * 32]);
		// target
		U256::from(aca_evm_address().as_bytes()).to_big_endian(&mut input[4 + 1 * 32..4 + 2 * 32]);
		// value
		U256::from(0).to_big_endian(&mut input[4 + 2 * 32..4 + 3 * 32]);
		// gas_limit
		U256::from(300000).to_big_endian(&mut input[4 + 3 * 32..4 + 4 * 32]);
		// storage_limit
		U256::from(100).to_big_endian(&mut input[4 + 4 * 32..4 + 5 * 32]);
		// min_delay
		U256::from(1).to_big_endian(&mut input[4 + 5 * 32..4 + 6 * 32]);
		// skip offset
		// input_len
		U256::from(1).to_big_endian(&mut input[4 + 7 * 32..4 + 8 * 32]);

		// input_data = 0x12
		input[4 + 9 * 32] = hex!("12")[0];

		let resp = ScheduleCallPrecompile::execute(&input, None, &context, false).unwrap();
		assert_eq!(resp.exit_status, ExitSucceed::Returned);
		assert_eq!(resp.cost, 0);

		let from_account = <Test as module_evm::Config>::AddressMapping::get_account_id(&alice_evm_addr());
		let to_account = <Test as module_evm::Config>::AddressMapping::get_account_id(&bob_evm_addr());
		#[cfg(not(feature = "with-ethereum-compatibility"))]
		{
			assert_eq!(Balances::free_balance(from_account.clone()), 999999700000);
			assert_eq!(Balances::reserved_balance(from_account.clone()), 300000);
			assert_eq!(Balances::free_balance(to_account.clone()), 1000000000000);
		}
		#[cfg(feature = "with-ethereum-compatibility")]
		{
			assert_eq!(Balances::free_balance(from_account.clone()), 1000000000000);
			assert_eq!(Balances::reserved_balance(from_account.clone()), 0);
			assert_eq!(Balances::free_balance(to_account.clone()), 1000000000000);
		}

		// cancel schedule
		let task_id = get_task_id(resp.output);
		let mut cancel_input = [0u8; 6 * 32];
		// action
		cancel_input[0..4].copy_from_slice(&Into::<u32>::into(schedule_call::Action::Cancel).to_be_bytes());
		// from
		U256::from(bob_evm_addr().as_bytes()).to_big_endian(&mut cancel_input[4 + 0 * 32..4 + 1 * 32]);
		// skip offset
		// task_id_len
		U256::from(task_id.len()).to_big_endian(&mut cancel_input[4 + 2 * 32..4 + 3 * 32]);
		// task_id
		cancel_input[4 + 3 * 32..4 + 3 * 32 + task_id.len()].copy_from_slice(&task_id[..]);

		assert_eq!(
			ScheduleCallPrecompile::execute(&cancel_input, None, &context, false),
			Err(PrecompileFailure::Revert {
				exit_status: ExitRevert::Reverted,
				output: "NoPermission".into(),
				cost: 0,
			})
		);

		run_to_block(4);
		#[cfg(not(feature = "with-ethereum-compatibility"))]
		{
			assert_eq!(Balances::free_balance(from_account.clone()), 999999978926);
			assert_eq!(Balances::reserved_balance(from_account), 0);
			assert_eq!(Balances::free_balance(to_account), 1000000000000);
		}
		#[cfg(feature = "with-ethereum-compatibility")]
		{
			assert_eq!(Balances::free_balance(from_account.clone()), 1000000000000);
			assert_eq!(Balances::reserved_balance(from_account.clone()), 0);
			assert_eq!(Balances::free_balance(to_account.clone()), 1000000000000);
		}
	});
}

#[test]
fn dex_precompile_get_liquidity_should_work() {
	new_test_ext().execute_with(|| {
		// enable RENBTC/AUSD
		assert_ok!(DexModule::enable_trading_pair(Origin::signed(ALICE), RENBTC, AUSD,));

		assert_ok!(DexModule::add_liquidity(
			Origin::signed(ALICE),
			RENBTC,
			AUSD,
			1_000,
			1_000_000,
			0,
			true
		));

		let context = Context {
			address: Default::default(),
			caller: alice_evm_addr(),
			apparent_value: Default::default(),
		};

		// action + currency_id_a + currency_id_b
		let mut input = [0u8; 3 * 32];
		// action
		input[0..4].copy_from_slice(&Into::<u32>::into(dex::Action::GetLiquidityPool).to_be_bytes());
		// RENBTC
		U256::from_big_endian(renbtc_evm_address().as_bytes()).to_big_endian(&mut input[4 + 0 * 32..4 + 1 * 32]);
		// AUSD
		U256::from_big_endian(ausd_evm_address().as_bytes()).to_big_endian(&mut input[4 + 1 * 32..4 + 2 * 32]);

		let mut expected_output = [0u8; 64];
		U256::from(1_000).to_big_endian(&mut expected_output[..32]);
		U256::from(1_000_000).to_big_endian(&mut expected_output[32..64]);

		let resp = DexPrecompile::execute(&input, None, &context, false).unwrap();
		assert_eq!(resp.exit_status, ExitSucceed::Returned);
		assert_eq!(resp.output, expected_output);
		assert_eq!(resp.cost, 0);
	});
}

#[test]
fn dex_precompile_get_liquidity_token_address_should_work() {
	new_test_ext().execute_with(|| {
		// enable RENBTC/AUSD
		assert_ok!(DexModule::enable_trading_pair(Origin::signed(ALICE), RENBTC, AUSD,));

		assert_ok!(DexModule::add_liquidity(
			Origin::signed(ALICE),
			RENBTC,
			AUSD,
			1_000,
			1_000_000,
			0,
			true
		));

		let context = Context {
			address: Default::default(),
			caller: alice_evm_addr(),
			apparent_value: Default::default(),
		};

		// action + currency_id_a + currency_id_b
		let mut input = [0u8; 4 * 32];
		// action
		input[0..4].copy_from_slice(&Into::<u32>::into(dex::Action::GetLiquidityTokenAddress).to_be_bytes());
		// RENBTC
		U256::from_big_endian(renbtc_evm_address().as_bytes()).to_big_endian(&mut input[4 + 0 * 32..4 + 1 * 32]);
		// AUSD
		U256::from_big_endian(ausd_evm_address().as_bytes()).to_big_endian(&mut input[4 + 1 * 32..4 + 2 * 32]);

		let mut expected_output = [0u8; 32];
		let address = H160::from_str("0x0000000000000000000200000000010000000014").unwrap();
		U256::from(address.as_bytes()).to_big_endian(&mut expected_output[..32]);

		let resp = DexPrecompile::execute(&input, None, &context, false).unwrap();
		assert_eq!(resp.exit_status, ExitSucceed::Returned);
		assert_eq!(resp.output, expected_output);
		assert_eq!(resp.cost, 0);

		// unkonwn token
		let mut id = [0u8; 32];
		id[21] = 1; // token type
		id[31] = u8::MAX; // not exists
		U256::from_big_endian(&id.to_vec()).to_big_endian(&mut input[4 + 1 * 32..4 + 2 * 32]);
		assert_noop!(
			DexPrecompile::execute(&input, None, &context, false),
			PrecompileFailure::Revert {
				exit_status: ExitRevert::Reverted,
				output: "invalid currency id".into(),
				cost: 0,
			}
		);
	});
}

#[test]
fn dex_precompile_get_swap_target_amount_should_work() {
	new_test_ext().execute_with(|| {
		// enable RENBTC/AUSD
		assert_ok!(DexModule::enable_trading_pair(Origin::signed(ALICE), RENBTC, AUSD,));

		assert_ok!(DexModule::add_liquidity(
			Origin::signed(ALICE),
			RENBTC,
			AUSD,
			1_000,
			1_000_000,
			0,
			true
		));

		let context = Context {
			address: Default::default(),
			caller: alice_evm_addr(),
			apparent_value: Default::default(),
		};

		// action + path_len + currency_id_a + currency_id_b +
		// supply_amount
		let mut input = [0u8; 6 * 32];
		// action
		input[0..4].copy_from_slice(&Into::<u32>::into(dex::Action::GetSwapTargetAmount).to_be_bytes());
		// skip offset
		// supply_amount
		U256::from(1).to_big_endian(&mut input[4 + 1 * 32..4 + 2 * 32]);
		// path_len
		U256::from(2).to_big_endian(&mut input[4 + 2 * 32..4 + 3 * 32]);
		// RENBTC
		U256::from_big_endian(renbtc_evm_address().as_bytes()).to_big_endian(&mut input[4 + 3 * 32..4 + 4 * 32]);
		// AUSD
		U256::from_big_endian(ausd_evm_address().as_bytes()).to_big_endian(&mut input[4 + 4 * 32..4 + 5 * 32]);

		let mut expected_output = [0u8; 32];
		U256::from(989).to_big_endian(&mut expected_output[..32]);

		let resp = DexPrecompile::execute(&input, None, &context, false).unwrap();
		assert_eq!(resp.exit_status, ExitSucceed::Returned);
		assert_eq!(resp.output, expected_output);
		assert_eq!(resp.cost, 0);
	});
}

#[test]
fn dex_precompile_get_swap_supply_amount_should_work() {
	new_test_ext().execute_with(|| {
		// enable RENBTC/AUSD
		assert_ok!(DexModule::enable_trading_pair(Origin::signed(ALICE), RENBTC, AUSD,));

		assert_ok!(DexModule::add_liquidity(
			Origin::signed(ALICE),
			RENBTC,
			AUSD,
			1_000,
			1_000_000,
			0,
			true
		));

		let context = Context {
			address: Default::default(),
			caller: alice_evm_addr(),
			apparent_value: Default::default(),
		};

		// action + path_len + currency_id_a + currency_id_b +
		// target_amount
		let mut input = [0u8; 6 * 32];
		// action
		input[0..4].copy_from_slice(&Into::<u32>::into(dex::Action::GetSwapSupplyAmount).to_be_bytes());
		// skip offset
		// target_amount
		U256::from(1).to_big_endian(&mut input[4 + 1 * 32..4 + 2 * 32]);
		// path_len
		U256::from(2).to_big_endian(&mut input[4 + 2 * 32..4 + 3 * 32]);
		// RENBTC
		U256::from_big_endian(renbtc_evm_address().as_bytes()).to_big_endian(&mut input[4 + 3 * 32..4 + 4 * 32]);
		// AUSD
		U256::from_big_endian(ausd_evm_address().as_bytes()).to_big_endian(&mut input[4 + 4 * 32..4 + 5 * 32]);

		let mut expected_output = [0u8; 32];
		U256::from(1).to_big_endian(&mut expected_output[..32]);

		let resp = DexPrecompile::execute(&input, None, &context, false).unwrap();
		assert_eq!(resp.exit_status, ExitSucceed::Returned);
		assert_eq!(resp.output, expected_output);
		assert_eq!(resp.cost, 0);
	});
}

#[test]
fn dex_precompile_swap_with_exact_supply_should_work() {
	new_test_ext().execute_with(|| {
		// enable RENBTC/AUSD
		assert_ok!(DexModule::enable_trading_pair(Origin::signed(ALICE), RENBTC, AUSD,));

		assert_ok!(DexModule::add_liquidity(
			Origin::signed(ALICE),
			RENBTC,
			AUSD,
			1_000,
			1_000_000,
			0,
			true
		));

		let context = Context {
			address: Default::default(),
			caller: alice_evm_addr(),
			apparent_value: Default::default(),
		};

		// action + who + path_len + currency_id_a + currency_id_b +
		// supply_amount + min_target_amount
		let mut input = [0u8; 8 * 32];
		// action
		input[0..4].copy_from_slice(&Into::<u32>::into(dex::Action::SwapWithExactSupply).to_be_bytes());
		// who
		U256::from(alice_evm_addr().as_bytes()).to_big_endian(&mut input[4 + 0 * 32..4 + 1 * 32]);
		// skip offset
		// supply_amount
		U256::from(1).to_big_endian(&mut input[4 + 2 * 32..4 + 3 * 32]);
		// min_target_amount
		U256::from(0).to_big_endian(&mut input[4 + 3 * 32..4 + 4 * 32]);
		// path_len
		U256::from(2).to_big_endian(&mut input[4 + 4 * 32..4 + 5 * 32]);
		// RENBTC
		U256::from_big_endian(renbtc_evm_address().as_bytes()).to_big_endian(&mut input[4 + 5 * 32..4 + 6 * 32]);
		// AUSD
		U256::from_big_endian(ausd_evm_address().as_bytes()).to_big_endian(&mut input[4 + 6 * 32..4 + 7 * 32]);

		let mut expected_output = [0u8; 32];
		U256::from(989).to_big_endian(&mut expected_output[..32]);

		let resp = DexPrecompile::execute(&input, None, &context, false).unwrap();
		assert_eq!(resp.exit_status, ExitSucceed::Returned);
		assert_eq!(resp.output, expected_output);
		assert_eq!(resp.cost, 0);
	});
}

#[test]
fn dex_precompile_swap_with_exact_target_should_work() {
	new_test_ext().execute_with(|| {
		// enable RENBTC/AUSD
		assert_ok!(DexModule::enable_trading_pair(Origin::signed(ALICE), RENBTC, AUSD,));

		assert_ok!(DexModule::add_liquidity(
			Origin::signed(ALICE),
			RENBTC,
			AUSD,
			1_000,
			1_000_000,
			0,
			true
		));

		let context = Context {
			address: Default::default(),
			caller: alice_evm_addr(),
			apparent_value: Default::default(),
		};

		// action + who + path_len + currency_id_a + currency_id_b +
		// target_amount + max_supply_amount
		let mut input = [0u8; 8 * 32];
		// action
		input[0..4].copy_from_slice(&Into::<u32>::into(dex::Action::SwapWithExactTarget).to_be_bytes());
		// who
		U256::from(alice_evm_addr().as_bytes()).to_big_endian(&mut input[4 + 0 * 32..4 + 1 * 32]);
		// skip offset
		// target_amount
		U256::from(1).to_big_endian(&mut input[4 + 2 * 32..4 + 3 * 32]);
		// max_supply_amount
		U256::from(1).to_big_endian(&mut input[4 + 3 * 32..4 + 4 * 32]);
		// path_len
		U256::from(2).to_big_endian(&mut input[4 + 4 * 32..4 + 5 * 32]);
		// RENBTC
		U256::from_big_endian(renbtc_evm_address().as_bytes()).to_big_endian(&mut input[4 + 5 * 32..4 + 6 * 32]);
		// AUSD
		U256::from_big_endian(ausd_evm_address().as_bytes()).to_big_endian(&mut input[4 + 6 * 32..4 + 7 * 32]);

		let mut expected_output = [0u8; 32];
		U256::from(1).to_big_endian(&mut expected_output[..32]);

		let resp = DexPrecompile::execute(&input, None, &context, false).unwrap();
		assert_eq!(resp.exit_status, ExitSucceed::Returned);
		assert_eq!(resp.output, expected_output);
		assert_eq!(resp.cost, 0);
	});
}

#[test]
fn developer_status_precompile_works() {
	new_test_ext().execute_with(|| {
		let context = Context {
			address: Default::default(),
			caller: alice_evm_addr(),
			apparent_value: Default::default(),
		};

		// action + who
		let mut input = [0u8; 36];

		input[0..4].copy_from_slice(&Into::<u32>::into(state_rent::Action::QueryDeveloperStatus).to_be_bytes());
		U256::from(alice_evm_addr().as_bytes()).to_big_endian(&mut input[4 + 0 * 32..4 + 1 * 32]);

		// expect output is false as alice has not put a deposit down
		let expected_output = [0u8; 32];
		let res = StateRentPrecompile::execute(&input, None, &context).unwrap();
		assert_eq!(res.exit_status, ExitSucceed::Returned);
		assert_eq!(res.output, expected_output);

		// enable account for developer mode
		input[0..4].copy_from_slice(&Into::<u32>::into(state_rent::Action::EnableDeveloperAccount).to_be_bytes());
		U256::from(alice_evm_addr().as_bytes()).to_big_endian(&mut input[4 + 0 * 32..4 + 1 * 32]);

		let res = StateRentPrecompile::execute(&input, None, &context).unwrap();
		assert_eq!(res.exit_status, ExitSucceed::Returned);

		// query developer status again but this time it is enabled
		input[0..4].copy_from_slice(&Into::<u32>::into(state_rent::Action::QueryDeveloperStatus).to_be_bytes());
		U256::from(alice_evm_addr().as_bytes()).to_big_endian(&mut input[4 + 0 * 32..4 + 1 * 32]);

		// expect output is now true as alice now is enabled for developer mode
		let expected_output: [u8; 32] = U256::from(true as u8).into();
		let res = StateRentPrecompile::execute(&input, None, &context).unwrap();
		assert_eq!(res.exit_status, ExitSucceed::Returned);
		assert_eq!(res.output, expected_output);

		// disable alice account for developer mode
		input[0..4].copy_from_slice(&Into::<u32>::into(state_rent::Action::DisableDeveloperAccount).to_be_bytes());
		U256::from(alice_evm_addr().as_bytes()).to_big_endian(&mut input[4 + 0 * 32..4 + 1 * 32]);

		let res = StateRentPrecompile::execute(&input, None, &context).unwrap();
		assert_eq!(res.exit_status, ExitSucceed::Returned);

		// query developer status
		input[0..4].copy_from_slice(&Into::<u32>::into(state_rent::Action::QueryDeveloperStatus).to_be_bytes());
		U256::from(alice_evm_addr().as_bytes()).to_big_endian(&mut input[4 + 0 * 32..4 + 1 * 32]);

		// expect output is now false as alice now is disabled again for developer mode
		let expected_output = [0u8; 32];
		let res = StateRentPrecompile::execute(&input, None, &context).unwrap();
		assert_eq!(res.exit_status, ExitSucceed::Returned);
		assert_eq!(res.output, expected_output);
	});
}

#[test]
fn publish_contract_precompile_works() {
	new_test_ext().execute_with(|| {
		// pragma solidity ^0.5.0;
		//
		// contract Test {
		//	 function multiply(uint a, uint b) public pure returns(uint) {
		// 	 	return a * b;
		// 	 }
		// }
		let contract = from_hex(
			"0x608060405234801561001057600080fd5b5060b88061001f6000396000f3fe6080604052348015600f57600080fd5b506004361060285760003560e01c8063165c4a1614602d575b600080fd5b606060048036036040811015604157600080fd5b8101908080359060200190929190803590602001909291905050506076565b6040518082815260200191505060405180910390f35b600081830290509291505056fea265627a7a723158201f3db7301354b88b310868daf4395a6ab6cd42d16b1d8e68cdf4fdd9d34fffbf64736f6c63430005110032"
		).unwrap();

		// create contract
		let info = <Test as module_evm::Config>::Runner::create(alice_evm_addr(), contract.clone(), 0, 21_000_000, 21_000_000, <Test as module_evm::Config>::config()).unwrap();
		let contract_address = info.value;

		// multiply(2, 3)
		let multiply = from_hex(
			"0x165c4a1600000000000000000000000000000000000000000000000000000000000000020000000000000000000000000000000000000000000000000000000000000003"
		).unwrap();

		// call method `multiply` will fail, not published yet.
		// The error is shown in the last event.
		// The call extrinsic still succeeds, the evm emits a executed failed event
		assert_ok!(EVMModule::call(
			Origin::signed(bob()),
			contract_address,
			multiply.clone(),
			0,
			1000000,
			1000000,
		));
		System::assert_last_event(TestEvent::EVMModule(module_evm::Event::ExecutedFailed {
			from: bob_evm_addr(),
			contract: contract_address,
			exit_reason: ExitReason::Error(ExitError::Other(Into::<&str>::into(module_evm::Error::<Test>::NoPermission).into())),
			output: vec![],
			logs: vec![],
		}));

		let context = Context {
			address: Default::default(),
			caller: alice_evm_addr(),
			apparent_value: Default::default(),
		};

		// action + who + contract_address
		let mut input = [0u8; 4 * 32];

		input[0..4].copy_from_slice(&Into::<u32>::into(state_rent::Action::PublishContract).to_be_bytes());
		U256::from(alice_evm_addr().as_bytes()).to_big_endian(&mut input[4 + 0 * 32..4 + 1 * 32]);
		U256::from(contract_address.as_bytes()).to_big_endian(&mut input[4 + 1 * 32..4 + 2 *32]);

		// publish contract with precompile
		let res = StateRentPrecompile::execute(&input, None, &context).unwrap();
		assert_eq!(res.exit_status, ExitSucceed::Returned);

		// Same call as above now works as contract is now published
		assert_ok!(EVMModule::call(
			Origin::signed(bob()),
			contract_address,
			multiply.clone(),
			0,
			1000000,
			1000000,
		));
		System::assert_last_event(TestEvent::EVMModule(module_evm::Event::Executed {
			from: bob_evm_addr(),
			contract: contract_address,
			logs: vec![],
		}));
	});
}

#[test]
fn task_id_max_and_min() {
	let task_id = TaskInfo {
		prefix: b"ScheduleCall".to_vec(),
		id: u32::MAX,
		sender: H160::default(),
		fee: Balance::MAX,
	}
	.encode();

	assert_eq!(54, task_id.len());

	let task_id = TaskInfo {
		prefix: b"ScheduleCall".to_vec(),
		id: u32::MIN,
		sender: H160::default(),
		fee: Balance::MIN,
	}
	.encode();

	assert_eq!(38, task_id.len());
}<|MERGE_RESOLUTION|>--- conflicted
+++ resolved
@@ -23,23 +23,15 @@
 	mock::{
 		aca_evm_address, alice, alice_evm_addr, ausd_evm_address, bob, bob_evm_addr, erc20_address_not_exists,
 		get_task_id, lp_aca_ausd_evm_address, new_test_ext, renbtc_evm_address, run_to_block, Balances, DexModule,
-<<<<<<< HEAD
-		Event as TestEvent, Oracle, Origin, PrecompilesValue, Price, System, Test, ALICE, AUSD, INITIAL_BALANCE,
-		RENBTC,
-=======
-		EVMModule, Event as TestEvent, Oracle, Origin, Price, System, Test, ALICE, AUSD, INITIAL_BALANCE, RENBTC,
->>>>>>> 35078ea2
+		EVMModule, Event as TestEvent, Oracle, Origin, PrecompilesValue, Price, System, Test, ALICE, AUSD,
+		INITIAL_BALANCE, RENBTC,
 	},
 	schedule_call::TaskInfo,
 };
 use codec::Encode;
 use frame_support::{assert_noop, assert_ok};
 use hex_literal::hex;
-<<<<<<< HEAD
-use module_evm::{Context, ExitRevert, ExitSucceed};
-=======
-use module_evm::{Context, ExitError, ExitReason, ExitSucceed, Precompile, Runner};
->>>>>>> 35078ea2
+use module_evm::{Context, ExitError, ExitReason, ExitRevert, ExitSucceed, Runner};
 use module_support::AddressMapping;
 use orml_traits::DataFeeder;
 use primitives::{
@@ -928,7 +920,7 @@
 
 		// expect output is false as alice has not put a deposit down
 		let expected_output = [0u8; 32];
-		let res = StateRentPrecompile::execute(&input, None, &context).unwrap();
+		let res = StateRentPrecompile::execute(&input, None, &context, false).unwrap();
 		assert_eq!(res.exit_status, ExitSucceed::Returned);
 		assert_eq!(res.output, expected_output);
 
@@ -936,7 +928,7 @@
 		input[0..4].copy_from_slice(&Into::<u32>::into(state_rent::Action::EnableDeveloperAccount).to_be_bytes());
 		U256::from(alice_evm_addr().as_bytes()).to_big_endian(&mut input[4 + 0 * 32..4 + 1 * 32]);
 
-		let res = StateRentPrecompile::execute(&input, None, &context).unwrap();
+		let res = StateRentPrecompile::execute(&input, None, &context, false).unwrap();
 		assert_eq!(res.exit_status, ExitSucceed::Returned);
 
 		// query developer status again but this time it is enabled
@@ -945,7 +937,7 @@
 
 		// expect output is now true as alice now is enabled for developer mode
 		let expected_output: [u8; 32] = U256::from(true as u8).into();
-		let res = StateRentPrecompile::execute(&input, None, &context).unwrap();
+		let res = StateRentPrecompile::execute(&input, None, &context, false).unwrap();
 		assert_eq!(res.exit_status, ExitSucceed::Returned);
 		assert_eq!(res.output, expected_output);
 
@@ -953,7 +945,7 @@
 		input[0..4].copy_from_slice(&Into::<u32>::into(state_rent::Action::DisableDeveloperAccount).to_be_bytes());
 		U256::from(alice_evm_addr().as_bytes()).to_big_endian(&mut input[4 + 0 * 32..4 + 1 * 32]);
 
-		let res = StateRentPrecompile::execute(&input, None, &context).unwrap();
+		let res = StateRentPrecompile::execute(&input, None, &context, false).unwrap();
 		assert_eq!(res.exit_status, ExitSucceed::Returned);
 
 		// query developer status
@@ -962,7 +954,7 @@
 
 		// expect output is now false as alice now is disabled again for developer mode
 		let expected_output = [0u8; 32];
-		let res = StateRentPrecompile::execute(&input, None, &context).unwrap();
+		let res = StateRentPrecompile::execute(&input, None, &context, false).unwrap();
 		assert_eq!(res.exit_status, ExitSucceed::Returned);
 		assert_eq!(res.output, expected_output);
 	});
@@ -983,7 +975,7 @@
 		).unwrap();
 
 		// create contract
-		let info = <Test as module_evm::Config>::Runner::create(alice_evm_addr(), contract.clone(), 0, 21_000_000, 21_000_000, <Test as module_evm::Config>::config()).unwrap();
+		let info = <Test as module_evm::Config>::Runner::create(alice_evm_addr(), contract.clone(), 0, 21_000_000, 21_000_000, vec![], <Test as module_evm::Config>::config()).unwrap();
 		let contract_address = info.value;
 
 		// multiply(2, 3)
@@ -1001,6 +993,7 @@
 			0,
 			1000000,
 			1000000,
+			vec![],
 		));
 		System::assert_last_event(TestEvent::EVMModule(module_evm::Event::ExecutedFailed {
 			from: bob_evm_addr(),
@@ -1024,7 +1017,7 @@
 		U256::from(contract_address.as_bytes()).to_big_endian(&mut input[4 + 1 * 32..4 + 2 *32]);
 
 		// publish contract with precompile
-		let res = StateRentPrecompile::execute(&input, None, &context).unwrap();
+		let res = StateRentPrecompile::execute(&input, None, &context, false).unwrap();
 		assert_eq!(res.exit_status, ExitSucceed::Returned);
 
 		// Same call as above now works as contract is now published
@@ -1035,6 +1028,7 @@
 			0,
 			1000000,
 			1000000,
+			vec![],
 		));
 		System::assert_last_event(TestEvent::EVMModule(module_evm::Event::Executed {
 			from: bob_evm_addr(),
