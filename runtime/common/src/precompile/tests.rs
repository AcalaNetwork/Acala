--- conflicted
+++ resolved
@@ -1,13 +1,8 @@
 #![cfg(test)]
 use super::*;
 use crate::precompile::mock::{
-<<<<<<< HEAD
-	alice, bob, new_test_ext, run_to_block, Balances, Oracle, OraclePrecompile, Price, ScheduleCallPrecompile, System,
-	Test, TestEvent, ACA_ERC20_ADDRESS, ALICE, XBTC,
-=======
 	alice, bob, new_test_ext, run_to_block, Balances, DexModule, DexPrecompile, Oracle, OraclePrecompile, Origin,
-	Price, ScheduleCallPrecompile, Test, ACA_ERC20_ADDRESS, ALICE, AUSD, XBTC,
->>>>>>> 27f87c61
+	Price, ScheduleCallPrecompile, System, Test, TestEvent, ACA_ERC20_ADDRESS, ALICE, AUSD, XBTC,
 };
 use frame_support::{assert_noop, assert_ok};
 use hex_literal::hex;
@@ -228,15 +223,17 @@
 		let task_id = output;
 
 		// cancel schedule
-		let mut cancel_input = [0u8; 5 * 32];
+		let mut cancel_input = [0u8; 6 * 32];
+		// array size
+		U256::default().to_big_endian(&mut input[0 * 32..1 * 32]);
 		// action
-		U256::from(1).to_big_endian(&mut cancel_input[0 * 32..1 * 32]);
+		U256::from(1).to_big_endian(&mut cancel_input[1 * 32..2 * 32]);
 		// from
-		U256::from(alice().as_bytes()).to_big_endian(&mut cancel_input[1 * 32..2 * 32]);
+		U256::from(alice().as_bytes()).to_big_endian(&mut cancel_input[2 * 32..3 * 32]);
 		// task_id
-		U256::from(&task_id[0..32]).to_big_endian(&mut cancel_input[2 * 32..3 * 32]);
-		U256::from(&task_id[32..64]).to_big_endian(&mut cancel_input[3 * 32..4 * 32]);
-		U256::from(&task_id[64..96]).to_big_endian(&mut cancel_input[4 * 32..5 * 32]);
+		U256::from(&task_id[0..32]).to_big_endian(&mut cancel_input[3 * 32..4 * 32]);
+		U256::from(&task_id[32..64]).to_big_endian(&mut cancel_input[4 * 32..5 * 32]);
+		U256::from(&task_id[64..96]).to_big_endian(&mut cancel_input[5 * 32..6 * 32]);
 
 		let (reason, _output, used_gas) = ScheduleCallPrecompile::execute(&cancel_input, None, &context).unwrap();
 		assert_eq!(reason, ExitSucceed::Returned);
@@ -251,17 +248,19 @@
 		run_to_block(2);
 
 		// reschedule call
-		let mut reschedule_input = [0u8; 6 * 32];
+		let mut reschedule_input = [0u8; 7 * 32];
+		// array size
+		U256::default().to_big_endian(&mut input[0 * 32..1 * 32]);
 		// action
-		U256::from(2).to_big_endian(&mut reschedule_input[0 * 32..1 * 32]);
+		U256::from(2).to_big_endian(&mut reschedule_input[1 * 32..2 * 32]);
 		// from
-		U256::from(alice().as_bytes()).to_big_endian(&mut reschedule_input[1 * 32..2 * 32]);
+		U256::from(alice().as_bytes()).to_big_endian(&mut reschedule_input[2 * 32..3 * 32]);
 		// task_id
-		U256::from(&task_id[0..32]).to_big_endian(&mut reschedule_input[2 * 32..3 * 32]);
-		U256::from(&task_id[32..64]).to_big_endian(&mut reschedule_input[3 * 32..4 * 32]);
-		U256::from(&task_id[64..96]).to_big_endian(&mut reschedule_input[4 * 32..5 * 32]);
+		U256::from(&task_id[0..32]).to_big_endian(&mut reschedule_input[3 * 32..4 * 32]);
+		U256::from(&task_id[32..64]).to_big_endian(&mut reschedule_input[4 * 32..5 * 32]);
+		U256::from(&task_id[64..96]).to_big_endian(&mut reschedule_input[5 * 32..6 * 32]);
 		// min_delay
-		U256::from(2).to_big_endian(&mut reschedule_input[5 * 32..6 * 32]);
+		U256::from(2).to_big_endian(&mut reschedule_input[6 * 32..7 * 32]);
 
 		let (reason, _output, used_gas) = ScheduleCallPrecompile::execute(&reschedule_input, None, &context).unwrap();
 		assert_eq!(reason, ExitSucceed::Returned);
@@ -353,15 +352,17 @@
 
 		// cancel schedule
 		let task_id = output;
-		let mut cancel_input = [0u8; 5 * 32];
+		let mut cancel_input = [0u8; 6 * 32];
+		// array size
+		U256::default().to_big_endian(&mut input[0 * 32..1 * 32]);
 		// action
-		U256::from(1).to_big_endian(&mut cancel_input[0 * 32..1 * 32]);
+		U256::from(1).to_big_endian(&mut cancel_input[1 * 32..2 * 32]);
 		// from
-		U256::from(bob().as_bytes()).to_big_endian(&mut cancel_input[1 * 32..2 * 32]);
+		U256::from(bob().as_bytes()).to_big_endian(&mut cancel_input[2 * 32..3 * 32]);
 		// task_id
-		U256::from(&task_id[0..32]).to_big_endian(&mut cancel_input[2 * 32..3 * 32]);
-		U256::from(&task_id[32..64]).to_big_endian(&mut cancel_input[3 * 32..4 * 32]);
-		U256::from(&task_id[64..96]).to_big_endian(&mut cancel_input[4 * 32..5 * 32]);
+		U256::from(&task_id[0..32]).to_big_endian(&mut cancel_input[3 * 32..4 * 32]);
+		U256::from(&task_id[32..64]).to_big_endian(&mut cancel_input[4 * 32..5 * 32]);
+		U256::from(&task_id[64..96]).to_big_endian(&mut cancel_input[5 * 32..6 * 32]);
 
 		assert_eq!(
 			ScheduleCallPrecompile::execute(&cancel_input, None, &context),
