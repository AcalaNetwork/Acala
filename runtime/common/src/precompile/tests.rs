// This file is part of Acala.

// Copyright (C) 2020-2022 Acala Foundation.
// SPDX-License-Identifier: GPL-3.0-or-later WITH Classpath-exception-2.0

// This program is free software: you can redistribute it and/or modify
// it under the terms of the GNU General Public License as published by
// the Free Software Foundation, either version 3 of the License, or
// (at your option) any later version.

// This program is distributed in the hope that it will be useful,
// but WITHOUT ANY WARRANTY; without even the implied warranty of
// MERCHANTABILITY or FITNESS FOR A PARTICULAR PURPOSE. See the
// GNU General Public License for more details.

// You should have received a copy of the GNU General Public License
// along with this program. If not, see <https://www.gnu.org/licenses/>.

#![allow(clippy::erasing_op)]
#![cfg(test)]
use super::*;
use crate::precompile::{
	mock::{
		aca_evm_address, alice, alice_evm_addr, ausd_evm_address, bob, bob_evm_addr, erc20_address_not_exists,
		get_task_id, lp_aca_ausd_evm_address, new_test_ext, renbtc_evm_address, run_to_block, Balances, DexModule,
<<<<<<< HEAD
		EVMModule, Event as TestEvent, Oracle, Origin, PrecompilesValue, Price, System, Test, ALICE, AUSD,
=======
		EVMModule, Event as TestEvent, ExistentialDeposit, Oracle, Origin, Price, System, Test, ALICE, AUSD,
>>>>>>> bb46a0a3
		INITIAL_BALANCE, RENBTC,
	},
	schedule_call::TaskInfo,
};
use codec::Encode;
use frame_support::{assert_noop, assert_ok};
use hex_literal::hex;
use module_evm::{Context, ExitError, ExitReason, ExitRevert, ExitSucceed, Runner};
use module_support::AddressMapping;
use orml_traits::DataFeeder;
use primitives::{
	evm::{PRECOMPILE_ADDRESS_START, PREDEPLOY_ADDRESS_START},
	Balance,
};
use sp_core::{bytes::from_hex, H160, U256};
use sp_runtime::FixedPointNumber;
use std::str::FromStr;

type MultiCurrencyPrecompile = crate::MultiCurrencyPrecompile<Test>;
type OraclePrecompile = crate::OraclePrecompile<Test>;
type DexPrecompile = crate::DexPrecompile<Test>;
type ScheduleCallPrecompile = crate::ScheduleCallPrecompile<Test>;
type StateRentPrecompile = crate::StateRentPrecompile<Test>;

#[test]
fn precompile_filter_works_on_acala_precompiles() {
	let precompile = PRECOMPILE_ADDRESS_START;

	let mut non_system = [0u8; 20];
	non_system[0] = 1;

	let non_system_caller_context = Context {
		address: precompile,
		caller: non_system.into(),
		apparent_value: 0.into(),
	};
	assert_eq!(
		PrecompilesValue::get().execute(precompile, &[0u8; 1], None, &non_system_caller_context, false),
		Some(Err(PrecompileFailure::Revert {
			exit_status: ExitRevert::Reverted,
			output: "NoPermission".into(),
			cost: 0,
		})),
	);
}

#[test]
fn precompile_filter_does_not_work_on_system_contracts() {
	let system = PREDEPLOY_ADDRESS_START;

	let mut non_system = [0u8; 20];
	non_system[0] = 1;

	let non_system_caller_context = Context {
		address: system,
		caller: non_system.into(),
		apparent_value: 0.into(),
	};
	assert!(PrecompilesValue::get()
		.execute(non_system.into(), &[0u8; 1], None, &non_system_caller_context, false)
		.is_none());
}

#[test]
fn precompile_filter_does_not_work_on_non_system_contracts() {
	let mut non_system = [0u8; 20];
	non_system[0] = 1;
	let mut another_non_system = [0u8; 20];
	another_non_system[0] = 2;

	let non_system_caller_context = Context {
		address: non_system.into(),
		caller: another_non_system.into(),
		apparent_value: 0.into(),
	};
	assert!(PrecompilesValue::get()
		.execute(non_system.into(), &[0u8; 1], None, &non_system_caller_context, false)
		.is_none());
}

#[test]
fn multicurrency_precompile_should_work() {
	new_test_ext().execute_with(|| {
		let mut context = Context {
			address: Default::default(),
			caller: Default::default(),
			apparent_value: Default::default(),
		};

		// call with not exists erc20
		context.caller = erc20_address_not_exists();
		let mut input = [0u8; 68];
		// action
		input[0..4].copy_from_slice(&Into::<u32>::into(multicurrency::Action::QuerySymbol).to_be_bytes());
		assert_noop!(
			MultiCurrencyPrecompile::execute(&input, None, &context, false),
			PrecompileFailure::Revert {
				exit_status: ExitRevert::Reverted,
				output: "invalid currency id".into(),
				cost: 0,
			}
		);

		// 1.QueryName
		let mut input = [0u8; 4];
		// action
		input[0..4].copy_from_slice(&Into::<u32>::into(multicurrency::Action::QueryName).to_be_bytes());

		// Token
		context.caller = aca_evm_address();
		let resp = MultiCurrencyPrecompile::execute(&input, None, &context, false).unwrap();
		assert_eq!(resp.exit_status, ExitSucceed::Returned);
		let mut expected_output = [0u8; 96];
		// skip offset
		expected_output[31] = 32;
		// length
		expected_output[63] = 5;
		expected_output[64..64 + 5].copy_from_slice(&b"Acala"[..]);
		assert_eq!(resp.output, expected_output);
		assert_eq!(resp.cost, 0);

		// DexShare
		context.caller = lp_aca_ausd_evm_address();
		let resp = MultiCurrencyPrecompile::execute(&input, None, &context, false).unwrap();
		assert_eq!(resp.exit_status, ExitSucceed::Returned);
		let mut expected_output = [0u8; 96];
		// skip offset
		expected_output[31] = 32;
		// length
		expected_output[63] = 23;
		expected_output[64..64 + 23].copy_from_slice(&b"LP Acala - Acala Dollar"[..]);
		assert_eq!(resp.output, expected_output);
		assert_eq!(resp.cost, 0);

		// 2.QuerySymbol
		let mut input = [0u8; 4];
		// action
		input[0..4].copy_from_slice(&Into::<u32>::into(multicurrency::Action::QuerySymbol).to_be_bytes());

		// Token
		context.caller = aca_evm_address();
		let resp = MultiCurrencyPrecompile::execute(&input, None, &context, false).unwrap();
		assert_eq!(resp.exit_status, ExitSucceed::Returned);
		let mut expected_output = [0u8; 96];
		// skip offset
		expected_output[31] = 32;
		// length
		expected_output[63] = 3;
		expected_output[64..64 + 3].copy_from_slice(&b"ACA"[..]);
		assert_eq!(resp.output, expected_output);
		assert_eq!(resp.cost, 0);

		// DexShare
		context.caller = lp_aca_ausd_evm_address();
		let resp = MultiCurrencyPrecompile::execute(&input, None, &context, false).unwrap();
		assert_eq!(resp.exit_status, ExitSucceed::Returned);
		let mut expected_output = [0u8; 96];
		// skip offset
		expected_output[31] = 32;
		// length
		expected_output[63] = 11;
		expected_output[64..64 + 11].copy_from_slice(&b"LP_ACA_AUSD"[..]);
		assert_eq!(resp.output, expected_output);
		assert_eq!(resp.cost, 0);

		// 3.QueryDecimals
		let mut input = [0u8; 4];
		// action
		input[0..4].copy_from_slice(&Into::<u32>::into(multicurrency::Action::QueryDecimals).to_be_bytes());

		// Token
		context.caller = aca_evm_address();
		let resp = MultiCurrencyPrecompile::execute(&input, None, &context, false).unwrap();
		assert_eq!(resp.exit_status, ExitSucceed::Returned);
		let mut expected_output = [0u8; 32];
		expected_output[31] = 12;
		assert_eq!(resp.output, expected_output);
		assert_eq!(resp.cost, 0);

		// DexShare
		context.caller = lp_aca_ausd_evm_address();
		let resp = MultiCurrencyPrecompile::execute(&input, None, &context, false).unwrap();
		assert_eq!(resp.exit_status, ExitSucceed::Returned);
		let mut expected_output = [0u8; 32];
		expected_output[31] = 12;
		assert_eq!(resp.output, expected_output);
		assert_eq!(resp.cost, 0);

		// 4.QueryTotalIssuance
		let mut input = [0u8; 4];
		// action
		input[0..4].copy_from_slice(&Into::<u32>::into(multicurrency::Action::QueryTotalIssuance).to_be_bytes());

		// Token
		context.caller = ausd_evm_address();
		let resp = MultiCurrencyPrecompile::execute(&input, None, &context, false).unwrap();
		assert_eq!(resp.exit_status, ExitSucceed::Returned);
		let mut expected_output = [0u8; 32];
		expected_output[28..32].copy_from_slice(&1_000_000_000u32.to_be_bytes()[..]);
		assert_eq!(resp.output, expected_output);
		assert_eq!(resp.cost, 0);

		// DexShare
		context.caller = lp_aca_ausd_evm_address();
		let resp = MultiCurrencyPrecompile::execute(&input, None, &context, false).unwrap();
		assert_eq!(resp.exit_status, ExitSucceed::Returned);
		let expected_output = [0u8; 32];
		assert_eq!(resp.output, expected_output);
		assert_eq!(resp.cost, 0);

		// 5.QueryBalance
		let mut input = [0u8; 36];
		// action
		input[0..4].copy_from_slice(&Into::<u32>::into(multicurrency::Action::QueryBalance).to_be_bytes());
		// from
		U256::from(alice_evm_addr().as_bytes()).to_big_endian(&mut input[4 + 0 * 32..4 + 1 * 32]);

		// Token
		context.caller = aca_evm_address();
		let resp = MultiCurrencyPrecompile::execute(&input, None, &context, false).unwrap();
		assert_eq!(resp.exit_status, ExitSucceed::Returned);
		let mut expected_output = [0u8; 32];
		expected_output[16..32].copy_from_slice(&(INITIAL_BALANCE - ExistentialDeposit::get()).to_be_bytes()[..]);
		assert_eq!(resp.output, expected_output);
		assert_eq!(resp.cost, 0);

		// DexShare
		context.caller = lp_aca_ausd_evm_address();
		let resp = MultiCurrencyPrecompile::execute(&input, None, &context, false).unwrap();
		assert_eq!(resp.exit_status, ExitSucceed::Returned);
		let expected_output = [0u8; 32];
		assert_eq!(resp.output, expected_output);
		assert_eq!(resp.cost, 0);

		// 6.Transfer
		let mut input = [0u8; 4 + 3 * 32];
		// action
		input[0..4].copy_from_slice(&Into::<u32>::into(multicurrency::Action::Transfer).to_be_bytes());
		// from
		U256::from(alice_evm_addr().as_bytes()).to_big_endian(&mut input[4 + 0 * 32..4 + 1 * 32]);
		// to
		U256::from(bob_evm_addr().as_bytes()).to_big_endian(&mut input[4 + 1 * 32..4 + 2 * 32]);
		// amount
		U256::from(1).to_big_endian(&mut input[4 + 2 * 32..4 + 3 * 32]);
		let from_balance = Balances::free_balance(alice());
		let to_balance = Balances::free_balance(bob());

		// Token
		context.caller = aca_evm_address();
		let resp = MultiCurrencyPrecompile::execute(&input, None, &context, false).unwrap();
		assert_eq!(resp.exit_status, ExitSucceed::Returned);
		let expected_output: Vec<u8> = vec![];
		assert_eq!(resp.output, expected_output);
		assert_eq!(resp.cost, 0);
		assert_eq!(Balances::free_balance(alice()), from_balance - 1);
		assert_eq!(Balances::free_balance(bob()), to_balance + 1);

		// DexShare
		context.caller = lp_aca_ausd_evm_address();
		assert_noop!(
			MultiCurrencyPrecompile::execute(&input, None, &context, false),
			PrecompileFailure::Revert {
				exit_status: ExitRevert::Reverted,
				output: "BalanceTooLow".into(),
				cost: 0,
			}
		);
	});
}

#[test]
fn oracle_precompile_should_work() {
	new_test_ext().execute_with(|| {
		let context = Context {
			address: Default::default(),
			caller: alice_evm_addr(),
			apparent_value: Default::default(),
		};

		let price = Price::from(30_000);

		// action + currency_id
		let mut input = [0u8; 36];
		// action
		input[0..4].copy_from_slice(&Into::<u32>::into(oracle::Action::GetPrice).to_be_bytes());
		// RENBTC
		U256::from_big_endian(renbtc_evm_address().as_bytes()).to_big_endian(&mut input[4..4 + 32]);

		// no price yet
		let resp = OraclePrecompile::execute(&input, None, &context, false).unwrap();
		assert_eq!(resp.exit_status, ExitSucceed::Returned);
		assert_eq!(resp.output, [0u8; 32]);
		assert_eq!(resp.cost, 0);

		assert_ok!(Oracle::feed_value(ALICE, RENBTC, price));
		assert_eq!(
			Oracle::get_no_op(&RENBTC),
			Some(orml_oracle::TimestampedValue {
				value: price,
				timestamp: 1
			})
		);

		// returned price + timestamp
		let mut expected_output = [0u8; 32];
		U256::from(price.into_inner()).to_big_endian(&mut expected_output[..]);

		let resp = OraclePrecompile::execute(&input, None, &context, false).unwrap();
		assert_eq!(resp.exit_status, ExitSucceed::Returned);
		assert_eq!(resp.output, expected_output);
		assert_eq!(resp.cost, 0);
	});
}

#[test]
fn oracle_precompile_should_handle_invalid_input() {
	new_test_ext().execute_with(|| {
		assert_noop!(
			OraclePrecompile::execute(
				&[0u8; 0],
				None,
				&Context {
					address: Default::default(),
					caller: alice_evm_addr(),
					apparent_value: Default::default()
				},
				false
			),
			PrecompileFailure::Revert {
				exit_status: ExitRevert::Reverted,
				output: "invalid input".into(),
				cost: 0,
			}
		);

		assert_noop!(
			OraclePrecompile::execute(
				&[0u8; 3],
				None,
				&Context {
					address: Default::default(),
					caller: alice_evm_addr(),
					apparent_value: Default::default()
				},
				false
			),
			PrecompileFailure::Revert {
				exit_status: ExitRevert::Reverted,
				output: "invalid input".into(),
				cost: 0,
			}
		);

		assert_noop!(
			OraclePrecompile::execute(
				&[1u8; 32],
				None,
				&Context {
					address: Default::default(),
					caller: alice_evm_addr(),
					apparent_value: Default::default()
				},
				false
			),
			PrecompileFailure::Revert {
				exit_status: ExitRevert::Reverted,
				output: "invalid action".into(),
				cost: 0,
			}
		);
	});
}

#[test]
fn schedule_call_precompile_should_work() {
	new_test_ext().execute_with(|| {
		let context = Context {
			address: Default::default(),
			caller: alice_evm_addr(),
			apparent_value: Default::default(),
		};

		let mut input = [0u8; 11 * 32];
		// action
		input[0..4].copy_from_slice(&Into::<u32>::into(schedule_call::Action::Schedule).to_be_bytes());
		// from
		U256::from(alice_evm_addr().as_bytes()).to_big_endian(&mut input[4 + 0 * 32..4 + 1 * 32]);
		// target
		U256::from(aca_evm_address().as_bytes()).to_big_endian(&mut input[4 + 1 * 32..4 + 2 * 32]);
		// value
		U256::from(0).to_big_endian(&mut input[4 + 2 * 32..4 + 3 * 32]);
		// gas_limit
		U256::from(300000).to_big_endian(&mut input[4 + 3 * 32..4 + 4 * 32]);
		// storage_limit
		U256::from(100).to_big_endian(&mut input[4 + 4 * 32..4 + 5 * 32]);
		// min_delay
		U256::from(1).to_big_endian(&mut input[4 + 5 * 32..4 + 6 * 32]);
		// skip offset
		// input_len
		U256::from(4 + 32 + 32).to_big_endian(&mut input[4 + 7 * 32..4 + 8 * 32]);

		// input_data
		let mut transfer_to_bob = [0u8; 68];
		// transfer bytes4(keccak256(signature)) 0xa9059cbb
		transfer_to_bob[0..4].copy_from_slice(&hex!("a9059cbb"));
		// to address
		U256::from(bob_evm_addr().as_bytes()).to_big_endian(&mut transfer_to_bob[4..36]);
		// amount
		U256::from(1000).to_big_endian(&mut transfer_to_bob[36..68]);

		U256::from(&transfer_to_bob[0..32]).to_big_endian(&mut input[4 + 8 * 32..4 + 9 * 32]);
		U256::from(&transfer_to_bob[32..64]).to_big_endian(&mut input[4 + 9 * 32..4 + 10 * 32]);
		input[4 + 10 * 32..4 + 10 * 32 + 4].copy_from_slice(&transfer_to_bob[64..68]);

		let resp = ScheduleCallPrecompile::execute(&input, None, &context, false).unwrap();
		assert_eq!(resp.exit_status, ExitSucceed::Returned);
		assert_eq!(resp.cost, 0);
		let event = TestEvent::Scheduler(pallet_scheduler::Event::<Test>::Scheduled(3, 0));
		assert!(System::events().iter().any(|record| record.event == event));

		// cancel schedule
		let task_id = get_task_id(resp.output);
		let mut cancel_input = [0u8; 5 * 32];
		// action
		cancel_input[0..4].copy_from_slice(&Into::<u32>::into(schedule_call::Action::Cancel).to_be_bytes());
		// from
		U256::from(alice_evm_addr().as_bytes()).to_big_endian(&mut cancel_input[4 + 0 * 32..4 + 1 * 32]);
		// skip offset
		// task_id_len
		U256::from(task_id.len()).to_big_endian(&mut cancel_input[4 + 2 * 32..4 + 3 * 32]);
		// task_id
		cancel_input[4 + 3 * 32..4 + 3 * 32 + task_id.len()].copy_from_slice(&task_id[..]);

		let resp = ScheduleCallPrecompile::execute(&cancel_input, None, &context, false).unwrap();
		assert_eq!(resp.exit_status, ExitSucceed::Returned);
		assert_eq!(resp.cost, 0);
		let event = TestEvent::Scheduler(pallet_scheduler::Event::<Test>::Canceled(3, 0));
		assert!(System::events().iter().any(|record| record.event == event));

		let resp = ScheduleCallPrecompile::execute(&input, None, &context, false).unwrap();
		assert_eq!(resp.exit_status, ExitSucceed::Returned);
		assert_eq!(resp.cost, 0);

		run_to_block(2);

		// reschedule call
		let task_id = get_task_id(resp.output);
		let mut reschedule_input = [0u8; 6 * 32];
		// action
		reschedule_input[0..4].copy_from_slice(&Into::<u32>::into(schedule_call::Action::Reschedule).to_be_bytes());
		// from
		U256::from(alice_evm_addr().as_bytes()).to_big_endian(&mut reschedule_input[4 + 0 * 32..4 + 1 * 32]);
		// min_delay
		U256::from(2).to_big_endian(&mut reschedule_input[4 + 1 * 32..4 + 2 * 32]);
		// skip offset
		// task_id_len
		U256::from(task_id.len()).to_big_endian(&mut reschedule_input[4 + 3 * 32..4 + 4 * 32]);
		// task_id
		reschedule_input[4 + 4 * 32..4 + 4 * 32 + task_id.len()].copy_from_slice(&task_id[..]);

		let resp = ScheduleCallPrecompile::execute(&reschedule_input, None, &context, false).unwrap();
		assert_eq!(resp.exit_status, ExitSucceed::Returned);
		assert_eq!(resp.cost, 0);
		let event = TestEvent::Scheduler(pallet_scheduler::Event::<Test>::Scheduled(5, 0));
		assert!(System::events().iter().any(|record| record.event == event));

		let from_account = <Test as module_evm::Config>::AddressMapping::get_account_id(&alice_evm_addr());
		let to_account = <Test as module_evm::Config>::AddressMapping::get_account_id(&bob_evm_addr());
		#[cfg(not(feature = "with-ethereum-compatibility"))]
		{
			assert_eq!(Balances::free_balance(from_account.clone()), 999999700000);
			assert_eq!(Balances::reserved_balance(from_account.clone()), 300000);
			assert_eq!(Balances::free_balance(to_account.clone()), 1000000000000);
		}
		#[cfg(feature = "with-ethereum-compatibility")]
		{
			assert_eq!(Balances::free_balance(from_account.clone()), 1000000000000);
			assert_eq!(Balances::reserved_balance(from_account.clone()), 0);
			assert_eq!(Balances::free_balance(to_account.clone()), 1000000000000);
		}

		run_to_block(5);
		#[cfg(not(feature = "with-ethereum-compatibility"))]
		{
			assert_eq!(Balances::free_balance(from_account.clone()), 999999973153);
			assert_eq!(Balances::reserved_balance(from_account), 0);
			assert_eq!(Balances::free_balance(to_account), 1000000001000);
		}
		#[cfg(feature = "with-ethereum-compatibility")]
		{
			assert_eq!(Balances::free_balance(from_account.clone()), 999999999000);
			assert_eq!(Balances::reserved_balance(from_account), 0);
			assert_eq!(Balances::free_balance(to_account), 1000000001000);
		}
	});
}

#[test]
fn schedule_call_precompile_should_handle_invalid_input() {
	new_test_ext().execute_with(|| {
		let context = Context {
			address: Default::default(),
			caller: alice_evm_addr(),
			apparent_value: Default::default(),
		};

		let mut input = [0u8; 10 * 32];
		// action
		input[0..4].copy_from_slice(&Into::<u32>::into(schedule_call::Action::Schedule).to_be_bytes());
		// from
		U256::from(alice_evm_addr().as_bytes()).to_big_endian(&mut input[4 + 0 * 32..4 + 1 * 32]);
		// target
		U256::from(aca_evm_address().as_bytes()).to_big_endian(&mut input[4 + 1 * 32..4 + 2 * 32]);
		// value
		U256::from(0).to_big_endian(&mut input[4 + 2 * 32..4 + 3 * 32]);
		// gas_limit
		U256::from(300000).to_big_endian(&mut input[4 + 3 * 32..4 + 4 * 32]);
		// storage_limit
		U256::from(100).to_big_endian(&mut input[4 + 4 * 32..4 + 5 * 32]);
		// min_delay
		U256::from(1).to_big_endian(&mut input[4 + 5 * 32..4 + 6 * 32]);
		// skip offset
		// input_len
		U256::from(1).to_big_endian(&mut input[4 + 7 * 32..4 + 8 * 32]);

		// input_data = 0x12
		input[4 + 9 * 32] = hex!("12")[0];

		let resp = ScheduleCallPrecompile::execute(&input, None, &context, false).unwrap();
		assert_eq!(resp.exit_status, ExitSucceed::Returned);
		assert_eq!(resp.cost, 0);

		let from_account = <Test as module_evm::Config>::AddressMapping::get_account_id(&alice_evm_addr());
		let to_account = <Test as module_evm::Config>::AddressMapping::get_account_id(&bob_evm_addr());
		#[cfg(not(feature = "with-ethereum-compatibility"))]
		{
			assert_eq!(Balances::free_balance(from_account.clone()), 999999700000);
			assert_eq!(Balances::reserved_balance(from_account.clone()), 300000);
			assert_eq!(Balances::free_balance(to_account.clone()), 1000000000000);
		}
		#[cfg(feature = "with-ethereum-compatibility")]
		{
			assert_eq!(Balances::free_balance(from_account.clone()), 1000000000000);
			assert_eq!(Balances::reserved_balance(from_account.clone()), 0);
			assert_eq!(Balances::free_balance(to_account.clone()), 1000000000000);
		}

		// cancel schedule
		let task_id = get_task_id(resp.output);
		let mut cancel_input = [0u8; 6 * 32];
		// action
		cancel_input[0..4].copy_from_slice(&Into::<u32>::into(schedule_call::Action::Cancel).to_be_bytes());
		// from
		U256::from(bob_evm_addr().as_bytes()).to_big_endian(&mut cancel_input[4 + 0 * 32..4 + 1 * 32]);
		// skip offset
		// task_id_len
		U256::from(task_id.len()).to_big_endian(&mut cancel_input[4 + 2 * 32..4 + 3 * 32]);
		// task_id
		cancel_input[4 + 3 * 32..4 + 3 * 32 + task_id.len()].copy_from_slice(&task_id[..]);

		assert_eq!(
			ScheduleCallPrecompile::execute(&cancel_input, None, &context, false),
			Err(PrecompileFailure::Revert {
				exit_status: ExitRevert::Reverted,
				output: "NoPermission".into(),
				cost: 0,
			})
		);

		run_to_block(4);
		#[cfg(not(feature = "with-ethereum-compatibility"))]
		{
			assert_eq!(Balances::free_balance(from_account.clone()), 999999978926);
			assert_eq!(Balances::reserved_balance(from_account), 0);
			assert_eq!(Balances::free_balance(to_account), 1000000000000);
		}
		#[cfg(feature = "with-ethereum-compatibility")]
		{
			assert_eq!(Balances::free_balance(from_account.clone()), 1000000000000);
			assert_eq!(Balances::reserved_balance(from_account.clone()), 0);
			assert_eq!(Balances::free_balance(to_account.clone()), 1000000000000);
		}
	});
}

#[test]
fn dex_precompile_get_liquidity_should_work() {
	new_test_ext().execute_with(|| {
		// enable RENBTC/AUSD
		assert_ok!(DexModule::enable_trading_pair(Origin::signed(ALICE), RENBTC, AUSD,));

		assert_ok!(DexModule::add_liquidity(
			Origin::signed(ALICE),
			RENBTC,
			AUSD,
			1_000,
			1_000_000,
			0,
			true
		));

		let context = Context {
			address: Default::default(),
			caller: alice_evm_addr(),
			apparent_value: Default::default(),
		};

		// action + currency_id_a + currency_id_b
		let mut input = [0u8; 3 * 32];
		// action
		input[0..4].copy_from_slice(&Into::<u32>::into(dex::Action::GetLiquidityPool).to_be_bytes());
		// RENBTC
		U256::from_big_endian(renbtc_evm_address().as_bytes()).to_big_endian(&mut input[4 + 0 * 32..4 + 1 * 32]);
		// AUSD
		U256::from_big_endian(ausd_evm_address().as_bytes()).to_big_endian(&mut input[4 + 1 * 32..4 + 2 * 32]);

		let mut expected_output = [0u8; 64];
		U256::from(1_000).to_big_endian(&mut expected_output[..32]);
		U256::from(1_000_000).to_big_endian(&mut expected_output[32..64]);

		let resp = DexPrecompile::execute(&input, None, &context, false).unwrap();
		assert_eq!(resp.exit_status, ExitSucceed::Returned);
		assert_eq!(resp.output, expected_output);
		assert_eq!(resp.cost, 0);
	});
}

#[test]
fn dex_precompile_get_liquidity_token_address_should_work() {
	new_test_ext().execute_with(|| {
		// enable RENBTC/AUSD
		assert_ok!(DexModule::enable_trading_pair(Origin::signed(ALICE), RENBTC, AUSD,));

		assert_ok!(DexModule::add_liquidity(
			Origin::signed(ALICE),
			RENBTC,
			AUSD,
			1_000,
			1_000_000,
			0,
			true
		));

		let context = Context {
			address: Default::default(),
			caller: alice_evm_addr(),
			apparent_value: Default::default(),
		};

		// action + currency_id_a + currency_id_b
		let mut input = [0u8; 4 * 32];
		// action
		input[0..4].copy_from_slice(&Into::<u32>::into(dex::Action::GetLiquidityTokenAddress).to_be_bytes());
		// RENBTC
		U256::from_big_endian(renbtc_evm_address().as_bytes()).to_big_endian(&mut input[4 + 0 * 32..4 + 1 * 32]);
		// AUSD
		U256::from_big_endian(ausd_evm_address().as_bytes()).to_big_endian(&mut input[4 + 1 * 32..4 + 2 * 32]);

		let mut expected_output = [0u8; 32];
		let address = H160::from_str("0x0000000000000000000200000000010000000014").unwrap();
		U256::from(address.as_bytes()).to_big_endian(&mut expected_output[..32]);

		let resp = DexPrecompile::execute(&input, None, &context, false).unwrap();
		assert_eq!(resp.exit_status, ExitSucceed::Returned);
		assert_eq!(resp.output, expected_output);
		assert_eq!(resp.cost, 0);

		// unkonwn token
		let mut id = [0u8; 32];
		id[21] = 1; // token type
		id[31] = u8::MAX; // not exists
		U256::from_big_endian(&id.to_vec()).to_big_endian(&mut input[4 + 1 * 32..4 + 2 * 32]);
		assert_noop!(
			DexPrecompile::execute(&input, None, &context, false),
			PrecompileFailure::Revert {
				exit_status: ExitRevert::Reverted,
				output: "invalid currency id".into(),
				cost: 0,
			}
		);
	});
}

#[test]
fn dex_precompile_get_swap_target_amount_should_work() {
	new_test_ext().execute_with(|| {
		// enable RENBTC/AUSD
		assert_ok!(DexModule::enable_trading_pair(Origin::signed(ALICE), RENBTC, AUSD,));

		assert_ok!(DexModule::add_liquidity(
			Origin::signed(ALICE),
			RENBTC,
			AUSD,
			1_000,
			1_000_000,
			0,
			true
		));

		let context = Context {
			address: Default::default(),
			caller: alice_evm_addr(),
			apparent_value: Default::default(),
		};

		// action + path_len + currency_id_a + currency_id_b +
		// supply_amount
		let mut input = [0u8; 6 * 32];
		// action
		input[0..4].copy_from_slice(&Into::<u32>::into(dex::Action::GetSwapTargetAmount).to_be_bytes());
		// skip offset
		// supply_amount
		U256::from(1).to_big_endian(&mut input[4 + 1 * 32..4 + 2 * 32]);
		// path_len
		U256::from(2).to_big_endian(&mut input[4 + 2 * 32..4 + 3 * 32]);
		// RENBTC
		U256::from_big_endian(renbtc_evm_address().as_bytes()).to_big_endian(&mut input[4 + 3 * 32..4 + 4 * 32]);
		// AUSD
		U256::from_big_endian(ausd_evm_address().as_bytes()).to_big_endian(&mut input[4 + 4 * 32..4 + 5 * 32]);

		let mut expected_output = [0u8; 32];
		U256::from(989).to_big_endian(&mut expected_output[..32]);

		let resp = DexPrecompile::execute(&input, None, &context, false).unwrap();
		assert_eq!(resp.exit_status, ExitSucceed::Returned);
		assert_eq!(resp.output, expected_output);
		assert_eq!(resp.cost, 0);
	});
}

#[test]
fn dex_precompile_get_swap_supply_amount_should_work() {
	new_test_ext().execute_with(|| {
		// enable RENBTC/AUSD
		assert_ok!(DexModule::enable_trading_pair(Origin::signed(ALICE), RENBTC, AUSD,));

		assert_ok!(DexModule::add_liquidity(
			Origin::signed(ALICE),
			RENBTC,
			AUSD,
			1_000,
			1_000_000,
			0,
			true
		));

		let context = Context {
			address: Default::default(),
			caller: alice_evm_addr(),
			apparent_value: Default::default(),
		};

		// action + path_len + currency_id_a + currency_id_b +
		// target_amount
		let mut input = [0u8; 6 * 32];
		// action
		input[0..4].copy_from_slice(&Into::<u32>::into(dex::Action::GetSwapSupplyAmount).to_be_bytes());
		// skip offset
		// target_amount
		U256::from(1).to_big_endian(&mut input[4 + 1 * 32..4 + 2 * 32]);
		// path_len
		U256::from(2).to_big_endian(&mut input[4 + 2 * 32..4 + 3 * 32]);
		// RENBTC
		U256::from_big_endian(renbtc_evm_address().as_bytes()).to_big_endian(&mut input[4 + 3 * 32..4 + 4 * 32]);
		// AUSD
		U256::from_big_endian(ausd_evm_address().as_bytes()).to_big_endian(&mut input[4 + 4 * 32..4 + 5 * 32]);

		let mut expected_output = [0u8; 32];
		U256::from(1).to_big_endian(&mut expected_output[..32]);

		let resp = DexPrecompile::execute(&input, None, &context, false).unwrap();
		assert_eq!(resp.exit_status, ExitSucceed::Returned);
		assert_eq!(resp.output, expected_output);
		assert_eq!(resp.cost, 0);
	});
}

#[test]
fn dex_precompile_swap_with_exact_supply_should_work() {
	new_test_ext().execute_with(|| {
		// enable RENBTC/AUSD
		assert_ok!(DexModule::enable_trading_pair(Origin::signed(ALICE), RENBTC, AUSD,));

		assert_ok!(DexModule::add_liquidity(
			Origin::signed(ALICE),
			RENBTC,
			AUSD,
			1_000,
			1_000_000,
			0,
			true
		));

		let context = Context {
			address: Default::default(),
			caller: alice_evm_addr(),
			apparent_value: Default::default(),
		};

		// action + who + path_len + currency_id_a + currency_id_b +
		// supply_amount + min_target_amount
		let mut input = [0u8; 8 * 32];
		// action
		input[0..4].copy_from_slice(&Into::<u32>::into(dex::Action::SwapWithExactSupply).to_be_bytes());
		// who
		U256::from(alice_evm_addr().as_bytes()).to_big_endian(&mut input[4 + 0 * 32..4 + 1 * 32]);
		// skip offset
		// supply_amount
		U256::from(1).to_big_endian(&mut input[4 + 2 * 32..4 + 3 * 32]);
		// min_target_amount
		U256::from(0).to_big_endian(&mut input[4 + 3 * 32..4 + 4 * 32]);
		// path_len
		U256::from(2).to_big_endian(&mut input[4 + 4 * 32..4 + 5 * 32]);
		// RENBTC
		U256::from_big_endian(renbtc_evm_address().as_bytes()).to_big_endian(&mut input[4 + 5 * 32..4 + 6 * 32]);
		// AUSD
		U256::from_big_endian(ausd_evm_address().as_bytes()).to_big_endian(&mut input[4 + 6 * 32..4 + 7 * 32]);

		let mut expected_output = [0u8; 32];
		U256::from(989).to_big_endian(&mut expected_output[..32]);

		let resp = DexPrecompile::execute(&input, None, &context, false).unwrap();
		assert_eq!(resp.exit_status, ExitSucceed::Returned);
		assert_eq!(resp.output, expected_output);
		assert_eq!(resp.cost, 0);
	});
}

#[test]
fn dex_precompile_swap_with_exact_target_should_work() {
	new_test_ext().execute_with(|| {
		// enable RENBTC/AUSD
		assert_ok!(DexModule::enable_trading_pair(Origin::signed(ALICE), RENBTC, AUSD,));

		assert_ok!(DexModule::add_liquidity(
			Origin::signed(ALICE),
			RENBTC,
			AUSD,
			1_000,
			1_000_000,
			0,
			true
		));

		let context = Context {
			address: Default::default(),
			caller: alice_evm_addr(),
			apparent_value: Default::default(),
		};

		// action + who + path_len + currency_id_a + currency_id_b +
		// target_amount + max_supply_amount
		let mut input = [0u8; 8 * 32];
		// action
		input[0..4].copy_from_slice(&Into::<u32>::into(dex::Action::SwapWithExactTarget).to_be_bytes());
		// who
		U256::from(alice_evm_addr().as_bytes()).to_big_endian(&mut input[4 + 0 * 32..4 + 1 * 32]);
		// skip offset
		// target_amount
		U256::from(1).to_big_endian(&mut input[4 + 2 * 32..4 + 3 * 32]);
		// max_supply_amount
		U256::from(1).to_big_endian(&mut input[4 + 3 * 32..4 + 4 * 32]);
		// path_len
		U256::from(2).to_big_endian(&mut input[4 + 4 * 32..4 + 5 * 32]);
		// RENBTC
		U256::from_big_endian(renbtc_evm_address().as_bytes()).to_big_endian(&mut input[4 + 5 * 32..4 + 6 * 32]);
		// AUSD
		U256::from_big_endian(ausd_evm_address().as_bytes()).to_big_endian(&mut input[4 + 6 * 32..4 + 7 * 32]);

		let mut expected_output = [0u8; 32];
		U256::from(1).to_big_endian(&mut expected_output[..32]);

		let resp = DexPrecompile::execute(&input, None, &context, false).unwrap();
		assert_eq!(resp.exit_status, ExitSucceed::Returned);
		assert_eq!(resp.output, expected_output);
		assert_eq!(resp.cost, 0);
	});
}

#[test]
fn developer_status_precompile_works() {
	new_test_ext().execute_with(|| {
		let context = Context {
			address: Default::default(),
			caller: alice_evm_addr(),
			apparent_value: Default::default(),
		};

		// action + who
		let mut input = [0u8; 36];

		input[0..4].copy_from_slice(&Into::<u32>::into(state_rent::Action::QueryDeveloperStatus).to_be_bytes());
		U256::from(alice_evm_addr().as_bytes()).to_big_endian(&mut input[4 + 0 * 32..4 + 1 * 32]);

		// expect output is false as alice has not put a deposit down
		let expected_output = [0u8; 32];
		let res = StateRentPrecompile::execute(&input, None, &context, false).unwrap();
		assert_eq!(res.exit_status, ExitSucceed::Returned);
		assert_eq!(res.output, expected_output);

		// enable account for developer mode
		input[0..4].copy_from_slice(&Into::<u32>::into(state_rent::Action::EnableDeveloperAccount).to_be_bytes());
		U256::from(alice_evm_addr().as_bytes()).to_big_endian(&mut input[4 + 0 * 32..4 + 1 * 32]);

		let res = StateRentPrecompile::execute(&input, None, &context, false).unwrap();
		assert_eq!(res.exit_status, ExitSucceed::Returned);

		// query developer status again but this time it is enabled
		input[0..4].copy_from_slice(&Into::<u32>::into(state_rent::Action::QueryDeveloperStatus).to_be_bytes());
		U256::from(alice_evm_addr().as_bytes()).to_big_endian(&mut input[4 + 0 * 32..4 + 1 * 32]);

		// expect output is now true as alice now is enabled for developer mode
		let expected_output: [u8; 32] = U256::from(true as u8).into();
		let res = StateRentPrecompile::execute(&input, None, &context, false).unwrap();
		assert_eq!(res.exit_status, ExitSucceed::Returned);
		assert_eq!(res.output, expected_output);

		// disable alice account for developer mode
		input[0..4].copy_from_slice(&Into::<u32>::into(state_rent::Action::DisableDeveloperAccount).to_be_bytes());
		U256::from(alice_evm_addr().as_bytes()).to_big_endian(&mut input[4 + 0 * 32..4 + 1 * 32]);

		let res = StateRentPrecompile::execute(&input, None, &context, false).unwrap();
		assert_eq!(res.exit_status, ExitSucceed::Returned);

		// query developer status
		input[0..4].copy_from_slice(&Into::<u32>::into(state_rent::Action::QueryDeveloperStatus).to_be_bytes());
		U256::from(alice_evm_addr().as_bytes()).to_big_endian(&mut input[4 + 0 * 32..4 + 1 * 32]);

		// expect output is now false as alice now is disabled again for developer mode
		let expected_output = [0u8; 32];
		let res = StateRentPrecompile::execute(&input, None, &context, false).unwrap();
		assert_eq!(res.exit_status, ExitSucceed::Returned);
		assert_eq!(res.output, expected_output);
	});
}

#[test]
fn publish_contract_precompile_works() {
	new_test_ext().execute_with(|| {
		// pragma solidity ^0.5.0;
		//
		// contract Test {
		//	 function multiply(uint a, uint b) public pure returns(uint) {
		// 	 	return a * b;
		// 	 }
		// }
		let contract = from_hex(
			"0x608060405234801561001057600080fd5b5060b88061001f6000396000f3fe6080604052348015600f57600080fd5b506004361060285760003560e01c8063165c4a1614602d575b600080fd5b606060048036036040811015604157600080fd5b8101908080359060200190929190803590602001909291905050506076565b6040518082815260200191505060405180910390f35b600081830290509291505056fea265627a7a723158201f3db7301354b88b310868daf4395a6ab6cd42d16b1d8e68cdf4fdd9d34fffbf64736f6c63430005110032"
		).unwrap();

		// create contract
		let info = <Test as module_evm::Config>::Runner::create(alice_evm_addr(), contract.clone(), 0, 21_000_000, 21_000_000, vec![], <Test as module_evm::Config>::config()).unwrap();
		let contract_address = info.value;

		// multiply(2, 3)
		let multiply = from_hex(
			"0x165c4a1600000000000000000000000000000000000000000000000000000000000000020000000000000000000000000000000000000000000000000000000000000003"
		).unwrap();

		// call method `multiply` will fail, not published yet.
		// The error is shown in the last event.
		// The call extrinsic still succeeds, the evm emits a executed failed event
		assert_ok!(EVMModule::call(
			Origin::signed(bob()),
			contract_address,
			multiply.clone(),
			0,
			1000000,
			1000000,
			vec![],
		));
		System::assert_last_event(TestEvent::EVMModule(module_evm::Event::ExecutedFailed {
			from: bob_evm_addr(),
			contract: contract_address,
			exit_reason: ExitReason::Error(ExitError::Other(Into::<&str>::into(module_evm::Error::<Test>::NoPermission).into())),
			output: vec![],
			logs: vec![],
		}));

		let context = Context {
			address: Default::default(),
			caller: alice_evm_addr(),
			apparent_value: Default::default(),
		};

		// action + who + contract_address
		let mut input = [0u8; 4 * 32];

		input[0..4].copy_from_slice(&Into::<u32>::into(state_rent::Action::PublishContract).to_be_bytes());
		U256::from(alice_evm_addr().as_bytes()).to_big_endian(&mut input[4 + 0 * 32..4 + 1 * 32]);
		U256::from(contract_address.as_bytes()).to_big_endian(&mut input[4 + 1 * 32..4 + 2 *32]);

		// publish contract with precompile
		let res = StateRentPrecompile::execute(&input, None, &context, false).unwrap();
		assert_eq!(res.exit_status, ExitSucceed::Returned);

		// Same call as above now works as contract is now published
		assert_ok!(EVMModule::call(
			Origin::signed(bob()),
			contract_address,
			multiply.clone(),
			0,
			1000000,
			1000000,
			vec![],
		));
		System::assert_last_event(TestEvent::EVMModule(module_evm::Event::Executed {
			from: bob_evm_addr(),
			contract: contract_address,
			logs: vec![],
		}));
	});
}

#[test]
fn task_id_max_and_min() {
	let task_id = TaskInfo {
		prefix: b"ScheduleCall".to_vec(),
		id: u32::MAX,
		sender: H160::default(),
		fee: Balance::MAX,
	}
	.encode();

	assert_eq!(54, task_id.len());

	let task_id = TaskInfo {
		prefix: b"ScheduleCall".to_vec(),
		id: u32::MIN,
		sender: H160::default(),
		fee: Balance::MIN,
	}
	.encode();

	assert_eq!(38, task_id.len());
}<|MERGE_RESOLUTION|>--- conflicted
+++ resolved
@@ -23,12 +23,8 @@
 	mock::{
 		aca_evm_address, alice, alice_evm_addr, ausd_evm_address, bob, bob_evm_addr, erc20_address_not_exists,
 		get_task_id, lp_aca_ausd_evm_address, new_test_ext, renbtc_evm_address, run_to_block, Balances, DexModule,
-<<<<<<< HEAD
-		EVMModule, Event as TestEvent, Oracle, Origin, PrecompilesValue, Price, System, Test, ALICE, AUSD,
-=======
-		EVMModule, Event as TestEvent, ExistentialDeposit, Oracle, Origin, Price, System, Test, ALICE, AUSD,
->>>>>>> bb46a0a3
-		INITIAL_BALANCE, RENBTC,
+		EVMModule, Event as TestEvent, ExistentialDeposit, Oracle, Origin, PrecompilesValue, Price, System, Test,
+		ALICE, AUSD, INITIAL_BALANCE, RENBTC,
 	},
 	schedule_call::TaskInfo,
 };
