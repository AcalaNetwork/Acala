// This file is part of Acala.

// Copyright (C) 2020-2022 Acala Foundation.
// SPDX-License-Identifier: GPL-3.0-or-later WITH Classpath-exception-2.0

// This program is free software: you can redistribute it and/or modify
// it under the terms of the GNU General Public License as published by
// the Free Software Foundation, either version 3 of the License, or
// (at your option) any later version.

// This program is distributed in the hope that it will be useful,
// but WITHOUT ANY WARRANTY; without even the implied warranty of
// MERCHANTABILITY or FITNESS FOR A PARTICULAR PURPOSE. See the
// GNU General Public License for more details.

// You should have received a copy of the GNU General Public License
// along with this program. If not, see <https://www.gnu.org/licenses/>.

#![allow(clippy::erasing_op)]
#![cfg(test)]
use super::*;
use crate::precompile::mock::PrecompilesValue;
use module_evm::{Context, ExitRevert};
use primitives::evm::{PRECOMPILE_ADDRESS_START, PREDEPLOY_ADDRESS_START};

#[test]
fn precompile_filter_works_on_acala_precompiles() {
	let precompile = PRECOMPILE_ADDRESS_START;

	let mut non_system = [0u8; 20];
	non_system[0] = 1;

	let non_system_caller_context = Context {
		address: precompile,
		caller: non_system.into(),
		apparent_value: 0.into(),
	};
	assert_eq!(
		PrecompilesValue::get().execute(precompile, &[0u8; 1], Some(10), &non_system_caller_context, false),
		Some(Err(PrecompileFailure::Revert {
			exit_status: ExitRevert::Reverted,
			output: "NoPermission".into(),
			cost: 10,
		})),
	);
}

#[test]
fn precompile_filter_does_not_work_on_system_contracts() {
	let system = PREDEPLOY_ADDRESS_START;

	let mut non_system = [0u8; 20];
	non_system[0] = 1;

	let non_system_caller_context = Context {
		address: system,
		caller: non_system.into(),
		apparent_value: 0.into(),
	};
	assert!(PrecompilesValue::get()
		.execute(non_system.into(), &[0u8; 1], None, &non_system_caller_context, false)
		.is_none());
}

#[test]
fn precompile_filter_does_not_work_on_non_system_contracts() {
	let mut non_system = [0u8; 20];
	non_system[0] = 1;
	let mut another_non_system = [0u8; 20];
	another_non_system[0] = 2;

	let non_system_caller_context = Context {
		address: non_system.into(),
		caller: another_non_system.into(),
		apparent_value: 0.into(),
	};
	assert!(PrecompilesValue::get()
		.execute(non_system.into(), &[0u8; 1], None, &non_system_caller_context, false)
		.is_none());
<<<<<<< HEAD
}

#[test]
fn multicurrency_precompile_should_work() {
	new_test_ext().execute_with(|| {
		let mut context = Context {
			address: Default::default(),
			caller: Default::default(),
			apparent_value: Default::default(),
		};

		// call with not exists erc20
		context.caller = erc20_address_not_exists();
		let mut input = [0u8; 68];
		// action
		input[0..4].copy_from_slice(&Into::<u32>::into(multicurrency::Action::QuerySymbol).to_be_bytes());
		assert_noop!(
			MultiCurrencyPrecompile::execute(&input, None, &context, false),
			PrecompileFailure::Revert {
				exit_status: ExitRevert::Reverted,
				output: "invalid currency id".into(),
				cost: 0,
			}
		);

		// 1.QueryName
		let mut input = [0u8; 4];
		// action
		input[0..4].copy_from_slice(&Into::<u32>::into(multicurrency::Action::QueryName).to_be_bytes());

		// Token
		context.caller = aca_evm_address();
		let resp = MultiCurrencyPrecompile::execute(&input, None, &context, false).unwrap();
		assert_eq!(resp.exit_status, ExitSucceed::Returned);
		let mut expected_output = [0u8; 96];
		// skip offset
		expected_output[31] = 32;
		// length
		expected_output[63] = 5;
		expected_output[64..64 + 5].copy_from_slice(&b"Acala"[..]);
		assert_eq!(resp.output, expected_output);
		assert_eq!(resp.cost, 0);

		// DexShare
		context.caller = lp_aca_ausd_evm_address();
		let resp = MultiCurrencyPrecompile::execute(&input, None, &context, false).unwrap();
		assert_eq!(resp.exit_status, ExitSucceed::Returned);
		let mut expected_output = [0u8; 96];
		// skip offset
		expected_output[31] = 32;
		// length
		expected_output[63] = 23;
		expected_output[64..64 + 23].copy_from_slice(&b"LP Acala - Acala Dollar"[..]);
		assert_eq!(resp.output, expected_output);
		assert_eq!(resp.cost, 0);

		// 2.QuerySymbol
		let mut input = [0u8; 4];
		// action
		input[0..4].copy_from_slice(&Into::<u32>::into(multicurrency::Action::QuerySymbol).to_be_bytes());

		// Token
		context.caller = aca_evm_address();
		let resp = MultiCurrencyPrecompile::execute(&input, None, &context, false).unwrap();
		assert_eq!(resp.exit_status, ExitSucceed::Returned);
		let mut expected_output = [0u8; 96];
		// skip offset
		expected_output[31] = 32;
		// length
		expected_output[63] = 3;
		expected_output[64..64 + 3].copy_from_slice(&b"ACA"[..]);
		assert_eq!(resp.output, expected_output);
		assert_eq!(resp.cost, 0);

		// DexShare
		context.caller = lp_aca_ausd_evm_address();
		let resp = MultiCurrencyPrecompile::execute(&input, None, &context, false).unwrap();
		assert_eq!(resp.exit_status, ExitSucceed::Returned);
		let mut expected_output = [0u8; 96];
		// skip offset
		expected_output[31] = 32;
		// length
		expected_output[63] = 11;
		expected_output[64..64 + 11].copy_from_slice(&b"LP_ACA_AUSD"[..]);
		assert_eq!(resp.output, expected_output);
		assert_eq!(resp.cost, 0);

		// 3.QueryDecimals
		let mut input = [0u8; 4];
		// action
		input[0..4].copy_from_slice(&Into::<u32>::into(multicurrency::Action::QueryDecimals).to_be_bytes());

		// Token
		context.caller = aca_evm_address();
		let resp = MultiCurrencyPrecompile::execute(&input, None, &context, false).unwrap();
		assert_eq!(resp.exit_status, ExitSucceed::Returned);
		let mut expected_output = [0u8; 32];
		expected_output[31] = 12;
		assert_eq!(resp.output, expected_output);
		assert_eq!(resp.cost, 0);

		// DexShare
		context.caller = lp_aca_ausd_evm_address();
		let resp = MultiCurrencyPrecompile::execute(&input, None, &context, false).unwrap();
		assert_eq!(resp.exit_status, ExitSucceed::Returned);
		let mut expected_output = [0u8; 32];
		expected_output[31] = 12;
		assert_eq!(resp.output, expected_output);
		assert_eq!(resp.cost, 0);

		// 4.QueryTotalIssuance
		let mut input = [0u8; 4];
		// action
		input[0..4].copy_from_slice(&Into::<u32>::into(multicurrency::Action::QueryTotalIssuance).to_be_bytes());

		// Token
		context.caller = ausd_evm_address();
		let resp = MultiCurrencyPrecompile::execute(&input, None, &context, false).unwrap();
		assert_eq!(resp.exit_status, ExitSucceed::Returned);
		let mut expected_output = [0u8; 32];
		expected_output[28..32].copy_from_slice(&1_000_000_000u32.to_be_bytes()[..]);
		assert_eq!(resp.output, expected_output);
		assert_eq!(resp.cost, 0);

		// DexShare
		context.caller = lp_aca_ausd_evm_address();
		let resp = MultiCurrencyPrecompile::execute(&input, None, &context, false).unwrap();
		assert_eq!(resp.exit_status, ExitSucceed::Returned);
		let expected_output = [0u8; 32];
		assert_eq!(resp.output, expected_output);
		assert_eq!(resp.cost, 0);

		// 5.QueryBalance
		let mut input = [0u8; 36];
		// action
		input[0..4].copy_from_slice(&Into::<u32>::into(multicurrency::Action::QueryBalance).to_be_bytes());
		// from
		U256::from(alice_evm_addr().as_bytes()).to_big_endian(&mut input[4 + 0 * 32..4 + 1 * 32]);

		// Token
		context.caller = aca_evm_address();
		let resp = MultiCurrencyPrecompile::execute(&input, None, &context, false).unwrap();
		assert_eq!(resp.exit_status, ExitSucceed::Returned);
		let mut expected_output = [0u8; 32];
		expected_output[16..32].copy_from_slice(&INITIAL_BALANCE.to_be_bytes()[..]);
		assert_eq!(resp.output, expected_output);
		assert_eq!(resp.cost, 0);

		// DexShare
		context.caller = lp_aca_ausd_evm_address();
		let resp = MultiCurrencyPrecompile::execute(&input, None, &context, false).unwrap();
		assert_eq!(resp.exit_status, ExitSucceed::Returned);
		let expected_output = [0u8; 32];
		assert_eq!(resp.output, expected_output);
		assert_eq!(resp.cost, 0);

		// 6.Transfer
		let mut input = [0u8; 4 + 3 * 32];
		// action
		input[0..4].copy_from_slice(&Into::<u32>::into(multicurrency::Action::Transfer).to_be_bytes());
		// from
		U256::from(alice_evm_addr().as_bytes()).to_big_endian(&mut input[4 + 0 * 32..4 + 1 * 32]);
		// to
		U256::from(bob_evm_addr().as_bytes()).to_big_endian(&mut input[4 + 1 * 32..4 + 2 * 32]);
		// amount
		U256::from(1).to_big_endian(&mut input[4 + 2 * 32..4 + 3 * 32]);
		let from_balance = Balances::free_balance(alice());
		let to_balance = Balances::free_balance(bob());

		// Token
		context.caller = aca_evm_address();
		let resp = MultiCurrencyPrecompile::execute(&input, None, &context, false).unwrap();
		assert_eq!(resp.exit_status, ExitSucceed::Returned);
		let expected_output: Vec<u8> = vec![];
		assert_eq!(resp.output, expected_output);
		assert_eq!(resp.cost, 0);
		assert_eq!(Balances::free_balance(alice()), from_balance - 1);
		assert_eq!(Balances::free_balance(bob()), to_balance + 1);

		// DexShare
		context.caller = lp_aca_ausd_evm_address();
		assert_noop!(
			MultiCurrencyPrecompile::execute(&input, None, &context, false),
			PrecompileFailure::Revert {
				exit_status: ExitRevert::Reverted,
				output: "BalanceTooLow".into(),
				cost: 0,
			}
		);
	});
}

#[test]
fn oracle_precompile_should_work() {
	new_test_ext().execute_with(|| {
		let context = Context {
			address: Default::default(),
			caller: alice_evm_addr(),
			apparent_value: Default::default(),
		};

		let price = Price::from(30_000);

		// action + currency_id
		let mut input = [0u8; 36];
		// action
		input[0..4].copy_from_slice(&Into::<u32>::into(oracle::Action::GetPrice).to_be_bytes());
		// RENBTC
		U256::from_big_endian(renbtc_evm_address().as_bytes()).to_big_endian(&mut input[4..4 + 32]);

		// no price yet
		let resp = OraclePrecompile::execute(&input, None, &context, false).unwrap();
		assert_eq!(resp.exit_status, ExitSucceed::Returned);
		assert_eq!(resp.output, [0u8; 32]);
		assert_eq!(resp.cost, 0);

		assert_ok!(Oracle::feed_value(ALICE, RENBTC, price));
		assert_eq!(
			Oracle::get_no_op(&RENBTC),
			Some(orml_oracle::TimestampedValue {
				value: price,
				timestamp: 1
			})
		);

		// returned price + timestamp
		let mut expected_output = [0u8; 32];
		U256::from(price.into_inner()).to_big_endian(&mut expected_output[..]);

		let resp = OraclePrecompile::execute(&input, None, &context, false).unwrap();
		assert_eq!(resp.exit_status, ExitSucceed::Returned);
		assert_eq!(resp.output, expected_output);
		assert_eq!(resp.cost, 0);
	});
}

#[test]
fn oracle_precompile_should_handle_invalid_input() {
	new_test_ext().execute_with(|| {
		assert_noop!(
			OraclePrecompile::execute(
				&[0u8; 0],
				None,
				&Context {
					address: Default::default(),
					caller: alice_evm_addr(),
					apparent_value: Default::default()
				},
				false
			),
			PrecompileFailure::Revert {
				exit_status: ExitRevert::Reverted,
				output: "invalid input".into(),
				cost: 0,
			}
		);

		assert_noop!(
			OraclePrecompile::execute(
				&[0u8; 3],
				None,
				&Context {
					address: Default::default(),
					caller: alice_evm_addr(),
					apparent_value: Default::default()
				},
				false
			),
			PrecompileFailure::Revert {
				exit_status: ExitRevert::Reverted,
				output: "invalid input".into(),
				cost: 0,
			}
		);

		assert_noop!(
			OraclePrecompile::execute(
				&[1u8; 32],
				None,
				&Context {
					address: Default::default(),
					caller: alice_evm_addr(),
					apparent_value: Default::default()
				},
				false
			),
			PrecompileFailure::Revert {
				exit_status: ExitRevert::Reverted,
				output: "invalid action".into(),
				cost: 0,
			}
		);
	});
}

#[test]
fn schedule_precompile_should_work() {
	new_test_ext().execute_with(|| {
		let context = Context {
			address: Default::default(),
			caller: alice_evm_addr(),
			apparent_value: Default::default(),
		};

		let mut input = [0u8; 11 * 32];
		// action
		input[0..4].copy_from_slice(&Into::<u32>::into(schedule::Action::Schedule).to_be_bytes());
		// from
		U256::from(alice_evm_addr().as_bytes()).to_big_endian(&mut input[4 + 0 * 32..4 + 1 * 32]);
		// target
		U256::from(aca_evm_address().as_bytes()).to_big_endian(&mut input[4 + 1 * 32..4 + 2 * 32]);
		// value
		U256::from(0).to_big_endian(&mut input[4 + 2 * 32..4 + 3 * 32]);
		// gas_limit
		U256::from(300000).to_big_endian(&mut input[4 + 3 * 32..4 + 4 * 32]);
		// storage_limit
		U256::from(100).to_big_endian(&mut input[4 + 4 * 32..4 + 5 * 32]);
		// min_delay
		U256::from(1).to_big_endian(&mut input[4 + 5 * 32..4 + 6 * 32]);
		// skip offset
		// input_len
		U256::from(4 + 32 + 32).to_big_endian(&mut input[4 + 7 * 32..4 + 8 * 32]);

		// input_data
		let mut transfer_to_bob = [0u8; 68];
		// transfer bytes4(keccak256(signature)) 0xa9059cbb
		transfer_to_bob[0..4].copy_from_slice(&hex!("a9059cbb"));
		// to address
		U256::from(bob_evm_addr().as_bytes()).to_big_endian(&mut transfer_to_bob[4..36]);
		// amount
		U256::from(1000).to_big_endian(&mut transfer_to_bob[36..68]);

		U256::from(&transfer_to_bob[0..32]).to_big_endian(&mut input[4 + 8 * 32..4 + 9 * 32]);
		U256::from(&transfer_to_bob[32..64]).to_big_endian(&mut input[4 + 9 * 32..4 + 10 * 32]);
		input[4 + 10 * 32..4 + 10 * 32 + 4].copy_from_slice(&transfer_to_bob[64..68]);

		let resp = SchedulePrecompile::execute(&input, None, &context, false).unwrap();
		assert_eq!(resp.exit_status, ExitSucceed::Returned);
		assert_eq!(resp.cost, 0);
		let event = TestEvent::Scheduler(pallet_scheduler::Event::<Test>::Scheduled { when: 3, index: 0 });
		assert!(System::events().iter().any(|record| record.event == event));

		// cancel schedule
		let task_id = get_task_id(resp.output);
		let mut cancel_input = [0u8; 5 * 32];
		// action
		cancel_input[0..4].copy_from_slice(&Into::<u32>::into(schedule::Action::Cancel).to_be_bytes());
		// from
		U256::from(alice_evm_addr().as_bytes()).to_big_endian(&mut cancel_input[4 + 0 * 32..4 + 1 * 32]);
		// skip offset
		// task_id_len
		U256::from(task_id.len()).to_big_endian(&mut cancel_input[4 + 2 * 32..4 + 3 * 32]);
		// task_id
		cancel_input[4 + 3 * 32..4 + 3 * 32 + task_id.len()].copy_from_slice(&task_id[..]);

		let resp = SchedulePrecompile::execute(&cancel_input, None, &context, false).unwrap();
		assert_eq!(resp.exit_status, ExitSucceed::Returned);
		assert_eq!(resp.cost, 0);
		let event = TestEvent::Scheduler(pallet_scheduler::Event::<Test>::Canceled { when: 3, index: 0 });
		assert!(System::events().iter().any(|record| record.event == event));

		let resp = SchedulePrecompile::execute(&input, None, &context, false).unwrap();
		assert_eq!(resp.exit_status, ExitSucceed::Returned);
		assert_eq!(resp.cost, 0);

		run_to_block(2);

		// reschedule call
		let task_id = get_task_id(resp.output);
		let mut reschedule_input = [0u8; 6 * 32];
		// action
		reschedule_input[0..4].copy_from_slice(&Into::<u32>::into(schedule::Action::Reschedule).to_be_bytes());
		// from
		U256::from(alice_evm_addr().as_bytes()).to_big_endian(&mut reschedule_input[4 + 0 * 32..4 + 1 * 32]);
		// min_delay
		U256::from(2).to_big_endian(&mut reschedule_input[4 + 1 * 32..4 + 2 * 32]);
		// skip offset
		// task_id_len
		U256::from(task_id.len()).to_big_endian(&mut reschedule_input[4 + 3 * 32..4 + 4 * 32]);
		// task_id
		reschedule_input[4 + 4 * 32..4 + 4 * 32 + task_id.len()].copy_from_slice(&task_id[..]);

		let resp = SchedulePrecompile::execute(&reschedule_input, None, &context, false).unwrap();
		assert_eq!(resp.exit_status, ExitSucceed::Returned);
		assert_eq!(resp.cost, 0);
		let event = TestEvent::Scheduler(pallet_scheduler::Event::<Test>::Scheduled { when: 5, index: 0 });
		assert!(System::events().iter().any(|record| record.event == event));

		let from_account = <Test as module_evm::Config>::AddressMapping::get_account_id(&alice_evm_addr());
		let to_account = <Test as module_evm::Config>::AddressMapping::get_account_id(&bob_evm_addr());
		#[cfg(not(feature = "with-ethereum-compatibility"))]
		{
			assert_eq!(Balances::free_balance(from_account.clone()), 999999700000);
			assert_eq!(Balances::reserved_balance(from_account.clone()), 300000);
			assert_eq!(Balances::free_balance(to_account.clone()), 1000000000000);
		}
		#[cfg(feature = "with-ethereum-compatibility")]
		{
			assert_eq!(Balances::free_balance(from_account.clone()), 1000000000000);
			assert_eq!(Balances::reserved_balance(from_account.clone()), 0);
			assert_eq!(Balances::free_balance(to_account.clone()), 1000000000000);
		}

		run_to_block(5);
		#[cfg(not(feature = "with-ethereum-compatibility"))]
		{
			assert_eq!(Balances::free_balance(from_account.clone()), 999999973153);
			assert_eq!(Balances::reserved_balance(from_account), 0);
			assert_eq!(Balances::free_balance(to_account), 1000000001000);
		}
		#[cfg(feature = "with-ethereum-compatibility")]
		{
			assert_eq!(Balances::free_balance(from_account.clone()), 999999999000);
			assert_eq!(Balances::reserved_balance(from_account), 0);
			assert_eq!(Balances::free_balance(to_account), 1000000001000);
		}
	});
}

#[test]
fn schedule_precompile_should_handle_invalid_input() {
	new_test_ext().execute_with(|| {
		let context = Context {
			address: Default::default(),
			caller: alice_evm_addr(),
			apparent_value: Default::default(),
		};

		let mut input = [0u8; 10 * 32];
		// action
		input[0..4].copy_from_slice(&Into::<u32>::into(schedule::Action::Schedule).to_be_bytes());
		// from
		U256::from(alice_evm_addr().as_bytes()).to_big_endian(&mut input[4 + 0 * 32..4 + 1 * 32]);
		// target
		U256::from(aca_evm_address().as_bytes()).to_big_endian(&mut input[4 + 1 * 32..4 + 2 * 32]);
		// value
		U256::from(0).to_big_endian(&mut input[4 + 2 * 32..4 + 3 * 32]);
		// gas_limit
		U256::from(300000).to_big_endian(&mut input[4 + 3 * 32..4 + 4 * 32]);
		// storage_limit
		U256::from(100).to_big_endian(&mut input[4 + 4 * 32..4 + 5 * 32]);
		// min_delay
		U256::from(1).to_big_endian(&mut input[4 + 5 * 32..4 + 6 * 32]);
		// skip offset
		// input_len
		U256::from(1).to_big_endian(&mut input[4 + 7 * 32..4 + 8 * 32]);

		// input_data = 0x12
		input[4 + 9 * 32] = hex!("12")[0];

		let resp = SchedulePrecompile::execute(&input, None, &context, false).unwrap();
		assert_eq!(resp.exit_status, ExitSucceed::Returned);
		assert_eq!(resp.cost, 0);

		let from_account = <Test as module_evm::Config>::AddressMapping::get_account_id(&alice_evm_addr());
		let to_account = <Test as module_evm::Config>::AddressMapping::get_account_id(&bob_evm_addr());
		#[cfg(not(feature = "with-ethereum-compatibility"))]
		{
			assert_eq!(Balances::free_balance(from_account.clone()), 999999700000);
			assert_eq!(Balances::reserved_balance(from_account.clone()), 300000);
			assert_eq!(Balances::free_balance(to_account.clone()), 1000000000000);
		}
		#[cfg(feature = "with-ethereum-compatibility")]
		{
			assert_eq!(Balances::free_balance(from_account.clone()), 1000000000000);
			assert_eq!(Balances::reserved_balance(from_account.clone()), 0);
			assert_eq!(Balances::free_balance(to_account.clone()), 1000000000000);
		}

		// cancel schedule
		let task_id = get_task_id(resp.output);
		let mut cancel_input = [0u8; 6 * 32];
		// action
		cancel_input[0..4].copy_from_slice(&Into::<u32>::into(schedule::Action::Cancel).to_be_bytes());
		// from
		U256::from(bob_evm_addr().as_bytes()).to_big_endian(&mut cancel_input[4 + 0 * 32..4 + 1 * 32]);
		// skip offset
		// task_id_len
		U256::from(task_id.len()).to_big_endian(&mut cancel_input[4 + 2 * 32..4 + 3 * 32]);
		// task_id
		cancel_input[4 + 3 * 32..4 + 3 * 32 + task_id.len()].copy_from_slice(&task_id[..]);

		assert_eq!(
			SchedulePrecompile::execute(&cancel_input, None, &context, false),
			Err(PrecompileFailure::Revert {
				exit_status: ExitRevert::Reverted,
				output: "NoPermission".into(),
				cost: 0,
			})
		);

		run_to_block(4);
		#[cfg(not(feature = "with-ethereum-compatibility"))]
		{
			assert_eq!(Balances::free_balance(from_account.clone()), 999999978926);
			assert_eq!(Balances::reserved_balance(from_account), 0);
			assert_eq!(Balances::free_balance(to_account), 1000000000000);
		}
		#[cfg(feature = "with-ethereum-compatibility")]
		{
			assert_eq!(Balances::free_balance(from_account.clone()), 1000000000000);
			assert_eq!(Balances::reserved_balance(from_account.clone()), 0);
			assert_eq!(Balances::free_balance(to_account.clone()), 1000000000000);
		}
	});
}

#[test]
fn dex_precompile_get_liquidity_should_work() {
	new_test_ext().execute_with(|| {
		// enable RENBTC/AUSD
		assert_ok!(DexModule::enable_trading_pair(Origin::signed(ALICE), RENBTC, AUSD,));

		assert_ok!(DexModule::add_liquidity(
			Origin::signed(ALICE),
			RENBTC,
			AUSD,
			1_000,
			1_000_000,
			0,
			true
		));

		let context = Context {
			address: Default::default(),
			caller: alice_evm_addr(),
			apparent_value: Default::default(),
		};

		// action + currency_id_a + currency_id_b
		let mut input = [0u8; 3 * 32];
		// action
		input[0..4].copy_from_slice(&Into::<u32>::into(dex::Action::GetLiquidityPool).to_be_bytes());
		// RENBTC
		U256::from_big_endian(renbtc_evm_address().as_bytes()).to_big_endian(&mut input[4 + 0 * 32..4 + 1 * 32]);
		// AUSD
		U256::from_big_endian(ausd_evm_address().as_bytes()).to_big_endian(&mut input[4 + 1 * 32..4 + 2 * 32]);

		let mut expected_output = [0u8; 64];
		U256::from(1_000).to_big_endian(&mut expected_output[..32]);
		U256::from(1_000_000).to_big_endian(&mut expected_output[32..64]);

		let resp = DEXPrecompile::execute(&input, None, &context, false).unwrap();
		assert_eq!(resp.exit_status, ExitSucceed::Returned);
		assert_eq!(resp.output, expected_output);
		assert_eq!(resp.cost, 0);
	});
}

#[test]
fn dex_precompile_get_liquidity_token_address_should_work() {
	new_test_ext().execute_with(|| {
		// enable RENBTC/AUSD
		assert_ok!(DexModule::enable_trading_pair(Origin::signed(ALICE), RENBTC, AUSD,));

		assert_ok!(DexModule::add_liquidity(
			Origin::signed(ALICE),
			RENBTC,
			AUSD,
			1_000,
			1_000_000,
			0,
			true
		));

		let context = Context {
			address: Default::default(),
			caller: alice_evm_addr(),
			apparent_value: Default::default(),
		};

		// action + currency_id_a + currency_id_b
		let mut input = [0u8; 4 * 32];
		// action
		input[0..4].copy_from_slice(&Into::<u32>::into(dex::Action::GetLiquidityTokenAddress).to_be_bytes());
		// RENBTC
		U256::from_big_endian(renbtc_evm_address().as_bytes()).to_big_endian(&mut input[4 + 0 * 32..4 + 1 * 32]);
		// AUSD
		U256::from_big_endian(ausd_evm_address().as_bytes()).to_big_endian(&mut input[4 + 1 * 32..4 + 2 * 32]);

		let mut expected_output = [0u8; 32];
		let address = H160::from_str("0x0000000000000000000200000000010000000014").unwrap();
		U256::from(address.as_bytes()).to_big_endian(&mut expected_output[..32]);

		let resp = DEXPrecompile::execute(&input, None, &context, false).unwrap();
		assert_eq!(resp.exit_status, ExitSucceed::Returned);
		assert_eq!(resp.output, expected_output);
		assert_eq!(resp.cost, 0);

		// unkonwn token
		let mut id = [0u8; 32];
		id[21] = 1; // token type
		id[31] = u8::MAX; // not exists
		U256::from_big_endian(&id.to_vec()).to_big_endian(&mut input[4 + 1 * 32..4 + 2 * 32]);
		assert_noop!(
			DEXPrecompile::execute(&input, None, &context, false),
			PrecompileFailure::Revert {
				exit_status: ExitRevert::Reverted,
				output: "invalid currency id".into(),
				cost: 0,
			}
		);
	});
}

#[test]
fn dex_precompile_get_swap_target_amount_should_work() {
	new_test_ext().execute_with(|| {
		// enable RENBTC/AUSD
		assert_ok!(DexModule::enable_trading_pair(Origin::signed(ALICE), RENBTC, AUSD,));

		assert_ok!(DexModule::add_liquidity(
			Origin::signed(ALICE),
			RENBTC,
			AUSD,
			1_000,
			1_000_000,
			0,
			true
		));

		let context = Context {
			address: Default::default(),
			caller: alice_evm_addr(),
			apparent_value: Default::default(),
		};

		// action + path_len + currency_id_a + currency_id_b +
		// supply_amount
		let mut input = [0u8; 6 * 32];
		// action
		input[0..4].copy_from_slice(&Into::<u32>::into(dex::Action::GetSwapTargetAmount).to_be_bytes());
		// skip offset
		// supply_amount
		U256::from(1).to_big_endian(&mut input[4 + 1 * 32..4 + 2 * 32]);
		// path_len
		U256::from(2).to_big_endian(&mut input[4 + 2 * 32..4 + 3 * 32]);
		// RENBTC
		U256::from_big_endian(renbtc_evm_address().as_bytes()).to_big_endian(&mut input[4 + 3 * 32..4 + 4 * 32]);
		// AUSD
		U256::from_big_endian(ausd_evm_address().as_bytes()).to_big_endian(&mut input[4 + 4 * 32..4 + 5 * 32]);

		let mut expected_output = [0u8; 32];
		U256::from(989).to_big_endian(&mut expected_output[..32]);

		let resp = DEXPrecompile::execute(&input, None, &context, false).unwrap();
		assert_eq!(resp.exit_status, ExitSucceed::Returned);
		assert_eq!(resp.output, expected_output);
		assert_eq!(resp.cost, 0);
	});
}

#[test]
fn dex_precompile_get_swap_supply_amount_should_work() {
	new_test_ext().execute_with(|| {
		// enable RENBTC/AUSD
		assert_ok!(DexModule::enable_trading_pair(Origin::signed(ALICE), RENBTC, AUSD,));

		assert_ok!(DexModule::add_liquidity(
			Origin::signed(ALICE),
			RENBTC,
			AUSD,
			1_000,
			1_000_000,
			0,
			true
		));

		let context = Context {
			address: Default::default(),
			caller: alice_evm_addr(),
			apparent_value: Default::default(),
		};

		// action + path_len + currency_id_a + currency_id_b +
		// target_amount
		let mut input = [0u8; 6 * 32];
		// action
		input[0..4].copy_from_slice(&Into::<u32>::into(dex::Action::GetSwapSupplyAmount).to_be_bytes());
		// skip offset
		// target_amount
		U256::from(1).to_big_endian(&mut input[4 + 1 * 32..4 + 2 * 32]);
		// path_len
		U256::from(2).to_big_endian(&mut input[4 + 2 * 32..4 + 3 * 32]);
		// RENBTC
		U256::from_big_endian(renbtc_evm_address().as_bytes()).to_big_endian(&mut input[4 + 3 * 32..4 + 4 * 32]);
		// AUSD
		U256::from_big_endian(ausd_evm_address().as_bytes()).to_big_endian(&mut input[4 + 4 * 32..4 + 5 * 32]);

		let mut expected_output = [0u8; 32];
		U256::from(1).to_big_endian(&mut expected_output[..32]);

		let resp = DEXPrecompile::execute(&input, None, &context, false).unwrap();
		assert_eq!(resp.exit_status, ExitSucceed::Returned);
		assert_eq!(resp.output, expected_output);
		assert_eq!(resp.cost, 0);
	});
}

#[test]
fn dex_precompile_swap_with_exact_supply_should_work() {
	new_test_ext().execute_with(|| {
		// enable RENBTC/AUSD
		assert_ok!(DexModule::enable_trading_pair(Origin::signed(ALICE), RENBTC, AUSD,));

		assert_ok!(DexModule::add_liquidity(
			Origin::signed(ALICE),
			RENBTC,
			AUSD,
			1_000,
			1_000_000,
			0,
			true
		));

		let context = Context {
			address: Default::default(),
			caller: alice_evm_addr(),
			apparent_value: Default::default(),
		};

		// action + who + path_len + currency_id_a + currency_id_b +
		// supply_amount + min_target_amount
		let mut input = [0u8; 8 * 32];
		// action
		input[0..4].copy_from_slice(&Into::<u32>::into(dex::Action::SwapWithExactSupply).to_be_bytes());
		// who
		U256::from(alice_evm_addr().as_bytes()).to_big_endian(&mut input[4 + 0 * 32..4 + 1 * 32]);
		// skip offset
		// supply_amount
		U256::from(1).to_big_endian(&mut input[4 + 2 * 32..4 + 3 * 32]);
		// min_target_amount
		U256::from(0).to_big_endian(&mut input[4 + 3 * 32..4 + 4 * 32]);
		// path_len
		U256::from(2).to_big_endian(&mut input[4 + 4 * 32..4 + 5 * 32]);
		// RENBTC
		U256::from_big_endian(renbtc_evm_address().as_bytes()).to_big_endian(&mut input[4 + 5 * 32..4 + 6 * 32]);
		// AUSD
		U256::from_big_endian(ausd_evm_address().as_bytes()).to_big_endian(&mut input[4 + 6 * 32..4 + 7 * 32]);

		let mut expected_output = [0u8; 32];
		U256::from(989).to_big_endian(&mut expected_output[..32]);

		let resp = DEXPrecompile::execute(&input, None, &context, false).unwrap();
		assert_eq!(resp.exit_status, ExitSucceed::Returned);
		assert_eq!(resp.output, expected_output);
		assert_eq!(resp.cost, 0);
	});
}

#[test]
fn dex_precompile_swap_with_exact_target_should_work() {
	new_test_ext().execute_with(|| {
		// enable RENBTC/AUSD
		assert_ok!(DexModule::enable_trading_pair(Origin::signed(ALICE), RENBTC, AUSD,));

		assert_ok!(DexModule::add_liquidity(
			Origin::signed(ALICE),
			RENBTC,
			AUSD,
			1_000,
			1_000_000,
			0,
			true
		));

		let context = Context {
			address: Default::default(),
			caller: alice_evm_addr(),
			apparent_value: Default::default(),
		};

		// action + who + path_len + currency_id_a + currency_id_b +
		// target_amount + max_supply_amount
		let mut input = [0u8; 8 * 32];
		// action
		input[0..4].copy_from_slice(&Into::<u32>::into(dex::Action::SwapWithExactTarget).to_be_bytes());
		// who
		U256::from(alice_evm_addr().as_bytes()).to_big_endian(&mut input[4 + 0 * 32..4 + 1 * 32]);
		// skip offset
		// target_amount
		U256::from(1).to_big_endian(&mut input[4 + 2 * 32..4 + 3 * 32]);
		// max_supply_amount
		U256::from(1).to_big_endian(&mut input[4 + 3 * 32..4 + 4 * 32]);
		// path_len
		U256::from(2).to_big_endian(&mut input[4 + 4 * 32..4 + 5 * 32]);
		// RENBTC
		U256::from_big_endian(renbtc_evm_address().as_bytes()).to_big_endian(&mut input[4 + 5 * 32..4 + 6 * 32]);
		// AUSD
		U256::from_big_endian(ausd_evm_address().as_bytes()).to_big_endian(&mut input[4 + 6 * 32..4 + 7 * 32]);

		let mut expected_output = [0u8; 32];
		U256::from(1).to_big_endian(&mut expected_output[..32]);

		let resp = DEXPrecompile::execute(&input, None, &context, false).unwrap();
		assert_eq!(resp.exit_status, ExitSucceed::Returned);
		assert_eq!(resp.output, expected_output);
		assert_eq!(resp.cost, 0);
	});
}

#[test]
fn developer_status_precompile_works() {
	new_test_ext().execute_with(|| {
		let context = Context {
			address: Default::default(),
			caller: alice_evm_addr(),
			apparent_value: Default::default(),
		};

		// action + who
		let mut input = [0u8; 36];

		input[0..4].copy_from_slice(&Into::<u32>::into(evm::Action::QueryDeveloperStatus).to_be_bytes());
		U256::from(alice_evm_addr().as_bytes()).to_big_endian(&mut input[4 + 0 * 32..4 + 1 * 32]);

		// expect output is false as alice has not put a deposit down
		let expected_output = [0u8; 32];
		let res = EVMPrecompile::execute(&input, None, &context, false).unwrap();
		assert_eq!(res.exit_status, ExitSucceed::Returned);
		assert_eq!(res.output, expected_output);

		// enable account for developer mode
		input[0..4].copy_from_slice(&Into::<u32>::into(evm::Action::EnableDeveloperAccount).to_be_bytes());
		U256::from(alice_evm_addr().as_bytes()).to_big_endian(&mut input[4 + 0 * 32..4 + 1 * 32]);

		let res = EVMPrecompile::execute(&input, None, &context, false).unwrap();
		assert_eq!(res.exit_status, ExitSucceed::Returned);

		// query developer status again but this time it is enabled
		input[0..4].copy_from_slice(&Into::<u32>::into(evm::Action::QueryDeveloperStatus).to_be_bytes());
		U256::from(alice_evm_addr().as_bytes()).to_big_endian(&mut input[4 + 0 * 32..4 + 1 * 32]);

		// expect output is now true as alice now is enabled for developer mode
		let expected_output: [u8; 32] = U256::from(true as u8).into();
		let res = EVMPrecompile::execute(&input, None, &context, false).unwrap();
		assert_eq!(res.exit_status, ExitSucceed::Returned);
		assert_eq!(res.output, expected_output);

		// disable alice account for developer mode
		input[0..4].copy_from_slice(&Into::<u32>::into(evm::Action::DisableDeveloperAccount).to_be_bytes());
		U256::from(alice_evm_addr().as_bytes()).to_big_endian(&mut input[4 + 0 * 32..4 + 1 * 32]);

		let res = EVMPrecompile::execute(&input, None, &context, false).unwrap();
		assert_eq!(res.exit_status, ExitSucceed::Returned);

		// query developer status
		input[0..4].copy_from_slice(&Into::<u32>::into(evm::Action::QueryDeveloperStatus).to_be_bytes());
		U256::from(alice_evm_addr().as_bytes()).to_big_endian(&mut input[4 + 0 * 32..4 + 1 * 32]);

		// expect output is now false as alice now is disabled again for developer mode
		let expected_output = [0u8; 32];
		let res = EVMPrecompile::execute(&input, None, &context, false).unwrap();
		assert_eq!(res.exit_status, ExitSucceed::Returned);
		assert_eq!(res.output, expected_output);
	});
}

#[test]
fn publish_contract_precompile_works() {
	new_test_ext().execute_with(|| {
		// pragma solidity ^0.5.0;
		//
		// contract Test {
		//	 function multiply(uint a, uint b) public pure returns(uint) {
		// 	 	return a * b;
		// 	 }
		// }
		let contract = from_hex(
			"0x608060405234801561001057600080fd5b5060b88061001f6000396000f3fe6080604052348015600f57600080fd5b506004361060285760003560e01c8063165c4a1614602d575b600080fd5b606060048036036040811015604157600080fd5b8101908080359060200190929190803590602001909291905050506076565b6040518082815260200191505060405180910390f35b600081830290509291505056fea265627a7a723158201f3db7301354b88b310868daf4395a6ab6cd42d16b1d8e68cdf4fdd9d34fffbf64736f6c63430005110032"
		).unwrap();

		// create contract
		let info = <Test as module_evm::Config>::Runner::create(alice_evm_addr(), contract, 0, 21_000_000, 21_000_000, vec![], <Test as module_evm::Config>::config()).unwrap();
		let contract_address = info.value;

		// multiply(2, 3)
		let multiply = from_hex(
			"0x165c4a1600000000000000000000000000000000000000000000000000000000000000020000000000000000000000000000000000000000000000000000000000000003"
		).unwrap();

		// call method `multiply` will fail, not published yet.
		// The error is shown in the last event.
		// The call extrinsic still succeeds, the evm emits a executed failed event
		assert_ok!(EVMModule::call(
			Origin::signed(bob()),
			contract_address,
			multiply.clone(),
			0,
			1000000,
			1000000,
			vec![],
		));
		System::assert_last_event(TestEvent::EVMModule(module_evm::Event::ExecutedFailed {
			from: bob_evm_addr(),
			contract: contract_address,
			exit_reason: ExitReason::Error(ExitError::Other(Into::<&str>::into(module_evm::Error::<Test>::NoPermission).into())),
			output: vec![],
			logs: vec![],
		}));

		let context = Context {
			address: Default::default(),
			caller: alice_evm_addr(),
			apparent_value: Default::default(),
		};

		// action + who + contract_address
		let mut input = [0u8; 4 * 32];

		input[0..4].copy_from_slice(&Into::<u32>::into(evm::Action::PublishContract).to_be_bytes());
		U256::from(alice_evm_addr().as_bytes()).to_big_endian(&mut input[4 + 0 * 32..4 + 1 * 32]);
		U256::from(contract_address.as_bytes()).to_big_endian(&mut input[4 + 1 * 32..4 + 2 *32]);

		// publish contract with precompile
		let res = EVMPrecompile::execute(&input, None, &context, false).unwrap();
		assert_eq!(res.exit_status, ExitSucceed::Returned);

		// Same call as above now works as contract is now published
		assert_ok!(EVMModule::call(
			Origin::signed(bob()),
			contract_address,
			multiply,
			0,
			1000000,
			1000000,
			vec![],
		));
		System::assert_last_event(TestEvent::EVMModule(module_evm::Event::Executed {
			from: bob_evm_addr(),
			contract: contract_address,
			logs: vec![],
		}));
	});
}

#[test]
fn task_id_max_and_min() {
	let task_id = TaskInfo {
		prefix: b"ScheduleCall".to_vec(),
		id: u32::MAX,
		sender: H160::default(),
		fee: Balance::MAX,
	}
	.encode();

	assert_eq!(54, task_id.len());

	let task_id = TaskInfo {
		prefix: b"ScheduleCall".to_vec(),
		id: u32::MIN,
		sender: H160::default(),
		fee: Balance::MIN,
	}
	.encode();

	assert_eq!(38, task_id.len());
=======
>>>>>>> 5a8f381a
}<|MERGE_RESOLUTION|>--- conflicted
+++ resolved
@@ -77,964 +77,4 @@
 	assert!(PrecompilesValue::get()
 		.execute(non_system.into(), &[0u8; 1], None, &non_system_caller_context, false)
 		.is_none());
-<<<<<<< HEAD
-}
-
-#[test]
-fn multicurrency_precompile_should_work() {
-	new_test_ext().execute_with(|| {
-		let mut context = Context {
-			address: Default::default(),
-			caller: Default::default(),
-			apparent_value: Default::default(),
-		};
-
-		// call with not exists erc20
-		context.caller = erc20_address_not_exists();
-		let mut input = [0u8; 68];
-		// action
-		input[0..4].copy_from_slice(&Into::<u32>::into(multicurrency::Action::QuerySymbol).to_be_bytes());
-		assert_noop!(
-			MultiCurrencyPrecompile::execute(&input, None, &context, false),
-			PrecompileFailure::Revert {
-				exit_status: ExitRevert::Reverted,
-				output: "invalid currency id".into(),
-				cost: 0,
-			}
-		);
-
-		// 1.QueryName
-		let mut input = [0u8; 4];
-		// action
-		input[0..4].copy_from_slice(&Into::<u32>::into(multicurrency::Action::QueryName).to_be_bytes());
-
-		// Token
-		context.caller = aca_evm_address();
-		let resp = MultiCurrencyPrecompile::execute(&input, None, &context, false).unwrap();
-		assert_eq!(resp.exit_status, ExitSucceed::Returned);
-		let mut expected_output = [0u8; 96];
-		// skip offset
-		expected_output[31] = 32;
-		// length
-		expected_output[63] = 5;
-		expected_output[64..64 + 5].copy_from_slice(&b"Acala"[..]);
-		assert_eq!(resp.output, expected_output);
-		assert_eq!(resp.cost, 0);
-
-		// DexShare
-		context.caller = lp_aca_ausd_evm_address();
-		let resp = MultiCurrencyPrecompile::execute(&input, None, &context, false).unwrap();
-		assert_eq!(resp.exit_status, ExitSucceed::Returned);
-		let mut expected_output = [0u8; 96];
-		// skip offset
-		expected_output[31] = 32;
-		// length
-		expected_output[63] = 23;
-		expected_output[64..64 + 23].copy_from_slice(&b"LP Acala - Acala Dollar"[..]);
-		assert_eq!(resp.output, expected_output);
-		assert_eq!(resp.cost, 0);
-
-		// 2.QuerySymbol
-		let mut input = [0u8; 4];
-		// action
-		input[0..4].copy_from_slice(&Into::<u32>::into(multicurrency::Action::QuerySymbol).to_be_bytes());
-
-		// Token
-		context.caller = aca_evm_address();
-		let resp = MultiCurrencyPrecompile::execute(&input, None, &context, false).unwrap();
-		assert_eq!(resp.exit_status, ExitSucceed::Returned);
-		let mut expected_output = [0u8; 96];
-		// skip offset
-		expected_output[31] = 32;
-		// length
-		expected_output[63] = 3;
-		expected_output[64..64 + 3].copy_from_slice(&b"ACA"[..]);
-		assert_eq!(resp.output, expected_output);
-		assert_eq!(resp.cost, 0);
-
-		// DexShare
-		context.caller = lp_aca_ausd_evm_address();
-		let resp = MultiCurrencyPrecompile::execute(&input, None, &context, false).unwrap();
-		assert_eq!(resp.exit_status, ExitSucceed::Returned);
-		let mut expected_output = [0u8; 96];
-		// skip offset
-		expected_output[31] = 32;
-		// length
-		expected_output[63] = 11;
-		expected_output[64..64 + 11].copy_from_slice(&b"LP_ACA_AUSD"[..]);
-		assert_eq!(resp.output, expected_output);
-		assert_eq!(resp.cost, 0);
-
-		// 3.QueryDecimals
-		let mut input = [0u8; 4];
-		// action
-		input[0..4].copy_from_slice(&Into::<u32>::into(multicurrency::Action::QueryDecimals).to_be_bytes());
-
-		// Token
-		context.caller = aca_evm_address();
-		let resp = MultiCurrencyPrecompile::execute(&input, None, &context, false).unwrap();
-		assert_eq!(resp.exit_status, ExitSucceed::Returned);
-		let mut expected_output = [0u8; 32];
-		expected_output[31] = 12;
-		assert_eq!(resp.output, expected_output);
-		assert_eq!(resp.cost, 0);
-
-		// DexShare
-		context.caller = lp_aca_ausd_evm_address();
-		let resp = MultiCurrencyPrecompile::execute(&input, None, &context, false).unwrap();
-		assert_eq!(resp.exit_status, ExitSucceed::Returned);
-		let mut expected_output = [0u8; 32];
-		expected_output[31] = 12;
-		assert_eq!(resp.output, expected_output);
-		assert_eq!(resp.cost, 0);
-
-		// 4.QueryTotalIssuance
-		let mut input = [0u8; 4];
-		// action
-		input[0..4].copy_from_slice(&Into::<u32>::into(multicurrency::Action::QueryTotalIssuance).to_be_bytes());
-
-		// Token
-		context.caller = ausd_evm_address();
-		let resp = MultiCurrencyPrecompile::execute(&input, None, &context, false).unwrap();
-		assert_eq!(resp.exit_status, ExitSucceed::Returned);
-		let mut expected_output = [0u8; 32];
-		expected_output[28..32].copy_from_slice(&1_000_000_000u32.to_be_bytes()[..]);
-		assert_eq!(resp.output, expected_output);
-		assert_eq!(resp.cost, 0);
-
-		// DexShare
-		context.caller = lp_aca_ausd_evm_address();
-		let resp = MultiCurrencyPrecompile::execute(&input, None, &context, false).unwrap();
-		assert_eq!(resp.exit_status, ExitSucceed::Returned);
-		let expected_output = [0u8; 32];
-		assert_eq!(resp.output, expected_output);
-		assert_eq!(resp.cost, 0);
-
-		// 5.QueryBalance
-		let mut input = [0u8; 36];
-		// action
-		input[0..4].copy_from_slice(&Into::<u32>::into(multicurrency::Action::QueryBalance).to_be_bytes());
-		// from
-		U256::from(alice_evm_addr().as_bytes()).to_big_endian(&mut input[4 + 0 * 32..4 + 1 * 32]);
-
-		// Token
-		context.caller = aca_evm_address();
-		let resp = MultiCurrencyPrecompile::execute(&input, None, &context, false).unwrap();
-		assert_eq!(resp.exit_status, ExitSucceed::Returned);
-		let mut expected_output = [0u8; 32];
-		expected_output[16..32].copy_from_slice(&INITIAL_BALANCE.to_be_bytes()[..]);
-		assert_eq!(resp.output, expected_output);
-		assert_eq!(resp.cost, 0);
-
-		// DexShare
-		context.caller = lp_aca_ausd_evm_address();
-		let resp = MultiCurrencyPrecompile::execute(&input, None, &context, false).unwrap();
-		assert_eq!(resp.exit_status, ExitSucceed::Returned);
-		let expected_output = [0u8; 32];
-		assert_eq!(resp.output, expected_output);
-		assert_eq!(resp.cost, 0);
-
-		// 6.Transfer
-		let mut input = [0u8; 4 + 3 * 32];
-		// action
-		input[0..4].copy_from_slice(&Into::<u32>::into(multicurrency::Action::Transfer).to_be_bytes());
-		// from
-		U256::from(alice_evm_addr().as_bytes()).to_big_endian(&mut input[4 + 0 * 32..4 + 1 * 32]);
-		// to
-		U256::from(bob_evm_addr().as_bytes()).to_big_endian(&mut input[4 + 1 * 32..4 + 2 * 32]);
-		// amount
-		U256::from(1).to_big_endian(&mut input[4 + 2 * 32..4 + 3 * 32]);
-		let from_balance = Balances::free_balance(alice());
-		let to_balance = Balances::free_balance(bob());
-
-		// Token
-		context.caller = aca_evm_address();
-		let resp = MultiCurrencyPrecompile::execute(&input, None, &context, false).unwrap();
-		assert_eq!(resp.exit_status, ExitSucceed::Returned);
-		let expected_output: Vec<u8> = vec![];
-		assert_eq!(resp.output, expected_output);
-		assert_eq!(resp.cost, 0);
-		assert_eq!(Balances::free_balance(alice()), from_balance - 1);
-		assert_eq!(Balances::free_balance(bob()), to_balance + 1);
-
-		// DexShare
-		context.caller = lp_aca_ausd_evm_address();
-		assert_noop!(
-			MultiCurrencyPrecompile::execute(&input, None, &context, false),
-			PrecompileFailure::Revert {
-				exit_status: ExitRevert::Reverted,
-				output: "BalanceTooLow".into(),
-				cost: 0,
-			}
-		);
-	});
-}
-
-#[test]
-fn oracle_precompile_should_work() {
-	new_test_ext().execute_with(|| {
-		let context = Context {
-			address: Default::default(),
-			caller: alice_evm_addr(),
-			apparent_value: Default::default(),
-		};
-
-		let price = Price::from(30_000);
-
-		// action + currency_id
-		let mut input = [0u8; 36];
-		// action
-		input[0..4].copy_from_slice(&Into::<u32>::into(oracle::Action::GetPrice).to_be_bytes());
-		// RENBTC
-		U256::from_big_endian(renbtc_evm_address().as_bytes()).to_big_endian(&mut input[4..4 + 32]);
-
-		// no price yet
-		let resp = OraclePrecompile::execute(&input, None, &context, false).unwrap();
-		assert_eq!(resp.exit_status, ExitSucceed::Returned);
-		assert_eq!(resp.output, [0u8; 32]);
-		assert_eq!(resp.cost, 0);
-
-		assert_ok!(Oracle::feed_value(ALICE, RENBTC, price));
-		assert_eq!(
-			Oracle::get_no_op(&RENBTC),
-			Some(orml_oracle::TimestampedValue {
-				value: price,
-				timestamp: 1
-			})
-		);
-
-		// returned price + timestamp
-		let mut expected_output = [0u8; 32];
-		U256::from(price.into_inner()).to_big_endian(&mut expected_output[..]);
-
-		let resp = OraclePrecompile::execute(&input, None, &context, false).unwrap();
-		assert_eq!(resp.exit_status, ExitSucceed::Returned);
-		assert_eq!(resp.output, expected_output);
-		assert_eq!(resp.cost, 0);
-	});
-}
-
-#[test]
-fn oracle_precompile_should_handle_invalid_input() {
-	new_test_ext().execute_with(|| {
-		assert_noop!(
-			OraclePrecompile::execute(
-				&[0u8; 0],
-				None,
-				&Context {
-					address: Default::default(),
-					caller: alice_evm_addr(),
-					apparent_value: Default::default()
-				},
-				false
-			),
-			PrecompileFailure::Revert {
-				exit_status: ExitRevert::Reverted,
-				output: "invalid input".into(),
-				cost: 0,
-			}
-		);
-
-		assert_noop!(
-			OraclePrecompile::execute(
-				&[0u8; 3],
-				None,
-				&Context {
-					address: Default::default(),
-					caller: alice_evm_addr(),
-					apparent_value: Default::default()
-				},
-				false
-			),
-			PrecompileFailure::Revert {
-				exit_status: ExitRevert::Reverted,
-				output: "invalid input".into(),
-				cost: 0,
-			}
-		);
-
-		assert_noop!(
-			OraclePrecompile::execute(
-				&[1u8; 32],
-				None,
-				&Context {
-					address: Default::default(),
-					caller: alice_evm_addr(),
-					apparent_value: Default::default()
-				},
-				false
-			),
-			PrecompileFailure::Revert {
-				exit_status: ExitRevert::Reverted,
-				output: "invalid action".into(),
-				cost: 0,
-			}
-		);
-	});
-}
-
-#[test]
-fn schedule_precompile_should_work() {
-	new_test_ext().execute_with(|| {
-		let context = Context {
-			address: Default::default(),
-			caller: alice_evm_addr(),
-			apparent_value: Default::default(),
-		};
-
-		let mut input = [0u8; 11 * 32];
-		// action
-		input[0..4].copy_from_slice(&Into::<u32>::into(schedule::Action::Schedule).to_be_bytes());
-		// from
-		U256::from(alice_evm_addr().as_bytes()).to_big_endian(&mut input[4 + 0 * 32..4 + 1 * 32]);
-		// target
-		U256::from(aca_evm_address().as_bytes()).to_big_endian(&mut input[4 + 1 * 32..4 + 2 * 32]);
-		// value
-		U256::from(0).to_big_endian(&mut input[4 + 2 * 32..4 + 3 * 32]);
-		// gas_limit
-		U256::from(300000).to_big_endian(&mut input[4 + 3 * 32..4 + 4 * 32]);
-		// storage_limit
-		U256::from(100).to_big_endian(&mut input[4 + 4 * 32..4 + 5 * 32]);
-		// min_delay
-		U256::from(1).to_big_endian(&mut input[4 + 5 * 32..4 + 6 * 32]);
-		// skip offset
-		// input_len
-		U256::from(4 + 32 + 32).to_big_endian(&mut input[4 + 7 * 32..4 + 8 * 32]);
-
-		// input_data
-		let mut transfer_to_bob = [0u8; 68];
-		// transfer bytes4(keccak256(signature)) 0xa9059cbb
-		transfer_to_bob[0..4].copy_from_slice(&hex!("a9059cbb"));
-		// to address
-		U256::from(bob_evm_addr().as_bytes()).to_big_endian(&mut transfer_to_bob[4..36]);
-		// amount
-		U256::from(1000).to_big_endian(&mut transfer_to_bob[36..68]);
-
-		U256::from(&transfer_to_bob[0..32]).to_big_endian(&mut input[4 + 8 * 32..4 + 9 * 32]);
-		U256::from(&transfer_to_bob[32..64]).to_big_endian(&mut input[4 + 9 * 32..4 + 10 * 32]);
-		input[4 + 10 * 32..4 + 10 * 32 + 4].copy_from_slice(&transfer_to_bob[64..68]);
-
-		let resp = SchedulePrecompile::execute(&input, None, &context, false).unwrap();
-		assert_eq!(resp.exit_status, ExitSucceed::Returned);
-		assert_eq!(resp.cost, 0);
-		let event = TestEvent::Scheduler(pallet_scheduler::Event::<Test>::Scheduled { when: 3, index: 0 });
-		assert!(System::events().iter().any(|record| record.event == event));
-
-		// cancel schedule
-		let task_id = get_task_id(resp.output);
-		let mut cancel_input = [0u8; 5 * 32];
-		// action
-		cancel_input[0..4].copy_from_slice(&Into::<u32>::into(schedule::Action::Cancel).to_be_bytes());
-		// from
-		U256::from(alice_evm_addr().as_bytes()).to_big_endian(&mut cancel_input[4 + 0 * 32..4 + 1 * 32]);
-		// skip offset
-		// task_id_len
-		U256::from(task_id.len()).to_big_endian(&mut cancel_input[4 + 2 * 32..4 + 3 * 32]);
-		// task_id
-		cancel_input[4 + 3 * 32..4 + 3 * 32 + task_id.len()].copy_from_slice(&task_id[..]);
-
-		let resp = SchedulePrecompile::execute(&cancel_input, None, &context, false).unwrap();
-		assert_eq!(resp.exit_status, ExitSucceed::Returned);
-		assert_eq!(resp.cost, 0);
-		let event = TestEvent::Scheduler(pallet_scheduler::Event::<Test>::Canceled { when: 3, index: 0 });
-		assert!(System::events().iter().any(|record| record.event == event));
-
-		let resp = SchedulePrecompile::execute(&input, None, &context, false).unwrap();
-		assert_eq!(resp.exit_status, ExitSucceed::Returned);
-		assert_eq!(resp.cost, 0);
-
-		run_to_block(2);
-
-		// reschedule call
-		let task_id = get_task_id(resp.output);
-		let mut reschedule_input = [0u8; 6 * 32];
-		// action
-		reschedule_input[0..4].copy_from_slice(&Into::<u32>::into(schedule::Action::Reschedule).to_be_bytes());
-		// from
-		U256::from(alice_evm_addr().as_bytes()).to_big_endian(&mut reschedule_input[4 + 0 * 32..4 + 1 * 32]);
-		// min_delay
-		U256::from(2).to_big_endian(&mut reschedule_input[4 + 1 * 32..4 + 2 * 32]);
-		// skip offset
-		// task_id_len
-		U256::from(task_id.len()).to_big_endian(&mut reschedule_input[4 + 3 * 32..4 + 4 * 32]);
-		// task_id
-		reschedule_input[4 + 4 * 32..4 + 4 * 32 + task_id.len()].copy_from_slice(&task_id[..]);
-
-		let resp = SchedulePrecompile::execute(&reschedule_input, None, &context, false).unwrap();
-		assert_eq!(resp.exit_status, ExitSucceed::Returned);
-		assert_eq!(resp.cost, 0);
-		let event = TestEvent::Scheduler(pallet_scheduler::Event::<Test>::Scheduled { when: 5, index: 0 });
-		assert!(System::events().iter().any(|record| record.event == event));
-
-		let from_account = <Test as module_evm::Config>::AddressMapping::get_account_id(&alice_evm_addr());
-		let to_account = <Test as module_evm::Config>::AddressMapping::get_account_id(&bob_evm_addr());
-		#[cfg(not(feature = "with-ethereum-compatibility"))]
-		{
-			assert_eq!(Balances::free_balance(from_account.clone()), 999999700000);
-			assert_eq!(Balances::reserved_balance(from_account.clone()), 300000);
-			assert_eq!(Balances::free_balance(to_account.clone()), 1000000000000);
-		}
-		#[cfg(feature = "with-ethereum-compatibility")]
-		{
-			assert_eq!(Balances::free_balance(from_account.clone()), 1000000000000);
-			assert_eq!(Balances::reserved_balance(from_account.clone()), 0);
-			assert_eq!(Balances::free_balance(to_account.clone()), 1000000000000);
-		}
-
-		run_to_block(5);
-		#[cfg(not(feature = "with-ethereum-compatibility"))]
-		{
-			assert_eq!(Balances::free_balance(from_account.clone()), 999999973153);
-			assert_eq!(Balances::reserved_balance(from_account), 0);
-			assert_eq!(Balances::free_balance(to_account), 1000000001000);
-		}
-		#[cfg(feature = "with-ethereum-compatibility")]
-		{
-			assert_eq!(Balances::free_balance(from_account.clone()), 999999999000);
-			assert_eq!(Balances::reserved_balance(from_account), 0);
-			assert_eq!(Balances::free_balance(to_account), 1000000001000);
-		}
-	});
-}
-
-#[test]
-fn schedule_precompile_should_handle_invalid_input() {
-	new_test_ext().execute_with(|| {
-		let context = Context {
-			address: Default::default(),
-			caller: alice_evm_addr(),
-			apparent_value: Default::default(),
-		};
-
-		let mut input = [0u8; 10 * 32];
-		// action
-		input[0..4].copy_from_slice(&Into::<u32>::into(schedule::Action::Schedule).to_be_bytes());
-		// from
-		U256::from(alice_evm_addr().as_bytes()).to_big_endian(&mut input[4 + 0 * 32..4 + 1 * 32]);
-		// target
-		U256::from(aca_evm_address().as_bytes()).to_big_endian(&mut input[4 + 1 * 32..4 + 2 * 32]);
-		// value
-		U256::from(0).to_big_endian(&mut input[4 + 2 * 32..4 + 3 * 32]);
-		// gas_limit
-		U256::from(300000).to_big_endian(&mut input[4 + 3 * 32..4 + 4 * 32]);
-		// storage_limit
-		U256::from(100).to_big_endian(&mut input[4 + 4 * 32..4 + 5 * 32]);
-		// min_delay
-		U256::from(1).to_big_endian(&mut input[4 + 5 * 32..4 + 6 * 32]);
-		// skip offset
-		// input_len
-		U256::from(1).to_big_endian(&mut input[4 + 7 * 32..4 + 8 * 32]);
-
-		// input_data = 0x12
-		input[4 + 9 * 32] = hex!("12")[0];
-
-		let resp = SchedulePrecompile::execute(&input, None, &context, false).unwrap();
-		assert_eq!(resp.exit_status, ExitSucceed::Returned);
-		assert_eq!(resp.cost, 0);
-
-		let from_account = <Test as module_evm::Config>::AddressMapping::get_account_id(&alice_evm_addr());
-		let to_account = <Test as module_evm::Config>::AddressMapping::get_account_id(&bob_evm_addr());
-		#[cfg(not(feature = "with-ethereum-compatibility"))]
-		{
-			assert_eq!(Balances::free_balance(from_account.clone()), 999999700000);
-			assert_eq!(Balances::reserved_balance(from_account.clone()), 300000);
-			assert_eq!(Balances::free_balance(to_account.clone()), 1000000000000);
-		}
-		#[cfg(feature = "with-ethereum-compatibility")]
-		{
-			assert_eq!(Balances::free_balance(from_account.clone()), 1000000000000);
-			assert_eq!(Balances::reserved_balance(from_account.clone()), 0);
-			assert_eq!(Balances::free_balance(to_account.clone()), 1000000000000);
-		}
-
-		// cancel schedule
-		let task_id = get_task_id(resp.output);
-		let mut cancel_input = [0u8; 6 * 32];
-		// action
-		cancel_input[0..4].copy_from_slice(&Into::<u32>::into(schedule::Action::Cancel).to_be_bytes());
-		// from
-		U256::from(bob_evm_addr().as_bytes()).to_big_endian(&mut cancel_input[4 + 0 * 32..4 + 1 * 32]);
-		// skip offset
-		// task_id_len
-		U256::from(task_id.len()).to_big_endian(&mut cancel_input[4 + 2 * 32..4 + 3 * 32]);
-		// task_id
-		cancel_input[4 + 3 * 32..4 + 3 * 32 + task_id.len()].copy_from_slice(&task_id[..]);
-
-		assert_eq!(
-			SchedulePrecompile::execute(&cancel_input, None, &context, false),
-			Err(PrecompileFailure::Revert {
-				exit_status: ExitRevert::Reverted,
-				output: "NoPermission".into(),
-				cost: 0,
-			})
-		);
-
-		run_to_block(4);
-		#[cfg(not(feature = "with-ethereum-compatibility"))]
-		{
-			assert_eq!(Balances::free_balance(from_account.clone()), 999999978926);
-			assert_eq!(Balances::reserved_balance(from_account), 0);
-			assert_eq!(Balances::free_balance(to_account), 1000000000000);
-		}
-		#[cfg(feature = "with-ethereum-compatibility")]
-		{
-			assert_eq!(Balances::free_balance(from_account.clone()), 1000000000000);
-			assert_eq!(Balances::reserved_balance(from_account.clone()), 0);
-			assert_eq!(Balances::free_balance(to_account.clone()), 1000000000000);
-		}
-	});
-}
-
-#[test]
-fn dex_precompile_get_liquidity_should_work() {
-	new_test_ext().execute_with(|| {
-		// enable RENBTC/AUSD
-		assert_ok!(DexModule::enable_trading_pair(Origin::signed(ALICE), RENBTC, AUSD,));
-
-		assert_ok!(DexModule::add_liquidity(
-			Origin::signed(ALICE),
-			RENBTC,
-			AUSD,
-			1_000,
-			1_000_000,
-			0,
-			true
-		));
-
-		let context = Context {
-			address: Default::default(),
-			caller: alice_evm_addr(),
-			apparent_value: Default::default(),
-		};
-
-		// action + currency_id_a + currency_id_b
-		let mut input = [0u8; 3 * 32];
-		// action
-		input[0..4].copy_from_slice(&Into::<u32>::into(dex::Action::GetLiquidityPool).to_be_bytes());
-		// RENBTC
-		U256::from_big_endian(renbtc_evm_address().as_bytes()).to_big_endian(&mut input[4 + 0 * 32..4 + 1 * 32]);
-		// AUSD
-		U256::from_big_endian(ausd_evm_address().as_bytes()).to_big_endian(&mut input[4 + 1 * 32..4 + 2 * 32]);
-
-		let mut expected_output = [0u8; 64];
-		U256::from(1_000).to_big_endian(&mut expected_output[..32]);
-		U256::from(1_000_000).to_big_endian(&mut expected_output[32..64]);
-
-		let resp = DEXPrecompile::execute(&input, None, &context, false).unwrap();
-		assert_eq!(resp.exit_status, ExitSucceed::Returned);
-		assert_eq!(resp.output, expected_output);
-		assert_eq!(resp.cost, 0);
-	});
-}
-
-#[test]
-fn dex_precompile_get_liquidity_token_address_should_work() {
-	new_test_ext().execute_with(|| {
-		// enable RENBTC/AUSD
-		assert_ok!(DexModule::enable_trading_pair(Origin::signed(ALICE), RENBTC, AUSD,));
-
-		assert_ok!(DexModule::add_liquidity(
-			Origin::signed(ALICE),
-			RENBTC,
-			AUSD,
-			1_000,
-			1_000_000,
-			0,
-			true
-		));
-
-		let context = Context {
-			address: Default::default(),
-			caller: alice_evm_addr(),
-			apparent_value: Default::default(),
-		};
-
-		// action + currency_id_a + currency_id_b
-		let mut input = [0u8; 4 * 32];
-		// action
-		input[0..4].copy_from_slice(&Into::<u32>::into(dex::Action::GetLiquidityTokenAddress).to_be_bytes());
-		// RENBTC
-		U256::from_big_endian(renbtc_evm_address().as_bytes()).to_big_endian(&mut input[4 + 0 * 32..4 + 1 * 32]);
-		// AUSD
-		U256::from_big_endian(ausd_evm_address().as_bytes()).to_big_endian(&mut input[4 + 1 * 32..4 + 2 * 32]);
-
-		let mut expected_output = [0u8; 32];
-		let address = H160::from_str("0x0000000000000000000200000000010000000014").unwrap();
-		U256::from(address.as_bytes()).to_big_endian(&mut expected_output[..32]);
-
-		let resp = DEXPrecompile::execute(&input, None, &context, false).unwrap();
-		assert_eq!(resp.exit_status, ExitSucceed::Returned);
-		assert_eq!(resp.output, expected_output);
-		assert_eq!(resp.cost, 0);
-
-		// unkonwn token
-		let mut id = [0u8; 32];
-		id[21] = 1; // token type
-		id[31] = u8::MAX; // not exists
-		U256::from_big_endian(&id.to_vec()).to_big_endian(&mut input[4 + 1 * 32..4 + 2 * 32]);
-		assert_noop!(
-			DEXPrecompile::execute(&input, None, &context, false),
-			PrecompileFailure::Revert {
-				exit_status: ExitRevert::Reverted,
-				output: "invalid currency id".into(),
-				cost: 0,
-			}
-		);
-	});
-}
-
-#[test]
-fn dex_precompile_get_swap_target_amount_should_work() {
-	new_test_ext().execute_with(|| {
-		// enable RENBTC/AUSD
-		assert_ok!(DexModule::enable_trading_pair(Origin::signed(ALICE), RENBTC, AUSD,));
-
-		assert_ok!(DexModule::add_liquidity(
-			Origin::signed(ALICE),
-			RENBTC,
-			AUSD,
-			1_000,
-			1_000_000,
-			0,
-			true
-		));
-
-		let context = Context {
-			address: Default::default(),
-			caller: alice_evm_addr(),
-			apparent_value: Default::default(),
-		};
-
-		// action + path_len + currency_id_a + currency_id_b +
-		// supply_amount
-		let mut input = [0u8; 6 * 32];
-		// action
-		input[0..4].copy_from_slice(&Into::<u32>::into(dex::Action::GetSwapTargetAmount).to_be_bytes());
-		// skip offset
-		// supply_amount
-		U256::from(1).to_big_endian(&mut input[4 + 1 * 32..4 + 2 * 32]);
-		// path_len
-		U256::from(2).to_big_endian(&mut input[4 + 2 * 32..4 + 3 * 32]);
-		// RENBTC
-		U256::from_big_endian(renbtc_evm_address().as_bytes()).to_big_endian(&mut input[4 + 3 * 32..4 + 4 * 32]);
-		// AUSD
-		U256::from_big_endian(ausd_evm_address().as_bytes()).to_big_endian(&mut input[4 + 4 * 32..4 + 5 * 32]);
-
-		let mut expected_output = [0u8; 32];
-		U256::from(989).to_big_endian(&mut expected_output[..32]);
-
-		let resp = DEXPrecompile::execute(&input, None, &context, false).unwrap();
-		assert_eq!(resp.exit_status, ExitSucceed::Returned);
-		assert_eq!(resp.output, expected_output);
-		assert_eq!(resp.cost, 0);
-	});
-}
-
-#[test]
-fn dex_precompile_get_swap_supply_amount_should_work() {
-	new_test_ext().execute_with(|| {
-		// enable RENBTC/AUSD
-		assert_ok!(DexModule::enable_trading_pair(Origin::signed(ALICE), RENBTC, AUSD,));
-
-		assert_ok!(DexModule::add_liquidity(
-			Origin::signed(ALICE),
-			RENBTC,
-			AUSD,
-			1_000,
-			1_000_000,
-			0,
-			true
-		));
-
-		let context = Context {
-			address: Default::default(),
-			caller: alice_evm_addr(),
-			apparent_value: Default::default(),
-		};
-
-		// action + path_len + currency_id_a + currency_id_b +
-		// target_amount
-		let mut input = [0u8; 6 * 32];
-		// action
-		input[0..4].copy_from_slice(&Into::<u32>::into(dex::Action::GetSwapSupplyAmount).to_be_bytes());
-		// skip offset
-		// target_amount
-		U256::from(1).to_big_endian(&mut input[4 + 1 * 32..4 + 2 * 32]);
-		// path_len
-		U256::from(2).to_big_endian(&mut input[4 + 2 * 32..4 + 3 * 32]);
-		// RENBTC
-		U256::from_big_endian(renbtc_evm_address().as_bytes()).to_big_endian(&mut input[4 + 3 * 32..4 + 4 * 32]);
-		// AUSD
-		U256::from_big_endian(ausd_evm_address().as_bytes()).to_big_endian(&mut input[4 + 4 * 32..4 + 5 * 32]);
-
-		let mut expected_output = [0u8; 32];
-		U256::from(1).to_big_endian(&mut expected_output[..32]);
-
-		let resp = DEXPrecompile::execute(&input, None, &context, false).unwrap();
-		assert_eq!(resp.exit_status, ExitSucceed::Returned);
-		assert_eq!(resp.output, expected_output);
-		assert_eq!(resp.cost, 0);
-	});
-}
-
-#[test]
-fn dex_precompile_swap_with_exact_supply_should_work() {
-	new_test_ext().execute_with(|| {
-		// enable RENBTC/AUSD
-		assert_ok!(DexModule::enable_trading_pair(Origin::signed(ALICE), RENBTC, AUSD,));
-
-		assert_ok!(DexModule::add_liquidity(
-			Origin::signed(ALICE),
-			RENBTC,
-			AUSD,
-			1_000,
-			1_000_000,
-			0,
-			true
-		));
-
-		let context = Context {
-			address: Default::default(),
-			caller: alice_evm_addr(),
-			apparent_value: Default::default(),
-		};
-
-		// action + who + path_len + currency_id_a + currency_id_b +
-		// supply_amount + min_target_amount
-		let mut input = [0u8; 8 * 32];
-		// action
-		input[0..4].copy_from_slice(&Into::<u32>::into(dex::Action::SwapWithExactSupply).to_be_bytes());
-		// who
-		U256::from(alice_evm_addr().as_bytes()).to_big_endian(&mut input[4 + 0 * 32..4 + 1 * 32]);
-		// skip offset
-		// supply_amount
-		U256::from(1).to_big_endian(&mut input[4 + 2 * 32..4 + 3 * 32]);
-		// min_target_amount
-		U256::from(0).to_big_endian(&mut input[4 + 3 * 32..4 + 4 * 32]);
-		// path_len
-		U256::from(2).to_big_endian(&mut input[4 + 4 * 32..4 + 5 * 32]);
-		// RENBTC
-		U256::from_big_endian(renbtc_evm_address().as_bytes()).to_big_endian(&mut input[4 + 5 * 32..4 + 6 * 32]);
-		// AUSD
-		U256::from_big_endian(ausd_evm_address().as_bytes()).to_big_endian(&mut input[4 + 6 * 32..4 + 7 * 32]);
-
-		let mut expected_output = [0u8; 32];
-		U256::from(989).to_big_endian(&mut expected_output[..32]);
-
-		let resp = DEXPrecompile::execute(&input, None, &context, false).unwrap();
-		assert_eq!(resp.exit_status, ExitSucceed::Returned);
-		assert_eq!(resp.output, expected_output);
-		assert_eq!(resp.cost, 0);
-	});
-}
-
-#[test]
-fn dex_precompile_swap_with_exact_target_should_work() {
-	new_test_ext().execute_with(|| {
-		// enable RENBTC/AUSD
-		assert_ok!(DexModule::enable_trading_pair(Origin::signed(ALICE), RENBTC, AUSD,));
-
-		assert_ok!(DexModule::add_liquidity(
-			Origin::signed(ALICE),
-			RENBTC,
-			AUSD,
-			1_000,
-			1_000_000,
-			0,
-			true
-		));
-
-		let context = Context {
-			address: Default::default(),
-			caller: alice_evm_addr(),
-			apparent_value: Default::default(),
-		};
-
-		// action + who + path_len + currency_id_a + currency_id_b +
-		// target_amount + max_supply_amount
-		let mut input = [0u8; 8 * 32];
-		// action
-		input[0..4].copy_from_slice(&Into::<u32>::into(dex::Action::SwapWithExactTarget).to_be_bytes());
-		// who
-		U256::from(alice_evm_addr().as_bytes()).to_big_endian(&mut input[4 + 0 * 32..4 + 1 * 32]);
-		// skip offset
-		// target_amount
-		U256::from(1).to_big_endian(&mut input[4 + 2 * 32..4 + 3 * 32]);
-		// max_supply_amount
-		U256::from(1).to_big_endian(&mut input[4 + 3 * 32..4 + 4 * 32]);
-		// path_len
-		U256::from(2).to_big_endian(&mut input[4 + 4 * 32..4 + 5 * 32]);
-		// RENBTC
-		U256::from_big_endian(renbtc_evm_address().as_bytes()).to_big_endian(&mut input[4 + 5 * 32..4 + 6 * 32]);
-		// AUSD
-		U256::from_big_endian(ausd_evm_address().as_bytes()).to_big_endian(&mut input[4 + 6 * 32..4 + 7 * 32]);
-
-		let mut expected_output = [0u8; 32];
-		U256::from(1).to_big_endian(&mut expected_output[..32]);
-
-		let resp = DEXPrecompile::execute(&input, None, &context, false).unwrap();
-		assert_eq!(resp.exit_status, ExitSucceed::Returned);
-		assert_eq!(resp.output, expected_output);
-		assert_eq!(resp.cost, 0);
-	});
-}
-
-#[test]
-fn developer_status_precompile_works() {
-	new_test_ext().execute_with(|| {
-		let context = Context {
-			address: Default::default(),
-			caller: alice_evm_addr(),
-			apparent_value: Default::default(),
-		};
-
-		// action + who
-		let mut input = [0u8; 36];
-
-		input[0..4].copy_from_slice(&Into::<u32>::into(evm::Action::QueryDeveloperStatus).to_be_bytes());
-		U256::from(alice_evm_addr().as_bytes()).to_big_endian(&mut input[4 + 0 * 32..4 + 1 * 32]);
-
-		// expect output is false as alice has not put a deposit down
-		let expected_output = [0u8; 32];
-		let res = EVMPrecompile::execute(&input, None, &context, false).unwrap();
-		assert_eq!(res.exit_status, ExitSucceed::Returned);
-		assert_eq!(res.output, expected_output);
-
-		// enable account for developer mode
-		input[0..4].copy_from_slice(&Into::<u32>::into(evm::Action::EnableDeveloperAccount).to_be_bytes());
-		U256::from(alice_evm_addr().as_bytes()).to_big_endian(&mut input[4 + 0 * 32..4 + 1 * 32]);
-
-		let res = EVMPrecompile::execute(&input, None, &context, false).unwrap();
-		assert_eq!(res.exit_status, ExitSucceed::Returned);
-
-		// query developer status again but this time it is enabled
-		input[0..4].copy_from_slice(&Into::<u32>::into(evm::Action::QueryDeveloperStatus).to_be_bytes());
-		U256::from(alice_evm_addr().as_bytes()).to_big_endian(&mut input[4 + 0 * 32..4 + 1 * 32]);
-
-		// expect output is now true as alice now is enabled for developer mode
-		let expected_output: [u8; 32] = U256::from(true as u8).into();
-		let res = EVMPrecompile::execute(&input, None, &context, false).unwrap();
-		assert_eq!(res.exit_status, ExitSucceed::Returned);
-		assert_eq!(res.output, expected_output);
-
-		// disable alice account for developer mode
-		input[0..4].copy_from_slice(&Into::<u32>::into(evm::Action::DisableDeveloperAccount).to_be_bytes());
-		U256::from(alice_evm_addr().as_bytes()).to_big_endian(&mut input[4 + 0 * 32..4 + 1 * 32]);
-
-		let res = EVMPrecompile::execute(&input, None, &context, false).unwrap();
-		assert_eq!(res.exit_status, ExitSucceed::Returned);
-
-		// query developer status
-		input[0..4].copy_from_slice(&Into::<u32>::into(evm::Action::QueryDeveloperStatus).to_be_bytes());
-		U256::from(alice_evm_addr().as_bytes()).to_big_endian(&mut input[4 + 0 * 32..4 + 1 * 32]);
-
-		// expect output is now false as alice now is disabled again for developer mode
-		let expected_output = [0u8; 32];
-		let res = EVMPrecompile::execute(&input, None, &context, false).unwrap();
-		assert_eq!(res.exit_status, ExitSucceed::Returned);
-		assert_eq!(res.output, expected_output);
-	});
-}
-
-#[test]
-fn publish_contract_precompile_works() {
-	new_test_ext().execute_with(|| {
-		// pragma solidity ^0.5.0;
-		//
-		// contract Test {
-		//	 function multiply(uint a, uint b) public pure returns(uint) {
-		// 	 	return a * b;
-		// 	 }
-		// }
-		let contract = from_hex(
-			"0x608060405234801561001057600080fd5b5060b88061001f6000396000f3fe6080604052348015600f57600080fd5b506004361060285760003560e01c8063165c4a1614602d575b600080fd5b606060048036036040811015604157600080fd5b8101908080359060200190929190803590602001909291905050506076565b6040518082815260200191505060405180910390f35b600081830290509291505056fea265627a7a723158201f3db7301354b88b310868daf4395a6ab6cd42d16b1d8e68cdf4fdd9d34fffbf64736f6c63430005110032"
-		).unwrap();
-
-		// create contract
-		let info = <Test as module_evm::Config>::Runner::create(alice_evm_addr(), contract, 0, 21_000_000, 21_000_000, vec![], <Test as module_evm::Config>::config()).unwrap();
-		let contract_address = info.value;
-
-		// multiply(2, 3)
-		let multiply = from_hex(
-			"0x165c4a1600000000000000000000000000000000000000000000000000000000000000020000000000000000000000000000000000000000000000000000000000000003"
-		).unwrap();
-
-		// call method `multiply` will fail, not published yet.
-		// The error is shown in the last event.
-		// The call extrinsic still succeeds, the evm emits a executed failed event
-		assert_ok!(EVMModule::call(
-			Origin::signed(bob()),
-			contract_address,
-			multiply.clone(),
-			0,
-			1000000,
-			1000000,
-			vec![],
-		));
-		System::assert_last_event(TestEvent::EVMModule(module_evm::Event::ExecutedFailed {
-			from: bob_evm_addr(),
-			contract: contract_address,
-			exit_reason: ExitReason::Error(ExitError::Other(Into::<&str>::into(module_evm::Error::<Test>::NoPermission).into())),
-			output: vec![],
-			logs: vec![],
-		}));
-
-		let context = Context {
-			address: Default::default(),
-			caller: alice_evm_addr(),
-			apparent_value: Default::default(),
-		};
-
-		// action + who + contract_address
-		let mut input = [0u8; 4 * 32];
-
-		input[0..4].copy_from_slice(&Into::<u32>::into(evm::Action::PublishContract).to_be_bytes());
-		U256::from(alice_evm_addr().as_bytes()).to_big_endian(&mut input[4 + 0 * 32..4 + 1 * 32]);
-		U256::from(contract_address.as_bytes()).to_big_endian(&mut input[4 + 1 * 32..4 + 2 *32]);
-
-		// publish contract with precompile
-		let res = EVMPrecompile::execute(&input, None, &context, false).unwrap();
-		assert_eq!(res.exit_status, ExitSucceed::Returned);
-
-		// Same call as above now works as contract is now published
-		assert_ok!(EVMModule::call(
-			Origin::signed(bob()),
-			contract_address,
-			multiply,
-			0,
-			1000000,
-			1000000,
-			vec![],
-		));
-		System::assert_last_event(TestEvent::EVMModule(module_evm::Event::Executed {
-			from: bob_evm_addr(),
-			contract: contract_address,
-			logs: vec![],
-		}));
-	});
-}
-
-#[test]
-fn task_id_max_and_min() {
-	let task_id = TaskInfo {
-		prefix: b"ScheduleCall".to_vec(),
-		id: u32::MAX,
-		sender: H160::default(),
-		fee: Balance::MAX,
-	}
-	.encode();
-
-	assert_eq!(54, task_id.len());
-
-	let task_id = TaskInfo {
-		prefix: b"ScheduleCall".to_vec(),
-		id: u32::MIN,
-		sender: H160::default(),
-		fee: Balance::MIN,
-	}
-	.encode();
-
-	assert_eq!(38, task_id.len());
-=======
->>>>>>> 5a8f381a
 }