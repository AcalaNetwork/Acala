--- conflicted
+++ resolved
@@ -68,7 +68,6 @@
 
 		match action {
 			Action::GetPrice => {
-<<<<<<< HEAD
 				let currency_id = input.currency_id_at(1)?;
 				let price = PriceProvider::get_price(currency_id).unwrap_or_else(Default::default);
 				let decimals = CurrencyIdMapping::decimals(currency_id)
@@ -80,18 +79,12 @@
 					.checked_pow(((18 - decimals) * 2).into())
 					.ok_or_else(|| ExitError::Other("Get adjustment_multiplier failed".into()))?;
 
-				log::debug!(target: "evm", "oracle currency_id: {:?}, price: {:?}, adjustment_multiplier: {:?}", currency_id, price, adjustment_multiplier);
+				log::debug!(target: "evm", "oracle: getPrice currency_id: {:?}, price: {:?}, adjustment_multiplier: {:?}", currency_id, price, adjustment_multiplier);
 				Ok((
 					ExitSucceed::Returned,
 					vec_u8_from_price(price, adjustment_multiplier),
 					0,
 				))
-=======
-				let key = input.currency_id_at(1)?;
-				let value = PriceProvider::get_price(key).unwrap_or_else(Default::default);
-				log::debug!(target: "evm", "oracle: getPrice currency_id: {:?}, price: {:?}", key, value);
-				Ok((ExitSucceed::Returned, vec_u8_from_price(value), 0))
->>>>>>> fe83cdef
 			}
 		}
 	}
