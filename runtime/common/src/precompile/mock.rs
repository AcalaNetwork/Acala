// This file is part of Acala.

// Copyright (C) 2020-2021 Acala Foundation.
// SPDX-License-Identifier: GPL-3.0-or-later WITH Classpath-exception-2.0

// This program is free software: you can redistribute it and/or modify
// it under the terms of the GNU General Public License as published by
// the Free Software Foundation, either version 3 of the License, or
// (at your option) any later version.

// This program is distributed in the hope that it will be useful,
// but WITHOUT ANY WARRANTY; without even the implied warranty of
// MERCHANTABILITY or FITNESS FOR A PARTICULAR PURPOSE. See the
// GNU General Public License for more details.

// You should have received a copy of the GNU General Public License
// along with this program. If not, see <https://www.gnu.org/licenses/>.

#![cfg(test)]

use crate::{AllPrecompiles, Ratio, RuntimeBlockWeights, SystemContractsFilter, Weight};
use codec::{Decode, Encode};
use frame_support::{
	assert_ok, ord_parameter_types, parameter_types,
	traits::{GenesisBuild, InstanceFilter, OnFinalize, OnInitialize},
	weights::IdentityFee,
	PalletId, RuntimeDebug,
};
use frame_system::{EnsureRoot, EnsureSignedBy};
use module_support::{
	mocks::MockAddressMapping, AddressMapping as AddressMappingT, DEXIncentives, ExchangeRate, ExchangeRateProvider,
};
use orml_traits::{parameter_type_with_key, MultiReservableCurrency};
pub use primitives::{Amount, BlockNumber, CurrencyId, Header, Nonce, TokenSymbol, TradingPair};
use sp_core::{bytes::from_hex, crypto::AccountId32, Bytes, H160, H256};
use sp_runtime::{
	traits::{BlakeTwo256, Convert, IdentityLookup},
	DispatchResult, FixedPointNumber, FixedU128, Perbill,
};
use sp_std::{collections::btree_map::BTreeMap, str::FromStr};

pub type AccountId = AccountId32;
type Key = CurrencyId;
pub type Price = FixedU128;
type Balance = u128;

parameter_types! {
	pub const BlockHashCount: u32 = 250;
}
impl frame_system::Config for Test {
	type BaseCallFilter = ();
	type BlockWeights = RuntimeBlockWeights;
	type BlockLength = ();
	type Origin = Origin;
	type Call = Call;
	type Index = u64;
	type BlockNumber = BlockNumber;
	type Hash = H256;
	type Hashing = BlakeTwo256;
	type AccountId = AccountId;
	type Lookup = IdentityLookup<Self::AccountId>;
	type Header = Header;
	type Event = Event;
	type BlockHashCount = BlockHashCount;
	type DbWeight = ();
	type Version = ();
	type PalletInfo = PalletInfo;
	type AccountData = pallet_balances::AccountData<Balance>;
	type OnNewAccount = ();
	type OnKilledAccount = ();
	type SystemWeightInfo = ();
	type SS58Prefix = ();
	type OnSetCode = ();
}

parameter_types! {
	pub const MinimumCount: u32 = 1;
	pub const ExpiresIn: u32 = 600;
	pub const RootOperatorAccountId: AccountId = ALICE;
}

impl orml_oracle::Config for Test {
	type Event = Event;
	type OnNewData = ();
	type CombineData = orml_oracle::DefaultCombineData<Self, MinimumCount, ExpiresIn>;
	type Time = Timestamp;
	type OracleKey = Key;
	type OracleValue = Price;
	type RootOperatorAccountId = RootOperatorAccountId;
	type WeightInfo = ();
}

impl pallet_timestamp::Config for Test {
	type Moment = u64;
	type OnTimestampSet = ();
	type MinimumPeriod = ();
	type WeightInfo = ();
}

parameter_type_with_key! {
	pub ExistentialDeposits: |_currency_id: CurrencyId| -> Balance {
		Default::default()
	};
}

impl orml_tokens::Config for Test {
	type Event = Event;
	type Balance = Balance;
	type Amount = Amount;
	type CurrencyId = CurrencyId;
	type WeightInfo = ();
	type ExistentialDeposits = ExistentialDeposits;
	type OnDust = ();
}

parameter_types! {
	pub const ExistentialDeposit: Balance = 1;
}

impl pallet_balances::Config for Test {
	type Balance = Balance;
	type DustRemoval = ();
	type Event = Event;
	type ExistentialDeposit = ExistentialDeposit;
	type AccountStore = System;
	type WeightInfo = ();
	type MaxLocks = ();
}

pub const ACA: CurrencyId = CurrencyId::Token(TokenSymbol::ACA);
pub const XBTC: CurrencyId = CurrencyId::Token(TokenSymbol::XBTC);
pub const AUSD: CurrencyId = CurrencyId::Token(TokenSymbol::AUSD);
pub const DOT: CurrencyId = CurrencyId::Token(TokenSymbol::DOT);
pub const LDOT: CurrencyId = CurrencyId::Token(TokenSymbol::LDOT);

parameter_types! {
	pub const GetNativeCurrencyId: CurrencyId = ACA;
}

impl module_currencies::Config for Test {
	type Event = Event;
	type MultiCurrency = Tokens;
	type NativeCurrency = AdaptedBasicCurrency;
	type GetNativeCurrencyId = GetNativeCurrencyId;
	type WeightInfo = ();
	type AddressMapping = MockAddressMapping;
	type EVMBridge = EVMBridge;
}

impl module_evm_bridge::Config for Test {
	type EVM = ModuleEVM;
}

impl module_evm_manager::Config for Test {
	type Currency = Balances;
	type EVMBridge = EVMBridge;
}

parameter_types! {
	pub const CreateClassDeposit: Balance = 200;
	pub const CreateTokenDeposit: Balance = 100;
	pub const NftPalletId: PalletId = PalletId(*b"aca/aNFT");
}
impl module_nft::Config for Test {
	type Event = Event;
	type CreateClassDeposit = CreateClassDeposit;
	type CreateTokenDeposit = CreateTokenDeposit;
	type PalletId = NftPalletId;
	type WeightInfo = ();
}

impl orml_nft::Config for Test {
	type ClassId = u32;
	type TokenId = u64;
	type ClassData = module_nft::ClassData<Balance>;
	type TokenData = module_nft::TokenData<Balance>;
}

parameter_types! {
	pub const TransactionByteFee: Balance = 10;
	pub const GetStableCurrencyId: CurrencyId = CurrencyId::Token(TokenSymbol::AUSD);
	pub AllNonNativeCurrencyIds: Vec<CurrencyId> = vec![CurrencyId::Token(TokenSymbol::AUSD)];
	pub MaxSlippageSwapWithDEX: Ratio = Ratio::one();
}

impl module_transaction_payment::Config for Test {
	type AllNonNativeCurrencyIds = AllNonNativeCurrencyIds;
	type NativeCurrencyId = GetNativeCurrencyId;
	type StableCurrencyId = GetStableCurrencyId;
	type Currency = Balances;
	type MultiCurrency = Currencies;
	type OnTransactionPayment = ();
	type TransactionByteFee = TransactionByteFee;
	type WeightToFee = IdentityFee<Balance>;
	type FeeMultiplierUpdate = ();
	type DEX = ();
	type MaxSlippageSwapWithDEX = MaxSlippageSwapWithDEX;
	type WeightInfo = ();
}
pub type ChargeTransactionPayment = module_transaction_payment::ChargeTransactionPayment<Test>;

parameter_types! {
	pub const ProxyDepositBase: u64 = 1;
	pub const ProxyDepositFactor: u64 = 1;
	pub const MaxProxies: u16 = 4;
	pub const MaxPending: u32 = 2;
	pub const AnnouncementDepositBase: u64 = 1;
	pub const AnnouncementDepositFactor: u64 = 1;
}

#[derive(Copy, Clone, Eq, PartialEq, Ord, PartialOrd, Encode, Decode, RuntimeDebug)]
pub enum ProxyType {
	Any,
	JustTransfer,
	JustUtility,
}
impl Default for ProxyType {
	fn default() -> Self {
		Self::Any
	}
}
impl InstanceFilter<Call> for ProxyType {
	fn filter(&self, c: &Call) -> bool {
		match self {
			ProxyType::Any => true,
			ProxyType::JustTransfer => matches!(c, Call::Balances(pallet_balances::Call::transfer(..))),
			ProxyType::JustUtility => matches!(c, Call::Utility(..)),
		}
	}
	fn is_superset(&self, o: &Self) -> bool {
		self == &ProxyType::Any || self == o
	}
}

impl pallet_proxy::Config for Test {
	type Event = Event;
	type Call = Call;
	type Currency = Balances;
	type ProxyType = ProxyType;
	type ProxyDepositBase = ProxyDepositBase;
	type ProxyDepositFactor = ProxyDepositFactor;
	type MaxProxies = MaxProxies;
	type WeightInfo = ();
	type CallHasher = BlakeTwo256;
	type MaxPending = MaxPending;
	type AnnouncementDepositBase = AnnouncementDepositBase;
	type AnnouncementDepositFactor = AnnouncementDepositFactor;
}

impl pallet_utility::Config for Test {
	type Event = Event;
	type Call = Call;
	type WeightInfo = ();
}

parameter_types! {
	pub MaximumSchedulerWeight: Weight = Perbill::from_percent(10) * RuntimeBlockWeights::get().max_block;
	pub const MaxScheduledPerBlock: u32 = 50;
}

impl pallet_scheduler::Config for Test {
	type Event = Event;
	type Origin = Origin;
	type PalletsOrigin = OriginCaller;
	type Call = Call;
	type MaximumWeight = MaximumSchedulerWeight;
	type ScheduleOrigin = EnsureRoot<AccountId>;
	type MaxScheduledPerBlock = MaxScheduledPerBlock;
	type WeightInfo = ();
}

pub struct MockDEXIncentives;
impl DEXIncentives<AccountId, CurrencyId, Balance> for MockDEXIncentives {
	fn do_deposit_dex_share(who: &AccountId, lp_currency_id: CurrencyId, amount: Balance) -> DispatchResult {
		Tokens::reserve(lp_currency_id, who, amount)
	}

	fn do_withdraw_dex_share(who: &AccountId, lp_currency_id: CurrencyId, amount: Balance) -> DispatchResult {
		let _ = Tokens::unreserve(lp_currency_id, who, amount);
		Ok(())
	}
}

ord_parameter_types! {
	pub const ListingOrigin: AccountId = ALICE;
}

parameter_types! {
	pub const GetExchangeFee: (u32, u32) = (1, 100);
	pub const TradingPathLimit: u32 = 3;
	pub const DEXPalletId: PalletId = PalletId(*b"aca/dexm");
}

impl module_dex::Config for Test {
	type Event = Event;
	type Currency = Tokens;
	type GetExchangeFee = GetExchangeFee;
	type TradingPathLimit = TradingPathLimit;
<<<<<<< HEAD
	type ModuleId = DEXModuleId;
	type CurrencyIdMapping = EvmCurrencyIdMapping;
=======
	type PalletId = DEXPalletId;
	type WeightInfo = ();
>>>>>>> 91d312dd
	type DEXIncentives = MockDEXIncentives;
	type WeightInfo = ();
	type ListingOrigin = EnsureSignedBy<ListingOrigin, AccountId>;
}

pub type AdaptedBasicCurrency = module_currencies::BasicCurrencyAdapter<Test, Balances, Amount, BlockNumber>;

pub type EvmCurrencyIdMapping = module_evm_manager::EvmCurrencyIdMapping<Test>;
pub type MultiCurrencyPrecompile =
	crate::MultiCurrencyPrecompile<AccountId, MockAddressMapping, EvmCurrencyIdMapping, Currencies>;

pub type NFTPrecompile = crate::NFTPrecompile<AccountId, MockAddressMapping, EvmCurrencyIdMapping, NFTModule>;
pub type StateRentPrecompile =
	crate::StateRentPrecompile<AccountId, MockAddressMapping, EvmCurrencyIdMapping, ModuleEVM>;
pub type OraclePrecompile = crate::OraclePrecompile<AccountId, MockAddressMapping, EvmCurrencyIdMapping, Prices>;
pub type ScheduleCallPrecompile = crate::ScheduleCallPrecompile<
	AccountId,
	MockAddressMapping,
	EvmCurrencyIdMapping,
	Scheduler,
	ChargeTransactionPayment,
	Call,
	Origin,
	OriginCaller,
	Test,
>;
pub type DexPrecompile = crate::DexPrecompile<AccountId, MockAddressMapping, EvmCurrencyIdMapping, DexModule>;

parameter_types! {
	pub NetworkContractSource: H160 = alice();
}

ord_parameter_types! {
	pub const CouncilAccount: AccountId32 = AccountId32::from([1u8; 32]);
	pub const TreasuryAccount: AccountId32 = AccountId32::from([2u8; 32]);
	pub const NetworkContractAccount: AccountId32 = AccountId32::from([0u8; 32]);
	pub const NewContractExtraBytes: u32 = 100;
	pub const StorageDepositPerByte: u64 = 10;
	pub const DeveloperDeposit: u64 = 1000;
	pub const DeploymentFee: u64 = 200;
	pub const MaxCodeSize: u32 = 60 * 1024;
	pub const ChainId: u64 = 1;
}

pub struct GasToWeight;
impl Convert<u64, Weight> for GasToWeight {
	fn convert(a: u64) -> u64 {
		a as Weight
	}
}

impl module_evm::Config for Test {
	type AddressMapping = MockAddressMapping;
	type Currency = Balances;
	type MergeAccount = Currencies;
	type NewContractExtraBytes = NewContractExtraBytes;
	type StorageDepositPerByte = StorageDepositPerByte;
	type MaxCodeSize = MaxCodeSize;
	type Event = Event;
	type Precompiles = AllPrecompiles<
		SystemContractsFilter,
		MultiCurrencyPrecompile,
		NFTPrecompile,
		StateRentPrecompile,
		OraclePrecompile,
		ScheduleCallPrecompile,
		DexPrecompile,
	>;
	type ChainId = ChainId;
	type GasToWeight = GasToWeight;
	type ChargeTransactionPayment = ChargeTransactionPayment;
	type NetworkContractOrigin = EnsureSignedBy<NetworkContractAccount, AccountId>;
	type NetworkContractSource = NetworkContractSource;
	type DeveloperDeposit = DeveloperDeposit;
	type DeploymentFee = DeploymentFee;
	type TreasuryAccount = TreasuryAccount;
	type FreeDeploymentOrigin = EnsureSignedBy<CouncilAccount, AccountId>;
	type WeightInfo = ();
}

pub struct MockLiquidStakingExchangeProvider;
impl ExchangeRateProvider for MockLiquidStakingExchangeProvider {
	fn get_exchange_rate() -> ExchangeRate {
		ExchangeRate::saturating_from_rational(1, 2)
	}
}

parameter_types! {
	pub StableCurrencyFixedPrice: Price = Price::saturating_from_rational(1, 1);
	pub const GetStakingCurrencyId: CurrencyId = DOT;
	pub const GetLiquidCurrencyId: CurrencyId = LDOT;
}

ord_parameter_types! {
	pub const One: AccountId = AccountId::new([1u8; 32]);
}

impl module_prices::Config for Test {
	type Event = Event;
	type Source = Oracle;
	type GetStableCurrencyId = GetStableCurrencyId;
	type StableCurrencyFixedPrice = StableCurrencyFixedPrice;
	type GetStakingCurrencyId = GetStakingCurrencyId;
	type GetLiquidCurrencyId = GetLiquidCurrencyId;
	type LockOrigin = EnsureSignedBy<One, AccountId>;
	type LiquidStakingExchangeRateProvider = MockLiquidStakingExchangeProvider;
	type DEX = DexModule;
	type Currency = Currencies;
	type CurrencyIdMapping = EvmCurrencyIdMapping;
	type WeightInfo = ();
}

pub const ALICE: AccountId = AccountId::new([1u8; 32]);
pub const BOB: AccountId = AccountId::new([2u8; 32]);
pub const EVA: AccountId = AccountId::new([5u8; 32]);

pub fn alice() -> H160 {
	H160([0, 0, 0, 0, 0, 0, 0, 0, 0, 0, 0, 0, 0, 0, 0, 0, 0, 0, 0, 1])
}

pub fn bob() -> H160 {
	H160([0, 0, 0, 0, 0, 0, 0, 0, 0, 0, 0, 0, 0, 0, 0, 0, 0, 0, 0, 2])
}

pub fn evm_genesis() -> BTreeMap<H160, module_evm::GenesisAccount<Balance, u64>> {
	let contracts_json = &include_bytes!("../../../../predeploy-contracts/resources/bytecodes.json")[..];
	let contracts: Vec<(String, String, String)> = serde_json::from_slice(contracts_json).unwrap();
	let mut accounts = BTreeMap::new();
	for (_, address, code_string) in contracts {
		let account = module_evm::GenesisAccount {
			nonce: 0,
			balance: 0u128,
			storage: Default::default(),
			code: Bytes::from_str(&code_string).unwrap().0,
		};

		let addr = H160::from_slice(
			from_hex(address.as_str())
				.expect("predeploy-contracts must specify address")
				.as_slice(),
		);
		accounts.insert(addr, account);
	}
	accounts
}

pub const INITIAL_BALANCE: Balance = 1_000_000_000_000;
pub const ACA_ERC20_ADDRESS: &str = "0x0000000000000000000000000000000001000000";

type UncheckedExtrinsic = frame_system::mocking::MockUncheckedExtrinsic<Test>;
type Block = frame_system::mocking::MockBlock<Test>;

frame_support::construct_runtime!(
	pub enum Test where
		Block = Block,
		NodeBlock = Block,
		UncheckedExtrinsic = UncheckedExtrinsic,
	{
		System: frame_system::{Pallet, Call, Storage, Config, Event<T>},
		Oracle: orml_oracle::{Pallet, Storage, Call, Config<T>, Event<T>},
		Timestamp: pallet_timestamp::{Pallet, Call, Storage, Inherent},
		Tokens: orml_tokens::{Pallet, Storage, Event<T>, Config<T>},
		Balances: pallet_balances::{Pallet, Call, Storage, Config<T>, Event<T>},
		Currencies: module_currencies::{Pallet, Call, Event<T>},
		EVMBridge: module_evm_bridge::{Pallet},
		EVMManager: module_evm_manager::{Pallet, Storage},
		NFTModule: module_nft::{Pallet, Call, Event<T>},
		TransactionPayment: module_transaction_payment::{Pallet, Call, Storage},
		Prices: module_prices::{Pallet, Storage, Call, Event<T>},
		Proxy: pallet_proxy::{Pallet, Call, Storage, Event<T>},
		Utility: pallet_utility::{Pallet, Call, Event},
		Scheduler: pallet_scheduler::{Pallet, Call, Storage, Event<T>},
		DexModule: module_dex::{Pallet, Storage, Call, Event<T>, Config<T>},
		ModuleEVM: module_evm::{Pallet, Config<T>, Call, Storage, Event<T>},
	}
);

// This function basically just builds a genesis storage key/value store
// according to our desired mockup.
pub fn new_test_ext() -> sp_io::TestExternalities {
	let mut storage = frame_system::GenesisConfig::default().build_storage::<Test>().unwrap();

	let _ = orml_oracle::GenesisConfig::<Test> {
		members: vec![ALICE, BOB, EVA].into(),
		phantom: Default::default(),
	}
	.assimilate_storage(&mut storage);

	let mut accounts = BTreeMap::new();
	let mut evm_genesis_accounts = evm_genesis();
	accounts.append(&mut evm_genesis_accounts);

	accounts.insert(
		alice(),
		module_evm::GenesisAccount {
			nonce: 1,
			balance: INITIAL_BALANCE,
			storage: Default::default(),
			code: Default::default(),
		},
	);
	accounts.insert(
		bob(),
		module_evm::GenesisAccount {
			nonce: 1,
			balance: INITIAL_BALANCE,
			storage: Default::default(),
			code: Default::default(),
		},
	);

	pallet_balances::GenesisConfig::<Test>::default()
		.assimilate_storage(&mut storage)
		.unwrap();
	module_evm::GenesisConfig::<Test> { accounts }
		.assimilate_storage(&mut storage)
		.unwrap();

	let mut ext = sp_io::TestExternalities::new(storage);
	ext.execute_with(|| {
		System::set_block_number(1);
		Timestamp::set_timestamp(1);

		assert_ok!(Currencies::update_balance(
			Origin::root(),
			ALICE,
			XBTC,
			1_000_000_000_000
		));
		assert_ok!(Currencies::update_balance(Origin::root(), ALICE, AUSD, 1_000_000_000));

		assert_ok!(Currencies::update_balance(
			Origin::root(),
			MockAddressMapping::get_account_id(&alice()),
			XBTC,
			1_000
		));
	});
	ext
}

pub fn run_to_block(n: u32) {
	while System::block_number() < n {
		Scheduler::on_finalize(System::block_number());
		System::set_block_number(System::block_number() + 1);
		Scheduler::on_initialize(System::block_number());
	}
}
pub fn get_task_id(output: Vec<u8>) -> Vec<u8> {
	let mut num = [0u8; 4];
	num[..].copy_from_slice(&output[32 - 4..32]);
	let task_id_len: u32 = u32::from_be_bytes(num);
	return output[32..32 + task_id_len as usize].to_vec();
}<|MERGE_RESOLUTION|>--- conflicted
+++ resolved
@@ -296,15 +296,10 @@
 	type Currency = Tokens;
 	type GetExchangeFee = GetExchangeFee;
 	type TradingPathLimit = TradingPathLimit;
-<<<<<<< HEAD
-	type ModuleId = DEXModuleId;
+	type PalletId = DEXPalletId;
 	type CurrencyIdMapping = EvmCurrencyIdMapping;
-=======
-	type PalletId = DEXPalletId;
-	type WeightInfo = ();
->>>>>>> 91d312dd
+	type WeightInfo = ();
 	type DEXIncentives = MockDEXIncentives;
-	type WeightInfo = ();
 	type ListingOrigin = EnsureSignedBy<ListingOrigin, AccountId>;
 }
 
