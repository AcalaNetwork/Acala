--- conflicted
+++ resolved
@@ -32,15 +32,10 @@
 use frame_system::{EnsureRoot, EnsureSignedBy};
 use module_evm::{EvmChainId, EvmTask};
 use module_evm_accounts::EvmAddressMapping;
-<<<<<<< HEAD
-use module_support::DispatchableTask;
-use module_support::{AddressMapping as AddressMappingT, DEXIncentives, ExchangeRate, ExchangeRateProvider, Rate};
-=======
 use module_support::{
 	mocks::MockStableAsset, AddressMapping as AddressMappingT, DEXIncentives, DispatchableTask, ExchangeRate,
 	ExchangeRateProvider, Rate,
 };
->>>>>>> 251c63cf
 use orml_traits::{parameter_type_with_key, MultiReservableCurrency};
 pub use primitives::{
 	define_combined_task,
@@ -366,9 +361,6 @@
 	pub const GetExchangeFee: (u32, u32) = (1, 100);
 	pub const TradingPathLimit: u32 = 4;
 	pub const DEXPalletId: PalletId = PalletId(*b"aca/dexm");
-	pub AlternativeSwapPathJointList: Vec<Vec<CurrencyId>> = vec![
-		vec![DOT],
-	];
 }
 
 impl module_dex::Config for Test {
@@ -383,7 +375,6 @@
 	type ListingOrigin = EnsureSignedBy<ListingOrigin, AccountId>;
 	type ExtendedProvisioningBlocks = ConstU32<0>;
 	type OnLiquidityPoolUpdated = ();
-	type AlternativeSwapPathJointList = AlternativeSwapPathJointList;
 }
 
 parameter_types! {
