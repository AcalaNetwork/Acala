--- conflicted
+++ resolved
@@ -439,10 +439,7 @@
 	type UnixTime = Timestamp;
 	type Currency = Currencies;
 	type DEX = DexModule;
-<<<<<<< HEAD
-=======
 	type LiquidationContractsUpdateOrigin = EnsureSignedBy<One, AccountId>;
->>>>>>> c9e18206
 	type MaxLiquidationContractSlippage = MaxLiquidationContractSlippage;
 	type MaxLiquidationContracts = ConstU32<10>;
 	type LiquidationEvmBridge = module_evm_bridge::LiquidationEvmBridge<Test>;
