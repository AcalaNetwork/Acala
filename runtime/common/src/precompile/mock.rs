--- conflicted
+++ resolved
@@ -369,12 +369,7 @@
 	type WeightInfo = ();
 	type DEXIncentives = MockDEXIncentives;
 	type ListingOrigin = EnsureSignedBy<ListingOrigin, AccountId>;
-<<<<<<< HEAD
-	type ExtendedProvisioningBlocks = ExtendedProvisioningBlocks;
-=======
 	type ExtendedProvisioningBlocks = ConstU32<0>;
-	type StableAsset = MockStableAsset<CurrencyId, Balance, AccountId, BlockNumber>;
->>>>>>> 2fa44c17
 	type OnLiquidityPoolUpdated = ();
 }
 
