--- conflicted
+++ resolved
@@ -192,13 +192,6 @@
 	}
 }
 
-<<<<<<< HEAD
-=======
-parameter_types!(
-	pub MinimumWeightRemainInBlock: Weight = u64::MIN;
-	pub DisableBlockThreshold: BlockNumber = u32::MAX;
-);
-
 pub struct MockBlockNumberProvider;
 
 impl BlockNumberProvider for MockBlockNumberProvider {
@@ -209,18 +202,13 @@
 	}
 }
 
->>>>>>> 80ba6122
 impl module_idle_scheduler::Config for Test {
 	type Event = Event;
 	type WeightInfo = ();
 	type Task = ScheduledTasks;
-<<<<<<< HEAD
 	type MinimumWeightRemainInBlock = ConstU64<0>;
-=======
-	type MinimumWeightRemainInBlock = MinimumWeightRemainInBlock;
 	type RelayChainBlockNumberProvider = MockBlockNumberProvider;
-	type DisableBlockThreshold = DisableBlockThreshold;
->>>>>>> 80ba6122
+	type DisableBlockThreshold = ConstU32<6>;
 }
 
 parameter_types! {
