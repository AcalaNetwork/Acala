// This file is part of Acala.

// Copyright (C) 2020-2022 Acala Foundation.
// SPDX-License-Identifier: GPL-3.0-or-later WITH Classpath-exception-2.0

// This program is free software: you can redistribute it and/or modify
// it under the terms of the GNU General Public License as published by
// the Free Software Foundation, either version 3 of the License, or
// (at your option) any later version.

// This program is distributed in the hope that it will be useful,
// but WITHOUT ANY WARRANTY; without even the implied warranty of
// MERCHANTABILITY or FITNESS FOR A PARTICULAR PURPOSE. See the
// GNU General Public License for more details.

// You should have received a copy of the GNU General Public License
// along with this program. If not, see <https://www.gnu.org/licenses/>.

#![cfg(any(test, feature = "bench"))]

use crate::{AllPrecompiles, Ratio, RuntimeBlockWeights, Weight};
use codec::{Decode, Encode, MaxEncodedLen};
use frame_support::{
	ord_parameter_types, parameter_types,
	traits::{
		ConstU128, ConstU32, ConstU64, EqualPrivilegeOnly, Everything, InstanceFilter, Nothing, OnFinalize,
		OnInitialize, SortedMembers,
	},
	weights::IdentityFee,
	PalletId, RuntimeDebug,
};
use frame_system::{EnsureRoot, EnsureSignedBy};
use module_evm::EvmTask;
use module_evm_accounts::EvmAddressMapping;
use module_support::mocks::MockStableAsset;
use module_support::DispatchableTask;
use module_support::{
	AddressMapping as AddressMappingT, DEXIncentives, ExchangeRate, ExchangeRateProvider, HomaSubAccountXcm, Rate,
};
use orml_traits::{parameter_type_with_key, MultiCurrency, MultiReservableCurrency};
pub use primitives::{
	define_combined_task,
	evm::{convert_decimals_to_evm, EvmAddress},
	task::TaskResult,
	Address, Amount, BlockNumber, CurrencyId, DexShare, EraIndex, Header, Lease, Moment, Nonce, ReserveIdentifier,
	Signature, TokenSymbol, TradingPair,
};
use scale_info::TypeInfo;
use sp_core::{H160, H256};
use sp_runtime::{
	traits::{AccountIdConversion, BlakeTwo256, BlockNumberProvider, Convert, IdentityLookup, One as OneT, Zero},
	AccountId32, DispatchResult, FixedPointNumber, FixedU128, Perbill, Percent,
};
use sp_std::prelude::*;
use xcm::latest::prelude::*;

pub type AccountId = AccountId32;
type Key = CurrencyId;
pub type Price = FixedU128;
type Balance = u128;

impl frame_system::Config for Test {
	type BaseCallFilter = Everything;
	type BlockWeights = RuntimeBlockWeights;
	type BlockLength = ();
	type Origin = Origin;
	type Call = Call;
	type Index = Nonce;
	type BlockNumber = BlockNumber;
	type Hash = H256;
	type Hashing = BlakeTwo256;
	type AccountId = AccountId;
	type Lookup = IdentityLookup<Self::AccountId>;
	type Header = Header;
	type Event = Event;
	type BlockHashCount = ConstU32<250>;
	type DbWeight = frame_support::weights::constants::RocksDbWeight;
	type Version = ();
	type PalletInfo = PalletInfo;
	type AccountData = pallet_balances::AccountData<Balance>;
	type OnNewAccount = ();
	type OnKilledAccount = ();
	type SystemWeightInfo = ();
	type SS58Prefix = ();
	type OnSetCode = ();
	type MaxConsumers = ConstU32<16>;
}

parameter_types! {
	pub const ExistenceRequirement: u128 = 1;
	pub const MinimumCount: u32 = 1;
	pub const ExpiresIn: u32 = 600;
	pub const RootOperatorAccountId: AccountId = ALICE;
	pub OracleMembers: Vec<AccountId> = vec![ALICE, BOB, EVA];
}

pub struct Members;

impl SortedMembers<AccountId> for Members {
	fn sorted_members() -> Vec<AccountId> {
		OracleMembers::get()
	}
}

impl orml_oracle::Config for Test {
	type Event = Event;
	type OnNewData = ();
	type CombineData = orml_oracle::DefaultCombineData<Self, MinimumCount, ExpiresIn>;
	type Time = Timestamp;
	type OracleKey = Key;
	type OracleValue = Price;
	type RootOperatorAccountId = RootOperatorAccountId;
	type Members = Members;
	type WeightInfo = ();
	type MaxHasDispatchedSize = ConstU32<40>;
}

impl pallet_timestamp::Config for Test {
	type Moment = u64;
	type OnTimestampSet = ();
	type MinimumPeriod = ();
	type WeightInfo = ();
}

parameter_type_with_key! {
	pub ExistentialDeposits: |_currency_id: CurrencyId| -> Balance {
		Default::default()
	};
}

impl orml_tokens::Config for Test {
	type Event = Event;
	type Balance = Balance;
	type Amount = Amount;
	type CurrencyId = CurrencyId;
	type WeightInfo = ();
	type ExistentialDeposits = ExistentialDeposits;
	type OnDust = ();
	type MaxLocks = ();
	type MaxReserves = ();
	type ReserveIdentifier = [u8; 8];
	type DustRemovalWhitelist = Nothing;
}

impl pallet_balances::Config for Test {
	type Balance = Balance;
	type DustRemoval = ();
	type Event = Event;
	type ExistentialDeposit = ExistenceRequirement;
	type AccountStore = System;
	type WeightInfo = ();
	type MaxLocks = ();
	type MaxReserves = ConstU32<50>;
	type ReserveIdentifier = ReserveIdentifier;
}

pub const ACA: CurrencyId = CurrencyId::Token(TokenSymbol::ACA);
pub const RENBTC: CurrencyId = CurrencyId::Token(TokenSymbol::RENBTC);
pub const AUSD: CurrencyId = CurrencyId::Token(TokenSymbol::AUSD);
pub const DOT: CurrencyId = CurrencyId::Token(TokenSymbol::DOT);
pub const LDOT: CurrencyId = CurrencyId::Token(TokenSymbol::LDOT);
pub const LP_ACA_AUSD: CurrencyId =
	CurrencyId::DexShare(DexShare::Token(TokenSymbol::ACA), DexShare::Token(TokenSymbol::AUSD));

parameter_types! {
	pub const GetNativeCurrencyId: CurrencyId = ACA;
}

impl module_currencies::Config for Test {
	type Event = Event;
	type MultiCurrency = Tokens;
	type NativeCurrency = AdaptedBasicCurrency;
	type GetNativeCurrencyId = GetNativeCurrencyId;
	type WeightInfo = ();
	type AddressMapping = EvmAddressMapping<Test>;
	type EVMBridge = module_evm_bridge::EVMBridge<Test>;
	type GasToWeight = ();
	type SweepOrigin = EnsureSignedBy<CouncilAccount, AccountId>;
	type OnDust = ();
}

impl module_evm_bridge::Config for Test {
	type EVM = EVMModule;
}

impl module_asset_registry::Config for Test {
	type Event = Event;
	type Currency = Balances;
	type StakingCurrencyId = GetStakingCurrencyId;
	type EVMBridge = module_evm_bridge::EVMBridge<Test>;
	type RegisterOrigin = EnsureSignedBy<CouncilAccount, AccountId>;
	type WeightInfo = ();
}

define_combined_task! {
	#[derive(Clone, Encode, Decode, PartialEq, RuntimeDebug, TypeInfo)]
	pub enum ScheduledTasks {
		EvmTask(EvmTask<Test>),
	}
}

pub struct MockBlockNumberProvider;

impl BlockNumberProvider for MockBlockNumberProvider {
	type BlockNumber = u32;

	fn current_block_number() -> Self::BlockNumber {
		Zero::zero()
	}
}

impl module_idle_scheduler::Config for Test {
	type Event = Event;
	type WeightInfo = ();
	type Task = ScheduledTasks;
	type MinimumWeightRemainInBlock = ConstU64<0>;
	type RelayChainBlockNumberProvider = MockBlockNumberProvider;
	type DisableBlockThreshold = ConstU32<6>;
}

parameter_types! {
	pub const NftPalletId: PalletId = PalletId(*b"aca/aNFT");
}
impl module_nft::Config for Test {
	type Event = Event;
	type Currency = Balances;
	type CreateClassDeposit = ConstU128<200>;
	type CreateTokenDeposit = ConstU128<100>;
	type DataDepositPerByte = ConstU128<10>;
	type PalletId = NftPalletId;
	type MaxAttributesBytes = ConstU32<2048>;
	type WeightInfo = ();
}

impl orml_nft::Config for Test {
	type ClassId = u32;
	type TokenId = u64;
	type ClassData = module_nft::ClassData<Balance>;
	type TokenData = module_nft::TokenData<Balance>;
	type MaxClassMetadata = ConstU32<1024>;
	type MaxTokenMetadata = ConstU32<1024>;
}

parameter_types! {
	pub const GetStableCurrencyId: CurrencyId = AUSD;
	pub MaxSwapSlippageCompareToOracle: Ratio = Ratio::one();
	pub const TreasuryPalletId: PalletId = PalletId(*b"aca/trsy");
	pub const TransactionPaymentPalletId: PalletId = PalletId(*b"aca/fees");
	pub KaruraTreasuryAccount: AccountId = TreasuryPalletId::get().into_account();
	pub const CustomFeeSurplus: Percent = Percent::from_percent(50);
	pub const AlternativeFeeSurplus: Percent = Percent::from_percent(25);
	pub DefaultFeeTokens: Vec<CurrencyId> = vec![AUSD];
}

impl module_transaction_payment::Config for Test {
	type Event = Event;
	type Call = Call;
	type NativeCurrencyId = GetNativeCurrencyId;
	type Currency = Balances;
	type MultiCurrency = Currencies;
	type OnTransactionPayment = ();
	type TransactionByteFee = ConstU128<10>;
	type OperationalFeeMultiplier = ConstU64<5>;
	type TipPerWeightStep = ConstU128<1>;
	type MaxTipsOfPriority = ConstU128<1000>;
	type AlternativeFeeSwapDeposit = ExistenceRequirement;
	type WeightToFee = IdentityFee<Balance>;
	type FeeMultiplierUpdate = ();
	type DEX = DexModule;
	type MaxSwapSlippageCompareToOracle = MaxSwapSlippageCompareToOracle;
	type TradingPathLimit = TradingPathLimit;
	type PriceSource = module_prices::RealTimePriceProvider<Test>;
	type WeightInfo = ();
	type PalletId = TransactionPaymentPalletId;
	type TreasuryAccount = KaruraTreasuryAccount;
	type UpdateOrigin = EnsureSignedBy<ListingOrigin, AccountId>;
	type CustomFeeSurplus = CustomFeeSurplus;
	type AlternativeFeeSurplus = AlternativeFeeSurplus;
	type DefaultFeeTokens = DefaultFeeTokens;
}
pub type ChargeTransactionPayment = module_transaction_payment::ChargeTransactionPayment<Test>;

#[derive(Copy, Clone, Eq, PartialEq, Ord, PartialOrd, Encode, Decode, RuntimeDebug, MaxEncodedLen, TypeInfo)]
pub enum ProxyType {
	Any,
	JustTransfer,
	JustUtility,
}
impl Default for ProxyType {
	fn default() -> Self {
		Self::Any
	}
}
impl InstanceFilter<Call> for ProxyType {
	fn filter(&self, c: &Call) -> bool {
		match self {
			ProxyType::Any => true,
			ProxyType::JustTransfer => matches!(c, Call::Balances(pallet_balances::Call::transfer { .. })),
			ProxyType::JustUtility => matches!(c, Call::Utility { .. }),
		}
	}
	fn is_superset(&self, o: &Self) -> bool {
		self == &ProxyType::Any || self == o
	}
}

impl pallet_proxy::Config for Test {
	type Event = Event;
	type Call = Call;
	type Currency = Balances;
	type ProxyType = ProxyType;
	type ProxyDepositBase = ConstU128<1>;
	type ProxyDepositFactor = ConstU128<1>;
	type MaxProxies = ConstU32<4>;
	type WeightInfo = ();
	type MaxPending = ConstU32<2>;
	type CallHasher = BlakeTwo256;
	type AnnouncementDepositBase = ConstU128<1>;
	type AnnouncementDepositFactor = ConstU128<1>;
}

impl pallet_utility::Config for Test {
	type Event = Event;
	type Call = Call;
	type PalletsOrigin = OriginCaller;
	type WeightInfo = ();
}

parameter_types! {
	pub MaximumSchedulerWeight: Weight = Perbill::from_percent(10) * RuntimeBlockWeights::get().max_block;
}

impl pallet_scheduler::Config for Test {
	type Event = Event;
	type Origin = Origin;
	type PalletsOrigin = OriginCaller;
	type Call = Call;
	type MaximumWeight = MaximumSchedulerWeight;
	type ScheduleOrigin = EnsureRoot<AccountId>;
	type OriginPrivilegeCmp = EqualPrivilegeOnly;
	type MaxScheduledPerBlock = ConstU32<50>;
	type WeightInfo = ();
	type PreimageProvider = ();
	type NoPreimagePostponement = ();
}

pub struct MockDEXIncentives;
impl DEXIncentives<AccountId, CurrencyId, Balance> for MockDEXIncentives {
	fn do_deposit_dex_share(who: &AccountId, lp_currency_id: CurrencyId, amount: Balance) -> DispatchResult {
		Tokens::reserve(lp_currency_id, who, amount)
	}

	fn do_withdraw_dex_share(who: &AccountId, lp_currency_id: CurrencyId, amount: Balance) -> DispatchResult {
		let _ = Tokens::unreserve(lp_currency_id, who, amount);
		Ok(())
	}
}

ord_parameter_types! {
	pub const ListingOrigin: AccountId = ALICE;
}

parameter_types! {
	pub const GetExchangeFee: (u32, u32) = (1, 100);
	pub const TradingPathLimit: u32 = 4;
	pub const DEXPalletId: PalletId = PalletId(*b"aca/dexm");
}

impl module_dex::Config for Test {
	type Event = Event;
	type Currency = Tokens;
	type GetExchangeFee = GetExchangeFee;
	type TradingPathLimit = TradingPathLimit;
	type PalletId = DEXPalletId;
	type Erc20InfoMapping = EvmErc20InfoMapping;
	type WeightInfo = ();
	type DEXIncentives = MockDEXIncentives;
	type ListingOrigin = EnsureSignedBy<ListingOrigin, AccountId>;
	type ExtendedProvisioningBlocks = ConstU32<0>;
	type StableAsset = MockStableAsset<CurrencyId, Balance, AccountId, BlockNumber>;
	type OnLiquidityPoolUpdated = ();
}

parameter_types! {
	pub const StableAssetPalletId: PalletId = PalletId(*b"nuts/sta");
}

pub struct EnsurePoolAssetId;
impl nutsfinance_stable_asset::traits::ValidateAssetId<CurrencyId> for EnsurePoolAssetId {
	fn validate(_currency_id: CurrencyId) -> bool {
		true
	}
}

impl nutsfinance_stable_asset::Config for Test {
	type Event = Event;
	type AssetId = CurrencyId;
	type Balance = Balance;
	type Assets = Tokens;
	type PalletId = StableAssetPalletId;

	type AtLeast64BitUnsigned = u128;
	type FeePrecision = ConstU128<10_000_000_000>; // 10 decimals
	type APrecision = ConstU128<100>; // 2 decimals
	type PoolAssetLimit = ConstU32<5>;
	type SwapExactOverAmount = ConstU128<100>;
	type WeightInfo = ();
	type ListingOrigin = EnsureSignedBy<ListingOrigin, AccountId>;
	type EnsurePoolAssetId = EnsurePoolAssetId;
}

pub type AdaptedBasicCurrency = module_currencies::BasicCurrencyAdapter<Test, Balances, Amount, BlockNumber>;

pub type EvmErc20InfoMapping = module_asset_registry::EvmErc20InfoMapping<Test>;

parameter_types! {
	pub NetworkContractSource: H160 = alice_evm_addr();
	pub PrecompilesValue: AllPrecompiles<Test> = AllPrecompiles::<_>::mandala();
}

ord_parameter_types! {
	pub const CouncilAccount: AccountId32 = AccountId32::from([1u8; 32]);
	pub const TreasuryAccount: AccountId32 = AccountId32::from([2u8; 32]);
	pub const NetworkContractAccount: AccountId32 = AccountId32::from([0u8; 32]);
	pub const StorageDepositPerByte: u128 = convert_decimals_to_evm(10);
}

pub struct GasToWeight;
impl Convert<u64, Weight> for GasToWeight {
	fn convert(a: u64) -> u64 {
		a as Weight
	}
}

impl module_evm::Config for Test {
	type AddressMapping = EvmAddressMapping<Test>;
	type Currency = Balances;
	type TransferAll = Currencies;
	type NewContractExtraBytes = ConstU32<100>;
	type StorageDepositPerByte = StorageDepositPerByte;
	type TxFeePerGas = ConstU128<10>;
	type Event = Event;
	type PrecompilesType = AllPrecompiles<Self>;
	type PrecompilesValue = PrecompilesValue;
	type ChainId = ConstU64<1>;
	type GasToWeight = GasToWeight;
	type ChargeTransactionPayment = ChargeTransactionPayment;
	type NetworkContractOrigin = EnsureSignedBy<NetworkContractAccount, AccountId>;
	type NetworkContractSource = NetworkContractSource;
	type DeveloperDeposit = ConstU128<1000>;
	type PublicationFee = ConstU128<200>;
	type TreasuryAccount = TreasuryAccount;
	type FreePublicationOrigin = EnsureSignedBy<CouncilAccount, AccountId>;
	type Runner = module_evm::runner::stack::Runner<Self>;
	type FindAuthor = ();
	type Task = ScheduledTasks;
	type IdleScheduler = IdleScheduler;
	type WeightInfo = ();
}

impl module_evm_accounts::Config for Test {
	type Event = Event;
	type Currency = Balances;
	type AddressMapping = EvmAddressMapping<Test>;
	type ChainId = ConstU64<1>;
	type TransferAll = ();
	type WeightInfo = ();
}

pub struct MockLiquidStakingExchangeProvider;
impl ExchangeRateProvider for MockLiquidStakingExchangeProvider {
	fn get_exchange_rate() -> ExchangeRate {
		ExchangeRate::saturating_from_rational(1, 2)
	}
}

impl BlockNumberProvider for MockRelayBlockNumberProvider {
	type BlockNumber = BlockNumber;

	fn current_block_number() -> Self::BlockNumber {
		Self::get()
	}
}

parameter_type_with_key! {
	pub LiquidCrowdloanLeaseBlockNumber: |_lease: Lease| -> Option<BlockNumber> {
		None
	};
}

parameter_type_with_key! {
	pub PricingPegged: |_currency_id: CurrencyId| -> Option<CurrencyId> {
		None
	};
}

parameter_types! {
	pub StableCurrencyFixedPrice: Price = Price::saturating_from_rational(1, 1);
	pub const GetStakingCurrencyId: CurrencyId = DOT;
	pub const GetLiquidCurrencyId: CurrencyId = LDOT;
	pub MockRelayBlockNumberProvider: BlockNumber = 0;
	pub RewardRatePerRelaychainBlock: Rate = Rate::zero();
}

ord_parameter_types! {
	pub const One: AccountId = AccountId::new([1u8; 32]);
}

impl module_prices::Config for Test {
	type Event = Event;
	type Source = Oracle;
	type GetStableCurrencyId = GetStableCurrencyId;
	type StableCurrencyFixedPrice = StableCurrencyFixedPrice;
	type GetStakingCurrencyId = GetStakingCurrencyId;
	type GetLiquidCurrencyId = GetLiquidCurrencyId;
	type LockOrigin = EnsureSignedBy<One, AccountId>;
	type LiquidStakingExchangeRateProvider = MockLiquidStakingExchangeProvider;
	type DEX = DexModule;
	type Currency = Currencies;
	type Erc20InfoMapping = EvmErc20InfoMapping;
	type LiquidCrowdloanLeaseBlockNumber = LiquidCrowdloanLeaseBlockNumber;
	type RelayChainBlockNumber = MockRelayBlockNumberProvider;
	type RewardRatePerRelaychainBlock = RewardRatePerRelaychainBlock;
	type PricingPegged = PricingPegged;
	type WeightInfo = ();
}

/// mock XCM transfer.
pub struct MockHomaSubAccountXcm;
impl HomaSubAccountXcm<AccountId, Balance> for MockHomaSubAccountXcm {
	fn transfer_staking_to_sub_account(sender: &AccountId, _: u16, amount: Balance) -> DispatchResult {
		Currencies::withdraw(StakingCurrencyId::get(), sender, amount)
	}

	fn withdraw_unbonded_from_sub_account(_: u16, _: Balance) -> DispatchResult {
		Ok(())
	}

	fn bond_extra_on_sub_account(_: u16, _: Balance) -> DispatchResult {
		Ok(())
	}

	fn unbond_on_sub_account(_: u16, _: Balance) -> DispatchResult {
		Ok(())
	}

	fn get_xcm_transfer_fee() -> Balance {
		1_000_000
	}

	fn get_parachain_fee(_: MultiLocation) -> Balance {
		1_000_000
	}
}

ord_parameter_types! {
	pub const HomaAdmin: AccountId = ALICE;
}

parameter_types! {
	pub const StakingCurrencyId: CurrencyId = DOT;
	pub const LiquidCurrencyId: CurrencyId = LDOT;
	pub const HomaPalletId: PalletId = PalletId(*b"aca/homa");
	pub const HomaTreasuryAccount: AccountId = HOMA_TREASURY;
	pub DefaultExchangeRate: ExchangeRate = ExchangeRate::saturating_from_rational(1, 10);
	pub ActiveSubAccountsIndexList: Vec<u16> = vec![0, 1, 2];
	pub const BondingDuration: EraIndex = 28;
	pub static MintThreshold: Balance = 0;
	pub static RedeemThreshold: Balance = 0;
}

impl module_homa::Config for Test {
	type Event = Event;
	type Currency = Currencies;
	type GovernanceOrigin = EnsureSignedBy<HomaAdmin, AccountId>;
	type StakingCurrencyId = StakingCurrencyId;
	type LiquidCurrencyId = LiquidCurrencyId;
	type PalletId = HomaPalletId;
	type TreasuryAccount = HomaTreasuryAccount;
	type DefaultExchangeRate = DefaultExchangeRate;
	type ActiveSubAccountsIndexList = ActiveSubAccountsIndexList;
	type BondingDuration = BondingDuration;
	type MintThreshold = MintThreshold;
	type RedeemThreshold = RedeemThreshold;
	type RelayChainBlockNumber = MockRelayBlockNumberProvider;
	type XcmInterface = MockHomaSubAccountXcm;
	type WeightInfo = ();
}

pub const ALICE: AccountId = AccountId::new([1u8; 32]);
pub const BOB: AccountId = AccountId::new([2u8; 32]);
pub const EVA: AccountId = AccountId::new([5u8; 32]);
pub const HOMA_TREASURY: AccountId = AccountId::new([255u8; 32]);

pub fn alice() -> AccountId {
	<Test as module_evm::Config>::AddressMapping::get_account_id(&alice_evm_addr())
}

pub fn alice_evm_addr() -> EvmAddress {
	EvmAddress::from(hex_literal::hex!("1000000000000000000000000000000000000001"))
}

pub fn bob() -> AccountId {
	<Test as module_evm::Config>::AddressMapping::get_account_id(&bob_evm_addr())
}

pub fn bob_evm_addr() -> EvmAddress {
	EvmAddress::from(hex_literal::hex!("1000000000000000000000000000000000000002"))
}

pub fn aca_evm_address() -> EvmAddress {
	EvmAddress::try_from(ACA).unwrap()
}

pub fn ausd_evm_address() -> EvmAddress {
	EvmAddress::try_from(AUSD).unwrap()
}

pub fn lp_aca_ausd_evm_address() -> EvmAddress {
	EvmAddress::try_from(LP_ACA_AUSD).unwrap()
}

pub fn erc20_address_not_exists() -> EvmAddress {
	EvmAddress::from(hex_literal::hex!("0000000000000000000000000000000200000001"))
}

pub const INITIAL_BALANCE: Balance = 1_000_000_000_000;

pub type SignedExtra = (frame_system::CheckWeight<Test>,);
pub type UncheckedExtrinsic = sp_runtime::generic::UncheckedExtrinsic<Address, Call, Signature, SignedExtra>;
pub type Block = sp_runtime::generic::Block<Header, UncheckedExtrinsic>;

frame_support::construct_runtime!(
	pub enum Test where
		Block = Block,
		NodeBlock = Block,
		UncheckedExtrinsic = UncheckedExtrinsic,
	{
		System: frame_system,
		Oracle: orml_oracle,
		Timestamp: pallet_timestamp,
		Tokens: orml_tokens exclude_parts { Call },
		Balances: pallet_balances,
		Currencies: module_currencies,
		EVMBridge: module_evm_bridge exclude_parts { Call },
		AssetRegistry: module_asset_registry,
		NFTModule: module_nft,
		TransactionPayment: module_transaction_payment,
		Prices: module_prices,
		Proxy: pallet_proxy,
		Utility: pallet_utility,
		Scheduler: pallet_scheduler,
		DexModule: module_dex,
		EVMModule: module_evm,
		EvmAccounts: module_evm_accounts,
		IdleScheduler: module_idle_scheduler,
<<<<<<< HEAD
		Homa: module_homa,
=======
		StableAsset: nutsfinance_stable_asset,
>>>>>>> 0871aa71
	}
);

#[cfg(test)]
// This function basically just builds a genesis storage key/value store
// according to our desired mockup.
pub fn new_test_ext() -> sp_io::TestExternalities {
	use frame_support::{assert_ok, traits::GenesisBuild};
	use sp_std::collections::btree_map::BTreeMap;

	let mut storage = frame_system::GenesisConfig::default().build_storage::<Test>().unwrap();

	let mut accounts = BTreeMap::new();
	let mut evm_genesis_accounts = crate::evm_genesis(vec![]);
	accounts.append(&mut evm_genesis_accounts);

	accounts.insert(
		alice_evm_addr(),
		module_evm::GenesisAccount {
			nonce: 1,
			balance: INITIAL_BALANCE,
			..Default::default()
		},
	);
	accounts.insert(
		bob_evm_addr(),
		module_evm::GenesisAccount {
			nonce: 1,
			balance: INITIAL_BALANCE,
			..Default::default()
		},
	);

	pallet_balances::GenesisConfig::<Test>::default()
		.assimilate_storage(&mut storage)
		.unwrap();
	module_evm::GenesisConfig::<Test> { accounts }
		.assimilate_storage(&mut storage)
		.unwrap();
	module_asset_registry::GenesisConfig::<Test> {
		assets: vec![(ACA, ExistenceRequirement::get()), (RENBTC, 0)],
	}
	.assimilate_storage(&mut storage)
	.unwrap();

	let mut ext = sp_io::TestExternalities::new(storage);
	ext.execute_with(|| {
		System::set_block_number(1);
		Timestamp::set_timestamp(1);

		assert_ok!(Currencies::update_balance(
			Origin::root(),
			ALICE,
			RENBTC,
			1_000_000_000_000
		));
		assert_ok!(Currencies::update_balance(Origin::root(), ALICE, AUSD, 1_000_000_000));

		assert_ok!(Currencies::update_balance(
			Origin::root(),
			EvmAddressMapping::<Test>::get_account_id(&alice_evm_addr()),
			RENBTC,
			1_000_000_000
		));

		assert_ok!(Currencies::update_balance(
			Origin::root(),
			EvmAddressMapping::<Test>::get_account_id(&alice_evm_addr()),
			AUSD,
			1_000_000_000
		));
	});
	ext
}

pub fn run_to_block(n: u32) {
	while System::block_number() < n {
		Scheduler::on_finalize(System::block_number());
		System::set_block_number(System::block_number() + 1);
		Scheduler::on_initialize(System::block_number());
	}
}<|MERGE_RESOLUTION|>--- conflicted
+++ resolved
@@ -654,11 +654,8 @@
 		EVMModule: module_evm,
 		EvmAccounts: module_evm_accounts,
 		IdleScheduler: module_idle_scheduler,
-<<<<<<< HEAD
 		Homa: module_homa,
-=======
 		StableAsset: nutsfinance_stable_asset,
->>>>>>> 0871aa71
 	}
 );
 
