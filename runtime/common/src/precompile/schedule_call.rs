--- conflicted
+++ resolved
@@ -13,13 +13,8 @@
 use module_evm::{Context, ExitError, ExitSucceed, Precompile};
 use module_support::TransactionPayment;
 use primitives::{evm::AddressMapping as AddressMappingT, Balance, BlockNumber};
-<<<<<<< HEAD
 use sp_core::{H160, U256};
-use sp_std::{fmt::Debug, marker::PhantomData, prelude::*, result};
-=======
-use sp_core::U256;
 use sp_std::{convert::TryFrom, fmt::Debug, marker::PhantomData, prelude::*, result};
->>>>>>> 27f87c61
 
 use super::input::{Input, InputT, BALANCE_BYTES, PER_PARAM_BYTES};
 use codec::Encode;
@@ -60,21 +55,9 @@
 );
 
 enum Action {
-	ScheduleCall,
-<<<<<<< HEAD
-	CancelCall,
-	RescheduleCall,
-	Unknown,
-}
-
-impl From<u8> for Action {
-	fn from(a: u8) -> Self {
-		match a {
-			0 => Action::ScheduleCall,
-			1 => Action::CancelCall,
-			2 => Action::RescheduleCall,
-			_ => Action::Unknown,
-=======
+	Schedule,
+	Cancel,
+	Reschedule,
 }
 
 impl TryFrom<u8> for Action {
@@ -82,9 +65,10 @@
 
 	fn try_from(value: u8) -> Result<Self, Self::Error> {
 		match value {
-			0 => Ok(Action::ScheduleCall),
+			0 => Ok(Action::Schedule),
+			1 => Ok(Action::Cancel),
+			2 => Ok(Action::Reschedule),
 			_ => Err(()),
->>>>>>> 27f87c61
 		}
 	}
 }
@@ -130,7 +114,7 @@
 		let action = input.action()?;
 
 		match action {
-			Action::ScheduleCall => {
+			Action::Schedule => {
 				let from = input.evm_address_at(1)?;
 				let target = input.evm_address_at(2)?;
 
@@ -197,7 +181,7 @@
 
 				Ok((ExitSucceed::Returned, task_id, 0))
 			}
-			Action::CancelCall => {
+			Action::Cancel => {
 				let from = input.evm_address_at(1)?;
 				let task_id = input.bytes_at(2 * PER_PARAM_BYTES, 96)?;
 
@@ -223,7 +207,7 @@
 
 				Ok((ExitSucceed::Returned, vec![], 0))
 			}
-			Action::RescheduleCall => {
+			Action::Reschedule => {
 				let from = input.evm_address_at(1)?;
 				let task_id = input.bytes_at(2 * PER_PARAM_BYTES, 96)?;
 				let min_delay = input.u32_at(3)?;
