--- conflicted
+++ resolved
@@ -41,11 +41,8 @@
 
 pub mod dex;
 pub mod evm;
-<<<<<<< HEAD
 pub mod evm_accounts;
-=======
 pub mod homa;
->>>>>>> 0a7d4b2e
 pub mod input;
 pub mod multicurrency;
 pub mod nft;
@@ -56,11 +53,8 @@
 use crate::SystemContractsFilter;
 pub use dex::DEXPrecompile;
 pub use evm::EVMPrecompile;
-<<<<<<< HEAD
 pub use evm_accounts::EVMAccountsPrecompile;
-=======
 pub use homa::HomaPrecompile;
->>>>>>> 0a7d4b2e
 pub use multicurrency::MultiCurrencyPrecompile;
 pub use nft::NFTPrecompile;
 pub use oracle::OraclePrecompile;
@@ -88,12 +82,8 @@
 pub const SCHEDULER: H160 = H160(hex!("0000000000000000000000000000000000000404"));
 pub const DEX: H160 = H160(hex!("0000000000000000000000000000000000000405"));
 pub const STABLE_ASSET: H160 = H160(hex!("0000000000000000000000000000000000000406"));
-<<<<<<< HEAD
-// 0000000000000000000000000000000000000407 for HOMA
+pub const HOMA: H160 = H160(hex!("0000000000000000000000000000000000000407"));
 pub const EVM_ACCOUNTS: H160 = H160(hex!("0000000000000000000000000000000000000408"));
-=======
-pub const HOMA: H160 = H160(hex!("0000000000000000000000000000000000000407"));
->>>>>>> 0a7d4b2e
 
 pub fn target_gas_limit(target_gas: Option<u64>) -> Option<u64> {
 	target_gas.map(|x| x.saturating_div(10).saturating_mul(9)) // 90%
@@ -131,12 +121,9 @@
 				ORACLE,
 				// SCHEDULER,
 				DEX,
-<<<<<<< HEAD
 				// STABLE_ASSET,
-				EVM_ACCOUNTS,
-=======
 				// HOMA,
->>>>>>> 0a7d4b2e
+        EVM_ACCOUNTS,
 			]),
 			_marker: Default::default(),
 		}
@@ -165,12 +152,9 @@
 				ORACLE,
 				// SCHEDULER,
 				DEX,
-<<<<<<< HEAD
 				// STABLE_ASSET,
+        // Homa,
 				EVM_ACCOUNTS,
-=======
-				// Homa,
->>>>>>> 0a7d4b2e
 			]),
 			_marker: Default::default(),
 		}
@@ -200,11 +184,8 @@
 				SCHEDULER,
 				DEX,
 				STABLE_ASSET,
-<<<<<<< HEAD
-				EVM_ACCOUNTS,
-=======
 				HOMA,
->>>>>>> 0a7d4b2e
+        EVM_ACCOUNTS,
 			]),
 			_marker: Default::default(),
 		}
@@ -298,15 +279,12 @@
 				Some(StableAssetPrecompile::<R>::execute(
 					input, target_gas, context, is_static,
 				))
-<<<<<<< HEAD
+			} else if address == HOMA {
+				Some(HomaPrecompile::<R>::execute(input, target_gas, context, is_static))
 			} else if address == EVM_ACCOUNTS {
 				Some(EVMAccountsPrecompile::<R>::execute(
 					input, target_gas, context, is_static,
 				))
-=======
-			} else if address == HOMA {
-				Some(HomaPrecompile::<R>::execute(input, target_gas, context, is_static))
->>>>>>> 0a7d4b2e
 			} else {
 				None
 			}
