// This file is part of Acala.

// Copyright (C) 2020-2022 Acala Foundation.
// SPDX-License-Identifier: GPL-3.0-or-later WITH Classpath-exception-2.0

// This program is free software: you can redistribute it and/or modify
// it under the terms of the GNU General Public License as published by
// the Free Software Foundation, either version 3 of the License, or
// (at your option) any later version.

// This program is distributed in the hope that it will be useful,
// but WITHOUT ANY WARRANTY; without even the implied warranty of
// MERCHANTABILITY or FITNESS FOR A PARTICULAR PURPOSE. See the
// GNU General Public License for more details.

// You should have received a copy of the GNU General Public License
// along with this program. If not, see <https://www.gnu.org/licenses/>.

//! The precompiles for EVM, includes standard Ethereum precompiles, and more:
//! - MultiCurrency at address `H160::from_low_u64_be(1024)`.

#![allow(clippy::upper_case_acronyms)]

pub mod mock;
mod tests;
mod weights;

use frame_support::log;
use hex_literal::hex;
use module_evm::{
	precompiles::{
		Blake2F, Bn128Add, Bn128Mul, Bn128Pairing, ECRecover, ECRecoverPublicKey, Identity, IstanbulModexp, Modexp,
		Precompile, Ripemd160, Sha256, Sha3FIPS256, Sha3FIPS512,
	},
	runner::state::{PrecompileFailure, PrecompileResult, PrecompileSet},
	Context, ExitRevert,
};
use module_support::PrecompileCallerFilter as PrecompileCallerFilterT;
use sp_core::H160;
use sp_std::{collections::btree_set::BTreeSet, marker::PhantomData};

pub mod dex;
pub mod evm;
<<<<<<< HEAD
pub mod honzon;
=======
pub mod evm_accounts;
pub mod homa;
>>>>>>> 975964de
pub mod input;
pub mod multicurrency;
pub mod nft;
pub mod oracle;
pub mod schedule;
pub mod stable_asset;

use crate::SystemContractsFilter;
pub use dex::DEXPrecompile;
pub use evm::EVMPrecompile;
<<<<<<< HEAD
pub use honzon::HonzonPrecompile;
=======
pub use evm_accounts::EVMAccountsPrecompile;
pub use homa::HomaPrecompile;
>>>>>>> 975964de
pub use multicurrency::MultiCurrencyPrecompile;
pub use nft::NFTPrecompile;
pub use oracle::OraclePrecompile;
pub use schedule::SchedulePrecompile;
pub use stable_asset::StableAssetPrecompile;

pub const ECRECOVER: H160 = H160(hex!("0000000000000000000000000000000000000001"));
pub const SHA256: H160 = H160(hex!("0000000000000000000000000000000000000002"));
pub const RIPEMD: H160 = H160(hex!("0000000000000000000000000000000000000003"));
pub const IDENTITY: H160 = H160(hex!("0000000000000000000000000000000000000004"));
pub const MODEXP: H160 = H160(hex!("0000000000000000000000000000000000000005"));
pub const BN_ADD: H160 = H160(hex!("0000000000000000000000000000000000000006"));
pub const BN_MUL: H160 = H160(hex!("0000000000000000000000000000000000000007"));
pub const BN_PAIRING: H160 = H160(hex!("0000000000000000000000000000000000000008"));
pub const BLAKE2F: H160 = H160(hex!("0000000000000000000000000000000000000009"));

pub const ECRECOVER_PUBLICKEY: H160 = H160(hex!("0000000000000000000000000000000000000080"));
pub const SHA3_256: H160 = H160(hex!("0000000000000000000000000000000000000081"));
pub const SHA3_512: H160 = H160(hex!("0000000000000000000000000000000000000082"));

pub const MULTI_CURRENCY: H160 = H160(hex!("0000000000000000000000000000000000000400"));
pub const NFT: H160 = H160(hex!("0000000000000000000000000000000000000401"));
pub const EVM: H160 = H160(hex!("0000000000000000000000000000000000000402"));
pub const ORACLE: H160 = H160(hex!("0000000000000000000000000000000000000403"));
pub const SCHEDULER: H160 = H160(hex!("0000000000000000000000000000000000000404"));
pub const DEX: H160 = H160(hex!("0000000000000000000000000000000000000405"));
pub const STABLE_ASSET: H160 = H160(hex!("0000000000000000000000000000000000000406"));
<<<<<<< HEAD
pub const HONZON: H160 = H160(hex!("0000000000000000000000000000000000000408"));
=======
pub const HOMA: H160 = H160(hex!("0000000000000000000000000000000000000407"));
pub const EVM_ACCOUNTS: H160 = H160(hex!("0000000000000000000000000000000000000408"));
>>>>>>> 975964de

pub fn target_gas_limit(target_gas: Option<u64>) -> Option<u64> {
	target_gas.map(|x| x.saturating_div(10).saturating_mul(9)) // 90%
}

pub struct AllPrecompiles<R> {
	active: BTreeSet<H160>,
	_marker: PhantomData<R>,
}

impl<R> AllPrecompiles<R>
where
	R: module_evm::Config,
{
	pub fn acala() -> Self {
		Self {
			active: BTreeSet::from([
				ECRECOVER,
				SHA256,
				RIPEMD,
				IDENTITY,
				MODEXP,
				BN_ADD,
				BN_MUL,
				BN_PAIRING,
				BLAKE2F,
				// Non-standard precompile starts with 128
				ECRECOVER_PUBLICKEY,
				SHA3_256,
				SHA3_512,
				// Acala precompile
				MULTI_CURRENCY,
				// NFT,
				EVM,
				ORACLE,
				// SCHEDULER,
				DEX,
				// STABLE_ASSET,
				// HOMA,
				EVM_ACCOUNTS,
			]),
			_marker: Default::default(),
		}
	}

	pub fn karura() -> Self {
		Self {
			active: BTreeSet::from([
				ECRECOVER,
				SHA256,
				RIPEMD,
				IDENTITY,
				MODEXP,
				BN_ADD,
				BN_MUL,
				BN_PAIRING,
				BLAKE2F,
				// Non-standard precompile starts with 128
				ECRECOVER_PUBLICKEY,
				SHA3_256,
				SHA3_512,
				// Acala precompile
				MULTI_CURRENCY,
				// NFT,
				EVM,
				ORACLE,
				// SCHEDULER,
				DEX,
				// STABLE_ASSET,
				// Homa,
				EVM_ACCOUNTS,
			]),
			_marker: Default::default(),
		}
	}

	pub fn mandala() -> Self {
		Self {
			active: BTreeSet::from([
				ECRECOVER,
				SHA256,
				RIPEMD,
				IDENTITY,
				MODEXP,
				BN_ADD,
				BN_MUL,
				BN_PAIRING,
				BLAKE2F,
				// Non-standard precompile starts with 128
				ECRECOVER_PUBLICKEY,
				SHA3_256,
				SHA3_512,
				// Acala precompile
				MULTI_CURRENCY,
				NFT,
				EVM,
				ORACLE,
				SCHEDULER,
				DEX,
				STABLE_ASSET,
<<<<<<< HEAD
				HONZON,
=======
				HOMA,
				EVM_ACCOUNTS,
>>>>>>> 975964de
			]),
			_marker: Default::default(),
		}
	}
}

impl<R> PrecompileSet for AllPrecompiles<R>
where
	R: module_evm::Config,
	MultiCurrencyPrecompile<R>: Precompile,
	NFTPrecompile<R>: Precompile,
	EVMPrecompile<R>: Precompile,
	EVMAccountsPrecompile<R>: Precompile,
	OraclePrecompile<R>: Precompile,
	DEXPrecompile<R>: Precompile,
	StableAssetPrecompile<R>: Precompile,
	SchedulePrecompile<R>: Precompile,
	HomaPrecompile<R>: Precompile,
{
	fn execute(
		&self,
		address: H160,
		input: &[u8],
		target_gas: Option<u64>,
		context: &Context,
		is_static: bool,
	) -> Option<PrecompileResult> {
		if !self.is_precompile(address) {
			return None;
		}
		log::trace!(target: "evm", "Precompile begin, address: {:?}, input: {:?}, target_gas: {:?}, context: {:?}", address, input, target_gas, context);

		// https://github.com/ethereum/go-ethereum/blob/9357280fce5c5d57111d690a336cca5f89e34da6/core/vm/contracts.go#L83
		let result = if address == ECRECOVER {
			Some(ECRecover::execute(input, target_gas, context, is_static))
		} else if address == SHA256 {
			Some(Sha256::execute(input, target_gas, context, is_static))
		} else if address == RIPEMD {
			Some(Ripemd160::execute(input, target_gas, context, is_static))
		} else if address == IDENTITY {
			Some(Identity::execute(input, target_gas, context, is_static))
		} else if address == MODEXP {
			if R::config().increase_state_access_gas {
				Some(Modexp::execute(input, target_gas, context, is_static))
			} else {
				Some(IstanbulModexp::execute(input, target_gas, context, is_static))
			}
		} else if address == BN_ADD {
			Some(Bn128Add::execute(input, target_gas, context, is_static))
		} else if address == BN_MUL {
			Some(Bn128Mul::execute(input, target_gas, context, is_static))
		} else if address == BN_PAIRING {
			Some(Bn128Pairing::execute(input, target_gas, context, is_static))
		} else if address == BLAKE2F {
			Some(Blake2F::execute(input, target_gas, context, is_static))
		}
		// Non-standard precompile starts with 128
		else if address == ECRECOVER_PUBLICKEY {
			Some(ECRecoverPublicKey::execute(input, target_gas, context, is_static))
		} else if address == SHA3_256 {
			Some(Sha3FIPS256::execute(input, target_gas, context, is_static))
		} else if address == SHA3_512 {
			Some(Sha3FIPS512::execute(input, target_gas, context, is_static))
		}
		// Acala precompile
		else {
			if !SystemContractsFilter::is_allowed(context.caller) {
				log::debug!(target: "evm", "Precompile no permission: {:?}", context.caller);
				return Some(Err(PrecompileFailure::Revert {
					exit_status: ExitRevert::Reverted,
					output: "NoPermission".into(),
					cost: target_gas.unwrap_or_default(),
				}));
			}

			if address == MULTI_CURRENCY {
				Some(MultiCurrencyPrecompile::<R>::execute(
					input, target_gas, context, is_static,
				))
			} else if address == NFT {
				Some(NFTPrecompile::<R>::execute(input, target_gas, context, is_static))
			} else if address == EVM {
				Some(EVMPrecompile::<R>::execute(input, target_gas, context, is_static))
			} else if address == ORACLE {
				Some(OraclePrecompile::<R>::execute(input, target_gas, context, is_static))
			} else if address == SCHEDULER {
				Some(SchedulePrecompile::<R>::execute(input, target_gas, context, is_static))
			} else if address == DEX {
				Some(DEXPrecompile::<R>::execute(input, target_gas, context, is_static))
			} else if address == STABLE_ASSET {
				Some(StableAssetPrecompile::<R>::execute(
					input, target_gas, context, is_static,
				))
			} else if address == HOMA {
				Some(HomaPrecompile::<R>::execute(input, target_gas, context, is_static))
			} else if address == EVM_ACCOUNTS {
				Some(EVMAccountsPrecompile::<R>::execute(
					input, target_gas, context, is_static,
				))
			} else {
				None
			}
		};

		log::trace!(target: "evm", "Precompile end, address: {:?}, input: {:?}, target_gas: {:?}, context: {:?}, result: {:?}", address, input, target_gas, context, result);
		if let Some(Err(PrecompileFailure::Revert { ref output, .. })) = result {
			log::debug!(target: "evm", "Precompile failed: {:?}", core::str::from_utf8(output));
		};
		result
	}

	fn is_precompile(&self, address: H160) -> bool {
		self.active.contains(&address)
	}
}

#[test]
fn ensure_precompile_address_start() {
	use primitives::evm::PRECOMPILE_ADDRESS_START;
	assert_eq!(PRECOMPILE_ADDRESS_START, MULTI_CURRENCY);
}<|MERGE_RESOLUTION|>--- conflicted
+++ resolved
@@ -41,12 +41,9 @@
 
 pub mod dex;
 pub mod evm;
-<<<<<<< HEAD
-pub mod honzon;
-=======
 pub mod evm_accounts;
 pub mod homa;
->>>>>>> 975964de
+pub mod honzon;
 pub mod input;
 pub mod multicurrency;
 pub mod nft;
@@ -57,12 +54,9 @@
 use crate::SystemContractsFilter;
 pub use dex::DEXPrecompile;
 pub use evm::EVMPrecompile;
-<<<<<<< HEAD
-pub use honzon::HonzonPrecompile;
-=======
 pub use evm_accounts::EVMAccountsPrecompile;
 pub use homa::HomaPrecompile;
->>>>>>> 975964de
+pub use honzon::HonzonPrecompile;
 pub use multicurrency::MultiCurrencyPrecompile;
 pub use nft::NFTPrecompile;
 pub use oracle::OraclePrecompile;
@@ -90,12 +84,9 @@
 pub const SCHEDULER: H160 = H160(hex!("0000000000000000000000000000000000000404"));
 pub const DEX: H160 = H160(hex!("0000000000000000000000000000000000000405"));
 pub const STABLE_ASSET: H160 = H160(hex!("0000000000000000000000000000000000000406"));
-<<<<<<< HEAD
-pub const HONZON: H160 = H160(hex!("0000000000000000000000000000000000000408"));
-=======
 pub const HOMA: H160 = H160(hex!("0000000000000000000000000000000000000407"));
 pub const EVM_ACCOUNTS: H160 = H160(hex!("0000000000000000000000000000000000000408"));
->>>>>>> 975964de
+pub const HONZON: H160 = H160(hex!("0000000000000000000000000000000000000409"));
 
 pub fn target_gas_limit(target_gas: Option<u64>) -> Option<u64> {
 	target_gas.map(|x| x.saturating_div(10).saturating_mul(9)) // 90%
@@ -136,6 +127,7 @@
 				// STABLE_ASSET,
 				// HOMA,
 				EVM_ACCOUNTS,
+				// HONZON
 			]),
 			_marker: Default::default(),
 		}
@@ -167,6 +159,7 @@
 				// STABLE_ASSET,
 				// Homa,
 				EVM_ACCOUNTS,
+				// HONZON
 			]),
 			_marker: Default::default(),
 		}
@@ -196,12 +189,9 @@
 				SCHEDULER,
 				DEX,
 				STABLE_ASSET,
-<<<<<<< HEAD
-				HONZON,
-=======
 				HOMA,
 				EVM_ACCOUNTS,
->>>>>>> 975964de
+				HONZON,
 			]),
 			_marker: Default::default(),
 		}
