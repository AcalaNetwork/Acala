//! The precompiles for EVM, includes standard Ethereum precompiles, and more:
//! - MultiCurrency at address `H160::from_low_u64_be(1024)`.

mod mock;
mod tests;

use crate::is_acala_precompile;
use frame_support::debug;
use module_evm::{
	precompiles::{Precompile, Precompiles},
	Context, ExitError, ExitSucceed,
};
use module_support::PrecompileCallerFilter as PrecompileCallerFilterT;
use primitives::PRECOMPILE_ADDRESS_START;
use sp_core::H160;
use sp_std::{marker::PhantomData, prelude::*};

pub mod input;
pub mod multicurrency;
pub mod nft;
pub mod oracle;
pub mod state_rent;

pub use multicurrency::MultiCurrencyPrecompile;
pub use nft::NFTPrecompile;
pub use oracle::OraclePrecompile;
pub use state_rent::StateRentPrecompile;

pub type EthereumPrecompiles = (
	module_evm::precompiles::ECRecover,
	module_evm::precompiles::Sha256,
	module_evm::precompiles::Ripemd160,
	module_evm::precompiles::Identity,
);

pub struct AllPrecompiles<
	PrecompileCallerFilter,
	MultiCurrencyPrecompile,
	NFTPrecompile,
	StateRentPrecompile,
	OraclePrecompile,
>(
	PhantomData<(
		PrecompileCallerFilter,
		MultiCurrencyPrecompile,
		NFTPrecompile,
		StateRentPrecompile,
		OraclePrecompile,
	)>,
);

impl<PrecompileCallerFilter, MultiCurrencyPrecompile, NFTPrecompile, StateRentPrecompile, OraclePrecompile> Precompiles
	for AllPrecompiles<
		PrecompileCallerFilter,
		MultiCurrencyPrecompile,
		NFTPrecompile,
		StateRentPrecompile,
		OraclePrecompile,
	> where
	MultiCurrencyPrecompile: Precompile,
	NFTPrecompile: Precompile,
	StateRentPrecompile: Precompile,
	OraclePrecompile: Precompile,
	PrecompileCallerFilter: PrecompileCallerFilterT,
{
	#[allow(clippy::type_complexity)]
	fn execute(
		address: H160,
		input: &[u8],
		target_gas: Option<u64>,
		context: &Context,
	) -> Option<core::result::Result<(ExitSucceed, Vec<u8>, u64), ExitError>> {
		EthereumPrecompiles::execute(address, input, target_gas, context).or_else(|| {
			if is_acala_precompile(address) && !PrecompileCallerFilter::is_allowed(context.caller) {
				debug::debug!(target: "evm", "Precompile no permission");
				return Some(Err(ExitError::Other("no permission".into())));
			}

			if address == H160::from_low_u64_be(PRECOMPILE_ADDRESS_START) {
				Some(MultiCurrencyPrecompile::execute(input, target_gas, context))
			} else if address == H160::from_low_u64_be(PRECOMPILE_ADDRESS_START + 1) {
				Some(NFTPrecompile::execute(input, target_gas, context))
			} else if address == H160::from_low_u64_be(PRECOMPILE_ADDRESS_START + 2) {
				Some(StateRentPrecompile::execute(input, target_gas, context))
			} else if address == H160::from_low_u64_be(PRECOMPILE_ADDRESS_START + 3) {
				Some(OraclePrecompile::execute(input, target_gas, context))
			} else {
				None
			}
		})
	}
<<<<<<< HEAD
}

#[cfg(test)]
mod tests {
	use super::*;
	use primitives::PREDEPLOY_ADDRESS_START;

	pub struct DummyPrecompile;
	impl Precompile for DummyPrecompile {
		fn execute(
			_input: &[u8],
			_target_gas: Option<u64>,
			_context: &Context,
		) -> core::result::Result<(ExitSucceed, Vec<u8>, u64), ExitError> {
			Ok((ExitSucceed::Stopped, vec![], 0))
		}
	}

	pub type WithSystemContractFilter =
		AllPrecompiles<crate::SystemContractsFilter, DummyPrecompile, DummyPrecompile, DummyPrecompile>;

	#[test]
	fn precompile_filter_works_on_acala_precompiles() {
		let precompile = H160::from_low_u64_be(PRECOMPILE_ADDRESS_START);

		let mut non_system = [0u8; 20];
		non_system[0] = 1;

		let non_system_caller_context = Context {
			address: precompile,
			caller: non_system.into(),
			apparent_value: 0.into(),
		};
		assert_eq!(
			WithSystemContractFilter::execute(precompile, &[0u8; 1], None, &non_system_caller_context),
			Some(Err(ExitError::Other("no permission".into()))),
		);
	}

	#[test]
	fn precompile_filter_does_not_work_on_system_contracts() {
		let system = H160::from_low_u64_be(PREDEPLOY_ADDRESS_START);

		let mut non_system = [0u8; 20];
		non_system[0] = 1;

		let non_system_caller_context = Context {
			address: system,
			caller: non_system.into(),
			apparent_value: 0.into(),
		};
		assert!(
			WithSystemContractFilter::execute(non_system.into(), &[0u8; 1], None, &non_system_caller_context).is_none()
		);
	}

	#[test]
	fn precompile_filter_does_not_work_on_non_system_contracts() {
		let mut non_system = [0u8; 20];
		non_system[0] = 1;
		let mut another_non_system = [0u8; 20];
		another_non_system[0] = 2;

		let non_system_caller_context = Context {
			address: non_system.into(),
			caller: another_non_system.into(),
			apparent_value: 0.into(),
		};
		assert!(
			WithSystemContractFilter::execute(non_system.into(), &[0u8; 1], None, &non_system_caller_context).is_none()
		);
	}
=======
>>>>>>> b229e56d
}<|MERGE_RESOLUTION|>--- conflicted
+++ resolved
@@ -89,79 +89,4 @@
 			}
 		})
 	}
-<<<<<<< HEAD
-}
-
-#[cfg(test)]
-mod tests {
-	use super::*;
-	use primitives::PREDEPLOY_ADDRESS_START;
-
-	pub struct DummyPrecompile;
-	impl Precompile for DummyPrecompile {
-		fn execute(
-			_input: &[u8],
-			_target_gas: Option<u64>,
-			_context: &Context,
-		) -> core::result::Result<(ExitSucceed, Vec<u8>, u64), ExitError> {
-			Ok((ExitSucceed::Stopped, vec![], 0))
-		}
-	}
-
-	pub type WithSystemContractFilter =
-		AllPrecompiles<crate::SystemContractsFilter, DummyPrecompile, DummyPrecompile, DummyPrecompile>;
-
-	#[test]
-	fn precompile_filter_works_on_acala_precompiles() {
-		let precompile = H160::from_low_u64_be(PRECOMPILE_ADDRESS_START);
-
-		let mut non_system = [0u8; 20];
-		non_system[0] = 1;
-
-		let non_system_caller_context = Context {
-			address: precompile,
-			caller: non_system.into(),
-			apparent_value: 0.into(),
-		};
-		assert_eq!(
-			WithSystemContractFilter::execute(precompile, &[0u8; 1], None, &non_system_caller_context),
-			Some(Err(ExitError::Other("no permission".into()))),
-		);
-	}
-
-	#[test]
-	fn precompile_filter_does_not_work_on_system_contracts() {
-		let system = H160::from_low_u64_be(PREDEPLOY_ADDRESS_START);
-
-		let mut non_system = [0u8; 20];
-		non_system[0] = 1;
-
-		let non_system_caller_context = Context {
-			address: system,
-			caller: non_system.into(),
-			apparent_value: 0.into(),
-		};
-		assert!(
-			WithSystemContractFilter::execute(non_system.into(), &[0u8; 1], None, &non_system_caller_context).is_none()
-		);
-	}
-
-	#[test]
-	fn precompile_filter_does_not_work_on_non_system_contracts() {
-		let mut non_system = [0u8; 20];
-		non_system[0] = 1;
-		let mut another_non_system = [0u8; 20];
-		another_non_system[0] = 2;
-
-		let non_system_caller_context = Context {
-			address: non_system.into(),
-			caller: another_non_system.into(),
-			apparent_value: 0.into(),
-		};
-		assert!(
-			WithSystemContractFilter::execute(non_system.into(), &[0u8; 1], None, &non_system_caller_context).is_none()
-		);
-	}
-=======
->>>>>>> b229e56d
 }