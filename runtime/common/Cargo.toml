--- conflicted
+++ resolved
@@ -10,10 +10,7 @@
 
 serde = { version = "1.0.124", optional = true, default-features = false }
 codec = { package = "parity-scale-codec", version = "2.0.0", default-features = false }
-<<<<<<< HEAD
-=======
 max-encoded-len = { git = "https://github.com/paritytech/substrate", branch = "polkadot-v0.9.4", default-features = false }
->>>>>>> 1d2283e5
 sp-std = { git = "https://github.com/paritytech/substrate", branch = "polkadot-v0.9.4", default-features = false }
 sp-core = { git = "https://github.com/paritytech/substrate", branch = "polkadot-v0.9.4", default-features = false }
 sp-runtime = { git = "https://github.com/paritytech/substrate", branch = "polkadot-v0.9.4", default-features = false }
