--- conflicted
+++ resolved
@@ -33,6 +33,7 @@
 pallet-balances = { git = "https://github.com/paritytech/substrate", branch = "rococo-v1" }
 pallet-proxy = { git = "https://github.com/paritytech/substrate", branch = "rococo-v1" }
 pallet-utility = { git = "https://github.com/paritytech/substrate", branch = "rococo-v1" }
+acala-service = {  path = "../../node/service" }
 orml-tokens = { path = "../../orml/tokens" }
 orml-nft = { path = "../../orml/nft" }
 module-currencies = { path = "../../modules/currencies" }
@@ -40,12 +41,8 @@
 module-evm-manager = { path = "../../modules/evm-manager" }
 module-nft = { path = "../../modules/nft" }
 module-dex = { path = "../../modules/dex" }
-<<<<<<< HEAD
-acala-service = {  path = "../../node/service" }
-=======
 module-prices = { path = "../../modules/prices" }
 module-transaction-payment = { path = "../../modules/transaction-payment" }
->>>>>>> 2343698f
 
 [features]
 default = ["std"]
