--- conflicted
+++ resolved
@@ -53,12 +53,8 @@
 module-transaction-payment = { path = "../../modules/transaction-payment", default-features = false }
 module-nft = { path = "../../modules/nft", default-features = false }
 module-dex = { path = "../../modules/dex", default-features = false }
-<<<<<<< HEAD
 module-evm-accounts = { path = "../../modules/evm-accounts", default-features = false }
-=======
 module-homa = {path = "../../modules/homa", default-features = false }
-module-evm-accounts = { path = "../../modules/evm-accounts", default-features = false, optional = true }
->>>>>>> 0a7d4b2e
 module-asset-registry = { path = "../../modules/asset-registry", default-features = false, optional = true }
 module-evm-bridge = { path = "../../modules/evm-bridge", default-features = false, optional = true }
 primitives = { package = "acala-primitives", path = "../../primitives", default-features = false }
