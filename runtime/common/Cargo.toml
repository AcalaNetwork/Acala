[package]
name = "runtime-common"
version = "2.9.5"
authors = ["Acala Developers"]
edition = "2021"

[[bench]]
name = "precompile"
harness = false
required-features = ["bench"]

[dependencies]
hex-literal = "0.3.1"
static_assertions = "1.1.0"
log = { version = "0.4.17", default-features = false }
num_enum = { version = "0.5.1", default-features = false }
serde = { version = "1.0.136", optional = true, default-features = false }
serde_json = { version = "1.0.68", default-features = false, features = ["alloc"] }
codec = { package = "parity-scale-codec", version = "3.0.0", default-features = false, features = ["max-encoded-len"] }
ethabi = { version = "17.0.0", default-features = false }
scale-info = { version = "2.1", default-features = false, features = ["derive"] }

# substrate
frame-support = { git = "https://github.com/paritytech/substrate", branch = "polkadot-v0.9.28", default-features = false }
frame-system = { git = "https://github.com/paritytech/substrate", branch = "polkadot-v0.9.28", default-features = false }
pallet-scheduler  = { git = "https://github.com/paritytech/substrate", branch = "polkadot-v0.9.28", default-features = false }
pallet-collective = { git = "https://github.com/paritytech/substrate", branch = "polkadot-v0.9.28", default-features = false }
pallet-membership = { git = "https://github.com/paritytech/substrate", branch = "polkadot-v0.9.28", default-features = false }
pallet-balances = { git = "https://github.com/paritytech/substrate", branch = "polkadot-v0.9.28", default-features = false, optional = true }
pallet-timestamp = { git = "https://github.com/paritytech/substrate", branch = "polkadot-v0.9.28", default-features = false, optional = true }
pallet-proxy = { git = "https://github.com/paritytech/substrate", branch = "polkadot-v0.9.28", default-features = false, optional = true }
pallet-utility = { git = "https://github.com/paritytech/substrate", branch = "polkadot-v0.9.28", default-features = false, optional = true }
sp-core = { git = "https://github.com/paritytech/substrate", branch = "polkadot-v0.9.28", default-features = false }
sp-runtime = { git = "https://github.com/paritytech/substrate", branch = "polkadot-v0.9.28", default-features = false }
sp-std = { git = "https://github.com/paritytech/substrate", branch = "polkadot-v0.9.28", default-features = false }
sp-io = { git = "https://github.com/paritytech/substrate", branch = "polkadot-v0.9.28", default-features = false }

# cumulus
cumulus-pallet-parachain-system = { git = "https://github.com/paritytech/cumulus", branch = "polkadot-v0.9.28", default-features = false }

# polkadot
<<<<<<< HEAD
pallet-xcm = { git = "https://github.com/paritytech/polkadot", branch = "release-v0.9.28", default-features = false, optional = true }
xcm = { git = "https://github.com/paritytech/polkadot", branch = "release-v0.9.28", default-features = false }
xcm-executor = { git = "https://github.com/paritytech/polkadot", branch = "release-v0.9.28", default-features = false }
xcm-builder = { git = "https://github.com/paritytech/polkadot", branch = "release-v0.9.28", default-features = false }
=======
pallet-xcm = { git = "https://github.com/paritytech/polkadot", branch = "release-v0.9.26", default-features = false, optional = true }
polkadot-parachain = { git = "https://github.com/paritytech/polkadot", branch = "release-v0.9.26", default-features = false }
xcm = { git = "https://github.com/paritytech/polkadot", branch = "release-v0.9.26", default-features = false }
xcm-executor = { git = "https://github.com/paritytech/polkadot", branch = "release-v0.9.26", default-features = false }
xcm-builder = { git = "https://github.com/paritytech/polkadot", branch = "release-v0.9.26", default-features = false }
>>>>>>> 8fd1743f

# modules
module-currencies = { path = "../../modules/currencies", default-features = false }
module-evm = { path = "../../modules/evm", default-features = false }
module-evm-utility-macro = { path = "../../modules/evm-utility/macro" }
module-support = { path = "../../modules/support", default-features = false }
module-idle-scheduler = { path = "../../modules/idle-scheduler", default-features = false }
module-prices = { path = "../../modules/prices", default-features = false }
module-transaction-payment = { path = "../../modules/transaction-payment", default-features = false }
module-nft = { path = "../../modules/nft", default-features = false }
module-dex = { path = "../../modules/dex", default-features = false }
module-evm-accounts = { path = "../../modules/evm-accounts", default-features = false }
module-homa = {path = "../../modules/homa", default-features = false }
module-asset-registry = { path = "../../modules/asset-registry", default-features = false, optional = true }
module-evm-bridge = { path = "../../modules/evm-bridge", default-features = false, optional = true }
primitives = { package = "acala-primitives", path = "../../primitives", default-features = false }
nutsfinance-stable-asset = { version = "0.1.0", default-features = false, path = "../../ecosystem-modules/stable-asset/lib/stable-asset", package = "nutsfinance-stable-asset" }
module-honzon = { path = "../../modules/honzon", default-features = false }
module-loans = { path = "../../modules/loans", default-features = false }
module-cdp-engine = { path = "../../modules/cdp-engine", default-features = false }
module-cdp-treasury = { path = "../../modules/cdp-treasury", default-features = false, optional = true }
module-incentives = { path = "../../modules/incentives", default-features = false }

# orml
orml-oracle = { path = "../../orml/oracle", default-features = false }
orml-traits = { path = "../../orml/traits", default-features = false }
orml-bencher = { path = "../../orml/bencher", default-features = false, optional = true }
orml-tokens = { path = "../../orml/tokens", default-features = false, optional = true }
orml-nft = { path = "../../orml/nft", default-features = false, optional = true }
orml-currencies = { path = "../../orml/currencies", default-features = false, optional = true }
orml-rewards = { path = "../../orml/rewards", default-features = false, optional = true }

[features]
default = ["std"]
std = [
	"num_enum/std",
	"log/std",
	"serde",
	"serde_json/std",
	"codec/std",
	"scale-info/std",
	"ethabi/std",

	"frame-support/std",
	"frame-system/std",
	"pallet-scheduler/std",
	"pallet-collective/std",
	"pallet-membership/std",
	"pallet-balances/std",
	"pallet-timestamp/std",
	"pallet-proxy/std",
	"pallet-utility/std",
	"sp-core/std",
	"sp-runtime/std",
	"sp-std/std",
	"sp-io/std",

	"cumulus-pallet-parachain-system/std",

	"orml-oracle/std",
	"orml-traits/std",
	"orml-bencher/std",
	"orml-tokens/std",
	"orml-nft/std",
	"orml-currencies/std",
	"orml-rewards/std",

	"module-evm/std",
	"module-idle-scheduler/std",
	"module-support/std",
	"primitives/std",
	"module-prices/std",
	"module-transaction-payment/std",
	"module-nft/std",
	"module-dex/std",
	"module-homa/std",
	"module-currencies/std",
	"module-evm-accounts/std",
	"module-asset-registry/std",
	"module-evm-bridge/std",
	"module-loans/std",
	"module-cdp-engine/std",
	"module-honzon/std",
	"module-cdp-treasury/std",
	"module-incentives/std",

	"polkadot-parachain/std",
	"xcm/std",
	"xcm-executor/std",
	"xcm-builder/std",
]
with-ethereum-compatibility = [
	"module-evm/with-ethereum-compatibility",
]
bench = [
	"frame-support/runtime-benchmarks",
	"frame-system/runtime-benchmarks",
	"pallet-collective/runtime-benchmarks",
	"pallet-balances/runtime-benchmarks",
	"pallet-timestamp/runtime-benchmarks",
	"pallet-proxy/runtime-benchmarks",
	"pallet-utility/runtime-benchmarks",
	"pallet-xcm/runtime-benchmarks",

	"sp-runtime/runtime-benchmarks",

	"orml-bencher/bench",
	"orml-tokens/runtime-benchmarks",
	"orml-nft",
	"orml-currencies",

	"module-asset-registry",
	"module-evm-bridge",
	"module-cdp-treasury",

	"xcm/runtime-benchmarks",
	"xcm-builder/runtime-benchmarks",
]<|MERGE_RESOLUTION|>--- conflicted
+++ resolved
@@ -39,18 +39,11 @@
 cumulus-pallet-parachain-system = { git = "https://github.com/paritytech/cumulus", branch = "polkadot-v0.9.28", default-features = false }
 
 # polkadot
-<<<<<<< HEAD
 pallet-xcm = { git = "https://github.com/paritytech/polkadot", branch = "release-v0.9.28", default-features = false, optional = true }
+polkadot-parachain = { git = "https://github.com/paritytech/polkadot", branch = "release-v0.9.28", default-features = false }
 xcm = { git = "https://github.com/paritytech/polkadot", branch = "release-v0.9.28", default-features = false }
 xcm-executor = { git = "https://github.com/paritytech/polkadot", branch = "release-v0.9.28", default-features = false }
 xcm-builder = { git = "https://github.com/paritytech/polkadot", branch = "release-v0.9.28", default-features = false }
-=======
-pallet-xcm = { git = "https://github.com/paritytech/polkadot", branch = "release-v0.9.26", default-features = false, optional = true }
-polkadot-parachain = { git = "https://github.com/paritytech/polkadot", branch = "release-v0.9.26", default-features = false }
-xcm = { git = "https://github.com/paritytech/polkadot", branch = "release-v0.9.26", default-features = false }
-xcm-executor = { git = "https://github.com/paritytech/polkadot", branch = "release-v0.9.26", default-features = false }
-xcm-builder = { git = "https://github.com/paritytech/polkadot", branch = "release-v0.9.26", default-features = false }
->>>>>>> 8fd1743f
 
 # modules
 module-currencies = { path = "../../modules/currencies", default-features = false }
