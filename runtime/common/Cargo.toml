[package]
name = "runtime-common"
version = "0.7.1"
authors = ["Acala Developers"]
edition = "2018"

[dependencies]
static_assertions = "1.1.0"

codec = { package = "parity-scale-codec", version = "1.3.0", default-features = false }
<<<<<<< HEAD
sp-std = { git = "https://github.com/paritytech/substrate", branch = "rococo-v1", default-features = false }
sp-core = { git = "https://github.com/paritytech/substrate", branch = "rococo-v1", default-features = false }
sp-runtime = { git = "https://github.com/paritytech/substrate", branch = "rococo-v1", default-features = false }
frame-support = { git = "https://github.com/paritytech/substrate", branch = "rococo-v1", default-features = false }
frame-system = { git = "https://github.com/paritytech/substrate", branch = "rococo-v1", default-features = false }
=======
sp-std = { version = "2.0.0", default-features = false }
sp-core = { version = "2.0.0", default-features = false }
sp-runtime = { version = "2.0.0", default-features = false }
frame-support = { version = "2.0.0", default-features = false }
frame-system = { version = "2.0.0", default-features = false }
pallet-scheduler = { version = "2.0.0", default-features = false }
>>>>>>> 45c362a4
module-evm = { path = "../../modules/evm", default-features = false }

orml-oracle = { path = "../../orml/oracle", default-features = false }
orml-traits = { path = "../../orml/traits", default-features = false }

module-support = { path = "../../modules/support", default-features = false }
primitives = { package = "acala-primitives", path = "../../primitives", default-features = false }
module-staking-pool = { path = "../../modules/staking_pool", default-features = false }

[dev-dependencies]
hex-literal = { version = "0.3.1" }
sp-io = { version = "2.0.0" }
pallet-timestamp = { version = "2.0.0" }
pallet-balances = { version = "2.0.0" }
pallet-proxy = { version = "2.0.0" }
pallet-utility = { version = "2.0.0" }
orml-tokens = { path = "../../orml/tokens" }
orml-nft = { path = "../../orml/nft" }
orml-currencies = { path = "../../orml/currencies" }
module-nft = { path = "../../modules/nft" }

[features]
default = ["std"]
std = [
	"codec/std",
	"sp-core/std",
	"sp-std/std",
	"sp-runtime/std",
	"frame-support/std",
	"frame-system/std",
	"pallet-scheduler/std",
	"module-evm/std",
	"orml-oracle/std",
	"orml-traits/std",
	"module-support/std",
	"primitives/std",
	"module-staking-pool/std",
]<|MERGE_RESOLUTION|>--- conflicted
+++ resolved
@@ -8,20 +8,12 @@
 static_assertions = "1.1.0"
 
 codec = { package = "parity-scale-codec", version = "1.3.0", default-features = false }
-<<<<<<< HEAD
 sp-std = { git = "https://github.com/paritytech/substrate", branch = "rococo-v1", default-features = false }
 sp-core = { git = "https://github.com/paritytech/substrate", branch = "rococo-v1", default-features = false }
 sp-runtime = { git = "https://github.com/paritytech/substrate", branch = "rococo-v1", default-features = false }
 frame-support = { git = "https://github.com/paritytech/substrate", branch = "rococo-v1", default-features = false }
 frame-system = { git = "https://github.com/paritytech/substrate", branch = "rococo-v1", default-features = false }
-=======
-sp-std = { version = "2.0.0", default-features = false }
-sp-core = { version = "2.0.0", default-features = false }
-sp-runtime = { version = "2.0.0", default-features = false }
-frame-support = { version = "2.0.0", default-features = false }
-frame-system = { version = "2.0.0", default-features = false }
-pallet-scheduler = { version = "2.0.0", default-features = false }
->>>>>>> 45c362a4
+pallet-scheduler  = { git = "https://github.com/paritytech/substrate", branch = "rococo-v1", default-features = false }
 module-evm = { path = "../../modules/evm", default-features = false }
 
 orml-oracle = { path = "../../orml/oracle", default-features = false }
