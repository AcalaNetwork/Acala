--- conflicted
+++ resolved
@@ -14,7 +14,7 @@
 static_assertions = "1.1.0"
 num_enum = { version = "0.5.1", default-features = false }
 serde = { version = "1.0.136", optional = true, default-features = false }
-<<<<<<< HEAD
+serde_json = { version = "1.0.68", default-features = false }
 codec = { package = "parity-scale-codec", version = "3.0.0", default-features = false, features = ["max-encoded-len"] }
 ethabi = { version = "17.0.0", default-features = false }
 scale-info = { version = "2.0.1", default-features = false, features = ["derive"] }
@@ -24,27 +24,12 @@
 pallet-scheduler  = { git = "https://github.com/paritytech/substrate", branch = "polkadot-v0.9.18", default-features = false }
 pallet-collective = { git = "https://github.com/paritytech/substrate", branch = "polkadot-v0.9.18", default-features = false }
 pallet-membership = { git = "https://github.com/paritytech/substrate", branch = "polkadot-v0.9.18", default-features = false }
+pallet-balances = { git = "https://github.com/paritytech/substrate", branch = "polkadot-v0.9.18", default-features = false, optional = true }
+pallet-timestamp = { git = "https://github.com/paritytech/substrate", branch = "polkadot-v0.9.18", default-features = false, optional = true }
 sp-core = { git = "https://github.com/paritytech/substrate", branch = "polkadot-v0.9.18", default-features = false }
 sp-runtime = { git = "https://github.com/paritytech/substrate", branch = "polkadot-v0.9.18", default-features = false }
 sp-std = { git = "https://github.com/paritytech/substrate", branch = "polkadot-v0.9.18", default-features = false }
-=======
-serde_json = { version = "1.0.68", default-features = false }
-codec = { package = "parity-scale-codec", version = "2.3.1", default-features = false, features = ["max-encoded-len"] }
-ethabi = { version = "15.0.0", default-features = false }
-scale-info = { version = "1.0", default-features = false, features = ["derive"] }
-
-frame-support = { git = "https://github.com/paritytech/substrate", branch = "polkadot-v0.9.17", default-features = false }
-frame-system = { git = "https://github.com/paritytech/substrate", branch = "polkadot-v0.9.17", default-features = false }
-pallet-scheduler  = { git = "https://github.com/paritytech/substrate", branch = "polkadot-v0.9.17", default-features = false }
-pallet-collective = { git = "https://github.com/paritytech/substrate", branch = "polkadot-v0.9.17", default-features = false }
-pallet-membership = { git = "https://github.com/paritytech/substrate", branch = "polkadot-v0.9.17", default-features = false }
-pallet-balances = { git = "https://github.com/paritytech/substrate", branch = "polkadot-v0.9.17", default-features = false, optional = true }
-pallet-timestamp = { git = "https://github.com/paritytech/substrate", branch = "polkadot-v0.9.17", default-features = false, optional = true }
-sp-core = { git = "https://github.com/paritytech/substrate", branch = "polkadot-v0.9.17", default-features = false }
-sp-runtime = { git = "https://github.com/paritytech/substrate", branch = "polkadot-v0.9.17", default-features = false }
-sp-std = { git = "https://github.com/paritytech/substrate", branch = "polkadot-v0.9.17", default-features = false }
-sp-io = { git = "https://github.com/paritytech/substrate", branch = "polkadot-v0.9.17", default-features = false }
->>>>>>> ebb91dfd
+sp-io = { git = "https://github.com/paritytech/substrate", branch = "polkadot-v0.9.18", default-features = false }
 
 cumulus-pallet-parachain-system = { git = "https://github.com/paritytech/cumulus", branch = "polkadot-v0.9.18", default-features = false }
 
@@ -71,20 +56,12 @@
 orml-nft = { path = "../../orml/nft", default-features = false, optional = true }
 orml-currencies = { path = "../../orml/currencies", default-features = false, optional = true }
 
-<<<<<<< HEAD
-sp-io = { git = "https://github.com/paritytech/substrate", branch = "polkadot-v0.9.18" }
-pallet-timestamp = { git = "https://github.com/paritytech/substrate", branch = "polkadot-v0.9.18" }
-pallet-balances = { git = "https://github.com/paritytech/substrate", branch = "polkadot-v0.9.18" }
-pallet-proxy = { git = "https://github.com/paritytech/substrate", branch = "polkadot-v0.9.18" }
-pallet-utility = { git = "https://github.com/paritytech/substrate", branch = "polkadot-v0.9.18" }
-=======
 module-evm-accounts = { path = "../../modules/evm-accounts", default-features = false, optional = true }
 module-asset-registry = { path = "../../modules/asset-registry", default-features = false, optional = true }
 module-evm-bridge = { path = "../../modules/evm-bridge", default-features = false, optional = true }
->>>>>>> ebb91dfd
 
-pallet-proxy = { git = "https://github.com/paritytech/substrate", branch = "polkadot-v0.9.17", default-features = false, optional = true }
-pallet-utility = { git = "https://github.com/paritytech/substrate", branch = "polkadot-v0.9.17", default-features = false, optional = true }
+pallet-proxy = { git = "https://github.com/paritytech/substrate", branch = "polkadot-v0.9.18", default-features = false, optional = true }
+pallet-utility = { git = "https://github.com/paritytech/substrate", branch = "polkadot-v0.9.18", default-features = false, optional = true }
 
 [features]
 default = ["std"]
