--- conflicted
+++ resolved
@@ -11,55 +11,51 @@
 serde = { version = "1.0.101", optional = true, default-features = false }
 serde_json = "1.0.60"
 hex-literal = { version = "0.3.1" }
-<<<<<<< HEAD
 evm = { version = "0.23.0", optional = true, default-features = false, features = ["with-codec", "with-serde"] }
-=======
-evm = { version = "0.23.0", optional = true, default-features = false }
->>>>>>> 3770f072
-
-frame-benchmarking = { version = "2.0.0", default-features = false, optional = true }
-frame-executive = { version = "2.0.0", default-features = false }
-frame-support = { version = "2.0.0", default-features = false }
-frame-system = { version = "2.0.0", default-features = false }
-frame-system-rpc-runtime-api = { version = "2.0.0", default-features = false }
-pallet-authorship = { version = "2.0.0", default-features = false }
-pallet-babe = { version = "2.0.0", default-features = false }
-pallet-balances = { version = "2.0.0", default-features = false }
-pallet-bounties = { version = "2.0.0", default-features = false }
-pallet-collective = { version = "2.0.0", default-features = false }
+
+frame-benchmarking = { version = "3.0.0", default-features = false, optional = true }
+frame-executive = { version = "3.0.0", default-features = false }
+frame-support = { version = "3.0.0", default-features = false }
+frame-system = { version = "3.0.0", default-features = false }
+frame-system-rpc-runtime-api = { version = "3.0.0", default-features = false }
+pallet-authorship = { version = "3.0.0", default-features = false }
+pallet-babe = { version = "3.0.0", default-features = false }
+pallet-balances = { version = "3.0.0", default-features = false }
+pallet-bounties = { version = "3.0.0", default-features = false }
+pallet-collective = { version = "3.0.0", default-features = false }
 pallet-elections-phragmen = { version = "3.0.0", default-features = false }
-pallet-grandpa = { version = "2.0.0", default-features = false }
-pallet-indices = { version = "2.0.0", default-features = false }
-pallet-membership = { version = "2.0.0", default-features = false }
-pallet-multisig = { version = "2.0.0", default-features = false }
-pallet-offences = { version = "2.0.0", default-features = false }
-pallet-proxy = { version = "2.0.0", default-features = false }
-pallet-randomness-collective-flip = { version = "2.0.0", default-features = false }
-pallet-recovery = { version = "2.0.0", default-features = false }
-pallet-scheduler = { version = "2.0.0", default-features = false }
-pallet-session = { version = "2.0.0", features = ["historical"], default-features = false }
-pallet-staking = { version = "2.0.0", default-features = false }
-pallet-staking-reward-curve = { version = "2.0.0", default-features = false }
-pallet-sudo = { version = "2.0.0", default-features = false }
-pallet-timestamp = { version = "2.0.0", default-features = false }
-pallet-tips = { version = "2.0.0", default-features = false }
-pallet-transaction-payment-rpc-runtime-api = { version = "2.0.0", default-features = false }
-pallet-treasury = { version = "2.0.0", default-features = false }
-pallet-utility = { version = "2.0.0", default-features = false }
-sp-api = { version = "2.0.0", default-features = false }
-sp-application-crypto = { version = "2.0.0", default-features = false }
-sp-block-builder = { version = "2.0.0", default-features = false }
-sp-consensus-babe = { version = "0.8.0", default-features = false }
-sp-core = { version = "2.0.0", default-features = false }
-sp-inherents = { version = "2.0.0", default-features = false }
-sp-io = { version = "2.0.0", default-features = false }
-sp-offchain = { version = "2.0.0", default-features = false }
-sp-runtime = { version = "2.0.0", default-features = false }
-sp-session = { version = "2.0.0", default-features = false }
-sp-staking = { version = "2.0.0", default-features = false }
-sp-std = { version = "2.0.0", default-features = false }
-sp-transaction-pool = { version = "2.0.0", default-features = false }
-sp-version = { version = "2.0.0", default-features = false }
+pallet-grandpa = { version = "3.0.0", default-features = false }
+pallet-indices = { version = "3.0.0", default-features = false }
+pallet-membership = { version = "3.0.0", default-features = false }
+pallet-multisig = { version = "3.0.0", default-features = false }
+pallet-offences = { version = "3.0.0", default-features = false }
+pallet-proxy = { version = "3.0.0", default-features = false }
+pallet-randomness-collective-flip = { version = "3.0.0", default-features = false }
+pallet-recovery = { version = "3.0.0", default-features = false }
+pallet-scheduler = { version = "3.0.0", default-features = false }
+pallet-session = { version = "3.0.0", features = ["historical"], default-features = false }
+pallet-staking = { version = "3.0.0", default-features = false }
+pallet-staking-reward-curve = { version = "3.0.0", default-features = false }
+pallet-sudo = { version = "3.0.0", default-features = false }
+pallet-timestamp = { version = "3.0.0", default-features = false }
+pallet-tips = { version = "3.0.0", default-features = false }
+pallet-transaction-payment-rpc-runtime-api = { version = "3.0.0", default-features = false }
+pallet-treasury = { version = "3.0.0", default-features = false }
+pallet-utility = { version = "3.0.0", default-features = false }
+sp-api = { version = "3.0.0", default-features = false }
+sp-application-crypto = { version = "3.0.0", default-features = false }
+sp-block-builder = { version = "3.0.0", default-features = false }
+sp-consensus-babe = { version = "0.9.0", default-features = false }
+sp-core = { version = "3.0.0", default-features = false }
+sp-inherents = { version = "3.0.0", default-features = false }
+sp-io = { version = "3.0.0", default-features = false }
+sp-offchain = { version = "3.0.0", default-features = false }
+sp-runtime = { version = "3.0.0", default-features = false }
+sp-session = { version = "3.0.0", default-features = false }
+sp-staking = { version = "3.0.0", default-features = false }
+sp-std = { version = "3.0.0", default-features = false }
+sp-transaction-pool = { version = "3.0.0", default-features = false }
+sp-version = { version = "3.0.0", default-features = false }
 libsecp256k1 = { version = "0.3.4", default-features = false, optional = true }
 
 orml-auction = { path = "../../orml/auction", default-features = false }
@@ -96,10 +92,6 @@
 module-staking-pool = { path = "../../modules/staking_pool", default-features = false }
 module-staking-pool-rpc-runtime-api = { path = "../../modules/staking_pool/rpc/runtime-api", default-features = false }
 module-polkadot-bridge = { path = "../../modules/polkadot_bridge", default-features = false }
-module-honzon-benchmarking = { path = "../../modules/honzon/benchmarking", default-features = false, optional = true }
-module-cdp-engine-benchmarking = { path = "../../modules/cdp_engine/benchmarking", default-features = false, optional = true }
-module-emergency-shutdown-benchmarking = { path = "../../modules/emergency_shutdown/benchmarking", default-features = false, optional = true }
-module-auction-manager-benchmarking = { path = "../../modules/auction_manager/benchmarking", default-features = false, optional = true }
 module-nft-benchmarking = { path = "../../modules/nft/benchmarking", default-features = false, optional = true }
 primitives = { package = "acala-primitives", path = "../../primitives", default-features = false }
 runtime-common = { path = "../common", default-features = false }
@@ -108,15 +100,15 @@
 
 ecosystem-renvm-bridge = { path = "../../ecosystem-modules/ren/renvm-bridge", default-features = false }
 
-# # We enable it only for web-wasm check
-# # See https://docs.rs/getrandom/0.2.1/getrandom/#webassembly-support
-getrandom = { version = "0.2.2", features = ["js"] }
+# # # We enable it only for web-wasm check
+# # # See https://docs.rs/getrandom/0.2.1/getrandom/#webassembly-support
+# getrandom = { version = "0.2.2", features = ["js"] }
 
 [build-dependencies]
-substrate-wasm-builder = { version = "3.0.0" }
+substrate-wasm-builder = "4.0.0"
 
 [dev-dependencies]
-libsecp256k1 = { version = "0.3.4" }
+libsecp256k1 = "0.3.4"
 
 [features]
 default = ["std"]
@@ -215,12 +207,8 @@
 	"sp-runtime/runtime-benchmarks",
 	"orml-authority/runtime-benchmarks",
 
-	"module-auction-manager-benchmarking",
-	"module-cdp-engine-benchmarking",
 	"module-cdp-treasury/runtime-benchmarks",
 	"module-dex/runtime-benchmarks",
-	"module-emergency-shutdown-benchmarking",
-	"module-honzon-benchmarking",
 	"module-nft-benchmarking",
 ]
 # When enabled, the runtime api will not be build.
