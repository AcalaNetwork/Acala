[package]
name = "mandala-runtime"
version = "0.7.3"
authors = ["Acala Developers"]
edition = "2018"
build = "build.rs"

[dependencies]
smallvec = "1.4.0"
codec = { package = "parity-scale-codec", version = "1.3.0", default-features = false, features = ["derive"] }
serde = { version = "1.0.101", optional = true, default-features = false }
serde_json = "1.0.60"
hex = { version = "0.4", default-features = false, optional = true }
hex-literal = { version = "0.3.1" }
evm = { version = "0.20.0", optional = true, default-features = false }

frame-benchmarking = { git = "https://github.com/paritytech/substrate", branch = "rococo-v1", default-features = false, optional = true }
frame-executive = { git = "https://github.com/paritytech/substrate", branch = "rococo-v1", default-features = false }
frame-support = { git = "https://github.com/paritytech/substrate", branch = "rococo-v1", default-features = false }
frame-system = { git = "https://github.com/paritytech/substrate", branch = "rococo-v1", default-features = false }
frame-system-rpc-runtime-api = { git = "https://github.com/paritytech/substrate", branch = "rococo-v1", default-features = false }
pallet-authorship = { git = "https://github.com/paritytech/substrate", branch = "rococo-v1", default-features = false }
pallet-babe = { git = "https://github.com/paritytech/substrate", branch = "rococo-v1", default-features = false }
pallet-balances = { git = "https://github.com/paritytech/substrate", branch = "rococo-v1", default-features = false }
pallet-bounties = { git = "https://github.com/paritytech/substrate", branch = "rococo-v1", default-features = false }
pallet-collective = { git = "https://github.com/paritytech/substrate", branch = "rococo-v1", default-features = false }
pallet-elections-phragmen = { git = "https://github.com/paritytech/substrate", branch = "rococo-v1", default-features = false }
pallet-grandpa = { git = "https://github.com/paritytech/substrate", branch = "rococo-v1", default-features = false }
pallet-indices = { git = "https://github.com/paritytech/substrate", branch = "rococo-v1", default-features = false }
pallet-membership = { git = "https://github.com/paritytech/substrate", branch = "rococo-v1", default-features = false }
pallet-multisig = { git = "https://github.com/paritytech/substrate", branch = "rococo-v1", default-features = false }
pallet-offences = { git = "https://github.com/paritytech/substrate", branch = "rococo-v1", default-features = false }
pallet-proxy = { git = "https://github.com/paritytech/substrate", branch = "rococo-v1", default-features = false }
pallet-randomness-collective-flip = { git = "https://github.com/paritytech/substrate", branch = "rococo-v1", default-features = false }
pallet-recovery = { git = "https://github.com/paritytech/substrate", branch = "rococo-v1", default-features = false }
pallet-scheduler = { git = "https://github.com/paritytech/substrate", branch = "rococo-v1", default-features = false }
pallet-session = { git = "https://github.com/paritytech/substrate", branch = "rococo-v1", features = ["historical"], default-features = false }
pallet-staking = { git = "https://github.com/paritytech/substrate", branch = "rococo-v1", default-features = false }
pallet-staking-reward-curve = { git = "https://github.com/paritytech/substrate", branch = "rococo-v1", default-features = false }
pallet-sudo = { git = "https://github.com/paritytech/substrate", branch = "rococo-v1", default-features = false }
pallet-timestamp = { git = "https://github.com/paritytech/substrate", branch = "rococo-v1", default-features = false }
pallet-tips = { git = "https://github.com/paritytech/substrate", branch = "rococo-v1", default-features = false }
pallet-transaction-payment = { git = "https://github.com/paritytech/substrate", branch = "rococo-v1", default-features = false }
pallet-transaction-payment-rpc-runtime-api = { git = "https://github.com/paritytech/substrate", branch = "rococo-v1", default-features = false }
pallet-treasury = { git = "https://github.com/paritytech/substrate", branch = "rococo-v1", default-features = false }
pallet-utility = { git = "https://github.com/paritytech/substrate", branch = "rococo-v1", default-features = false }
sp-api = { git = "https://github.com/paritytech/substrate", branch = "rococo-v1", default-features = false }
sp-application-crypto = { git = "https://github.com/paritytech/substrate", branch = "rococo-v1", default-features = false }
sp-block-builder = { git = "https://github.com/paritytech/substrate", branch = "rococo-v1", default-features = false }
sp-consensus-babe = { git = "https://github.com/paritytech/substrate", branch = "rococo-v1", default-features = false }
sp-core = { git = "https://github.com/paritytech/substrate", branch = "rococo-v1", default-features = false }
sp-inherents = { git = "https://github.com/paritytech/substrate", branch = "rococo-v1", default-features = false }
sp-io = { git = "https://github.com/paritytech/substrate", branch = "rococo-v1", default-features = false }
sp-offchain = { git = "https://github.com/paritytech/substrate", branch = "rococo-v1", default-features = false }
sp-runtime = { git = "https://github.com/paritytech/substrate", branch = "rococo-v1", default-features = false }
sp-session = { git = "https://github.com/paritytech/substrate", branch = "rococo-v1", default-features = false }
sp-staking = { git = "https://github.com/paritytech/substrate", branch = "rococo-v1", default-features = false }
sp-std = { git = "https://github.com/paritytech/substrate", branch = "rococo-v1", default-features = false }
sp-transaction-pool = { git = "https://github.com/paritytech/substrate", branch = "rococo-v1", default-features = false }
sp-version = { git = "https://github.com/paritytech/substrate", branch = "rococo-v1", default-features = false }
libsecp256k1 = { version = "0.3.4", default-features = false, optional = true }

cumulus-runtime = { git = "https://github.com/paritytech/cumulus", branch = "rococo-v1", default-features = false }
cumulus-primitives = { git = "https://github.com/paritytech/cumulus", branch = "rococo-v1", default-features = false }
cumulus-parachain-system = { git = "https://github.com/paritytech/cumulus", branch = "rococo-v1", default-features = false }
parachain-info = { git = "https://github.com/paritytech/cumulus", branch = "rococo-v1", default-features = false }
polkadot-parachain = { git = "https://github.com/paritytech/polkadot", branch = "rococo-v1", default-features = false }
xcm = { git = "https://github.com/paritytech/polkadot", branch = "rococo-v1", default-features = false }
xcm-executor = { git = "https://github.com/paritytech/polkadot", branch = "rococo-v1", default-features = false }
xcm-builder = { git = "https://github.com/paritytech/polkadot", branch = "rococo-v1", default-features = false }
xcm-handler = { git = "https://github.com/paritytech/cumulus", branch = "rococo-v1", default-features = false }

orml-auction = { path = "../../orml/auction", default-features = false }
orml-authority = { path = "../../orml/authority", default-features = false }
orml-benchmarking = { path = "../../orml/benchmarking", default-features = false, optional = true }
orml-oracle = { path = "../../orml/oracle", default-features = false }
orml-oracle-rpc-runtime-api = { path = "../../orml/oracle/rpc/runtime-api", default-features = false }
orml-gradually-update = { path = "../../orml/gradually-update", default-features = false }
orml-tokens = { path = "../../orml/tokens", default-features = false }
orml-traits = { path = "../../orml/traits", default-features = false }
orml-vesting = { path = "../../orml/vesting", default-features = false }
orml-rewards = { path = "../../orml/rewards", default-features = false }
orml-nft= { path = "../../orml/nft", default-features = false }
orml-xtokens = { path = "../../orml/xtokens", default-features = false }
orml-xcm-support = { path = "../../orml/xcm-support", default-features = false }

module-transaction-payment = { path = "../../modules/transaction_payment", default-features = false }
module-airdrop = { path = "../../modules/airdrop", default-features = false }
module-auction-manager = { path = "../../modules/auction_manager", default-features = false }
module-cdp-engine = { path = "../../modules/cdp_engine", default-features = false }
module-cdp-treasury = { path = "../../modules/cdp_treasury", default-features = false }
module-dex = { path = "../../modules/dex", default-features = false }
module-currencies = { path = "../../modules/currencies", default-features = false }
module-emergency-shutdown = { path = "../../modules/emergency_shutdown", default-features = false }
module-evm = { path = "../../modules/evm", default-features = false }
module-evm-accounts = { path = "../../modules/evm-accounts", default-features = false }
module-evm-bridge = { path = "../../modules/evm-bridge", default-features = false }
module-honzon = { path = "../../modules/honzon", default-features = false }
module-loans = { path = "../../modules/loans", default-features = false }
module-nft = { path = "../../modules/nft", default-features = false }
module-prices = { path = "../../modules/prices", default-features = false }
module-incentives = { path = "../../modules/incentives", default-features = false }
module-support = { path = "../../modules/support", default-features = false }
module-homa = { path = "../../modules/homa", default-features = false }
module-nominees-election = { path = "../../modules/nominees_election", default-features = false }
module-staking-pool = { path = "../../modules/staking_pool", default-features = false }
module-staking-pool-rpc-runtime-api = { path = "../../modules/staking_pool/rpc/runtime-api", default-features = false }
module-polkadot-bridge = { path = "../../modules/polkadot_bridge", default-features = false }
module-honzon-benchmarking = { path = "../../modules/honzon/benchmarking", default-features = false, optional = true }
module-cdp-engine-benchmarking = { path = "../../modules/cdp_engine/benchmarking", default-features = false, optional = true }
module-emergency-shutdown-benchmarking = { path = "../../modules/emergency_shutdown/benchmarking", default-features = false, optional = true }
module-auction-manager-benchmarking = { path = "../../modules/auction_manager/benchmarking", default-features = false, optional = true }
module-nft-benchmarking = { path = "../../modules/nft/benchmarking", default-features = false, optional = true }
primitives = { package = "acala-primitives", path = "../../primitives", default-features = false }
runtime-common = { path = "../common", default-features = false }

module-evm-rpc-runtime-api = { path = "../../modules/evm/rpc/runtime_api",  default-features = false }

ecosystem-renvm-bridge = { path = "../../ecosystem-modules/ren/renvm-bridge", default-features = false }

[build-dependencies]
substrate-wasm-builder = { version = "3.0.0" }

[dev-dependencies]
sp-io = { git = "https://github.com/paritytech/substrate", branch = "rococo-v1" }
libsecp256k1 = { version = "0.3.4" }
hex = "0.4.0"

[features]
default = ["std"]
no_std = []
std = [
	"codec/std",
	"serde",
	"hex/std",

	"frame-executive/std",
	"frame-support/std",
	"frame-system-rpc-runtime-api/std",
	"frame-system/std",
	"frame-benchmarking/std",
	"pallet-babe/std",
	"pallet-balances/std",
	"pallet-bounties/std",
	"pallet-collective/std",
	"pallet-elections-phragmen/std",
	"pallet-grandpa/std",
	"pallet-indices/std",
	"pallet-membership/std",
	"pallet-multisig/std",
	"pallet-proxy/std",
	"pallet-randomness-collective-flip/std",
	"pallet-recovery/std",
	"pallet-scheduler/std",
	"pallet-session/std",
	"pallet-staking/std",
	"pallet-sudo/std",
	"pallet-timestamp/std",
	"pallet-tips/std",
	"pallet-transaction-payment/std",
	"pallet-transaction-payment-rpc-runtime-api/std",
	"pallet-treasury/std",
	"pallet-utility/std",
	"sp-io/std",
	"sp-api/std",
	"sp-block-builder/std",
	"sp-consensus-babe/std",
	"sp-core/std",
	"sp-offchain/std",
	"sp-runtime/std",
	"sp-session/std",
	"sp-staking/std",
	"sp-std/std",
	"sp-transaction-pool/std",
	"sp-version/std",
	"pallet-bounties/std",
	"pallet-tips/std",

	"cumulus-runtime/std",
	"cumulus-parachain-system/std",
	"cumulus-primitives/std",
	"parachain-info/std",
	"polkadot-parachain/std",
	"xcm/std",
	"xcm-executor/std",
	"xcm-builder/std",
	"xcm-handler/std",

	"orml-auction/std",
	"orml-authority/std",
	"orml-benchmarking/std",
	"orml-oracle-rpc-runtime-api/std",
	"orml-oracle/std",
	"orml-gradually-update/std",
	"orml-tokens/std",
	"orml-traits/std",
	"orml-vesting/std",
	"orml-rewards/std",
	"orml-nft/std",
	"orml-xtokens/std",
	"orml-xcm-support/std",

	"module-transaction-payment/std",
	"module-airdrop/std",
	"module-auction-manager/std",
	"module-cdp-engine/std",
	"module-cdp-treasury/std",
	"module-dex/std",
	"module-currencies/std",
	"module-emergency-shutdown/std",
	"module-evm/std",
	"module-evm-accounts/std",
	"module-evm-bridge/std",
	"module-honzon/std",
	"module-loans/std",
	"module-nft/std",
	"module-prices/std",
	"module-incentives/std",
	"module-support/std",
	"module-homa/std",
	"module-nominees-election/std",
	"module-staking-pool/std",
	"module-staking-pool-rpc-runtime-api/std",
	"module-polkadot-bridge/std",
	"primitives/std",
	"runtime-common/std",

	"module-evm-rpc-runtime-api/std",

	"ecosystem-renvm-bridge/std",
]
runtime-benchmarks = [
	"frame-benchmarking",
	"orml-benchmarking",
	"libsecp256k1/hmac",

	"frame-support/runtime-benchmarks",
	"frame-system/runtime-benchmarks",
	"pallet-collective/runtime-benchmarks",
	"sp-runtime/runtime-benchmarks",
	"orml-authority/runtime-benchmarks",

	"module-auction-manager-benchmarking",
	"module-cdp-engine-benchmarking",
	"module-cdp-treasury/runtime-benchmarks",
	"module-dex/runtime-benchmarks",
	"module-emergency-shutdown-benchmarking",
	"module-honzon-benchmarking",
	"module-nft-benchmarking",
]
# When enabled, the runtime api will not be build.
#
# This is required by Cumulus to access certain types of the
# runtime without clashing with the runtime api exported functions
# in WASM.
disable-runtime-api = []
with-ethereum-compatibility = [
	"evm",
	"module-evm/with-ethereum-compatibility",
<<<<<<< HEAD
]
standalone = []
=======
	"runtime-common/with-ethereum-compatibility",
]
>>>>>>> 56be4f1d
<|MERGE_RESOLUTION|>--- conflicted
+++ resolved
@@ -257,10 +257,6 @@
 with-ethereum-compatibility = [
 	"evm",
 	"module-evm/with-ethereum-compatibility",
-<<<<<<< HEAD
-]
-standalone = []
-=======
 	"runtime-common/with-ethereum-compatibility",
 ]
->>>>>>> 56be4f1d
+standalone = []