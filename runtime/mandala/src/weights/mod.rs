// This file is part of Acala.

// Copyright (C) 2020-2021 Acala Foundation.
// SPDX-License-Identifier: GPL-3.0-or-later WITH Classpath-exception-2.0

// This program is free software: you can redistribute it and/or modify
// it under the terms of the GNU General Public License as published by
// the Free Software Foundation, either version 3 of the License, or
// (at your option) any later version.

// This program is distributed in the hope that it will be useful,
// but WITHOUT ANY WARRANTY; without even the implied warranty of
// MERCHANTABILITY or FITNESS FOR A PARTICULAR PURPOSE. See the
// GNU General Public License for more details.

// You should have received a copy of the GNU General Public License
// along with this program. If not, see <https://www.gnu.org/licenses/>.

//! A list of the different weight modules for our runtime.
#![allow(clippy::unnecessary_cast)]

pub mod module_auction_manager;
pub mod module_cdp_engine;
pub mod module_cdp_treasury;
pub mod module_collator_selection;
pub mod module_currencies;
pub mod module_dex;
pub mod module_emergency_shutdown;
pub mod module_evm;
pub mod module_evm_accounts;
pub mod module_homa;
pub mod module_homa_lite;
pub mod module_honzon;
pub mod module_incentives;
pub mod module_nft;
pub mod module_nominees_election;
pub mod module_prices;
pub mod module_session_manager;
pub mod module_transaction_pause;
pub mod module_transaction_payment;

pub mod orml_auction;
pub mod orml_authority;
pub mod orml_oracle;
pub mod orml_tokens;
pub mod orml_vesting;

<<<<<<< HEAD
pub mod ecosystem_chainlink_adaptor;
pub mod ecosystem_chainsafe;
=======
pub mod ecosystem_chainsafe;
pub mod nutsfinance_stable_asset;
>>>>>>> f4b17948
<|MERGE_RESOLUTION|>--- conflicted
+++ resolved
@@ -45,10 +45,6 @@
 pub mod orml_tokens;
 pub mod orml_vesting;
 
-<<<<<<< HEAD
 pub mod ecosystem_chainlink_adaptor;
 pub mod ecosystem_chainsafe;
-=======
-pub mod ecosystem_chainsafe;
-pub mod nutsfinance_stable_asset;
->>>>>>> f4b17948
+pub mod nutsfinance_stable_asset;