--- conflicted
+++ resolved
@@ -346,8 +346,5 @@
 	type MaxAssetsForTransfer = MaxAssetsForTransfer;
 	type MinXcmFee = ParachainMinFee;
 	type MultiLocationsFilter = Everything;
-<<<<<<< HEAD
-=======
 	type ReserveProvider = AbsoluteReserveProvider;
->>>>>>> 9b205458
 }