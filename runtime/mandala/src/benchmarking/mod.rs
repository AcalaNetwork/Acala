--- conflicted
+++ resolved
@@ -49,13 +49,9 @@
 pub mod tokens;
 pub mod vesting;
 
-<<<<<<< HEAD
 // ecosystem benchmarking
 pub mod chainlink_adaptor;
-pub mod chainsafe_transfer;
 
-=======
->>>>>>> c1d8450d
 pub fn get_vesting_account() -> super::AccountId {
 	super::TreasuryPalletId::get().into_account()
 }