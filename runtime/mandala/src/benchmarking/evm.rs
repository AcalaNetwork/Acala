--- conflicted
+++ resolved
@@ -165,12 +165,8 @@
 	create_nft_contract {
 		let account_id = <Runtime as module_evm::Config>::TreasuryAccount::get();
 		set_balance(NATIVE, &account_id, 1_000_000 * dollar(NATIVE));
-<<<<<<< HEAD
+		let address = primitives::evm::MIRRORED_TOKENS_ADDRESS_START | H160::from_low_u64_be(EVM::network_contract_index());
 	}: _(RawOrigin::Root, EMPTY_CONTRACT.to_vec(), 0, 21_000_000, 100_000, vec![])
-=======
-		let address = primitives::evm::MIRRORED_TOKENS_ADDRESS_START | H160::from_low_u64_be(EVM::network_contract_index());
-	}: _(RawOrigin::Root, EMPTY_CONTRACT.to_vec(), 0, 1_000_000, 15_000)
->>>>>>> 38215ae5
 	verify {
 		let code_hash = EVM::code_hash_at_address(&address);
 		assert!(module_evm::Codes::<Runtime>::contains_key(code_hash));
@@ -179,12 +175,8 @@
 	create_predeploy_contract {
 		let account_id = <Runtime as module_evm::Config>::TreasuryAccount::get();
 		set_balance(NATIVE, &account_id, 1_000_000 * dollar(NATIVE));
-<<<<<<< HEAD
-	}: _(RawOrigin::Root, contract_address, EMPTY_CONTRACT.to_vec(), 0, 21_000_000, 100_000, vec![])
-=======
 		let address = H160::from_low_u64_be(1);
-	}: _(RawOrigin::Root, address, EMPTY_CONTRACT.to_vec(), 0, 1_000_000, 15_000)
->>>>>>> 38215ae5
+	}: _(RawOrigin::Root, address, EMPTY_CONTRACT.to_vec(), 0, 21_000_000, 100_000, vec![])
 	verify {
 		let code_hash = EVM::code_hash_at_address(&address);
 		assert!(module_evm::Codes::<Runtime>::contains_key(code_hash));
@@ -193,14 +185,9 @@
 	create_predeploy_mirror_token_contract {
 		let account_id = <Runtime as module_evm::Config>::TreasuryAccount::get();
 		set_balance(NATIVE, &account_id, 1_000_000 * dollar(NATIVE));
-<<<<<<< HEAD
-		let address = H160::from_low_u64_be(0);
-	}: create_predeploy_contract(RawOrigin::Root, address, vec![], 0, 0, 0, vec![])
-=======
 		let address = H160::from_low_u64_be(2);
 		deploy_token_contract()?;
-	}: create_predeploy_contract(RawOrigin::Root, address, vec![], 0, 0, 0)
->>>>>>> 38215ae5
+	}: create_predeploy_contract(RawOrigin::Root, address, vec![], 0, 0, 0, vec![])
 	verify {
 		assert_eq!(
 			Currencies::free_balance(NATIVE, &evm_to_account_id(address)),
