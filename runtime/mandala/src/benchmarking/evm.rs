--- conflicted
+++ resolved
@@ -50,18 +50,11 @@
 	System::set_block_number(1);
 	EVM::create(
 		Origin::signed(caller.clone()),
-<<<<<<< HEAD
-		contract,
+		FACTORY_CONTRACT.to_vec(),
 		0,
 		1000000000,
 		1000000000,
 		vec![],
-=======
-		FACTORY_CONTRACT.to_vec(),
-		0,
-		1000000000,
-		1000000000,
->>>>>>> 8d756877
 	)
 	.map_or_else(|e| Err(e.error), |_| Ok(()))?;
 
@@ -126,7 +119,7 @@
 	create {
 		let alice_account = alice_account_id();
 		set_balance(NATIVE, &alice_account, 1_000_000 * dollar(NATIVE));
-	}: _(RawOrigin::Signed(alice_account), EMPTY_CONTRACT.to_vec(), 0, 21_000_000, 100_000)
+	}: _(RawOrigin::Signed(alice_account), EMPTY_CONTRACT.to_vec(), 0, 21_000_000, 100_000, vec![])
 	verify {
 		// contract address when it gets deployed
 		let contract_address = H160::from(hex_literal::hex!("5e0b4bfa0b55932a3587e648c3552a6515ba56b1"));
@@ -138,7 +131,7 @@
 		let salt = H256::repeat_byte(1);
 		let alice_account = alice_account_id();
 		set_balance(NATIVE, &alice_account, 1_000_000 * dollar(NATIVE));
-	}: _(RawOrigin::Signed(alice_account), EMPTY_CONTRACT.to_vec(), salt, 0, 21_000_000, 100_000)
+	}: _(RawOrigin::Signed(alice_account), EMPTY_CONTRACT.to_vec(), salt, 0, 21_000_000, 100_000, vec![])
 	verify {
 		// contract address when it gets deployed
 		let contract_address = H160::from(hex_literal::hex!("f6930000a8679e0c96af73e73c02f163e34b9d70"));
@@ -149,7 +142,7 @@
 	create_nft_contract {
 		let account_id = evm_to_account_id(NetworkContractSource::get());
 		set_balance(NATIVE, &account_id, 1_000_000 * dollar(NATIVE));
-	}: _(RawOrigin::Root, EMPTY_CONTRACT.to_vec(), 0, 21_000_000, 100_000)
+	}: _(RawOrigin::Root, EMPTY_CONTRACT.to_vec(), 0, 21_000_000, 100_000, vec![])
 	verify {
 		let code_hash = H256::from(hex_literal::hex!("6383e491a074f53be137d996a7075aae9d8707a89ce2656f2e9260525b4ec7bb"));
 		assert!(module_evm::Codes::<Runtime>::contains_key(code_hash));
@@ -159,7 +152,7 @@
 		let contract_address = primitives::evm::MIRRORED_TOKENS_ADDRESS_START | H160::from_low_u64_be(EVM::network_contract_index());
 		let account_id = evm_to_account_id(NetworkContractSource::get());
 		set_balance(NATIVE, &account_id, 1_000_000 * dollar(NATIVE));
-	}: _(RawOrigin::Root, contract_address, EMPTY_CONTRACT.to_vec(), 0, 21_000_000, 100_000)
+	}: _(RawOrigin::Root, contract_address, EMPTY_CONTRACT.to_vec(), 0, 21_000_000, 100_000, vec![])
 	verify {
 		let code_hash = H256::from(hex_literal::hex!("6383e491a074f53be137d996a7075aae9d8707a89ce2656f2e9260525b4ec7bb"));
 		assert!(module_evm::Codes::<Runtime>::contains_key(code_hash));
@@ -169,7 +162,7 @@
 		let account_id = <Runtime as module_evm::Config>::TreasuryAccount::get();
 		set_balance(NATIVE, &account_id, 1_000_000 * dollar(NATIVE));
 		let address = H160::from_low_u64_be(0);
-	}: create_predeploy_contract(RawOrigin::Root, address, vec![], 0, 0, 0)
+	}: create_predeploy_contract(RawOrigin::Root, address, vec![], 0, 0, 0, vec![])
 	verify {
 		assert_eq!(
 			Currencies::free_balance(NATIVE, &evm_to_account_id(address)),
@@ -186,7 +179,7 @@
 		// contract address when it gets deployed
 		let contract_address = H160::from(hex_literal::hex!("5e0b4bfa0b55932a3587e648c3552a6515ba56b1"));
 
-		frame_support::assert_ok!(EVM::create(Origin::signed(alice_account.clone()), STORAGE_CONTRACT.to_vec(), 0, 21_000_000, 100_000));
+		frame_support::assert_ok!(EVM::create(Origin::signed(alice_account.clone()), STORAGE_CONTRACT.to_vec(), 0, 21_000_000, 100_000, vec![]));
 
 		let code_hash = EVM::code_hash_at_address(&contract_address);
 		assert!(module_evm::Codes::<Runtime>::contains_key(code_hash));
@@ -195,7 +188,7 @@
 		let hashed_key = module_evm::AccountStorages::<Runtime>::hashed_key_for(&contract_address, H256::zero());
 		frame_benchmarking::benchmarking::add_to_whitelist(hashed_key.into());
 
-	}: _(RawOrigin::Signed(alice_account), contract_address, input, 0, 21_000_000, 100_000)
+	}: _(RawOrigin::Signed(alice_account), contract_address, input, 0, 21_000_000, 100_000, vec![])
 	verify {
 		assert_eq!(module_evm::AccountStorages::<Runtime>::get(&contract_address, H256::zero()), H256::from_low_u64_be(1));
 	}
@@ -290,6 +283,7 @@
 				0,
 				1_000_000,
 				100_000,
+				vec![],
 				config,
 			)
 			.unwrap();
@@ -315,6 +309,7 @@
 				0,
 				1_000_000,
 				100_000,
+				vec![],
 				config,
 			)
 			.unwrap();
@@ -325,7 +320,15 @@
 			let input =
 				hex_literal::hex!("6057361d0000000000000000000000000000000000000000000000000000000000000001").to_vec();
 			let result = <Runtime as module_evm::Config>::Runner::call(
-				caller, caller, address, input, 0, 1_000_000, 100_000, config,
+				caller,
+				caller,
+				address,
+				input,
+				0,
+				1_000_000,
+				100_000,
+				vec![],
+				config,
 			)
 			.unwrap();
 			assert!(result.exit_reason.is_succeed());
