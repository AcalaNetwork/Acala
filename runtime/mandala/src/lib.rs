//! The Dev runtime. This can be compiled with `#[no_std]`, ready for Wasm.

#![cfg_attr(not(feature = "std"), no_std)]
// `construct_runtime!` does a lot of recursion and requires us to increase the limit to 256.
#![recursion_limit = "256"]
// The `large_enum_variant` warning originates from `construct_runtime` macro.
#![allow(clippy::large_enum_variant)]
#![allow(clippy::unnecessary_mut_passed)]
#![allow(clippy::or_fun_call)]
#![allow(clippy::from_over_into)]

// Make the WASM binary available.
#[cfg(feature = "std")]
include!(concat!(env!("OUT_DIR"), "/wasm_binary.rs"));

use codec::Encode;
use hex_literal::hex;
use sp_api::impl_runtime_apis;
use sp_core::{
	crypto::KeyTypeId,
	u32_trait::{_1, _2, _3, _4},
	OpaqueMetadata, H160,
};
use sp_runtime::traits::{BadOrigin, BlakeTwo256, Block as BlockT, Convert, SaturatedConversion, StaticLookup};
use sp_runtime::{
	create_runtime_str, generic, impl_opaque_keys,
	traits::{AccountIdConversion, Zero},
	transaction_validity::{TransactionSource, TransactionValidity},
	ApplyExtrinsicResult, DispatchResult, FixedPointNumber, ModuleId,
};
use sp_std::prelude::*;
#[cfg(feature = "std")]
use sp_version::NativeVersion;
use sp_version::RuntimeVersion;

use frame_system::{EnsureOneOf, EnsureRoot, RawOrigin};
use module_currencies::{BasicCurrencyAdapter, Currency};
use module_evm::{CallInfo, CreateInfo};
use module_evm_accounts::EvmAddressMapping;
use module_transaction_payment::{Multiplier, TargetedFeeAdjustment};
use orml_tokens::CurrencyAdapter;
use orml_traits::{create_median_value_data_provider, parameter_type_with_key, DataFeeder, DataProviderExtended};
// use pallet_grandpa::fg_primitives;
// use pallet_grandpa::{AuthorityId as GrandpaId, AuthorityList as
// GrandpaAuthorityList}; use pallet_session::historical as
// pallet_session_historical;
use pallet_transaction_payment::{FeeDetails, RuntimeDispatchInfo};

use cumulus_primitives::{relay_chain::Balance as RelayChainBalance, ParaId};
use orml_xcm_support::{CurrencyIdConverter, IsConcreteWithGeneralKey, MultiCurrencyAdapter};
use polkadot_parachain::primitives::Sibling;
use xcm::v0::{Junction, MultiLocation, NetworkId};
use xcm_builder::{
	AccountId32Aliases, ChildParachainConvertsVia, LocationInverter, ParentIsDefault, RelayChainAsNative,
	SiblingParachainAsNative, SiblingParachainConvertsVia, SignedAccountId32AsNative, SovereignSignedViaLocation,
};
use xcm_executor::{traits::NativeAsset, Config, XcmExecutor};

/// Weights for pallets used in the runtime.
mod weights;

pub use frame_support::{
	construct_runtime, debug, parameter_types,
	traits::{
		Contains, ContainsLengthBound, EnsureOrigin, Filter, Get, IsType, KeyOwnerProofSystem, LockIdentifier,
		Randomness, U128CurrencyToVote,
	},
	weights::{constants::RocksDbWeight, IdentityFee, Weight},
	StorageValue,
};

// pub use pallet_staking::StakerStatus;
pub use pallet_timestamp::Call as TimestampCall;
#[cfg(any(feature = "std", test))]
pub use sp_runtime::BuildStorage;
pub use sp_runtime::{Perbill, Percent, Permill, Perquintill};

pub use authority::AuthorityConfigImpl;
pub use constants::{currency::*, fee::*, time::*};
pub use primitives::{
	AccountId, AccountIndex, AirDropCurrencyId, Amount, AuctionId, AuthoritysOriginId, Balance, BlockNumber,
	CurrencyId, DataProviderId, EraIndex, Hash, Moment, Nonce, Share, Signature, TokenSymbol, TradingPair,
};
pub use runtime_common::{
	BlockLength, BlockWeights, CurveFeeModel, ExchangeRate, GasToWeight, OffchainSolutionWeightLimit, Price, Rate,
	Ratio, SystemContractsFilter, TimeStampedPrice, AVERAGE_ON_INITIALIZE_RATIO,
};

mod authority;
mod benchmarking;
mod constants;

/// This runtime version.
pub const VERSION: RuntimeVersion = RuntimeVersion {
	spec_name: create_runtime_str!("mandala"),
	impl_name: create_runtime_str!("mandala"),
	authoring_version: 1,
<<<<<<< HEAD
	spec_version: 701,
=======
	spec_version: 705,
>>>>>>> 45c362a4
	impl_version: 0,
	apis: RUNTIME_API_VERSIONS,
	transaction_version: 1,
};

/// The version infromation used to identify this runtime when compiled
/// natively.
#[cfg(feature = "std")]
pub fn native_version() -> NativeVersion {
	NativeVersion {
		runtime_version: VERSION,
		can_author_with: Default::default(),
	}
}

impl_opaque_keys! {
	pub struct SessionKeys {
		// pub grandpa: Grandpa,
		// pub babe: Babe,
	}
}

// Module accounts of runtime
parameter_types! {
	pub const AcalaTreasuryModuleId: ModuleId = ModuleId(*b"aca/trsy");
	pub const LoansModuleId: ModuleId = ModuleId(*b"aca/loan");
	pub const DEXModuleId: ModuleId = ModuleId(*b"aca/dexm");
	pub const CDPTreasuryModuleId: ModuleId = ModuleId(*b"aca/cdpt");
	pub const StakingPoolModuleId: ModuleId = ModuleId(*b"aca/stkp");
	pub const HonzonTreasuryModuleId: ModuleId = ModuleId(*b"aca/hztr");
	pub const HomaTreasuryModuleId: ModuleId = ModuleId(*b"aca/hmtr");
	pub const IncentivesModuleId: ModuleId = ModuleId(*b"aca/inct");
	// Decentralized Sovereign Wealth Fund
	pub const DSWFModuleId: ModuleId = ModuleId(*b"aca/dswf");
	pub const ElectionsPhragmenModuleId: LockIdentifier = *b"aca/phre";
	pub const NftModuleId: ModuleId = ModuleId(*b"aca/aNFT");
}

pub fn get_all_module_accounts() -> Vec<AccountId> {
	vec![
		AcalaTreasuryModuleId::get().into_account(),
		LoansModuleId::get().into_account(),
		DEXModuleId::get().into_account(),
		CDPTreasuryModuleId::get().into_account(),
		StakingPoolModuleId::get().into_account(),
		HonzonTreasuryModuleId::get().into_account(),
		HomaTreasuryModuleId::get().into_account(),
		IncentivesModuleId::get().into_account(),
		DSWFModuleId::get().into_account(),
		ZeroAccountId::get(),
	]
}

parameter_types! {
	pub const BlockHashCount: BlockNumber = 900; // mortal tx can be valid up to 1 hour after signing
	pub const Version: RuntimeVersion = VERSION;
	pub const SS58Prefix: u8 = 42; // Ss58AddressFormat::SubstrateAccount
}

impl frame_system::Config for Runtime {
	type AccountId = AccountId;
	type Call = Call;
	type Lookup = (Indices, EvmAccounts);
	type Index = Nonce;
	type BlockNumber = BlockNumber;
	type Hash = Hash;
	type Hashing = BlakeTwo256;
	type Header = generic::Header<BlockNumber, BlakeTwo256>;
	type Event = Event;
	type Origin = Origin;
	type BlockHashCount = BlockHashCount;
	type BlockWeights = BlockWeights;
	type BlockLength = BlockLength;
	type Version = Version;
	type PalletInfo = PalletInfo;
	type AccountData = pallet_balances::AccountData<Balance>;
	type OnNewAccount = ();
	type OnKilledAccount = (
		module_evm::CallKillAccount<Runtime>,
		module_evm_accounts::CallKillAccount<Runtime>,
	);
	type DbWeight = RocksDbWeight;
	type BaseCallFilter = ();
	type SystemWeightInfo = ();
	type SS58Prefix = SS58Prefix;
}

// parameter_types! {
// 	pub const EpochDuration: u64 = EPOCH_DURATION_IN_SLOTS;
// 	pub const ExpectedBlockTime: Moment = MILLISECS_PER_BLOCK;
// }

// impl pallet_babe::Config for Runtime {
// 	type EpochDuration = EpochDuration;
// 	type ExpectedBlockTime = ExpectedBlockTime;
// 	type EpochChangeTrigger = pallet_babe::ExternalTrigger;
// 	type KeyOwnerProofSystem = Historical;
// 	type KeyOwnerProof =
// 		<Self::KeyOwnerProofSystem as KeyOwnerProofSystem<(KeyTypeId,
// pallet_babe::AuthorityId)>>::Proof; 	type KeyOwnerIdentification =
// 		<Self::KeyOwnerProofSystem as KeyOwnerProofSystem<(KeyTypeId,
// pallet_babe::AuthorityId)>>::IdentificationTuple; 	type HandleEquivocation =
// pallet_babe::EquivocationHandler<Self::KeyOwnerIdentification, ()>; //
// Offences 	type WeightInfo = ();
// }

// impl pallet_grandpa::Config for Runtime {
// 	type Event = Event;
// 	type Call = Call;

// 	type KeyOwnerProofSystem = Historical;

// 	type KeyOwnerProof = <Self::KeyOwnerProofSystem as
// KeyOwnerProofSystem<(KeyTypeId, GrandpaId)>>::Proof;

// 	type KeyOwnerIdentification =
// 		<Self::KeyOwnerProofSystem as KeyOwnerProofSystem<(KeyTypeId,
// GrandpaId)>>::IdentificationTuple;

// 	type HandleEquivocation =
// pallet_grandpa::EquivocationHandler<Self::KeyOwnerIdentification, ()>; //
// Offences

// 	type WeightInfo = ();
// }

parameter_types! {
	pub const IndexDeposit: Balance = DOLLARS;
}

impl pallet_indices::Config for Runtime {
	type AccountIndex = AccountIndex;
	type Event = Event;
	type Currency = Balances;
	type Deposit = IndexDeposit;
	type WeightInfo = ();
}

parameter_types! {
	pub const MinimumPeriod: u64 = SLOT_DURATION / 2;
}

impl pallet_timestamp::Config for Runtime {
	/// A timestamp: milliseconds since the unix epoch.
	type Moment = Moment;
	type OnTimestampSet = ();
	// type OnTimestampSet = Babe;
	type MinimumPeriod = MinimumPeriod;
	type WeightInfo = ();
}

// parameter_types! {
// 	pub const UncleGenerations: BlockNumber = 5;
// }

// impl pallet_authorship::Config for Runtime {
// 	type FindAuthor = pallet_session::FindAccountFromAuthorIndex<Self, Babe>;
// 	type UncleGenerations = UncleGenerations;
// 	type FilterUncle = ();
// 	type EventHandler = (Staking, ()); // ImOnline
// }

parameter_types! {
	pub const NativeTokenExistentialDeposit: Balance = 0;
	// For weight estimation, we assume that the most locks on an individual account will be 50.
	// This number may need to be adjusted in the future if this assumption no longer holds true.
	pub const MaxLocks: u32 = 50;
}

impl pallet_balances::Config for Runtime {
	type Balance = Balance;
	type DustRemoval = AcalaTreasury;
	type Event = Event;
	type ExistentialDeposit = NativeTokenExistentialDeposit;
	type AccountStore = frame_system::Module<Runtime>;
	type MaxLocks = MaxLocks;
	type WeightInfo = ();
}

parameter_types! {
	pub const TransactionByteFee: Balance = 10 * MILLICENTS;
	pub const TargetBlockFullness: Perquintill = Perquintill::from_percent(25);
	pub AdjustmentVariable: Multiplier = Multiplier::saturating_from_rational(1, 100_000);
	pub MinimumMultiplier: Multiplier = Multiplier::saturating_from_rational(1, 1_000_000_000u128);
}

impl pallet_sudo::Config for Runtime {
	type Event = Event;
	type Call = Call;
}

type EnsureRootOrHalfGeneralCouncil = EnsureOneOf<
	AccountId,
	EnsureRoot<AccountId>,
	pallet_collective::EnsureProportionMoreThan<_1, _2, AccountId, GeneralCouncilInstance>,
>;

type EnsureRootOrHalfHonzonCouncil = EnsureOneOf<
	AccountId,
	EnsureRoot<AccountId>,
	pallet_collective::EnsureProportionMoreThan<_1, _2, AccountId, HonzonCouncilInstance>,
>;

type EnsureRootOrHalfHomaCouncil = EnsureOneOf<
	AccountId,
	EnsureRoot<AccountId>,
	pallet_collective::EnsureProportionMoreThan<_1, _2, AccountId, HomaCouncilInstance>,
>;

type EnsureRootOrTwoThirdsGeneralCouncil = EnsureOneOf<
	AccountId,
	EnsureRoot<AccountId>,
	pallet_collective::EnsureProportionMoreThan<_2, _3, AccountId, GeneralCouncilInstance>,
>;

type EnsureRootOrThreeFourthsGeneralCouncil = EnsureOneOf<
	AccountId,
	EnsureRoot<AccountId>,
	pallet_collective::EnsureProportionMoreThan<_3, _4, AccountId, GeneralCouncilInstance>,
>;

type EnsureRootOrOneThirdsTechnicalCommittee = EnsureOneOf<
	AccountId,
	EnsureRoot<AccountId>,
	pallet_collective::EnsureProportionMoreThan<_1, _3, AccountId, TechnicalCommitteeInstance>,
>;

type EnsureRootOrTwoThirdsTechnicalCommittee = EnsureOneOf<
	AccountId,
	EnsureRoot<AccountId>,
	pallet_collective::EnsureProportionMoreThan<_2, _3, AccountId, TechnicalCommitteeInstance>,
>;

parameter_types! {
	pub const GeneralCouncilMotionDuration: BlockNumber = 7 * DAYS;
	pub const GeneralCouncilMaxProposals: u32 = 100;
	pub const GeneralCouncilMaxMembers: u32 = 100;
}

type GeneralCouncilInstance = pallet_collective::Instance1;
impl pallet_collective::Config<GeneralCouncilInstance> for Runtime {
	type Origin = Origin;
	type Proposal = Call;
	type Event = Event;
	type MotionDuration = GeneralCouncilMotionDuration;
	type MaxProposals = GeneralCouncilMaxProposals;
	type MaxMembers = GeneralCouncilMaxMembers;
	type DefaultVote = pallet_collective::PrimeDefaultVote;
	type WeightInfo = ();
}

type GeneralCouncilMembershipInstance = pallet_membership::Instance1;
impl pallet_membership::Config<GeneralCouncilMembershipInstance> for Runtime {
	type Event = Event;
	type AddOrigin = EnsureRootOrThreeFourthsGeneralCouncil;
	type RemoveOrigin = EnsureRootOrThreeFourthsGeneralCouncil;
	type SwapOrigin = EnsureRootOrThreeFourthsGeneralCouncil;
	type ResetOrigin = EnsureRootOrThreeFourthsGeneralCouncil;
	type PrimeOrigin = EnsureRootOrThreeFourthsGeneralCouncil;
	type MembershipInitialized = GeneralCouncil;
	type MembershipChanged = GeneralCouncil;
}

parameter_types! {
	pub const HonzonCouncilMotionDuration: BlockNumber = 7 * DAYS;
	pub const HonzonCouncilMaxProposals: u32 = 100;
	pub const HonzonCouncilMaxMembers: u32 = 100;
}

type HonzonCouncilInstance = pallet_collective::Instance2;
impl pallet_collective::Config<HonzonCouncilInstance> for Runtime {
	type Origin = Origin;
	type Proposal = Call;
	type Event = Event;
	type MotionDuration = HonzonCouncilMotionDuration;
	type MaxProposals = HonzonCouncilMaxProposals;
	type MaxMembers = HonzonCouncilMaxMembers;
	type DefaultVote = pallet_collective::PrimeDefaultVote;
	type WeightInfo = ();
}

type HonzonCouncilMembershipInstance = pallet_membership::Instance2;
impl pallet_membership::Config<HonzonCouncilMembershipInstance> for Runtime {
	type Event = Event;
	type AddOrigin = EnsureRootOrTwoThirdsGeneralCouncil;
	type RemoveOrigin = EnsureRootOrTwoThirdsGeneralCouncil;
	type SwapOrigin = EnsureRootOrTwoThirdsGeneralCouncil;
	type ResetOrigin = EnsureRootOrTwoThirdsGeneralCouncil;
	type PrimeOrigin = EnsureRootOrTwoThirdsGeneralCouncil;
	type MembershipInitialized = HonzonCouncil;
	type MembershipChanged = HonzonCouncil;
}

parameter_types! {
	pub const HomaCouncilMotionDuration: BlockNumber = 7 * DAYS;
	pub const HomaCouncilMaxProposals: u32 = 100;
	pub const HomaCouncilMaxMembers: u32 = 100;
}

type HomaCouncilInstance = pallet_collective::Instance3;
impl pallet_collective::Config<HomaCouncilInstance> for Runtime {
	type Origin = Origin;
	type Proposal = Call;
	type Event = Event;
	type MotionDuration = HomaCouncilMotionDuration;
	type MaxProposals = HomaCouncilMaxProposals;
	type MaxMembers = HomaCouncilMaxMembers;
	type DefaultVote = pallet_collective::PrimeDefaultVote;
	type WeightInfo = ();
}

type HomaCouncilMembershipInstance = pallet_membership::Instance3;
impl pallet_membership::Config<HomaCouncilMembershipInstance> for Runtime {
	type Event = Event;
	type AddOrigin = EnsureRootOrTwoThirdsGeneralCouncil;
	type RemoveOrigin = EnsureRootOrTwoThirdsGeneralCouncil;
	type SwapOrigin = EnsureRootOrTwoThirdsGeneralCouncil;
	type ResetOrigin = EnsureRootOrTwoThirdsGeneralCouncil;
	type PrimeOrigin = EnsureRootOrTwoThirdsGeneralCouncil;
	type MembershipInitialized = HomaCouncil;
	type MembershipChanged = HomaCouncil;
}

parameter_types! {
	pub const TechnicalCommitteeMotionDuration: BlockNumber = 7 * DAYS;
	pub const TechnicalCommitteeMaxProposals: u32 = 100;
	pub const TechnicalCouncilMaxMembers: u32 = 100;
}

type TechnicalCommitteeInstance = pallet_collective::Instance4;
impl pallet_collective::Config<TechnicalCommitteeInstance> for Runtime {
	type Origin = Origin;
	type Proposal = Call;
	type Event = Event;
	type MotionDuration = TechnicalCommitteeMotionDuration;
	type MaxProposals = TechnicalCommitteeMaxProposals;
	type MaxMembers = TechnicalCouncilMaxMembers;
	type DefaultVote = pallet_collective::PrimeDefaultVote;
	type WeightInfo = ();
}

type TechnicalCommitteeMembershipInstance = pallet_membership::Instance4;
impl pallet_membership::Config<TechnicalCommitteeMembershipInstance> for Runtime {
	type Event = Event;
	type AddOrigin = EnsureRootOrTwoThirdsGeneralCouncil;
	type RemoveOrigin = EnsureRootOrTwoThirdsGeneralCouncil;
	type SwapOrigin = EnsureRootOrTwoThirdsGeneralCouncil;
	type ResetOrigin = EnsureRootOrTwoThirdsGeneralCouncil;
	type PrimeOrigin = EnsureRootOrTwoThirdsGeneralCouncil;
	type MembershipInitialized = TechnicalCommittee;
	type MembershipChanged = TechnicalCommittee;
}

type OperatorMembershipInstanceAcala = pallet_membership::Instance5;
impl pallet_membership::Config<OperatorMembershipInstanceAcala> for Runtime {
	type Event = Event;
	type AddOrigin = EnsureRootOrTwoThirdsGeneralCouncil;
	type RemoveOrigin = EnsureRootOrTwoThirdsGeneralCouncil;
	type SwapOrigin = EnsureRootOrTwoThirdsGeneralCouncil;
	type ResetOrigin = EnsureRootOrTwoThirdsGeneralCouncil;
	type PrimeOrigin = EnsureRootOrTwoThirdsGeneralCouncil;
	type MembershipInitialized = AcalaOracle;
	type MembershipChanged = AcalaOracle;
}

type OperatorMembershipInstanceBand = pallet_membership::Instance6;
impl pallet_membership::Config<OperatorMembershipInstanceBand> for Runtime {
	type Event = Event;
	type AddOrigin = EnsureRootOrTwoThirdsGeneralCouncil;
	type RemoveOrigin = EnsureRootOrTwoThirdsGeneralCouncil;
	type SwapOrigin = EnsureRootOrTwoThirdsGeneralCouncil;
	type ResetOrigin = EnsureRootOrTwoThirdsGeneralCouncil;
	type PrimeOrigin = EnsureRootOrTwoThirdsGeneralCouncil;
	type MembershipInitialized = BandOracle;
	type MembershipChanged = BandOracle;
}

impl pallet_utility::Config for Runtime {
	type Event = Event;
	type Call = Call;
	type WeightInfo = ();
}

parameter_types! {
	pub const MultisigDepositBase: Balance = 500 * MILLICENTS;
	pub const MultisigDepositFactor: Balance = 100 * MILLICENTS;
	pub const MaxSignatories: u16 = 100;
}

impl pallet_multisig::Config for Runtime {
	type Event = Event;
	type Call = Call;
	type Currency = Balances;
	type DepositBase = MultisigDepositBase;
	type DepositFactor = MultisigDepositFactor;
	type MaxSignatories = MaxSignatories;
	type WeightInfo = ();
}

pub struct GeneralCouncilProvider;
impl Contains<AccountId> for GeneralCouncilProvider {
	fn contains(who: &AccountId) -> bool {
		GeneralCouncil::is_member(who)
	}

	fn sorted_members() -> Vec<AccountId> {
		GeneralCouncil::members()
	}

	#[cfg(feature = "runtime-benchmarks")]
	fn add(_: &AccountId) {
		todo!()
	}
}

impl ContainsLengthBound for GeneralCouncilProvider {
	fn max_len() -> usize {
		100
	}
	fn min_len() -> usize {
		0
	}
}

parameter_types! {
	pub const ProposalBond: Permill = Permill::from_percent(5);
	pub const ProposalBondMinimum: Balance = DOLLARS;
	pub const SpendPeriod: BlockNumber = DAYS;
	pub const Burn: Permill = Permill::from_percent(0);
	pub const TipCountdown: BlockNumber = DAYS;
	pub const TipFindersFee: Percent = Percent::from_percent(10);
	pub const TipReportDepositBase: Balance = DOLLARS;
	pub const SevenDays: BlockNumber = 7 * DAYS;
	pub const ZeroDay: BlockNumber = 0;
	pub const OneDay: BlockNumber = DAYS;
	pub const BountyDepositBase: Balance = DOLLARS;
	pub const BountyDepositPayoutDelay: BlockNumber = DAYS;
	pub const BountyUpdatePeriod: BlockNumber = 14 * DAYS;
	pub const BountyCuratorDeposit: Permill = Permill::from_percent(50);
	pub const BountyValueMinimum: Balance = 5 * DOLLARS;
	pub const DataDepositPerByte: Balance = CENTS;
	pub const MaximumReasonLength: u32 = 16384;
}

impl pallet_treasury::Config for Runtime {
	type ModuleId = AcalaTreasuryModuleId;
	type Currency = Balances;
	type ApproveOrigin = EnsureRootOrHalfGeneralCouncil;
	type RejectOrigin = EnsureRootOrHalfGeneralCouncil;
	type Event = Event;
	type OnSlash = ();
	type ProposalBond = ProposalBond;
	type ProposalBondMinimum = ProposalBondMinimum;
	type SpendPeriod = SpendPeriod;
	type Burn = Burn;
	type BurnDestination = ();
	type SpendFunds = Bounties;
	type WeightInfo = ();
}

impl pallet_bounties::Config for Runtime {
	type Event = Event;
	type BountyDepositBase = BountyDepositBase;
	type BountyDepositPayoutDelay = BountyDepositPayoutDelay;
	type BountyUpdatePeriod = BountyUpdatePeriod;
	type BountyCuratorDeposit = BountyCuratorDeposit;
	type BountyValueMinimum = BountyValueMinimum;
	type DataDepositPerByte = DataDepositPerByte;
	type MaximumReasonLength = MaximumReasonLength;
	type WeightInfo = ();
}

impl pallet_tips::Config for Runtime {
	type Event = Event;
	type DataDepositPerByte = DataDepositPerByte;
	type MaximumReasonLength = MaximumReasonLength;
	type Tippers = GeneralCouncilProvider;
	type TipCountdown = TipCountdown;
	type TipFindersFee = TipFindersFee;
	type TipReportDepositBase = TipReportDepositBase;
	type WeightInfo = ();
}

// parameter_types! {
// 	pub const DisabledValidatorsThreshold: Perbill = Perbill::from_percent(17);
// }

// impl pallet_session::Config for Runtime {
// 	type Event = Event;
// 	type ValidatorId = <Self as frame_system::Config>::AccountId;
// 	type ValidatorIdOf = pallet_staking::StashOf<Self>;
// 	type ShouldEndSession = Babe;
// 	type NextSessionRotation = Babe;
// 	type SessionManager = pallet_session::historical::NoteHistoricalRoot<Self,
// Staking>; 	type SessionHandler = <SessionKeys as
// OpaqueKeys>::KeyTypeIdProviders; 	type Keys = SessionKeys;
// 	type DisabledValidatorsThreshold = DisabledValidatorsThreshold;
// 	type WeightInfo = ();
// }

// impl pallet_session::historical::Config for Runtime {
// 	type FullIdentification = pallet_staking::Exposure<AccountId, Balance>;
// 	type FullIdentificationOf = pallet_staking::ExposureOf<Runtime>;
// }

// pallet_staking_reward_curve::build! {
// 	const REWARD_CURVE: PiecewiseLinear<'static> = curve!(
// 		min_inflation: 0_025_000,
// 		max_inflation: 0_100_000,
// 		ideal_stake: 0_500_000,
// 		falloff: 0_050_000,
// 		max_piece_count: 40,
// 		test_precision: 0_005_000,
// 	);
// }

// parameter_types! {
// 	pub const SessionsPerEra: sp_staking::SessionIndex = 3; // 3 hours
// 	pub const BondingDuration: pallet_staking::EraIndex = 4; // 12 hours
// 	pub const SlashDeferDuration: pallet_staking::EraIndex = 2; // 6 hours
// 	pub const RewardCurve: &'static PiecewiseLinear<'static> = &REWARD_CURVE;
// 	pub const MaxNominatorRewardedPerValidator: u32 = 64;
// 	pub const ElectionLookahead: BlockNumber = EPOCH_DURATION_IN_BLOCKS / 4;
// 	pub const MaxIterations: u32 = 5;
// 	// 0.05%. The higher the value, the more strict solution acceptance becomes.
// 	pub MinSolutionScoreBump: Perbill =
// Perbill::from_rational_approximation(5u32, 10_000); }

// impl pallet_staking::Config for Runtime {
// 	type Currency = Balances;
// 	type UnixTime = Timestamp;
// 	type CurrencyToVote = U128CurrencyToVote;
// 	type RewardRemainder = AcalaTreasury;
// 	type Event = Event;
// 	type Slash = AcalaTreasury; // send the slashed funds to the pallet treasury.
// 	type Reward = (); // rewards are minted from the void
// 	type SessionsPerEra = SessionsPerEra;
// 	type BondingDuration = BondingDuration;
// 	type SlashDeferDuration = SlashDeferDuration;
// 	/// A super-majority of the council can cancel the slash.
// 	type SlashCancelOrigin = EnsureRootOrThreeFourthsGeneralCouncil;
// 	type SessionInterface = Self;
// 	type RewardCurve = RewardCurve;
// 	type NextNewSession = Session;
// 	type ElectionLookahead = ElectionLookahead;
// 	type Call = Call;
// 	type MaxIterations = MaxIterations;
// 	type MinSolutionScoreBump = MinSolutionScoreBump;
// 	type MaxNominatorRewardedPerValidator = MaxNominatorRewardedPerValidator;
// 	type UnsignedPriority = runtime_common::StakingUnsignedPriority;
// 	type WeightInfo = ();
// 	type OffchainSolutionWeightLimit = OffchainSolutionWeightLimit;
// }

parameter_types! {
	pub const ConfigDepositBase: Balance = 10 * CENTS;
	pub const FriendDepositFactor: Balance = CENTS;
	pub const MaxFriends: u16 = 9;
	pub const RecoveryDeposit: Balance = 10 * CENTS;
}

impl pallet_recovery::Config for Runtime {
	type Event = Event;
	type Call = Call;
	type Currency = Balances;
	type ConfigDepositBase = ConfigDepositBase;
	type FriendDepositFactor = FriendDepositFactor;
	type MaxFriends = MaxFriends;
	type RecoveryDeposit = RecoveryDeposit;
}

impl orml_auction::Config for Runtime {
	type Event = Event;
	type Balance = Balance;
	type AuctionId = AuctionId;
	type Handler = AuctionManager;
	type WeightInfo = ();
}

impl orml_authority::Config for Runtime {
	type Event = Event;
	type Origin = Origin;
	type PalletsOrigin = OriginCaller;
	type Call = Call;
	type Scheduler = Scheduler;
	type AsOriginId = AuthoritysOriginId;
	type AuthorityConfig = AuthorityConfigImpl;
	type WeightInfo = ();
}

parameter_types! {
	pub const CandidacyBond: Balance = 10 * DOLLARS;
	// 1 storage item created, key size is 32 bytes, value size is 16+16.
	pub const VotingBondBase: Balance = deposit(1, 64);
	// additional data per vote is 32 bytes (account id).
	pub const VotingBondFactor: Balance = deposit(0, 32);
	pub const TermDuration: BlockNumber = 7 * DAYS;
	pub const DesiredMembers: u32 = 13;
	pub const DesiredRunnersUp: u32 = 7;
}

impl pallet_elections_phragmen::Config for Runtime {
	type ModuleId = ElectionsPhragmenModuleId;
	type Event = Event;
	type Currency = CurrencyAdapter<Runtime, GetLDOTCurrencyId>;
	type CurrencyToVote = U128CurrencyToVote;
	type ChangeMembers = HomaCouncil;
	type InitializeMembers = HomaCouncil;
	type CandidacyBond = CandidacyBond;
	type VotingBondBase = VotingBondBase;
	type VotingBondFactor = VotingBondFactor;
	type TermDuration = TermDuration;
	type DesiredMembers = DesiredMembers;
	type DesiredRunnersUp = DesiredRunnersUp;
	type LoserCandidate = ();
	type KickedMember = ();
	type WeightInfo = ();
}

parameter_types! {
	pub const MinimumCount: u32 = 1;
	pub const ExpiresIn: Moment = 1000 * 60 * 60; // 60 mins
	pub ZeroAccountId: AccountId = AccountId::from([0u8; 32]);
}

type AcalaDataProvider = orml_oracle::Instance1;
impl orml_oracle::Config<AcalaDataProvider> for Runtime {
	type Event = Event;
	type OnNewData = ();
	type CombineData = orml_oracle::DefaultCombineData<Runtime, MinimumCount, ExpiresIn, AcalaDataProvider>;
	type Time = Timestamp;
	type OracleKey = CurrencyId;
	type OracleValue = Price;
	type RootOperatorAccountId = ZeroAccountId;
	type WeightInfo = ();
}

type BandDataProvider = orml_oracle::Instance2;
impl orml_oracle::Config<BandDataProvider> for Runtime {
	type Event = Event;
	type OnNewData = ();
	type CombineData = orml_oracle::DefaultCombineData<Runtime, MinimumCount, ExpiresIn, BandDataProvider>;
	type Time = Timestamp;
	type OracleKey = CurrencyId;
	type OracleValue = Price;
	type RootOperatorAccountId = ZeroAccountId;
	type WeightInfo = ();
}

create_median_value_data_provider!(
	AggregatedDataProvider,
	CurrencyId,
	Price,
	TimeStampedPrice,
	[AcalaOracle, BandOracle]
);
// Aggregated data provider cannot feed.
impl DataFeeder<CurrencyId, Price, AccountId> for AggregatedDataProvider {
	fn feed_value(_: AccountId, _: CurrencyId, _: Price) -> DispatchResult {
		Err("Not supported".into())
	}
}

parameter_type_with_key! {
	pub ExistentialDeposits: |currency_id: CurrencyId| -> Balance {
		Zero::zero()
	};
}

parameter_types! {
	pub TreasuryModuleAccount: AccountId = AcalaTreasuryModuleId::get().into_account();
}

impl orml_tokens::Config for Runtime {
	type Event = Event;
	type Balance = Balance;
	type Amount = Amount;
	type CurrencyId = CurrencyId;
	type WeightInfo = ();
	type ExistentialDeposits = ExistentialDeposits;
	type OnDust = orml_tokens::TransferDust<Runtime, TreasuryModuleAccount>;
}

parameter_types! {
	pub StableCurrencyFixedPrice: Price = Price::saturating_from_rational(1, 1);
}

impl module_prices::Config for Runtime {
	type Event = Event;
	type Source = AggregatedDataProvider;
	type GetStableCurrencyId = GetStableCurrencyId;
	type StableCurrencyFixedPrice = StableCurrencyFixedPrice;
	type GetStakingCurrencyId = GetStakingCurrencyId;
	type GetLiquidCurrencyId = GetLiquidCurrencyId;
	type LockOrigin = EnsureRootOrTwoThirdsGeneralCouncil;
	type LiquidStakingExchangeRateProvider = LiquidStakingExchangeRateProvider;
	type WeightInfo = weights::prices::WeightInfo<Runtime>;
}

pub struct LiquidStakingExchangeRateProvider;
impl module_support::ExchangeRateProvider for LiquidStakingExchangeRateProvider {
	fn get_exchange_rate() -> ExchangeRate {
		StakingPool::liquid_exchange_rate()
	}
}

parameter_types! {
	pub const GetNativeCurrencyId: CurrencyId = CurrencyId::Token(TokenSymbol::ACA);
	pub const GetStableCurrencyId: CurrencyId = CurrencyId::Token(TokenSymbol::AUSD);
	pub const GetLDOTCurrencyId: CurrencyId = CurrencyId::Token(TokenSymbol::LDOT);
}

impl module_currencies::Config for Runtime {
	type Event = Event;
	type MultiCurrency = Tokens;
	type NativeCurrency = BasicCurrencyAdapter<Runtime, Balances, Amount, BlockNumber>;
	type WeightInfo = ();
	type AddressMapping = EvmAddressMapping<Runtime>;
	type EVMBridge = EVMBridge;
}

pub struct EnsureRootOrAcalaTreasury;
impl EnsureOrigin<Origin> for EnsureRootOrAcalaTreasury {
	type Success = AccountId;

	fn try_origin(o: Origin) -> Result<Self::Success, Origin> {
		Into::<Result<RawOrigin<AccountId>, Origin>>::into(o).and_then(|o| match o {
			RawOrigin::Root => Ok(AcalaTreasuryModuleId::get().into_account()),
			RawOrigin::Signed(caller) => {
				if caller == AcalaTreasuryModuleId::get().into_account() {
					Ok(caller)
				} else {
					Err(Origin::from(Some(caller)))
				}
			}
			r => Err(Origin::from(r)),
		})
	}

	#[cfg(feature = "runtime-benchmarks")]
	fn successful_origin() -> Origin {
		Origin::from(RawOrigin::Signed(Default::default()))
	}
}

parameter_types! {
	pub const MinVestedTransfer: Balance = 100 * DOLLARS;
}

impl orml_vesting::Config for Runtime {
	type Event = Event;
	type Currency = pallet_balances::Module<Runtime>;
	type MinVestedTransfer = MinVestedTransfer;
	type VestedTransferOrigin = EnsureRootOrAcalaTreasury;
	type WeightInfo = ();
}

parameter_types! {
	pub MaximumSchedulerWeight: Weight = Perbill::from_percent(10) * BlockWeights::get().max_block;
	pub const MaxScheduledPerBlock: u32 = 50;
}

impl pallet_scheduler::Config for Runtime {
	type Event = Event;
	type Origin = Origin;
	type PalletsOrigin = OriginCaller;
	type Call = Call;
	type MaximumWeight = MaximumSchedulerWeight;
	type ScheduleOrigin = EnsureRoot<AccountId>;
	type MaxScheduledPerBlock = MaxScheduledPerBlock;
	type WeightInfo = ();
}

parameter_types! {
	pub const UpdateFrequency: BlockNumber = 10;
}

impl orml_gradually_update::Config for Runtime {
	type Event = Event;
	type UpdateFrequency = UpdateFrequency;
	type DispatchOrigin = EnsureRoot<AccountId>;
	type WeightInfo = ();
}

parameter_types! {
	pub MinimumIncrementSize: Rate = Rate::saturating_from_rational(2, 100);
	pub const AuctionTimeToClose: BlockNumber = 15 * MINUTES;
	pub const AuctionDurationSoftCap: BlockNumber = 2 * HOURS;
}

impl module_auction_manager::Config for Runtime {
	type Event = Event;
	type Currency = Currencies;
	type Auction = Auction;
	type MinimumIncrementSize = MinimumIncrementSize;
	type AuctionTimeToClose = AuctionTimeToClose;
	type AuctionDurationSoftCap = AuctionDurationSoftCap;
	type GetStableCurrencyId = GetStableCurrencyId;
	type GetNativeCurrencyId = GetNativeCurrencyId;
	type CDPTreasury = CdpTreasury;
	type DEX = Dex;
	type PriceSource = Prices;
	type UnsignedPriority = runtime_common::AuctionManagerUnsignedPriority;
	type EmergencyShutdown = EmergencyShutdown;
	type WeightInfo = weights::auction_manager::WeightInfo<Runtime>;
}

impl module_loans::Config for Runtime {
	type Event = Event;
	type Convert = module_cdp_engine::DebitExchangeRateConvertor<Runtime>;
	type Currency = Currencies;
	type RiskManager = CdpEngine;
	type CDPTreasury = CdpTreasury;
	type ModuleId = LoansModuleId;
	type OnUpdateLoan = module_incentives::OnUpdateLoan<Runtime>;
}

impl<LocalCall> frame_system::offchain::CreateSignedTransaction<LocalCall> for Runtime
where
	Call: From<LocalCall>,
{
	fn create_transaction<C: frame_system::offchain::AppCrypto<Self::Public, Self::Signature>>(
		call: Call,
		public: <Signature as sp_runtime::traits::Verify>::Signer,
		account: AccountId,
		nonce: Nonce,
	) -> Option<(
		Call,
		<UncheckedExtrinsic as sp_runtime::traits::Extrinsic>::SignaturePayload,
	)> {
		// take the biggest period possible.
		let period = BlockHashCount::get()
			.checked_next_power_of_two()
			.map(|c| c / 2)
			.unwrap_or(2) as u64;
		let current_block = System::block_number()
			.saturated_into::<u64>()
			// The `System::block_number` is initialized with `n+1`,
			// so the actual block number is `n`.
			.saturating_sub(1);
		let tip = 0;
		let extra: SignedExtra = (
			frame_system::CheckSpecVersion::<Runtime>::new(),
			frame_system::CheckTxVersion::<Runtime>::new(),
			frame_system::CheckGenesis::<Runtime>::new(),
			frame_system::CheckEra::<Runtime>::from(generic::Era::mortal(period, current_block)),
			frame_system::CheckNonce::<Runtime>::from(nonce),
			frame_system::CheckWeight::<Runtime>::new(),
			module_transaction_payment::ChargeTransactionPayment::<Runtime>::from(tip),
			module_evm::SetEvmOrigin::<Runtime>::new(),
		);
		let raw_payload = SignedPayload::new(call, extra)
			.map_err(|e| {
				debug::warn!("Unable to create signed payload: {:?}", e);
			})
			.ok()?;
		let signature = raw_payload.using_encoded(|payload| C::sign(payload, public))?;
		let address = Indices::unlookup(account);
		let (call, extra, _) = raw_payload.deconstruct();
		Some((call, (address, signature, extra)))
	}
}

impl frame_system::offchain::SigningTypes for Runtime {
	type Public = <Signature as sp_runtime::traits::Verify>::Signer;
	type Signature = Signature;
}

impl<C> frame_system::offchain::SendTransactionTypes<C> for Runtime
where
	Call: From<C>,
{
	type OverarchingCall = Call;
	type Extrinsic = UncheckedExtrinsic;
}

parameter_types! {
	pub CollateralCurrencyIds: Vec<CurrencyId> = vec![CurrencyId::Token(TokenSymbol::DOT), CurrencyId::Token(TokenSymbol::XBTC), CurrencyId::Token(TokenSymbol::LDOT), CurrencyId::Token(TokenSymbol::RENBTC)];
	pub DefaultLiquidationRatio: Ratio = Ratio::saturating_from_rational(110, 100);
	pub DefaultDebitExchangeRate: ExchangeRate = ExchangeRate::saturating_from_rational(1, 10);
	pub DefaultLiquidationPenalty: Rate = Rate::saturating_from_rational(5, 100);
	pub const MinimumDebitValue: Balance = DOLLARS;
	pub MaxSlippageSwapWithDEX: Ratio = Ratio::saturating_from_rational(5, 100);
}

impl module_cdp_engine::Config for Runtime {
	type Event = Event;
	type PriceSource = Prices;
	type CollateralCurrencyIds = CollateralCurrencyIds;
	type DefaultLiquidationRatio = DefaultLiquidationRatio;
	type DefaultDebitExchangeRate = DefaultDebitExchangeRate;
	type DefaultLiquidationPenalty = DefaultLiquidationPenalty;
	type MinimumDebitValue = MinimumDebitValue;
	type GetStableCurrencyId = GetStableCurrencyId;
	type CDPTreasury = CdpTreasury;
	type UpdateOrigin = EnsureRootOrHalfHonzonCouncil;
	type MaxSlippageSwapWithDEX = MaxSlippageSwapWithDEX;
	type DEX = Dex;
	type UnsignedPriority = runtime_common::CdpEngineUnsignedPriority;
	type EmergencyShutdown = EmergencyShutdown;
	type WeightInfo = weights::cdp_engine::WeightInfo<Runtime>;
}

impl module_honzon::Config for Runtime {
	type Event = Event;
	type WeightInfo = weights::honzon::WeightInfo<Runtime>;
}

impl module_emergency_shutdown::Config for Runtime {
	type Event = Event;
	type CollateralCurrencyIds = CollateralCurrencyIds;
	type PriceSource = Prices;
	type CDPTreasury = CdpTreasury;
	type AuctionManagerHandler = AuctionManager;
	type ShutdownOrigin = EnsureRootOrHalfGeneralCouncil;
	type WeightInfo = weights::emergency_shutdown::WeightInfo<Runtime>;
}

parameter_types! {
	pub const GetExchangeFee: (u32, u32) = (1, 1000);	// 0.1%
	pub const TradingPathLimit: usize = 3;
	pub EnabledTradingPairs: Vec<TradingPair> = vec![
		TradingPair::new(CurrencyId::Token(TokenSymbol::AUSD), CurrencyId::Token(TokenSymbol::DOT)),
		TradingPair::new(CurrencyId::Token(TokenSymbol::AUSD), CurrencyId::Token(TokenSymbol::XBTC)),
		TradingPair::new(CurrencyId::Token(TokenSymbol::AUSD), CurrencyId::Token(TokenSymbol::LDOT)),
		TradingPair::new(CurrencyId::Token(TokenSymbol::AUSD), CurrencyId::Token(TokenSymbol::ACA)),
		TradingPair::new(CurrencyId::Token(TokenSymbol::AUSD), CurrencyId::Token(TokenSymbol::RENBTC)),
	];
}

impl module_dex::Config for Runtime {
	type Event = Event;
	type Currency = Currencies;
	type GetExchangeFee = GetExchangeFee;
	type TradingPathLimit = TradingPathLimit;
	type ModuleId = DEXModuleId;
	type DEXIncentives = Incentives;
	type WeightInfo = weights::dex::WeightInfo<Runtime>;
	type ListingOrigin = EnsureRootOrHalfGeneralCouncil;
}

parameter_types! {
	pub const MaxAuctionsCount: u32 = 100;
}

impl module_cdp_treasury::Config for Runtime {
	type Event = Event;
	type Currency = Currencies;
	type GetStableCurrencyId = GetStableCurrencyId;
	type AuctionManagerHandler = AuctionManager;
	type UpdateOrigin = EnsureRootOrHalfHonzonCouncil;
	type DEX = Dex;
	type MaxAuctionsCount = MaxAuctionsCount;
	type ModuleId = CDPTreasuryModuleId;
	type WeightInfo = weights::cdp_treasury::WeightInfo<Runtime>;
}

parameter_types! {
	// All currency types except for native currency, Sort by fee charge order
	pub AllNonNativeCurrencyIds: Vec<CurrencyId> = vec![CurrencyId::Token(TokenSymbol::AUSD), CurrencyId::Token(TokenSymbol::LDOT), CurrencyId::Token(TokenSymbol::DOT), CurrencyId::Token(TokenSymbol::XBTC), CurrencyId::Token(TokenSymbol::RENBTC)];
}

impl module_transaction_payment::Config for Runtime {
	type AllNonNativeCurrencyIds = AllNonNativeCurrencyIds;
	type NativeCurrencyId = GetNativeCurrencyId;
	type StableCurrencyId = GetStableCurrencyId;
	type Currency = Balances;
	type MultiCurrency = Currencies;
	type OnTransactionPayment = AcalaTreasury;
	type TransactionByteFee = TransactionByteFee;
	type WeightToFee = WeightToFee;
	type FeeMultiplierUpdate = TargetedFeeAdjustment<Self, TargetBlockFullness, AdjustmentVariable, MinimumMultiplier>;
	type DEX = Dex;
	type MaxSlippageSwapWithDEX = MaxSlippageSwapWithDEX;
	type WeightInfo = weights::transaction_payment::WeightInfo<Runtime>;
}

impl module_evm_accounts::Config for Runtime {
	type Event = Event;
	type Currency = Balances;
	type KillAccount = frame_system::Consumer<Runtime>;
	type AddressMapping = EvmAddressMapping<Runtime>;
	type MergeAccount = Currencies;
	type WeightInfo = weights::evm_accounts::WeightInfo<Runtime>;
}

impl orml_rewards::Config for Runtime {
	type Share = Balance;
	type Balance = Balance;
	type PoolId = module_incentives::PoolId;
	type Handler = Incentives;
	type WeightInfo = ();
}

parameter_types! {
	pub const AccumulatePeriod: BlockNumber = MINUTES;
}

impl module_incentives::Config for Runtime {
	type Event = Event;
	type LoansIncentivePool = ZeroAccountId;
	type DexIncentivePool = ZeroAccountId;
	type HomaIncentivePool = ZeroAccountId;
	type AccumulatePeriod = AccumulatePeriod;
	type IncentiveCurrencyId = GetNativeCurrencyId;
	type SavingCurrencyId = GetStableCurrencyId;
	type UpdateOrigin = EnsureRootOrHalfHonzonCouncil;
	type CDPTreasury = CdpTreasury;
	type Currency = Currencies;
	type DEX = Dex;
	type EmergencyShutdown = EmergencyShutdown;
	type ModuleId = IncentivesModuleId;
	type WeightInfo = weights::incentives::WeightInfo<Runtime>;
}

impl module_airdrop::Config for Runtime {
	type Event = Event;
}

parameter_types! {
	pub const PolkadotBondingDuration: EraIndex = 7;
	pub const EraLength: BlockNumber = DAYS;
}

impl module_polkadot_bridge::Config for Runtime {
	type DOTCurrency = Currency<Runtime, GetStakingCurrencyId>;
	type OnNewEra = (NomineesElection, StakingPool);
	type BondingDuration = PolkadotBondingDuration;
	type EraLength = EraLength;
	type PolkadotAccountId = AccountId;
}

parameter_types! {
	pub const GetLiquidCurrencyId: CurrencyId = CurrencyId::Token(TokenSymbol::LDOT);
	pub const GetStakingCurrencyId: CurrencyId = CurrencyId::Token(TokenSymbol::DOT);
	pub DefaultExchangeRate: ExchangeRate = ExchangeRate::saturating_from_rational(10, 100);	// 1 : 10
	pub PoolAccountIndexes: Vec<u32> = vec![1, 2, 3, 4];
}

impl module_staking_pool::Config for Runtime {
	type Event = Event;
	type StakingCurrencyId = GetStakingCurrencyId;
	type LiquidCurrencyId = GetLiquidCurrencyId;
	type DefaultExchangeRate = DefaultExchangeRate;
	type ModuleId = StakingPoolModuleId;
	type PoolAccountIndexes = PoolAccountIndexes;
	type UpdateOrigin = EnsureRootOrHalfHomaCouncil;
	type FeeModel = CurveFeeModel;
	type Nominees = NomineesElection;
	type Bridge = PolkadotBridge;
	type Currency = Currencies;
}

impl module_homa::Config for Runtime {
	type Homa = StakingPool;
	type WeightInfo = weights::homa::WeightInfo<Runtime>;
}

parameter_types! {
	pub const MinCouncilBondThreshold: Balance = DOLLARS;
	pub const NominateesCount: usize = 7;
	pub const MaxUnlockingChunks: usize = 7;
	pub const NomineesElectionBondingDuration: EraIndex = 7;
}

impl module_nominees_election::Config for Runtime {
	type Currency = Currency<Runtime, GetLiquidCurrencyId>;
	type PolkadotAccountId = AccountId;
	type MinBondThreshold = MinCouncilBondThreshold;
	type BondingDuration = NomineesElectionBondingDuration;
	type NominateesCount = NominateesCount;
	type MaxUnlockingChunks = MaxUnlockingChunks;
}

parameter_types! {
	pub const CreateClassDeposit: Balance = 500 * MILLICENTS;
	pub const CreateTokenDeposit: Balance = 100 * MILLICENTS;
}

impl module_nft::Config for Runtime {
	type Event = Event;
	type CreateClassDeposit = CreateClassDeposit;
	type CreateTokenDeposit = CreateTokenDeposit;
	type ModuleId = NftModuleId;
	type Currency = Currency<Runtime, GetNativeCurrencyId>;
	type WeightInfo = weights::nft::WeightInfo<Runtime>;
}

impl orml_nft::Config for Runtime {
	type ClassId = u32;
	type TokenId = u64;
	type ClassData = module_nft::ClassData;
	type TokenData = module_nft::TokenData;
}

parameter_types! {
	// One storage item; key size 32, value size 8; .
	pub const ProxyDepositBase: Balance = deposit(1, 8);
	// Additional storage item size of 33 bytes.
	pub const ProxyDepositFactor: Balance = deposit(0, 33);
	pub const MaxProxies: u16 = 32;
	pub const AnnouncementDepositBase: Balance = deposit(1, 8);
	pub const AnnouncementDepositFactor: Balance = deposit(0, 66);
	pub const MaxPending: u16 = 32;
}

impl pallet_proxy::Config for Runtime {
	type Event = Event;
	type Call = Call;
	type Currency = Balances;
	type ProxyType = ();
	type ProxyDepositBase = ProxyDepositBase;
	type ProxyDepositFactor = ProxyDepositFactor;
	type MaxProxies = MaxProxies;
	type WeightInfo = ();
	type MaxPending = MaxPending;
	type CallHasher = BlakeTwo256;
	type AnnouncementDepositBase = AnnouncementDepositBase;
	type AnnouncementDepositFactor = AnnouncementDepositFactor;
}

parameter_types! {
	pub const RENBTCCurrencyId: CurrencyId = CurrencyId::Token(TokenSymbol::RENBTC);
	pub const RENBTCIdentifier: [u8; 32] = hex!["f6b5b360905f856404bd4cf39021b82209908faa44159e68ea207ab8a5e13197"];
}

impl ecosystem_renvm_bridge::Config for Runtime {
	type Event = Event;
	type Currency = Currency<Runtime, RENBTCCurrencyId>;
	type CurrencyIdentifier = RENBTCIdentifier;
	type UnsignedPriority = runtime_common::RenvmBridgeUnsignedPriority;
}

parameter_types! {
	pub const ChainId: u64 = 595;
	pub NetworkContractSource: H160 = H160::from_low_u64_be(0);
}

#[cfg(feature = "with-ethereum-compatibility")]
parameter_types! {
	pub const NewContractExtraBytes: u32 = 0;
	pub const StorageDepositPerByte: Balance = 0;
	pub const MaxCodeSize: u32 = 0x6000;
	pub const DeveloperDeposit: Balance = 0;
	pub const DeploymentFee: Balance = 0;
}

#[cfg(not(feature = "with-ethereum-compatibility"))]
parameter_types! {
	pub const NewContractExtraBytes: u32 = 10_000;
	pub const StorageDepositPerByte: Balance = MICROCENTS;
	pub const MaxCodeSize: u32 = 60 * 1024;
	pub const DeveloperDeposit: Balance = DOLLARS;
	pub const DeploymentFee: Balance = DOLLARS;
}

pub type MultiCurrencyPrecompile =
	runtime_common::MultiCurrencyPrecompile<AccountId, EvmAddressMapping<Runtime>, Currencies>;

pub type NFTPrecompile = runtime_common::NFTPrecompile<AccountId, EvmAddressMapping<Runtime>, NFT>;
pub type StateRentPrecompile = runtime_common::StateRentPrecompile<AccountId, EvmAddressMapping<Runtime>, EVM>;
pub type OraclePrecompile =
	runtime_common::OraclePrecompile<AccountId, EvmAddressMapping<Runtime>, AggregatedDataProvider>;
pub type ScheduleCallPrecompile = runtime_common::ScheduleCallPrecompile<
	AccountId,
	EvmAddressMapping<Runtime>,
	Scheduler,
	Call,
	Origin,
	OriginCaller,
	Runtime,
>;

#[cfg(feature = "with-ethereum-compatibility")]
static ISTANBUL_CONFIG: evm::Config = evm::Config::istanbul();

impl module_evm::Config for Runtime {
	type AddressMapping = EvmAddressMapping<Runtime>;
	type Currency = Balances;
	type MergeAccount = Currencies;
	type NewContractExtraBytes = NewContractExtraBytes;
	type StorageDepositPerByte = StorageDepositPerByte;
	type MaxCodeSize = MaxCodeSize;

	type Event = Event;
	type Precompiles = runtime_common::AllPrecompiles<
		SystemContractsFilter,
		MultiCurrencyPrecompile,
		NFTPrecompile,
		StateRentPrecompile,
		OraclePrecompile,
		ScheduleCallPrecompile,
	>;
	type ChainId = ChainId;
	type GasToWeight = GasToWeight;
	type NetworkContractOrigin = EnsureRootOrTwoThirdsTechnicalCommittee;
	type NetworkContractSource = NetworkContractSource;
	type DeveloperDeposit = DeveloperDeposit;
	type DeploymentFee = DeploymentFee;
	type TreasuryAccount = TreasuryModuleAccount;
	type FreeDeploymentOrigin = EnsureRootOrHalfGeneralCouncil;
	type WeightInfo = weights::evm::WeightInfo<Runtime>;

	#[cfg(feature = "with-ethereum-compatibility")]
	fn config() -> &'static evm::Config {
		&ISTANBUL_CONFIG
	}
}

impl module_evm_bridge::Config for Runtime {
	type EVM = EVM;
}

<<<<<<< HEAD
#[cfg(not(feature = "standalone"))]
impl cumulus_parachain_system::Config for Runtime {
	type Event = Event;
	type OnValidationData = ();
	type SelfParaId = parachain_info::Module<Runtime>;
	type DownwardMessageHandlers = XcmHandler;
	type HrmpMessageHandlers = XcmHandler;
}

#[cfg(not(feature = "standalone"))]
impl parachain_info::Config for Runtime {}

#[cfg(not(feature = "standalone"))]
parameter_types! {
	pub const PolkadotNetworkId: NetworkId = NetworkId::Polkadot;
}

#[cfg(not(feature = "standalone"))]
pub struct AccountId32Convert;
#[cfg(not(feature = "standalone"))]
impl Convert<AccountId, [u8; 32]> for AccountId32Convert {
	fn convert(account_id: AccountId) -> [u8; 32] {
		account_id.into()
=======
#[allow(clippy::large_enum_variant)]
construct_runtime!(
	pub enum Runtime where
		Block = Block,
		NodeBlock = primitives::Block,
		UncheckedExtrinsic = UncheckedExtrinsic
	{
		// Core
		System: frame_system::{Module, Call, Storage, Config, Event<T>},
		Timestamp: pallet_timestamp::{Module, Call, Storage, Inherent},
		RandomnessCollectiveFlip: pallet_randomness_collective_flip::{Module, Call, Storage},

		// Tokens & Related
		Balances: pallet_balances::{Module, Call, Storage, Config<T>, Event<T>},

		TransactionPayment: module_transaction_payment::{Module, Call, Storage},
		EvmAccounts: module_evm_accounts::{Module, Call, Storage, Event<T>},
		Currencies: module_currencies::{Module, Call, Event<T>},
		Tokens: orml_tokens::{Module, Storage, Event<T>, Config<T>},
		Vesting: orml_vesting::{Module, Storage, Call, Event<T>, Config<T>},

		AcalaTreasury: pallet_treasury::{Module, Call, Storage, Config, Event<T>},
		Bounties: pallet_bounties::{Module, Call, Storage, Event<T>},
		Tips: pallet_tips::{Module, Call, Storage, Event<T>},

		// Utility
		Utility: pallet_utility::{Module, Call, Event},
		Multisig: pallet_multisig::{Module, Call, Storage, Event<T>},
		Recovery: pallet_recovery::{Module, Call, Storage, Event<T>},
		Proxy: pallet_proxy::{Module, Call, Storage, Event<T>},
		Scheduler: pallet_scheduler::{Module, Call, Storage, Event<T>},

		Indices: pallet_indices::{Module, Call, Storage, Config<T>, Event<T>},
		GraduallyUpdate: orml_gradually_update::{Module, Storage, Call, Event<T>},

		// Consensus & Staking
		Authorship: pallet_authorship::{Module, Call, Storage, Inherent},
		Babe: pallet_babe::{Module, Call, Storage, Config, Inherent, ValidateUnsigned},
		Grandpa: pallet_grandpa::{Module, Call, Storage, Config, Event, ValidateUnsigned},
		Staking: pallet_staking::{Module, Call, Config<T>, Storage, Event<T>},
		Session: pallet_session::{Module, Call, Storage, Event, Config<T>},
		Historical: pallet_session_historical::{Module},

		// Governance
		GeneralCouncil: pallet_collective::<Instance1>::{Module, Call, Storage, Origin<T>, Event<T>, Config<T>},
		GeneralCouncilMembership: pallet_membership::<Instance1>::{Module, Call, Storage, Event<T>, Config<T>},
		HonzonCouncil: pallet_collective::<Instance2>::{Module, Call, Storage, Origin<T>, Event<T>, Config<T>},
		HonzonCouncilMembership: pallet_membership::<Instance2>::{Module, Call, Storage, Event<T>, Config<T>},
		HomaCouncil: pallet_collective::<Instance3>::{Module, Call, Storage, Origin<T>, Event<T>, Config<T>},
		HomaCouncilMembership: pallet_membership::<Instance3>::{Module, Call, Storage, Event<T>, Config<T>},
		TechnicalCommittee: pallet_collective::<Instance4>::{Module, Call, Storage, Origin<T>, Event<T>, Config<T>},
		TechnicalCommitteeMembership: pallet_membership::<Instance4>::{Module, Call, Storage, Event<T>, Config<T>},

		Authority: orml_authority::{Module, Call, Event<T>, Origin<T>},
		ElectionsPhragmen: pallet_elections_phragmen::{Module, Call, Storage, Event<T>},

		// Oracle
		AcalaOracle: orml_oracle::<Instance1>::{Module, Storage, Call, Config<T>, Event<T>},
		BandOracle: orml_oracle::<Instance2>::{Module, Storage, Call, Config<T>, Event<T>},
		// OperatorMembership must be placed after Oracle or else will have race condition on initialization
		OperatorMembershipAcala: pallet_membership::<Instance5>::{Module, Call, Storage, Event<T>, Config<T>},
		OperatorMembershipBand: pallet_membership::<Instance6>::{Module, Call, Storage, Event<T>, Config<T>},

		// ORML Core
		Auction: orml_auction::{Module, Storage, Call, Event<T>},
		Rewards: orml_rewards::{Module, Storage, Call},
		OrmlNFT: orml_nft::{Module, Storage, Config<T>},

		// Acala Core
		Prices: module_prices::{Module, Storage, Call, Event<T>},

		// DEX
		Dex: module_dex::{Module, Storage, Call, Event<T>, Config<T>},

		// Honzon
		AuctionManager: module_auction_manager::{Module, Storage, Call, Event<T>, ValidateUnsigned},
		Loans: module_loans::{Module, Storage, Call, Event<T>},
		Honzon: module_honzon::{Module, Storage, Call, Event<T>},
		CdpTreasury: module_cdp_treasury::{Module, Storage, Call, Config, Event<T>},
		CdpEngine: module_cdp_engine::{Module, Storage, Call, Event<T>, Config, ValidateUnsigned},
		EmergencyShutdown: module_emergency_shutdown::{Module, Storage, Call, Event<T>},

		// Homa
		Homa: module_homa::{Module, Call},
		NomineesElection: module_nominees_election::{Module, Call, Storage},
		StakingPool: module_staking_pool::{Module, Call, Storage, Event<T>, Config},
		PolkadotBridge: module_polkadot_bridge::{Module, Call, Storage},

		// Acala Other
		Incentives: module_incentives::{Module, Storage, Call, Event<T>},
		AirDrop: module_airdrop::{Module, Call, Storage, Event<T>, Config<T>},
		NFT: module_nft::{Module, Call, Event<T>},

		// Ecosystem modules
		RenVmBridge: ecosystem_renvm_bridge::{Module, Call, Config, Storage, Event<T>, ValidateUnsigned},

		// Smart contracts
		EVM: module_evm::{Module, Config<T>, Call, Storage, Event<T>},
		EVMBridge: module_evm_bridge::{Module},

		// Dev
		Sudo: pallet_sudo::{Module, Call, Config<T>, Storage, Event<T>},
>>>>>>> 45c362a4
	}
}

#[cfg(not(feature = "standalone"))]
parameter_types! {
	pub AcalaNetwork: NetworkId = NetworkId::Named("acala".into());
	pub RelayChainOrigin: Origin = xcm_handler::Origin::Relay.into();
	pub Ancestry: MultiLocation = MultiLocation::X1(Junction::Parachain {
		id: ParachainInfo::get().into(),
	});
	pub const RelayChainCurrencyId: CurrencyId = CurrencyId::Token(TokenSymbol::DOT);
}

#[cfg(not(feature = "standalone"))]
pub type LocationConverter = (
	ParentIsDefault<AccountId>,
	SiblingParachainConvertsVia<Sibling, AccountId>,
	ChildParachainConvertsVia<ParaId, AccountId>,
	AccountId32Aliases<AcalaNetwork, AccountId>,
);

#[cfg(not(feature = "standalone"))]
pub type LocalAssetTransactor = MultiCurrencyAdapter<
	Currencies,
	IsConcreteWithGeneralKey<CurrencyId, RelayToNative>,
	LocationConverter,
	AccountId,
	CurrencyIdConverter<CurrencyId, RelayChainCurrencyId>,
	CurrencyId,
>;

#[cfg(not(feature = "standalone"))]
pub type LocalOriginConverter = (
	SovereignSignedViaLocation<LocationConverter, Origin>,
	RelayChainAsNative<RelayChainOrigin, Origin>,
	SiblingParachainAsNative<xcm_handler::Origin, Origin>,
	SignedAccountId32AsNative<AcalaNetwork, Origin>,
);

#[cfg(not(feature = "standalone"))]
pub struct XcmConfig;
#[cfg(not(feature = "standalone"))]
impl Config for XcmConfig {
	type Call = Call;
	type XcmSender = XcmHandler;
	type AssetTransactor = LocalAssetTransactor;
	type OriginConverter = LocalOriginConverter;
	//TODO: might need to add other assets based on orml-tokens
	type IsReserve = NativeAsset;
	type IsTeleporter = ();
	type LocationInverter = LocationInverter<Ancestry>;
}

#[cfg(not(feature = "standalone"))]
impl xcm_handler::Config for Runtime {
	type Event = Event;
	type XcmExecutor = XcmExecutor<XcmConfig>;
	type UpwardMessageSender = ParachainSystem;
	type HrmpMessageSender = ParachainSystem;
}

#[cfg(not(feature = "standalone"))]
pub struct RelayToNative;
#[cfg(not(feature = "standalone"))]
impl Convert<RelayChainBalance, Balance> for RelayToNative {
	fn convert(val: u128) -> Balance {
		// native is 18
		// relay is 12
		val * 1_000_000
	}
}

#[cfg(not(feature = "standalone"))]
pub struct NativeToRelay;
#[cfg(not(feature = "standalone"))]
impl Convert<Balance, RelayChainBalance> for NativeToRelay {
	fn convert(val: u128) -> Balance {
		// native is 18
		// relay is 12
		val / 1_000_000
	}
}

#[cfg(not(feature = "standalone"))]
impl orml_xtokens::Config for Runtime {
	type Event = Event;
	type Balance = Balance;
	type ToRelayChainBalance = NativeToRelay;
	type AccountId32Convert = AccountId32Convert;
	//TODO: change network id if kusama
	type RelayChainNetworkId = PolkadotNetworkId;
	type ParaId = ParachainInfo;
	type AccountIdConverter = LocationConverter;
	type XcmExecutor = XcmExecutor<XcmConfig>;
}

macro_rules! construct_mandala_runtime {
	($( $modules:tt )*) => {
		#[allow(clippy::large_enum_variant)]
		construct_runtime! {
			pub enum Runtime where
				Block = Block,
				NodeBlock = primitives::Block,
				UncheckedExtrinsic = UncheckedExtrinsic
			{
				// Core
				System: frame_system::{Module, Call, Storage, Config, Event<T>},
				Timestamp: pallet_timestamp::{Module, Call, Storage, Inherent},
				RandomnessCollectiveFlip: pallet_randomness_collective_flip::{Module, Call, Storage},

				// Tokens & Related
				Balances: pallet_balances::{Module, Call, Storage, Config<T>, Event<T>},

				TransactionPayment: module_transaction_payment::{Module, Call, Storage},
				EvmAccounts: module_evm_accounts::{Module, Call, Storage, Event<T>},
				Currencies: module_currencies::{Module, Call, Event<T>},
				Tokens: orml_tokens::{Module, Storage, Event<T>, Config<T>},
				Vesting: orml_vesting::{Module, Storage, Call, Event<T>, Config<T>},

				AcalaTreasury: pallet_treasury::{Module, Call, Storage, Config, Event<T>},
				Bounties: pallet_bounties::{Module, Call, Storage, Event<T>},
				Tips: pallet_tips::{Module, Call, Storage, Event<T>},

				// Utility
				Utility: pallet_utility::{Module, Call, Event},
				Multisig: pallet_multisig::{Module, Call, Storage, Event<T>},
				Recovery: pallet_recovery::{Module, Call, Storage, Event<T>},
				Proxy: pallet_proxy::{Module, Call, Storage, Event<T>},
				Scheduler: pallet_scheduler::{Module, Call, Storage, Event<T>},

				Indices: pallet_indices::{Module, Call, Storage, Config<T>, Event<T>},
				GraduallyUpdate: orml_gradually_update::{Module, Storage, Call, Event<T>},

				// Consensus & Staking
				// Authorship: pallet_authorship::{Module, Call, Storage, Inherent},
				// Babe: pallet_babe::{Module, Call, Storage, Config, Inherent, ValidateUnsigned},
				// Grandpa: pallet_grandpa::{Module, Call, Storage, Config, Event, ValidateUnsigned},
				// Staking: pallet_staking::{Module, Call, Config<T>, Storage, Event<T>},
				// Session: pallet_session::{Module, Call, Storage, Event, Config<T>},
				// Historical: pallet_session_historical::{Module},

				// Governance
				GeneralCouncil: pallet_collective::<Instance1>::{Module, Call, Storage, Origin<T>, Event<T>, Config<T>},
				GeneralCouncilMembership: pallet_membership::<Instance1>::{Module, Call, Storage, Event<T>, Config<T>},
				HonzonCouncil: pallet_collective::<Instance2>::{Module, Call, Storage, Origin<T>, Event<T>, Config<T>},
				HonzonCouncilMembership: pallet_membership::<Instance2>::{Module, Call, Storage, Event<T>, Config<T>},
				HomaCouncil: pallet_collective::<Instance3>::{Module, Call, Storage, Origin<T>, Event<T>, Config<T>},
				HomaCouncilMembership: pallet_membership::<Instance3>::{Module, Call, Storage, Event<T>, Config<T>},
				TechnicalCommittee: pallet_collective::<Instance4>::{Module, Call, Storage, Origin<T>, Event<T>, Config<T>},
				TechnicalCommitteeMembership: pallet_membership::<Instance4>::{Module, Call, Storage, Event<T>, Config<T>},

				Authority: orml_authority::{Module, Call, Event<T>, Origin<T>},
				ElectionsPhragmen: pallet_elections_phragmen::{Module, Call, Storage, Event<T>},

				// Oracle
				AcalaOracle: orml_oracle::<Instance1>::{Module, Storage, Call, Config<T>, Event<T>},
				BandOracle: orml_oracle::<Instance2>::{Module, Storage, Call, Config<T>, Event<T>},
				// OperatorMembership must be placed after Oracle or else will have race condition on initialization
				OperatorMembershipAcala: pallet_membership::<Instance5>::{Module, Call, Storage, Event<T>, Config<T>},
				OperatorMembershipBand: pallet_membership::<Instance6>::{Module, Call, Storage, Event<T>, Config<T>},

				// ORML Core
				Auction: orml_auction::{Module, Storage, Call, Event<T>},
				Rewards: orml_rewards::{Module, Storage, Call},
				OrmlNFT: orml_nft::{Module, Storage},

				// Acala Core
				Prices: module_prices::{Module, Storage, Call, Event},

				// DEX
				Dex: module_dex::{Module, Storage, Call, Event<T>, Config<T>},

				// Honzon
				AuctionManager: module_auction_manager::{Module, Storage, Call, Event<T>, ValidateUnsigned},
				Loans: module_loans::{Module, Storage, Call, Event<T>},
				Honzon: module_honzon::{Module, Storage, Call, Event<T>},
				CdpTreasury: module_cdp_treasury::{Module, Storage, Call, Config, Event},
				CdpEngine: module_cdp_engine::{Module, Storage, Call, Event<T>, Config, ValidateUnsigned},
				EmergencyShutdown: module_emergency_shutdown::{Module, Storage, Call, Event<T>},

				// Homa
				Homa: module_homa::{Module, Call},
				NomineesElection: module_nominees_election::{Module, Call, Storage},
				StakingPool: module_staking_pool::{Module, Call, Storage, Event<T>, Config},
				PolkadotBridge: module_polkadot_bridge::{Module, Call, Storage},

				// Acala Other
				Incentives: module_incentives::{Module, Storage, Call, Event<T>},
				AirDrop: module_airdrop::{Module, Call, Storage, Event<T>, Config<T>},
				NFT: module_nft::{Module, Call, Event<T>},

				// Ecosystem modules
				RenVmBridge: ecosystem_renvm_bridge::{Module, Call, Config, Storage, Event<T>, ValidateUnsigned},

				EVM: module_evm::{Module, Config<T>, Call, Storage, Event<T>},
				EVMBridge: module_evm_bridge::{Module},

				$($modules)*

				// Dev
				Sudo: pallet_sudo::{Module, Call, Config<T>, Storage, Event<T>},
			}
		}
	}
}

#[cfg(not(feature = "standalone"))]
construct_mandala_runtime! {
	// Parachain
	ParachainSystem: cumulus_parachain_system::{Module, Call, Storage, Inherent, Event},
	ParachainInfo: parachain_info::{Module, Storage, Config},
	XcmHandler: xcm_handler::{Module, Event<T>, Origin},
	XTokens: orml_xtokens::{Module, Storage, Call, Event<T>},
}

#[cfg(feature = "standalone")]
construct_mandala_runtime! {}

/// The address format for describing accounts.
pub type Address = sp_runtime::MultiAddress<AccountId, AccountIndex>;
/// Block header type as expected by this runtime.
pub type Header = generic::Header<BlockNumber, BlakeTwo256>;
/// Block type as expected by this runtime.
pub type Block = generic::Block<Header, UncheckedExtrinsic>;
/// A Block signed with a Justification
pub type SignedBlock = generic::SignedBlock<Block>;
/// BlockId type as expected by this runtime.
pub type BlockId = generic::BlockId<Block>;
/// The SignedExtension to the basic transaction logic.
pub type SignedExtra = (
	frame_system::CheckSpecVersion<Runtime>,
	frame_system::CheckTxVersion<Runtime>,
	frame_system::CheckGenesis<Runtime>,
	frame_system::CheckEra<Runtime>,
	frame_system::CheckNonce<Runtime>,
	frame_system::CheckWeight<Runtime>,
	module_transaction_payment::ChargeTransactionPayment<Runtime>,
	module_evm::SetEvmOrigin<Runtime>,
);
/// Unchecked extrinsic type as expected by this runtime.
pub type UncheckedExtrinsic = generic::UncheckedExtrinsic<Address, Call, Signature, SignedExtra>;
/// The payload being signed in transactions.
pub type SignedPayload = generic::SignedPayload<Call, SignedExtra>;
/// Extrinsic type that has already been checked.
pub type CheckedExtrinsic = generic::CheckedExtrinsic<AccountId, Call, SignedExtra>;
/// Executive: handles dispatch to the various modules.
pub type Executive =
	frame_executive::Executive<Runtime, Block, frame_system::ChainContext<Runtime>, Runtime, AllModules>;

#[cfg(not(feature = "disable-runtime-api"))]
impl_runtime_apis! {
	impl sp_api::Core<Block> for Runtime {
		fn version() -> RuntimeVersion {
			VERSION
		}

		fn execute_block(block: Block) {
			Executive::execute_block(block)
		}

		fn initialize_block(header: &<Block as BlockT>::Header) {
			Executive::initialize_block(header)
		}
	}

	impl sp_api::Metadata<Block> for Runtime {
		fn metadata() -> OpaqueMetadata {
			Runtime::metadata().into()
		}
	}

	impl sp_block_builder::BlockBuilder<Block> for Runtime {
		fn apply_extrinsic(extrinsic: <Block as BlockT>::Extrinsic) -> ApplyExtrinsicResult {
			Executive::apply_extrinsic(extrinsic)
		}

		fn finalize_block() -> <Block as BlockT>::Header {
			Executive::finalize_block()
		}

		fn inherent_extrinsics(data: sp_inherents::InherentData) -> Vec<<Block as BlockT>::Extrinsic> {
			data.create_extrinsics()
		}

		fn check_inherents(
			block: Block,
			data: sp_inherents::InherentData,
		) -> sp_inherents::CheckInherentsResult {
			data.check_extrinsics(&block)
		}

		fn random_seed() -> <Block as BlockT>::Hash {
			RandomnessCollectiveFlip::random_seed()
		}
	}

	impl sp_transaction_pool::runtime_api::TaggedTransactionQueue<Block> for Runtime {
		fn validate_transaction(
			source: TransactionSource,
			tx: <Block as BlockT>::Extrinsic,
		) -> TransactionValidity {
			Executive::validate_transaction(source, tx)
		}
	}

	impl sp_offchain::OffchainWorkerApi<Block> for Runtime {
		fn offchain_worker(header: &<Block as BlockT>::Header) {
			Executive::offchain_worker(header)
		}
	}

<<<<<<< HEAD
	// impl sp_consensus_babe::BabeApi<Block> for Runtime {
	// 	fn configuration() -> sp_consensus_babe::BabeGenesisConfiguration {
	// 		sp_consensus_babe::BabeGenesisConfiguration {
	// 			slot_duration: Babe::slot_duration(),
	// 			epoch_length: EpochDuration::get(),
	// 			c: PRIMARY_PROBABILITY,
	// 			genesis_authorities: Babe::authorities(),
	// 			randomness: Babe::randomness(),
	// 			allowed_slots: sp_consensus_babe::AllowedSlots::PrimaryAndSecondaryPlainSlots,
	// 		}
	// 	}

	// 	fn current_epoch_start() -> sp_consensus_babe::SlotNumber {
	// 		Babe::current_epoch_start()
	// 	}

	// 	fn current_epoch() -> sp_consensus_babe::Epoch {
	// 		Babe::current_epoch()
	// 	}

	// 	fn next_epoch() -> sp_consensus_babe::Epoch {
	// 		Babe::next_epoch()
	// 	}

	// 	fn generate_key_ownership_proof(
	// 		_slot_number: sp_consensus_babe::SlotNumber,
	// 		authority_id: sp_consensus_babe::AuthorityId,
	// 		) -> Option<sp_consensus_babe::OpaqueKeyOwnershipProof> {
	// 		use codec::Encode;

	// 		Historical::prove((sp_consensus_babe::KEY_TYPE, authority_id))
	// 			.map(|p| p.encode())
	// 			.map(sp_consensus_babe::OpaqueKeyOwnershipProof::new)
	// 	}

	// 	fn submit_report_equivocation_unsigned_extrinsic(
	// 		equivocation_proof: sp_consensus_babe::EquivocationProof<<Block as BlockT>::Header>,
	// 		key_owner_proof: sp_consensus_babe::OpaqueKeyOwnershipProof,
	// 		) -> Option<()> {
	// 		let key_owner_proof = key_owner_proof.decode()?;

	// 		Babe::submit_unsigned_equivocation_report(
	// 			equivocation_proof,
	// 			key_owner_proof,
	// 			)
	// 	}
	// }
=======
	impl sp_consensus_babe::BabeApi<Block> for Runtime {
		fn configuration() -> sp_consensus_babe::BabeGenesisConfiguration {
			sp_consensus_babe::BabeGenesisConfiguration {
				slot_duration: Babe::slot_duration(),
				epoch_length: EpochDuration::get(),
				c: PRIMARY_PROBABILITY,
				genesis_authorities: Babe::authorities(),
				randomness: Babe::randomness(),
				allowed_slots: sp_consensus_babe::AllowedSlots::PrimaryAndSecondaryPlainSlots,
			}
		}

		fn current_epoch_start() -> sp_consensus_babe::SlotNumber {
			Babe::current_epoch_start()
		}

		fn current_epoch() -> sp_consensus_babe::Epoch {
			Babe::current_epoch()
		}

		fn next_epoch() -> sp_consensus_babe::Epoch {
			Babe::next_epoch()
		}

		fn generate_key_ownership_proof(
			_slot_number: sp_consensus_babe::SlotNumber,
			authority_id: sp_consensus_babe::AuthorityId,
			) -> Option<sp_consensus_babe::OpaqueKeyOwnershipProof> {
			use codec::Encode;

			Historical::prove((sp_consensus_babe::KEY_TYPE, authority_id))
				.map(|p| p.encode())
				.map(sp_consensus_babe::OpaqueKeyOwnershipProof::new)
		}

		fn submit_report_equivocation_unsigned_extrinsic(
			equivocation_proof: sp_consensus_babe::EquivocationProof<<Block as BlockT>::Header>,
			key_owner_proof: sp_consensus_babe::OpaqueKeyOwnershipProof,
			) -> Option<()> {
			let key_owner_proof = key_owner_proof.decode()?;

			Babe::submit_unsigned_equivocation_report(
				equivocation_proof,
				key_owner_proof,
				)
		}
	}
>>>>>>> 45c362a4

	impl sp_session::SessionKeys<Block> for Runtime {
		fn generate_session_keys(seed: Option<Vec<u8>>) -> Vec<u8> {
			SessionKeys::generate(seed)
		}

		fn decode_session_keys(
			encoded: Vec<u8>,
		) -> Option<Vec<(Vec<u8>, KeyTypeId)>> {
			SessionKeys::decode_into_raw_public_keys(&encoded)
		}
	}

	// impl fg_primitives::GrandpaApi<Block> for Runtime {
	// 	fn grandpa_authorities() -> GrandpaAuthorityList {
	// 		Grandpa::grandpa_authorities()
	// 	}

	// 	fn submit_report_equivocation_unsigned_extrinsic(
	// 		equivocation_proof: fg_primitives::EquivocationProof<
	// 			<Block as BlockT>::Hash,
	// 			NumberFor<Block>,
	// 		>,
	// 		key_owner_proof: fg_primitives::OpaqueKeyOwnershipProof,
	// 	) -> Option<()> {
	// 		let key_owner_proof = key_owner_proof.decode()?;

	// 		Grandpa::submit_unsigned_equivocation_report(
	// 			equivocation_proof,
	// 			key_owner_proof,
	// 		)
	// 	}

	// 	fn generate_key_ownership_proof(
	// 		_set_id: fg_primitives::SetId,
	// 		authority_id: GrandpaId,
	// 	) -> Option<fg_primitives::OpaqueKeyOwnershipProof> {
	// 		use codec::Encode;

	// 		Historical::prove((fg_primitives::KEY_TYPE, authority_id))
	// 			.map(|p| p.encode())
	// 			.map(fg_primitives::OpaqueKeyOwnershipProof::new)
	// 	}
	// }

	impl frame_system_rpc_runtime_api::AccountNonceApi<Block, AccountId, Nonce> for Runtime {
		fn account_nonce(account: AccountId) -> Nonce {
			System::account_nonce(account)
		}
	}

	impl pallet_transaction_payment_rpc_runtime_api::TransactionPaymentApi<
		Block,
		Balance,
	> for Runtime {
		fn query_info(uxt: <Block as BlockT>::Extrinsic, len: u32) -> RuntimeDispatchInfo<Balance> {
			TransactionPayment::query_info(uxt, len)
		}
		fn query_fee_details(uxt: <Block as BlockT>::Extrinsic, len: u32) -> FeeDetails<Balance> {
			TransactionPayment::query_fee_details(uxt, len)
		}
	}

	impl orml_oracle_rpc_runtime_api::OracleApi<
		Block,
		DataProviderId,
		CurrencyId,
		TimeStampedPrice,
	> for Runtime {
		fn get_value(provider_id: DataProviderId ,key: CurrencyId) -> Option<TimeStampedPrice> {
			match provider_id {
				DataProviderId::Acala => AcalaOracle::get_no_op(&key),
				DataProviderId::Band => BandOracle::get_no_op(&key),
				DataProviderId::Aggregated => <AggregatedDataProvider as DataProviderExtended<_, _>>::get_no_op(&key)
			}
		}

		fn get_all_values(provider_id: DataProviderId) -> Vec<(CurrencyId, Option<TimeStampedPrice>)> {
			match provider_id {
				DataProviderId::Acala => AcalaOracle::get_all_values(),
				DataProviderId::Band => BandOracle::get_all_values(),
				DataProviderId::Aggregated => <AggregatedDataProvider as DataProviderExtended<_, _>>::get_all_values()
			}
		}
	}

	impl module_staking_pool_rpc_runtime_api::StakingPoolApi<
		Block,
		AccountId,
		Balance,
	> for Runtime {
		fn get_available_unbonded(account: AccountId) -> module_staking_pool_rpc_runtime_api::BalanceInfo<Balance> {
			module_staking_pool_rpc_runtime_api::BalanceInfo {
				amount: StakingPool::get_available_unbonded(&account)
			}
		}

		fn get_liquid_staking_exchange_rate() -> ExchangeRate {
			StakingPool::liquid_exchange_rate()
		}
	}

	impl module_evm_rpc_runtime_api::EVMRuntimeRPCApi<Block, Balance> for Runtime {
		fn call(
			from: H160,
			to: H160,
			data: Vec<u8>,
			value: Balance,
			gas_limit: u32,
			storage_limit: u32,
			estimate: bool,
		) -> Result<CallInfo, sp_runtime::DispatchError> {
			let config = if estimate {
				let mut config = <Runtime as module_evm::Config>::config().clone();
				config.estimate = true;
				Some(config)
			} else {
				None
			};

			module_evm::Runner::<Runtime>::call(
				from,
				from,
				to,
				data,
				value,
				gas_limit.into(),
				storage_limit,
				config.as_ref().unwrap_or(<Runtime as module_evm::Config>::config()),
			)
		}

		fn create(
			from: H160,
			data: Vec<u8>,
			value: Balance,
			gas_limit: u32,
			storage_limit: u32,
			estimate: bool,
		) -> Result<CreateInfo, sp_runtime::DispatchError> {
			let config = if estimate {
				let mut config = <Runtime as module_evm::Config>::config().clone();
				config.estimate = true;
				Some(config)
			} else {
				None
			};

			module_evm::Runner::<Runtime>::create(
				from,
				data,
				value,
				gas_limit.into(),
				storage_limit,
				config.as_ref().unwrap_or(<Runtime as module_evm::Config>::config()),
			)
		}
	}

	// benchmarks for acala modules
	#[cfg(feature = "runtime-benchmarks")]
	impl frame_benchmarking::Benchmark<Block> for Runtime {
		fn dispatch_benchmark(
			config: frame_benchmarking::BenchmarkConfig
		) -> Result<Vec<frame_benchmarking::BenchmarkBatch>, sp_runtime::RuntimeString> {
			use frame_benchmarking::{Benchmarking, BenchmarkBatch, add_benchmark, TrackedStorageKey};
			use orml_benchmarking::{add_benchmark as orml_add_benchmark};

			use module_nft_benchmarking::Module as NftBench;
			impl module_nft_benchmarking::Config for Runtime {}

			let whitelist: Vec<TrackedStorageKey> = vec![
				// Block Number
				// frame_system::Number::<Runtime>::hashed_key().to_vec(),
				hex_literal::hex!("26aa394eea5630e07c48ae0c9558cef702a5c1b19ab7a04f536c519aca4983ac").to_vec().into(),
				// Total Issuance
				hex_literal::hex!("c2261276cc9d1f8598ea4b6a74b15c2f57c875e4cff74148e4628f264b974c80").to_vec().into(),
				// Execution Phase
				hex_literal::hex!("26aa394eea5630e07c48ae0c9558cef7ff553b5a9862a516939d82b3d3d8661a").to_vec().into(),
				// Event Count
				hex_literal::hex!("26aa394eea5630e07c48ae0c9558cef70a98fdbe9ce6c55837576c60c7af3850").to_vec().into(),
				// System Events
				hex_literal::hex!("26aa394eea5630e07c48ae0c9558cef780d41e5e16056765bc8461851072c9d7").to_vec().into(),
				// Caller 0 Account
				hex_literal::hex!("26aa394eea5630e07c48ae0c9558cef7b99d880ec681799c0cf30e8886371da946c154ffd9992e395af90b5b13cc6f295c77033fce8a9045824a6690bbf99c6db269502f0a8d1d2a008542d5690a0749").to_vec().into(),
				// Treasury Account
				hex_literal::hex!("26aa394eea5630e07c48ae0c9558cef7b99d880ec681799c0cf30e8886371da95ecffd7b6c0f78751baa9d281e0bfa3a6d6f646c70792f74727372790000000000000000000000000000000000000000").to_vec().into(),
			];
			let mut batches = Vec::<BenchmarkBatch>::new();
			let params = (&config, &whitelist);

			add_benchmark!(params, batches, nft, NftBench::<Runtime>);
			orml_add_benchmark!(params, batches, dex, benchmarking::dex);
			orml_add_benchmark!(params, batches, auction_manager, benchmarking::auction_manager);
			orml_add_benchmark!(params, batches, cdp_engine, benchmarking::cdp_engine);
			orml_add_benchmark!(params, batches, emergency_shutdown, benchmarking::emergency_shutdown);
			orml_add_benchmark!(params, batches, evm, benchmarking::evm);
			orml_add_benchmark!(params, batches, honzon, benchmarking::honzon);
			orml_add_benchmark!(params, batches, cdp_treasury, benchmarking::cdp_treasury);
			orml_add_benchmark!(params, batches, transaction_payment, benchmarking::transaction_payment);
			orml_add_benchmark!(params, batches, incentives, benchmarking::incentives);
			orml_add_benchmark!(params, batches, prices, benchmarking::prices);
			orml_add_benchmark!(params, batches, evm_accounts, benchmarking::evm_accounts);
			orml_add_benchmark!(params, batches, homa, benchmarking::homa);

			orml_add_benchmark!(params, batches, orml_tokens, benchmarking::tokens);
			orml_add_benchmark!(params, batches, orml_vesting, benchmarking::vesting);
			orml_add_benchmark!(params, batches, orml_auction, benchmarking::auction);
			orml_add_benchmark!(params, batches, module_currencies, benchmarking::currencies);

			orml_add_benchmark!(params, batches, orml_authority, benchmarking::authority);
			orml_add_benchmark!(params, batches, orml_gradually_update, benchmarking::gradually_update);
			orml_add_benchmark!(params, batches, orml_rewards, benchmarking::rewards);
			orml_add_benchmark!(params, batches, orml_oracle, benchmarking::oracle);

			if batches.is_empty() { return Err("Benchmark not found for this module.".into()) }
			Ok(batches)
		}
	}
}

#[cfg(not(feature = "standalone"))]
cumulus_runtime::register_validate_block!(Block, Executive);

#[cfg(test)]
mod tests {
	use super::*;
	use frame_system::offchain::CreateSignedTransaction;

	#[test]
	fn validate_transaction_submitter_bounds() {
		fn is_submit_signed_transaction<T>()
		where
			T: CreateSignedTransaction<Call>,
		{
		}

		is_submit_signed_transaction::<Runtime>();
	}
}<|MERGE_RESOLUTION|>--- conflicted
+++ resolved
@@ -95,11 +95,7 @@
 	spec_name: create_runtime_str!("mandala"),
 	impl_name: create_runtime_str!("mandala"),
 	authoring_version: 1,
-<<<<<<< HEAD
-	spec_version: 701,
-=======
 	spec_version: 705,
->>>>>>> 45c362a4
 	impl_version: 0,
 	apis: RUNTIME_API_VERSIONS,
 	transaction_version: 1,
@@ -1313,7 +1309,6 @@
 	type EVM = EVM;
 }
 
-<<<<<<< HEAD
 #[cfg(not(feature = "standalone"))]
 impl cumulus_parachain_system::Config for Runtime {
 	type Event = Event;
@@ -1337,110 +1332,6 @@
 impl Convert<AccountId, [u8; 32]> for AccountId32Convert {
 	fn convert(account_id: AccountId) -> [u8; 32] {
 		account_id.into()
-=======
-#[allow(clippy::large_enum_variant)]
-construct_runtime!(
-	pub enum Runtime where
-		Block = Block,
-		NodeBlock = primitives::Block,
-		UncheckedExtrinsic = UncheckedExtrinsic
-	{
-		// Core
-		System: frame_system::{Module, Call, Storage, Config, Event<T>},
-		Timestamp: pallet_timestamp::{Module, Call, Storage, Inherent},
-		RandomnessCollectiveFlip: pallet_randomness_collective_flip::{Module, Call, Storage},
-
-		// Tokens & Related
-		Balances: pallet_balances::{Module, Call, Storage, Config<T>, Event<T>},
-
-		TransactionPayment: module_transaction_payment::{Module, Call, Storage},
-		EvmAccounts: module_evm_accounts::{Module, Call, Storage, Event<T>},
-		Currencies: module_currencies::{Module, Call, Event<T>},
-		Tokens: orml_tokens::{Module, Storage, Event<T>, Config<T>},
-		Vesting: orml_vesting::{Module, Storage, Call, Event<T>, Config<T>},
-
-		AcalaTreasury: pallet_treasury::{Module, Call, Storage, Config, Event<T>},
-		Bounties: pallet_bounties::{Module, Call, Storage, Event<T>},
-		Tips: pallet_tips::{Module, Call, Storage, Event<T>},
-
-		// Utility
-		Utility: pallet_utility::{Module, Call, Event},
-		Multisig: pallet_multisig::{Module, Call, Storage, Event<T>},
-		Recovery: pallet_recovery::{Module, Call, Storage, Event<T>},
-		Proxy: pallet_proxy::{Module, Call, Storage, Event<T>},
-		Scheduler: pallet_scheduler::{Module, Call, Storage, Event<T>},
-
-		Indices: pallet_indices::{Module, Call, Storage, Config<T>, Event<T>},
-		GraduallyUpdate: orml_gradually_update::{Module, Storage, Call, Event<T>},
-
-		// Consensus & Staking
-		Authorship: pallet_authorship::{Module, Call, Storage, Inherent},
-		Babe: pallet_babe::{Module, Call, Storage, Config, Inherent, ValidateUnsigned},
-		Grandpa: pallet_grandpa::{Module, Call, Storage, Config, Event, ValidateUnsigned},
-		Staking: pallet_staking::{Module, Call, Config<T>, Storage, Event<T>},
-		Session: pallet_session::{Module, Call, Storage, Event, Config<T>},
-		Historical: pallet_session_historical::{Module},
-
-		// Governance
-		GeneralCouncil: pallet_collective::<Instance1>::{Module, Call, Storage, Origin<T>, Event<T>, Config<T>},
-		GeneralCouncilMembership: pallet_membership::<Instance1>::{Module, Call, Storage, Event<T>, Config<T>},
-		HonzonCouncil: pallet_collective::<Instance2>::{Module, Call, Storage, Origin<T>, Event<T>, Config<T>},
-		HonzonCouncilMembership: pallet_membership::<Instance2>::{Module, Call, Storage, Event<T>, Config<T>},
-		HomaCouncil: pallet_collective::<Instance3>::{Module, Call, Storage, Origin<T>, Event<T>, Config<T>},
-		HomaCouncilMembership: pallet_membership::<Instance3>::{Module, Call, Storage, Event<T>, Config<T>},
-		TechnicalCommittee: pallet_collective::<Instance4>::{Module, Call, Storage, Origin<T>, Event<T>, Config<T>},
-		TechnicalCommitteeMembership: pallet_membership::<Instance4>::{Module, Call, Storage, Event<T>, Config<T>},
-
-		Authority: orml_authority::{Module, Call, Event<T>, Origin<T>},
-		ElectionsPhragmen: pallet_elections_phragmen::{Module, Call, Storage, Event<T>},
-
-		// Oracle
-		AcalaOracle: orml_oracle::<Instance1>::{Module, Storage, Call, Config<T>, Event<T>},
-		BandOracle: orml_oracle::<Instance2>::{Module, Storage, Call, Config<T>, Event<T>},
-		// OperatorMembership must be placed after Oracle or else will have race condition on initialization
-		OperatorMembershipAcala: pallet_membership::<Instance5>::{Module, Call, Storage, Event<T>, Config<T>},
-		OperatorMembershipBand: pallet_membership::<Instance6>::{Module, Call, Storage, Event<T>, Config<T>},
-
-		// ORML Core
-		Auction: orml_auction::{Module, Storage, Call, Event<T>},
-		Rewards: orml_rewards::{Module, Storage, Call},
-		OrmlNFT: orml_nft::{Module, Storage, Config<T>},
-
-		// Acala Core
-		Prices: module_prices::{Module, Storage, Call, Event<T>},
-
-		// DEX
-		Dex: module_dex::{Module, Storage, Call, Event<T>, Config<T>},
-
-		// Honzon
-		AuctionManager: module_auction_manager::{Module, Storage, Call, Event<T>, ValidateUnsigned},
-		Loans: module_loans::{Module, Storage, Call, Event<T>},
-		Honzon: module_honzon::{Module, Storage, Call, Event<T>},
-		CdpTreasury: module_cdp_treasury::{Module, Storage, Call, Config, Event<T>},
-		CdpEngine: module_cdp_engine::{Module, Storage, Call, Event<T>, Config, ValidateUnsigned},
-		EmergencyShutdown: module_emergency_shutdown::{Module, Storage, Call, Event<T>},
-
-		// Homa
-		Homa: module_homa::{Module, Call},
-		NomineesElection: module_nominees_election::{Module, Call, Storage},
-		StakingPool: module_staking_pool::{Module, Call, Storage, Event<T>, Config},
-		PolkadotBridge: module_polkadot_bridge::{Module, Call, Storage},
-
-		// Acala Other
-		Incentives: module_incentives::{Module, Storage, Call, Event<T>},
-		AirDrop: module_airdrop::{Module, Call, Storage, Event<T>, Config<T>},
-		NFT: module_nft::{Module, Call, Event<T>},
-
-		// Ecosystem modules
-		RenVmBridge: ecosystem_renvm_bridge::{Module, Call, Config, Storage, Event<T>, ValidateUnsigned},
-
-		// Smart contracts
-		EVM: module_evm::{Module, Config<T>, Call, Storage, Event<T>},
-		EVMBridge: module_evm_bridge::{Module},
-
-		// Dev
-		Sudo: pallet_sudo::{Module, Call, Config<T>, Storage, Event<T>},
->>>>>>> 45c362a4
 	}
 }
 
@@ -1605,10 +1496,10 @@
 				// ORML Core
 				Auction: orml_auction::{Module, Storage, Call, Event<T>},
 				Rewards: orml_rewards::{Module, Storage, Call},
-				OrmlNFT: orml_nft::{Module, Storage},
+				OrmlNFT: orml_nft::{Module, Storage, Config<T>},
 
 				// Acala Core
-				Prices: module_prices::{Module, Storage, Call, Event},
+				Prices: module_prices::{Module, Storage, Call, Event<T>},
 
 				// DEX
 				Dex: module_dex::{Module, Storage, Call, Event<T>, Config<T>},
@@ -1617,7 +1508,7 @@
 				AuctionManager: module_auction_manager::{Module, Storage, Call, Event<T>, ValidateUnsigned},
 				Loans: module_loans::{Module, Storage, Call, Event<T>},
 				Honzon: module_honzon::{Module, Storage, Call, Event<T>},
-				CdpTreasury: module_cdp_treasury::{Module, Storage, Call, Config, Event},
+				CdpTreasury: module_cdp_treasury::{Module, Storage, Call, Config, Event<T>},
 				CdpEngine: module_cdp_engine::{Module, Storage, Call, Event<T>, Config, ValidateUnsigned},
 				EmergencyShutdown: module_emergency_shutdown::{Module, Storage, Call, Event<T>},
 
@@ -1752,7 +1643,6 @@
 		}
 	}
 
-<<<<<<< HEAD
 	// impl sp_consensus_babe::BabeApi<Block> for Runtime {
 	// 	fn configuration() -> sp_consensus_babe::BabeGenesisConfiguration {
 	// 		sp_consensus_babe::BabeGenesisConfiguration {
@@ -1800,55 +1690,6 @@
 	// 			)
 	// 	}
 	// }
-=======
-	impl sp_consensus_babe::BabeApi<Block> for Runtime {
-		fn configuration() -> sp_consensus_babe::BabeGenesisConfiguration {
-			sp_consensus_babe::BabeGenesisConfiguration {
-				slot_duration: Babe::slot_duration(),
-				epoch_length: EpochDuration::get(),
-				c: PRIMARY_PROBABILITY,
-				genesis_authorities: Babe::authorities(),
-				randomness: Babe::randomness(),
-				allowed_slots: sp_consensus_babe::AllowedSlots::PrimaryAndSecondaryPlainSlots,
-			}
-		}
-
-		fn current_epoch_start() -> sp_consensus_babe::SlotNumber {
-			Babe::current_epoch_start()
-		}
-
-		fn current_epoch() -> sp_consensus_babe::Epoch {
-			Babe::current_epoch()
-		}
-
-		fn next_epoch() -> sp_consensus_babe::Epoch {
-			Babe::next_epoch()
-		}
-
-		fn generate_key_ownership_proof(
-			_slot_number: sp_consensus_babe::SlotNumber,
-			authority_id: sp_consensus_babe::AuthorityId,
-			) -> Option<sp_consensus_babe::OpaqueKeyOwnershipProof> {
-			use codec::Encode;
-
-			Historical::prove((sp_consensus_babe::KEY_TYPE, authority_id))
-				.map(|p| p.encode())
-				.map(sp_consensus_babe::OpaqueKeyOwnershipProof::new)
-		}
-
-		fn submit_report_equivocation_unsigned_extrinsic(
-			equivocation_proof: sp_consensus_babe::EquivocationProof<<Block as BlockT>::Header>,
-			key_owner_proof: sp_consensus_babe::OpaqueKeyOwnershipProof,
-			) -> Option<()> {
-			let key_owner_proof = key_owner_proof.decode()?;
-
-			Babe::submit_unsigned_equivocation_report(
-				equivocation_proof,
-				key_owner_proof,
-				)
-		}
-	}
->>>>>>> 45c362a4
 
 	impl sp_session::SessionKeys<Block> for Runtime {
 		fn generate_session_keys(seed: Option<Vec<u8>>) -> Vec<u8> {
