// This file is part of Acala.

// Copyright (C) 2020-2021 Acala Foundation.
// SPDX-License-Identifier: GPL-3.0-or-later WITH Classpath-exception-2.0

// This program is free software: you can redistribute it and/or modify
// it under the terms of the GNU General Public License as published by
// the Free Software Foundation, either version 3 of the License, or
// (at your option) any later version.

// This program is distributed in the hope that it will be useful,
// but WITHOUT ANY WARRANTY; without even the implied warranty of
// MERCHANTABILITY or FITNESS FOR A PARTICULAR PURPOSE. See the
// GNU General Public License for more details.

// You should have received a copy of the GNU General Public License
// along with this program. If not, see <https://www.gnu.org/licenses/>.

//! The Dev runtime. This can be compiled with `#[no_std]`, ready for Wasm.

#![cfg_attr(not(feature = "std"), no_std)]
// `construct_runtime!` does a lot of recursion and requires us to increase the limit to 256.
#![recursion_limit = "256"]
// The `large_enum_variant` warning originates from `construct_runtime` macro.
#![allow(clippy::large_enum_variant)]
#![allow(clippy::unnecessary_mut_passed)]
#![allow(clippy::or_fun_call)]
#![allow(clippy::from_over_into)]
#![allow(clippy::upper_case_acronyms)]

// Make the WASM binary available.
#[cfg(feature = "std")]
include!(concat!(env!("OUT_DIR"), "/wasm_binary.rs"));

use codec::{Decode, Encode};
pub use frame_support::{
	construct_runtime, log, parameter_types,
	traits::{
		Contains, ContainsLengthBound, EnsureOrigin, Filter, Get, IsType, KeyOwnerProofSystem, LockIdentifier,
		Randomness, U128CurrencyToVote, WithdrawReasons,
	},
	weights::{
		constants::{BlockExecutionWeight, ExtrinsicBaseWeight, RocksDbWeight, WEIGHT_PER_SECOND},
		DispatchClass, IdentityFee, Weight,
	},
	PalletId, StorageValue,
};
use frame_system::{EnsureOneOf, EnsureRoot, RawOrigin};
use hex_literal::hex;
use module_currencies::{BasicCurrencyAdapter, Currency};
use module_evm::{CallInfo, CreateInfo};
use module_evm_accounts::EvmAddressMapping;
use module_evm_manager::EvmCurrencyIdMapping;
use module_transaction_payment::{Multiplier, TargetedFeeAdjustment};
use orml_tokens::CurrencyAdapter;
use orml_traits::{
	create_median_value_data_provider, parameter_type_with_key, DataFeeder, DataProviderExtended, Handler,
};
use pallet_transaction_payment::{FeeDetails, RuntimeDispatchInfo};
use sp_api::impl_runtime_apis;
use sp_core::{
	crypto::KeyTypeId,
	u32_trait::{_1, _2, _3, _4},
	OpaqueMetadata, H160,
};
use sp_runtime::{
	create_runtime_str, generic, impl_opaque_keys,
	traits::{AccountIdConversion, BadOrigin, BlakeTwo256, Block as BlockT, SaturatedConversion, StaticLookup, Zero},
	transaction_validity::{TransactionSource, TransactionValidity},
	ApplyExtrinsicResult, DispatchResult, FixedPointNumber,
};
use sp_std::prelude::*;

#[cfg(feature = "std")]
use sp_version::NativeVersion;
use sp_version::RuntimeVersion;

#[cfg(any(feature = "std", test))]
pub use pallet_staking::StakerStatus;

#[cfg(feature = "standalone")]
use standalone_use::*;
#[cfg(feature = "standalone")]
mod standalone_use {
	pub use pallet_grandpa::{fg_primitives, AuthorityId as GrandpaId, AuthorityList as GrandpaAuthorityList};
	pub use pallet_session::historical as pallet_session_historical;
	pub use pallet_staking::StakerStatus;
	pub use sp_runtime::{
		curve::PiecewiseLinear,
		traits::{NumberFor, OpaqueKeys},
		transaction_validity::TransactionPriority,
	};
}

#[cfg(not(feature = "standalone"))]
use parachain_use::*;
#[cfg(not(feature = "standalone"))]
mod parachain_use {
	pub use cumulus_primitives_core::ParaId;
	pub use orml_xcm_support::{IsNativeConcrete, MultiCurrencyAdapter, MultiNativeAsset, XcmHandler as XcmHandlerT};
	pub use polkadot_parachain::primitives::Sibling;
	pub use sp_runtime::traits::{Convert, Identity};
	pub use sp_std::collections::btree_set::BTreeSet;
	pub use xcm::v0::{
		Junction::{GeneralKey, Parachain, Parent},
		MultiAsset,
		MultiLocation::{self, X1, X2, X3},
		NetworkId, Xcm,
	};
	pub use xcm_builder::{
		AccountId32Aliases, LocationInverter, ParentIsDefault, RelayChainAsNative, SiblingParachainAsNative,
		SiblingParachainConvertsVia, SignedAccountId32AsNative, SovereignSignedViaLocation,
	};
	pub use xcm_executor::{Config, XcmExecutor};
}

/// Weights for pallets used in the runtime.
mod weights;

// pub use pallet_staking::StakerStatus;
pub use pallet_timestamp::Call as TimestampCall;
#[cfg(any(feature = "std", test))]
pub use sp_runtime::BuildStorage;
pub use sp_runtime::{Perbill, Percent, Permill, Perquintill};

pub use authority::AuthorityConfigImpl;
pub use constants::{fee::*, time::*};
pub use primitives::{
	evm::EstimateResourcesRequest, AccountId, AccountIndex, AirDropCurrencyId, Amount, AuctionId, AuthoritysOriginId,
	Balance, BlockNumber, CurrencyId, DataProviderId, EraIndex, Hash, Moment, Nonce, Share, Signature, TokenSymbol,
	TradingPair,
};
pub use runtime_common::{
	cent, deposit, dollar, microcent, millicent, CurveFeeModel, ExchangeRate, GasToWeight, OffchainSolutionWeightLimit,
	Price, Rate, Ratio, RuntimeBlockLength, RuntimeBlockWeights, SystemContractsFilter, TimeStampedPrice, ACA, AUSD,
	DOT, KILT, LDOT, PHA, PLM, POLKABTC, RENBTC, XBTC,
};

mod authority;
mod benchmarking;
mod constants;

/// This runtime version.
pub const VERSION: RuntimeVersion = RuntimeVersion {
	spec_name: create_runtime_str!("mandala"),
	impl_name: create_runtime_str!("mandala"),
	authoring_version: 1,
	spec_version: 730,
	impl_version: 0,
	apis: RUNTIME_API_VERSIONS,
	transaction_version: 1,
};

/// The version infromation used to identify this runtime when compiled
/// natively.
#[cfg(feature = "std")]
pub fn native_version() -> NativeVersion {
	NativeVersion {
		runtime_version: VERSION,
		can_author_with: Default::default(),
	}
}

#[cfg(not(feature = "standalone"))]
impl_opaque_keys! {
	pub struct SessionKeys {}
}

// Pallet accounts of runtime
parameter_types! {
	pub const AcalaTreasuryPalletId: PalletId = PalletId(*b"aca/trsy");
	pub const LoansPalletId: PalletId = PalletId(*b"aca/loan");
	pub const DEXPalletId: PalletId = PalletId(*b"aca/dexm");
	pub const CDPTreasuryPalletId: PalletId = PalletId(*b"aca/cdpt");
	pub const StakingPoolPalletId: PalletId = PalletId(*b"aca/stkp");
	pub const HonzonTreasuryPalletId: PalletId = PalletId(*b"aca/hztr");
	pub const HomaTreasuryPalletId: PalletId = PalletId(*b"aca/hmtr");
	pub const IncentivesPalletId: PalletId = PalletId(*b"aca/inct");
	// Decentralized Sovereign Wealth Fund
	pub const DSWFPalletId: PalletId = PalletId(*b"aca/dswf");
	pub const ElectionsPhragmenPalletId: LockIdentifier = *b"aca/phre";
	pub const NftPalletId: PalletId = PalletId(*b"aca/aNFT");
	pub UnreleasedNativeVaultAccountId: AccountId = PalletId(*b"aca/urls").into_account();
}

pub fn get_all_module_accounts() -> Vec<AccountId> {
	vec![
		AcalaTreasuryPalletId::get().into_account(),
		LoansPalletId::get().into_account(),
		DEXPalletId::get().into_account(),
		CDPTreasuryPalletId::get().into_account(),
		StakingPoolPalletId::get().into_account(),
		HonzonTreasuryPalletId::get().into_account(),
		HomaTreasuryPalletId::get().into_account(),
		IncentivesPalletId::get().into_account(),
		DSWFPalletId::get().into_account(),
		ZeroAccountId::get(),
	]
}

parameter_types! {
	pub const BlockHashCount: BlockNumber = 900; // mortal tx can be valid up to 1 hour after signing
	pub const Version: RuntimeVersion = VERSION;
	pub const SS58Prefix: u8 = 42; // Ss58AddressFormat::SubstrateAccount
}

impl frame_system::Config for Runtime {
	type AccountId = AccountId;
	type Call = Call;
	type Lookup = (Indices, EvmAccounts);
	type Index = Nonce;
	type BlockNumber = BlockNumber;
	type Hash = Hash;
	type Hashing = BlakeTwo256;
	type Header = generic::Header<BlockNumber, BlakeTwo256>;
	type Event = Event;
	type Origin = Origin;
	type BlockHashCount = BlockHashCount;
	type BlockWeights = RuntimeBlockWeights;
	type BlockLength = RuntimeBlockLength;
	type Version = Version;
	type PalletInfo = PalletInfo;
	type AccountData = pallet_balances::AccountData<Balance>;
	type OnNewAccount = ();
	type OnKilledAccount = (
		module_evm::CallKillAccount<Runtime>,
		module_evm_accounts::CallKillAccount<Runtime>,
	);
	type DbWeight = RocksDbWeight;
	type BaseCallFilter = ();
	type SystemWeightInfo = ();
	type SS58Prefix = SS58Prefix;
	#[cfg(feature = "standalone")]
	type OnSetCode = ();
	#[cfg(not(feature = "standalone"))]
	type OnSetCode = cumulus_pallet_parachain_system::ParachainSetCode<Self>;
}

parameter_types! {
	pub IndexDeposit: Balance = dollar(ACA);
}

impl pallet_indices::Config for Runtime {
	type AccountIndex = AccountIndex;
	type Event = Event;
	type Currency = Balances;
	type Deposit = IndexDeposit;
	type WeightInfo = ();
}

parameter_types! {
	pub const MinimumPeriod: u64 = SLOT_DURATION / 2;
}

impl pallet_timestamp::Config for Runtime {
	/// A timestamp: milliseconds since the unix epoch.
	type Moment = Moment;
	type OnTimestampSet = ();
	// type OnTimestampSet = Babe;
	type MinimumPeriod = MinimumPeriod;
	type WeightInfo = ();
}

parameter_types! {
	pub const NativeTokenExistentialDeposit: Balance = 0;
	// For weight estimation, we assume that the most locks on an individual account will be 50.
	// This number may need to be adjusted in the future if this assumption no longer holds true.
	pub const MaxLocks: u32 = 50;
}

impl pallet_balances::Config for Runtime {
	type Balance = Balance;
	type DustRemoval = AcalaTreasury;
	type Event = Event;
	type ExistentialDeposit = NativeTokenExistentialDeposit;
	type AccountStore = frame_system::Pallet<Runtime>;
	type MaxLocks = MaxLocks;
	type WeightInfo = ();
}

parameter_types! {
	pub TransactionByteFee: Balance = 10 * millicent(ACA);
	pub const TargetBlockFullness: Perquintill = Perquintill::from_percent(25);
	pub AdjustmentVariable: Multiplier = Multiplier::saturating_from_rational(1, 100_000);
	pub MinimumMultiplier: Multiplier = Multiplier::saturating_from_rational(1, 1_000_000_000u128);
}

impl pallet_sudo::Config for Runtime {
	type Event = Event;
	type Call = Call;
}

type EnsureRootOrHalfGeneralCouncil = EnsureOneOf<
	AccountId,
	EnsureRoot<AccountId>,
	pallet_collective::EnsureProportionMoreThan<_1, _2, AccountId, GeneralCouncilInstance>,
>;

type EnsureRootOrHalfHonzonCouncil = EnsureOneOf<
	AccountId,
	EnsureRoot<AccountId>,
	pallet_collective::EnsureProportionMoreThan<_1, _2, AccountId, HonzonCouncilInstance>,
>;

type EnsureRootOrHalfHomaCouncil = EnsureOneOf<
	AccountId,
	EnsureRoot<AccountId>,
	pallet_collective::EnsureProportionMoreThan<_1, _2, AccountId, HomaCouncilInstance>,
>;

type EnsureRootOrTwoThirdsGeneralCouncil = EnsureOneOf<
	AccountId,
	EnsureRoot<AccountId>,
	pallet_collective::EnsureProportionMoreThan<_2, _3, AccountId, GeneralCouncilInstance>,
>;

type EnsureRootOrThreeFourthsGeneralCouncil = EnsureOneOf<
	AccountId,
	EnsureRoot<AccountId>,
	pallet_collective::EnsureProportionMoreThan<_3, _4, AccountId, GeneralCouncilInstance>,
>;

type EnsureRootOrOneThirdsTechnicalCommittee = EnsureOneOf<
	AccountId,
	EnsureRoot<AccountId>,
	pallet_collective::EnsureProportionMoreThan<_1, _3, AccountId, TechnicalCommitteeInstance>,
>;

type EnsureRootOrTwoThirdsTechnicalCommittee = EnsureOneOf<
	AccountId,
	EnsureRoot<AccountId>,
	pallet_collective::EnsureProportionMoreThan<_2, _3, AccountId, TechnicalCommitteeInstance>,
>;

parameter_types! {
	pub const GeneralCouncilMotionDuration: BlockNumber = 7 * DAYS;
	pub const GeneralCouncilMaxProposals: u32 = 100;
	pub const GeneralCouncilMaxMembers: u32 = 100;
}

type GeneralCouncilInstance = pallet_collective::Instance1;
impl pallet_collective::Config<GeneralCouncilInstance> for Runtime {
	type Origin = Origin;
	type Proposal = Call;
	type Event = Event;
	type MotionDuration = GeneralCouncilMotionDuration;
	type MaxProposals = GeneralCouncilMaxProposals;
	type MaxMembers = GeneralCouncilMaxMembers;
	type DefaultVote = pallet_collective::PrimeDefaultVote;
	type WeightInfo = ();
}

type GeneralCouncilMembershipInstance = pallet_membership::Instance1;
impl pallet_membership::Config<GeneralCouncilMembershipInstance> for Runtime {
	type Event = Event;
	type AddOrigin = EnsureRootOrThreeFourthsGeneralCouncil;
	type RemoveOrigin = EnsureRootOrThreeFourthsGeneralCouncil;
	type SwapOrigin = EnsureRootOrThreeFourthsGeneralCouncil;
	type ResetOrigin = EnsureRootOrThreeFourthsGeneralCouncil;
	type PrimeOrigin = EnsureRootOrThreeFourthsGeneralCouncil;
	type MembershipInitialized = GeneralCouncil;
	type MembershipChanged = GeneralCouncil;
}

parameter_types! {
	pub const HonzonCouncilMotionDuration: BlockNumber = 7 * DAYS;
	pub const HonzonCouncilMaxProposals: u32 = 100;
	pub const HonzonCouncilMaxMembers: u32 = 100;
}

type HonzonCouncilInstance = pallet_collective::Instance2;
impl pallet_collective::Config<HonzonCouncilInstance> for Runtime {
	type Origin = Origin;
	type Proposal = Call;
	type Event = Event;
	type MotionDuration = HonzonCouncilMotionDuration;
	type MaxProposals = HonzonCouncilMaxProposals;
	type MaxMembers = HonzonCouncilMaxMembers;
	type DefaultVote = pallet_collective::PrimeDefaultVote;
	type WeightInfo = ();
}

type HonzonCouncilMembershipInstance = pallet_membership::Instance2;
impl pallet_membership::Config<HonzonCouncilMembershipInstance> for Runtime {
	type Event = Event;
	type AddOrigin = EnsureRootOrTwoThirdsGeneralCouncil;
	type RemoveOrigin = EnsureRootOrTwoThirdsGeneralCouncil;
	type SwapOrigin = EnsureRootOrTwoThirdsGeneralCouncil;
	type ResetOrigin = EnsureRootOrTwoThirdsGeneralCouncil;
	type PrimeOrigin = EnsureRootOrTwoThirdsGeneralCouncil;
	type MembershipInitialized = HonzonCouncil;
	type MembershipChanged = HonzonCouncil;
}

parameter_types! {
	pub const HomaCouncilMotionDuration: BlockNumber = 7 * DAYS;
	pub const HomaCouncilMaxProposals: u32 = 100;
	pub const HomaCouncilMaxMembers: u32 = 100;
}

type HomaCouncilInstance = pallet_collective::Instance3;
impl pallet_collective::Config<HomaCouncilInstance> for Runtime {
	type Origin = Origin;
	type Proposal = Call;
	type Event = Event;
	type MotionDuration = HomaCouncilMotionDuration;
	type MaxProposals = HomaCouncilMaxProposals;
	type MaxMembers = HomaCouncilMaxMembers;
	type DefaultVote = pallet_collective::PrimeDefaultVote;
	type WeightInfo = ();
}

type HomaCouncilMembershipInstance = pallet_membership::Instance3;
impl pallet_membership::Config<HomaCouncilMembershipInstance> for Runtime {
	type Event = Event;
	type AddOrigin = EnsureRootOrTwoThirdsGeneralCouncil;
	type RemoveOrigin = EnsureRootOrTwoThirdsGeneralCouncil;
	type SwapOrigin = EnsureRootOrTwoThirdsGeneralCouncil;
	type ResetOrigin = EnsureRootOrTwoThirdsGeneralCouncil;
	type PrimeOrigin = EnsureRootOrTwoThirdsGeneralCouncil;
	type MembershipInitialized = HomaCouncil;
	type MembershipChanged = HomaCouncil;
}

parameter_types! {
	pub const TechnicalCommitteeMotionDuration: BlockNumber = 7 * DAYS;
	pub const TechnicalCommitteeMaxProposals: u32 = 100;
	pub const TechnicalCouncilMaxMembers: u32 = 100;
}

type TechnicalCommitteeInstance = pallet_collective::Instance4;
impl pallet_collective::Config<TechnicalCommitteeInstance> for Runtime {
	type Origin = Origin;
	type Proposal = Call;
	type Event = Event;
	type MotionDuration = TechnicalCommitteeMotionDuration;
	type MaxProposals = TechnicalCommitteeMaxProposals;
	type MaxMembers = TechnicalCouncilMaxMembers;
	type DefaultVote = pallet_collective::PrimeDefaultVote;
	type WeightInfo = ();
}

type TechnicalCommitteeMembershipInstance = pallet_membership::Instance4;
impl pallet_membership::Config<TechnicalCommitteeMembershipInstance> for Runtime {
	type Event = Event;
	type AddOrigin = EnsureRootOrTwoThirdsGeneralCouncil;
	type RemoveOrigin = EnsureRootOrTwoThirdsGeneralCouncil;
	type SwapOrigin = EnsureRootOrTwoThirdsGeneralCouncil;
	type ResetOrigin = EnsureRootOrTwoThirdsGeneralCouncil;
	type PrimeOrigin = EnsureRootOrTwoThirdsGeneralCouncil;
	type MembershipInitialized = TechnicalCommittee;
	type MembershipChanged = TechnicalCommittee;
}

type OperatorMembershipInstanceAcala = pallet_membership::Instance5;
impl pallet_membership::Config<OperatorMembershipInstanceAcala> for Runtime {
	type Event = Event;
	type AddOrigin = EnsureRootOrTwoThirdsGeneralCouncil;
	type RemoveOrigin = EnsureRootOrTwoThirdsGeneralCouncil;
	type SwapOrigin = EnsureRootOrTwoThirdsGeneralCouncil;
	type ResetOrigin = EnsureRootOrTwoThirdsGeneralCouncil;
	type PrimeOrigin = EnsureRootOrTwoThirdsGeneralCouncil;
	type MembershipInitialized = AcalaOracle;
	type MembershipChanged = AcalaOracle;
}

type OperatorMembershipInstanceBand = pallet_membership::Instance6;
impl pallet_membership::Config<OperatorMembershipInstanceBand> for Runtime {
	type Event = Event;
	type AddOrigin = EnsureRootOrTwoThirdsGeneralCouncil;
	type RemoveOrigin = EnsureRootOrTwoThirdsGeneralCouncil;
	type SwapOrigin = EnsureRootOrTwoThirdsGeneralCouncil;
	type ResetOrigin = EnsureRootOrTwoThirdsGeneralCouncil;
	type PrimeOrigin = EnsureRootOrTwoThirdsGeneralCouncil;
	type MembershipInitialized = BandOracle;
	type MembershipChanged = BandOracle;
}

impl pallet_utility::Config for Runtime {
	type Event = Event;
	type Call = Call;
	type WeightInfo = ();
}

parameter_types! {
	pub MultisigDepositBase: Balance = 500 * millicent(ACA);
	pub MultisigDepositFactor: Balance = 100 * millicent(ACA);
	pub const MaxSignatories: u16 = 100;
}

impl pallet_multisig::Config for Runtime {
	type Event = Event;
	type Call = Call;
	type Currency = Balances;
	type DepositBase = MultisigDepositBase;
	type DepositFactor = MultisigDepositFactor;
	type MaxSignatories = MaxSignatories;
	type WeightInfo = ();
}

pub struct GeneralCouncilProvider;
impl Contains<AccountId> for GeneralCouncilProvider {
	fn contains(who: &AccountId) -> bool {
		GeneralCouncil::is_member(who)
	}

	fn sorted_members() -> Vec<AccountId> {
		GeneralCouncil::members()
	}

	#[cfg(feature = "runtime-benchmarks")]
	fn add(_: &AccountId) {
		todo!()
	}
}

impl ContainsLengthBound for GeneralCouncilProvider {
	fn max_len() -> usize {
		100
	}
	fn min_len() -> usize {
		0
	}
}

parameter_types! {
	pub const ProposalBond: Permill = Permill::from_percent(5);
	pub ProposalBondMinimum: Balance = dollar(ACA);
	pub const SpendPeriod: BlockNumber = DAYS;
	pub const Burn: Permill = Permill::from_percent(0);
	pub const TipCountdown: BlockNumber = DAYS;
	pub const TipFindersFee: Percent = Percent::from_percent(10);
	pub TipReportDepositBase: Balance = dollar(ACA);
	pub const SevenDays: BlockNumber = 7 * DAYS;
	pub const ZeroDay: BlockNumber = 0;
	pub const OneDay: BlockNumber = DAYS;
	pub BountyDepositBase: Balance = dollar(ACA);
	pub const BountyDepositPayoutDelay: BlockNumber = DAYS;
	pub const BountyUpdatePeriod: BlockNumber = 14 * DAYS;
	pub const BountyCuratorDeposit: Permill = Permill::from_percent(50);
	pub BountyValueMinimum: Balance = 5 * dollar(ACA);
	pub DataDepositPerByte: Balance = cent(ACA);
	pub const MaximumReasonLength: u32 = 16384;
}

impl pallet_treasury::Config for Runtime {
	type PalletId = AcalaTreasuryPalletId;
	type Currency = Balances;
	type ApproveOrigin = EnsureRootOrHalfGeneralCouncil;
	type RejectOrigin = EnsureRootOrHalfGeneralCouncil;
	type Event = Event;
	type OnSlash = ();
	type ProposalBond = ProposalBond;
	type ProposalBondMinimum = ProposalBondMinimum;
	type SpendPeriod = SpendPeriod;
	type Burn = Burn;
	type BurnDestination = ();
	type SpendFunds = Bounties;
	type WeightInfo = ();
}

impl pallet_bounties::Config for Runtime {
	type Event = Event;
	type BountyDepositBase = BountyDepositBase;
	type BountyDepositPayoutDelay = BountyDepositPayoutDelay;
	type BountyUpdatePeriod = BountyUpdatePeriod;
	type BountyCuratorDeposit = BountyCuratorDeposit;
	type BountyValueMinimum = BountyValueMinimum;
	type DataDepositPerByte = DataDepositPerByte;
	type MaximumReasonLength = MaximumReasonLength;
	type WeightInfo = ();
}

impl pallet_tips::Config for Runtime {
	type Event = Event;
	type DataDepositPerByte = DataDepositPerByte;
	type MaximumReasonLength = MaximumReasonLength;
	type Tippers = GeneralCouncilProvider;
	type TipCountdown = TipCountdown;
	type TipFindersFee = TipFindersFee;
	type TipReportDepositBase = TipReportDepositBase;
	type WeightInfo = ();
}

parameter_types! {
	pub ConfigDepositBase: Balance = 10 * cent(ACA);
	pub FriendDepositFactor: Balance = cent(ACA);
	pub const MaxFriends: u16 = 9;
	pub RecoveryDeposit: Balance = 10 * cent(ACA);
}

impl pallet_recovery::Config for Runtime {
	type Event = Event;
	type Call = Call;
	type Currency = Balances;
	type ConfigDepositBase = ConfigDepositBase;
	type FriendDepositFactor = FriendDepositFactor;
	type MaxFriends = MaxFriends;
	type RecoveryDeposit = RecoveryDeposit;
}

impl orml_auction::Config for Runtime {
	type Event = Event;
	type Balance = Balance;
	type AuctionId = AuctionId;
	type Handler = AuctionManager;
	type WeightInfo = weights::orml_auction::WeightInfo<Runtime>;
}

impl orml_authority::Config for Runtime {
	type Event = Event;
	type Origin = Origin;
	type PalletsOrigin = OriginCaller;
	type Call = Call;
	type Scheduler = Scheduler;
	type AsOriginId = AuthoritysOriginId;
	type AuthorityConfig = AuthorityConfigImpl;
	type WeightInfo = weights::orml_authority::WeightInfo<Runtime>;
}

parameter_types! {
	pub CandidacyBond: Balance = 10 * dollar(LDOT);
	pub VotingBondBase: Balance = 2 * dollar(LDOT);
	pub VotingBondFactor: Balance = dollar(LDOT);
	pub const TermDuration: BlockNumber = 7 * DAYS;
	pub const DesiredMembers: u32 = 13;
	pub const DesiredRunnersUp: u32 = 7;
}

impl pallet_elections_phragmen::Config for Runtime {
	type PalletId = ElectionsPhragmenPalletId;
	type Event = Event;
	type Currency = CurrencyAdapter<Runtime, GetLiquidCurrencyId>;
	type CurrencyToVote = U128CurrencyToVote;
	type ChangeMembers = HomaCouncil;
	type InitializeMembers = HomaCouncil;
	type CandidacyBond = CandidacyBond;
	type VotingBondBase = VotingBondBase;
	type VotingBondFactor = VotingBondFactor;
	type TermDuration = TermDuration;
	type DesiredMembers = DesiredMembers;
	type DesiredRunnersUp = DesiredRunnersUp;
	type LoserCandidate = ();
	type KickedMember = ();
	type WeightInfo = ();
}

parameter_types! {
	pub const MinimumCount: u32 = 1;
	pub const ExpiresIn: Moment = 1000 * 60 * 60; // 60 mins
	pub ZeroAccountId: AccountId = AccountId::from([0u8; 32]);
}

type AcalaDataProvider = orml_oracle::Instance1;
impl orml_oracle::Config<AcalaDataProvider> for Runtime {
	type Event = Event;
	type OnNewData = ();
	type CombineData = orml_oracle::DefaultCombineData<Runtime, MinimumCount, ExpiresIn, AcalaDataProvider>;
	type Time = Timestamp;
	type OracleKey = CurrencyId;
	type OracleValue = Price;
	type RootOperatorAccountId = ZeroAccountId;
	type WeightInfo = weights::orml_oracle::WeightInfo<Runtime>;
}

type BandDataProvider = orml_oracle::Instance2;
impl orml_oracle::Config<BandDataProvider> for Runtime {
	type Event = Event;
	type OnNewData = ();
	type CombineData = orml_oracle::DefaultCombineData<Runtime, MinimumCount, ExpiresIn, BandDataProvider>;
	type Time = Timestamp;
	type OracleKey = CurrencyId;
	type OracleValue = Price;
	type RootOperatorAccountId = ZeroAccountId;
	type WeightInfo = weights::orml_oracle::WeightInfo<Runtime>;
}

create_median_value_data_provider!(
	AggregatedDataProvider,
	CurrencyId,
	Price,
	TimeStampedPrice,
	[AcalaOracle, BandOracle]
);
// Aggregated data provider cannot feed.
impl DataFeeder<CurrencyId, Price, AccountId> for AggregatedDataProvider {
	fn feed_value(_: AccountId, _: CurrencyId, _: Price) -> DispatchResult {
		Err("Not supported".into())
	}
}

parameter_type_with_key! {
	pub ExistentialDeposits: |_currency_id: CurrencyId| -> Balance {
		Zero::zero()
	};
}

parameter_types! {
	pub AcalaTreasuryAccount: AccountId = AcalaTreasuryPalletId::get().into_account();
}

impl orml_tokens::Config for Runtime {
	type Event = Event;
	type Balance = Balance;
	type Amount = Amount;
	type CurrencyId = CurrencyId;
	type WeightInfo = weights::orml_tokens::WeightInfo<Runtime>;
	type ExistentialDeposits = ExistentialDeposits;
	type OnDust = orml_tokens::TransferDust<Runtime, AcalaTreasuryAccount>;
}

parameter_types! {
	pub StableCurrencyFixedPrice: Price = Price::saturating_from_rational(1, 1);
}

impl module_prices::Config for Runtime {
	type Event = Event;
	type Source = AggregatedDataProvider;
	type GetStableCurrencyId = GetStableCurrencyId;
	type StableCurrencyFixedPrice = StableCurrencyFixedPrice;
	type GetStakingCurrencyId = GetStakingCurrencyId;
	type GetLiquidCurrencyId = GetLiquidCurrencyId;
	type LockOrigin = EnsureRootOrTwoThirdsGeneralCouncil;
	type LiquidStakingExchangeRateProvider = LiquidStakingExchangeRateProvider;
	type DEX = Dex;
	type Currency = Currencies;
	type CurrencyIdMapping = EvmCurrencyIdMapping<Runtime>;
	type WeightInfo = weights::module_prices::WeightInfo<Runtime>;
}

pub struct LiquidStakingExchangeRateProvider;
impl module_support::ExchangeRateProvider for LiquidStakingExchangeRateProvider {
	fn get_exchange_rate() -> ExchangeRate {
		StakingPool::liquid_exchange_rate()
	}
}

parameter_types! {
	pub const GetNativeCurrencyId: CurrencyId = ACA;
	pub const GetStableCurrencyId: CurrencyId = AUSD;
}

impl module_currencies::Config for Runtime {
	type Event = Event;
	type MultiCurrency = Tokens;
	type NativeCurrency = BasicCurrencyAdapter<Runtime, Balances, Amount, BlockNumber>;
	type GetNativeCurrencyId = GetNativeCurrencyId;
	type WeightInfo = weights::module_currencies::WeightInfo<Runtime>;
	type AddressMapping = EvmAddressMapping<Runtime>;
	type EVMBridge = EVMBridge;
}

pub struct EnsureRootOrAcalaTreasury;
impl EnsureOrigin<Origin> for EnsureRootOrAcalaTreasury {
	type Success = AccountId;

	fn try_origin(o: Origin) -> Result<Self::Success, Origin> {
		Into::<Result<RawOrigin<AccountId>, Origin>>::into(o).and_then(|o| match o {
			RawOrigin::Root => Ok(AcalaTreasuryPalletId::get().into_account()),
			RawOrigin::Signed(caller) => {
				if caller == AcalaTreasuryPalletId::get().into_account() {
					Ok(caller)
				} else {
					Err(Origin::from(Some(caller)))
				}
			}
			r => Err(Origin::from(r)),
		})
	}

	#[cfg(feature = "runtime-benchmarks")]
	fn successful_origin() -> Origin {
		Origin::from(RawOrigin::Signed(Default::default()))
	}
}

parameter_types! {
	pub MinVestedTransfer: Balance = 100 * dollar(ACA);
}

impl orml_vesting::Config for Runtime {
	type Event = Event;
	type Currency = pallet_balances::Pallet<Runtime>;
	type MinVestedTransfer = MinVestedTransfer;
	type VestedTransferOrigin = EnsureRootOrAcalaTreasury;
	type WeightInfo = weights::orml_vesting::WeightInfo<Runtime>;
}

parameter_types! {
	pub MaximumSchedulerWeight: Weight = Perbill::from_percent(10) * RuntimeBlockWeights::get().max_block;
	pub const MaxScheduledPerBlock: u32 = 50;
}

impl pallet_scheduler::Config for Runtime {
	type Event = Event;
	type Origin = Origin;
	type PalletsOrigin = OriginCaller;
	type Call = Call;
	type MaximumWeight = MaximumSchedulerWeight;
	type ScheduleOrigin = EnsureRoot<AccountId>;
	type MaxScheduledPerBlock = MaxScheduledPerBlock;
	type WeightInfo = ();
}

parameter_types! {
	pub const UpdateFrequency: BlockNumber = 10;
}

impl orml_gradually_update::Config for Runtime {
	type Event = Event;
	type UpdateFrequency = UpdateFrequency;
	type DispatchOrigin = EnsureRoot<AccountId>;
	type WeightInfo = weights::orml_gradually_update::WeightInfo<Runtime>;
}

parameter_types! {
	pub MinimumIncrementSize: Rate = Rate::saturating_from_rational(2, 100);
	pub const AuctionTimeToClose: BlockNumber = 15 * MINUTES;
	pub const AuctionDurationSoftCap: BlockNumber = 2 * HOURS;
}

impl module_auction_manager::Config for Runtime {
	type Event = Event;
	type Currency = Currencies;
	type Auction = Auction;
	type MinimumIncrementSize = MinimumIncrementSize;
	type AuctionTimeToClose = AuctionTimeToClose;
	type AuctionDurationSoftCap = AuctionDurationSoftCap;
	type GetStableCurrencyId = GetStableCurrencyId;
	type CDPTreasury = CdpTreasury;
	type DEX = Dex;
	type PriceSource = Prices;
	type UnsignedPriority = runtime_common::AuctionManagerUnsignedPriority;
	type EmergencyShutdown = EmergencyShutdown;
	type WeightInfo = weights::module_auction_manager::WeightInfo<Runtime>;
}

impl module_loans::Config for Runtime {
	type Event = Event;
	type Convert = module_cdp_engine::DebitExchangeRateConvertor<Runtime>;
	type Currency = Currencies;
	type RiskManager = CdpEngine;
	type CDPTreasury = CdpTreasury;
	type PalletId = LoansPalletId;
	type OnUpdateLoan = module_incentives::OnUpdateLoan<Runtime>;
}

impl<LocalCall> frame_system::offchain::CreateSignedTransaction<LocalCall> for Runtime
where
	Call: From<LocalCall>,
{
	fn create_transaction<C: frame_system::offchain::AppCrypto<Self::Public, Self::Signature>>(
		call: Call,
		public: <Signature as sp_runtime::traits::Verify>::Signer,
		account: AccountId,
		nonce: Nonce,
	) -> Option<(
		Call,
		<UncheckedExtrinsic as sp_runtime::traits::Extrinsic>::SignaturePayload,
	)> {
		// take the biggest period possible.
		let period = BlockHashCount::get()
			.checked_next_power_of_two()
			.map(|c| c / 2)
			.unwrap_or(2) as u64;
		let current_block = System::block_number()
			.saturated_into::<u64>()
			// The `System::block_number` is initialized with `n+1`,
			// so the actual block number is `n`.
			.saturating_sub(1);
		let tip = 0;
		let extra: SignedExtra = (
			frame_system::CheckSpecVersion::<Runtime>::new(),
			frame_system::CheckTxVersion::<Runtime>::new(),
			frame_system::CheckGenesis::<Runtime>::new(),
			frame_system::CheckEra::<Runtime>::from(generic::Era::mortal(period, current_block)),
			frame_system::CheckNonce::<Runtime>::from(nonce),
			frame_system::CheckWeight::<Runtime>::new(),
			module_transaction_payment::ChargeTransactionPayment::<Runtime>::from(tip),
			module_evm::SetEvmOrigin::<Runtime>::new(),
		);
		let raw_payload = SignedPayload::new(call, extra)
			.map_err(|e| {
				log::warn!("Unable to create signed payload: {:?}", e);
			})
			.ok()?;
		let signature = raw_payload.using_encoded(|payload| C::sign(payload, public))?;
		let address = Indices::unlookup(account);
		let (call, extra, _) = raw_payload.deconstruct();
		Some((call, (address, signature, extra)))
	}
}

impl frame_system::offchain::SigningTypes for Runtime {
	type Public = <Signature as sp_runtime::traits::Verify>::Signer;
	type Signature = Signature;
}

impl<C> frame_system::offchain::SendTransactionTypes<C> for Runtime
where
	Call: From<C>,
{
	type OverarchingCall = Call;
	type Extrinsic = UncheckedExtrinsic;
}

parameter_types! {
	pub CollateralCurrencyIds: Vec<CurrencyId> = vec![DOT, LDOT, XBTC, RENBTC, POLKABTC];
	pub DefaultLiquidationRatio: Ratio = Ratio::saturating_from_rational(110, 100);
	pub DefaultDebitExchangeRate: ExchangeRate = ExchangeRate::saturating_from_rational(1, 10);
	pub DefaultLiquidationPenalty: Rate = Rate::saturating_from_rational(5, 100);
	pub MinimumDebitValue: Balance = dollar(AUSD);
	pub MaxSlippageSwapWithDEX: Ratio = Ratio::saturating_from_rational(5, 100);
}

impl module_cdp_engine::Config for Runtime {
	type Event = Event;
	type PriceSource = Prices;
	type CollateralCurrencyIds = CollateralCurrencyIds;
	type DefaultLiquidationRatio = DefaultLiquidationRatio;
	type DefaultDebitExchangeRate = DefaultDebitExchangeRate;
	type DefaultLiquidationPenalty = DefaultLiquidationPenalty;
	type MinimumDebitValue = MinimumDebitValue;
	type GetStableCurrencyId = GetStableCurrencyId;
	type CDPTreasury = CdpTreasury;
	type UpdateOrigin = EnsureRootOrHalfHonzonCouncil;
	type MaxSlippageSwapWithDEX = MaxSlippageSwapWithDEX;
	type DEX = Dex;
	type UnsignedPriority = runtime_common::CdpEngineUnsignedPriority;
	type EmergencyShutdown = EmergencyShutdown;
	type UnixTime = Timestamp;
	type WeightInfo = weights::module_cdp_engine::WeightInfo<Runtime>;
}

impl module_honzon::Config for Runtime {
	type Event = Event;
	type WeightInfo = weights::module_honzon::WeightInfo<Runtime>;
}

impl module_emergency_shutdown::Config for Runtime {
	type Event = Event;
	type CollateralCurrencyIds = CollateralCurrencyIds;
	type PriceSource = Prices;
	type CDPTreasury = CdpTreasury;
	type AuctionManagerHandler = AuctionManager;
	type ShutdownOrigin = EnsureRootOrHalfGeneralCouncil;
	type WeightInfo = weights::module_emergency_shutdown::WeightInfo<Runtime>;
}

parameter_types! {
	pub const GetExchangeFee: (u32, u32) = (1, 1000);	// 0.1%
	pub const TradingPathLimit: u32 = 3;
	pub EnabledTradingPairs: Vec<TradingPair> = vec![
		TradingPair::new(AUSD, ACA),
		TradingPair::new(AUSD, DOT),
		TradingPair::new(AUSD, LDOT),
		TradingPair::new(AUSD, XBTC),
		TradingPair::new(AUSD, RENBTC),
		TradingPair::new(AUSD, POLKABTC),
		TradingPair::new(AUSD, PLM),
		TradingPair::new(AUSD, PHA),
		TradingPair::new(AUSD, KILT),
	];
}

impl module_dex::Config for Runtime {
	type Event = Event;
	type Currency = Currencies;
	type GetExchangeFee = GetExchangeFee;
	type TradingPathLimit = TradingPathLimit;
<<<<<<< HEAD
	type ModuleId = DEXModuleId;
	type CurrencyIdMapping = EvmCurrencyIdMapping<Runtime>;
=======
	type PalletId = DEXPalletId;
>>>>>>> 91d312dd
	type DEXIncentives = Incentives;
	type WeightInfo = weights::module_dex::WeightInfo<Runtime>;
	type ListingOrigin = EnsureRootOrHalfGeneralCouncil;
}

parameter_types! {
	pub const MaxAuctionsCount: u32 = 100;
	pub HonzonTreasuryAccount: AccountId = HonzonTreasuryPalletId::get().into_account();
}

impl module_cdp_treasury::Config for Runtime {
	type Event = Event;
	type Currency = Currencies;
	type GetStableCurrencyId = GetStableCurrencyId;
	type AuctionManagerHandler = AuctionManager;
	type UpdateOrigin = EnsureRootOrHalfHonzonCouncil;
	type DEX = Dex;
	type MaxAuctionsCount = MaxAuctionsCount;
	type PalletId = CDPTreasuryPalletId;
	type TreasuryAccount = HonzonTreasuryAccount;
	type WeightInfo = weights::module_cdp_treasury::WeightInfo<Runtime>;
}

parameter_types! {
	// All currency types except for native currency, Sort by fee charge order
	pub AllNonNativeCurrencyIds: Vec<CurrencyId> = vec![AUSD, LDOT, DOT, XBTC, RENBTC, POLKABTC, PLM, PHA, KILT];
}

impl module_transaction_payment::Config for Runtime {
	type AllNonNativeCurrencyIds = AllNonNativeCurrencyIds;
	type NativeCurrencyId = GetNativeCurrencyId;
	type StableCurrencyId = GetStableCurrencyId;
	type Currency = Balances;
	type MultiCurrency = Currencies;
	type OnTransactionPayment = AcalaTreasury;
	type TransactionByteFee = TransactionByteFee;
	type WeightToFee = WeightToFee;
	type FeeMultiplierUpdate = TargetedFeeAdjustment<Self, TargetBlockFullness, AdjustmentVariable, MinimumMultiplier>;
	type DEX = Dex;
	type MaxSlippageSwapWithDEX = MaxSlippageSwapWithDEX;
	type WeightInfo = weights::module_transaction_payment::WeightInfo<Runtime>;
}

pub struct EvmAccountsOnClaimHandler;
impl Handler<AccountId> for EvmAccountsOnClaimHandler {
	fn handle(who: &AccountId) -> DispatchResult {
		if System::providers(who) == 0 {
			// no provider. i.e. no native tokens
			// ensure there are some native tokens, which will add provider
			TransactionPayment::ensure_can_charge_fee(
				who,
				NativeTokenExistentialDeposit::get(),
				WithdrawReasons::TRANSACTION_PAYMENT,
			);
		}
		Ok(())
	}
}

impl module_evm_accounts::Config for Runtime {
	type Event = Event;
	type Currency = Balances;
	type AddressMapping = EvmAddressMapping<Runtime>;
	type MergeAccount = Currencies;
	type OnClaim = EvmAccountsOnClaimHandler;
	type WeightInfo = weights::module_evm_accounts::WeightInfo<Runtime>;
}

impl module_evm_manager::Config for Runtime {
	type Currency = Balances;
	type EVMBridge = EVMBridge;
}

impl orml_rewards::Config for Runtime {
	type Share = Balance;
	type Balance = Balance;
	type PoolId = module_incentives::PoolId<AccountId>;
	type Handler = Incentives;
}

parameter_types! {
	pub const AccumulatePeriod: BlockNumber = MINUTES;
}

impl module_incentives::Config for Runtime {
	type Event = Event;
	type RelaychainAccountId = AccountId;
	type NativeRewardsSource = UnreleasedNativeVaultAccountId;
	type RewardsVaultAccountId = ZeroAccountId;
	type NativeCurrencyId = GetNativeCurrencyId;
	type StableCurrencyId = GetStableCurrencyId;
	type LiquidCurrencyId = GetLiquidCurrencyId;
	type AccumulatePeriod = AccumulatePeriod;
	type UpdateOrigin = EnsureRootOrThreeFourthsGeneralCouncil;
	type CDPTreasury = CdpTreasury;
	type Currency = Currencies;
	type DEX = Dex;
	type EmergencyShutdown = EmergencyShutdown;
	type PalletId = IncentivesPalletId;
	type WeightInfo = weights::module_incentives::WeightInfo<Runtime>;
}

impl module_airdrop::Config for Runtime {
	type Event = Event;
}

parameter_types! {
	pub const PolkadotBondingDuration: EraIndex = 7;
	pub const EraLength: BlockNumber = DAYS;
}

impl module_polkadot_bridge::Config for Runtime {
	type DOTCurrency = Currency<Runtime, GetStakingCurrencyId>;
	type OnNewEra = (NomineesElection, StakingPool);
	type BondingDuration = PolkadotBondingDuration;
	type EraLength = EraLength;
	type PolkadotAccountId = AccountId;
}

parameter_types! {
	pub const GetLiquidCurrencyId: CurrencyId = LDOT;
	pub const GetStakingCurrencyId: CurrencyId = DOT;
	pub DefaultExchangeRate: ExchangeRate = ExchangeRate::saturating_from_rational(10, 100);	// 1 : 10
	pub PoolAccountIndexes: Vec<u32> = vec![1, 2, 3, 4];
}

impl module_staking_pool::Config for Runtime {
	type Event = Event;
	type StakingCurrencyId = GetStakingCurrencyId;
	type LiquidCurrencyId = GetLiquidCurrencyId;
	type DefaultExchangeRate = DefaultExchangeRate;
	type PalletId = StakingPoolPalletId;
	type PoolAccountIndexes = PoolAccountIndexes;
	type UpdateOrigin = EnsureRootOrHalfHomaCouncil;
	type FeeModel = CurveFeeModel;
	type Nominees = NomineesElection;
	type Bridge = PolkadotBridge;
	type Currency = Currencies;
}

impl module_homa::Config for Runtime {
	type Homa = StakingPool;
	type WeightInfo = weights::module_homa::WeightInfo<Runtime>;
}

parameter_types! {
	pub MinCouncilBondThreshold: Balance = dollar(LDOT);
	pub const NominateesCount: u32 = 7;
	pub const MaxUnlockingChunks: u32 = 7;
	pub const NomineesElectionBondingDuration: EraIndex = 7;
}

impl module_nominees_election::Config for Runtime {
	type Currency = Currency<Runtime, GetLiquidCurrencyId>;
	type PolkadotAccountId = AccountId;
	type MinBondThreshold = MinCouncilBondThreshold;
	type BondingDuration = NomineesElectionBondingDuration;
	type NominateesCount = NominateesCount;
	type MaxUnlockingChunks = MaxUnlockingChunks;
	type RelaychainValidatorFilter = runtime_common::RelaychainValidatorFilter;
}

parameter_types! {
	pub MinGuaranteeAmount: Balance = dollar(LDOT);
	pub const ValidatorInsuranceThreshold: Balance = 0;
}

impl module_homa_validator_list::Config for Runtime {
	type Event = Event;
	type RelaychainAccountId = AccountId;
	type LiquidTokenCurrency = Currency<Runtime, GetLiquidCurrencyId>;
	type MinBondAmount = MinGuaranteeAmount;
	type BondingDuration = PolkadotBondingDuration;
	type ValidatorInsuranceThreshold = ValidatorInsuranceThreshold;
	type FreezeOrigin = EnsureRootOrHalfHomaCouncil;
	type SlashOrigin = EnsureRootOrHalfHomaCouncil;
	type OnSlash = module_staking_pool::OnSlash<Runtime>;
	type LiquidStakingExchangeRateProvider = LiquidStakingExchangeRateProvider;
	type WeightInfo = ();
	type OnIncreaseGuarantee = module_incentives::OnIncreaseGuarantee<Runtime>;
	type OnDecreaseGuarantee = module_incentives::OnDecreaseGuarantee<Runtime>;
}

parameter_types! {
	pub CreateClassDeposit: Balance = 500 * millicent(ACA);
	pub CreateTokenDeposit: Balance = 100 * millicent(ACA);
}

impl module_nft::Config for Runtime {
	type Event = Event;
	type CreateClassDeposit = CreateClassDeposit;
	type CreateTokenDeposit = CreateTokenDeposit;
	type PalletId = NftPalletId;
	type WeightInfo = weights::module_nft::WeightInfo<Runtime>;
}

impl orml_nft::Config for Runtime {
	type ClassId = u32;
	type TokenId = u64;
	type ClassData = module_nft::ClassData<Balance>;
	type TokenData = module_nft::TokenData<Balance>;
}

parameter_types! {
	// One storage item; key size 32, value size 8; .
	pub ProxyDepositBase: Balance = deposit(1, 8, ACA);
	// Additional storage item size of 33 bytes.
	pub ProxyDepositFactor: Balance = deposit(0, 33, ACA);
	pub const MaxProxies: u16 = 32;
	pub AnnouncementDepositBase: Balance = deposit(1, 8, ACA);
	pub AnnouncementDepositFactor: Balance = deposit(0, 66, ACA);
	pub const MaxPending: u16 = 32;
}

impl pallet_proxy::Config for Runtime {
	type Event = Event;
	type Call = Call;
	type Currency = Balances;
	type ProxyType = ();
	type ProxyDepositBase = ProxyDepositBase;
	type ProxyDepositFactor = ProxyDepositFactor;
	type MaxProxies = MaxProxies;
	type WeightInfo = ();
	type MaxPending = MaxPending;
	type CallHasher = BlakeTwo256;
	type AnnouncementDepositBase = AnnouncementDepositBase;
	type AnnouncementDepositFactor = AnnouncementDepositFactor;
}

parameter_types! {
	pub const RENBTCCurrencyId: CurrencyId = RENBTC;
	pub const RENBTCIdentifier: [u8; 32] = hex!["f6b5b360905f856404bd4cf39021b82209908faa44159e68ea207ab8a5e13197"];
}

impl ecosystem_renvm_bridge::Config for Runtime {
	type Event = Event;
	type Currency = Balances;
	type BridgedTokenCurrency = Currency<Runtime, RENBTCCurrencyId>;
	type CurrencyIdentifier = RENBTCIdentifier;
	type UnsignedPriority = runtime_common::RenvmBridgeUnsignedPriority;
	type ChargeTransactionPayment = module_transaction_payment::ChargeTransactionPayment<Runtime>;
}

parameter_types! {
	pub const ChainId: u64 = 595;
	pub NetworkContractSource: H160 = H160::from_low_u64_be(0);
}

#[cfg(feature = "with-ethereum-compatibility")]
parameter_types! {
	pub const NewContractExtraBytes: u32 = 0;
	pub const StorageDepositPerByte: Balance = 0;
	pub const MaxCodeSize: u32 = 0x6000;
	pub const DeveloperDeposit: Balance = 0;
	pub const DeploymentFee: Balance = 0;
}

#[cfg(not(feature = "with-ethereum-compatibility"))]
parameter_types! {
	pub const NewContractExtraBytes: u32 = 10_000;
	pub StorageDepositPerByte: Balance = microcent(ACA);
	pub const MaxCodeSize: u32 = 60 * 1024;
	pub DeveloperDeposit: Balance = dollar(ACA);
	pub DeploymentFee: Balance = dollar(ACA);
}

pub type MultiCurrencyPrecompile = runtime_common::MultiCurrencyPrecompile<
	AccountId,
	EvmAddressMapping<Runtime>,
	EvmCurrencyIdMapping<Runtime>,
	Currencies,
>;

pub type NFTPrecompile =
	runtime_common::NFTPrecompile<AccountId, EvmAddressMapping<Runtime>, EvmCurrencyIdMapping<Runtime>, NFT>;
pub type StateRentPrecompile =
	runtime_common::StateRentPrecompile<AccountId, EvmAddressMapping<Runtime>, EvmCurrencyIdMapping<Runtime>, EVM>;
pub type OraclePrecompile =
	runtime_common::OraclePrecompile<AccountId, EvmAddressMapping<Runtime>, EvmCurrencyIdMapping<Runtime>, Prices>;
pub type ScheduleCallPrecompile = runtime_common::ScheduleCallPrecompile<
	AccountId,
	EvmAddressMapping<Runtime>,
	EvmCurrencyIdMapping<Runtime>,
	Scheduler,
	module_transaction_payment::ChargeTransactionPayment<Runtime>,
	Call,
	Origin,
	OriginCaller,
	Runtime,
>;
pub type DexPrecompile =
	runtime_common::DexPrecompile<AccountId, EvmAddressMapping<Runtime>, EvmCurrencyIdMapping<Runtime>, Dex>;

#[cfg(feature = "with-ethereum-compatibility")]
static ISTANBUL_CONFIG: evm::Config = evm::Config::istanbul();

impl module_evm::Config for Runtime {
	type AddressMapping = EvmAddressMapping<Runtime>;
	type Currency = Balances;
	type MergeAccount = Currencies;
	type NewContractExtraBytes = NewContractExtraBytes;
	type StorageDepositPerByte = StorageDepositPerByte;
	type MaxCodeSize = MaxCodeSize;

	type Event = Event;
	type Precompiles = runtime_common::AllPrecompiles<
		SystemContractsFilter,
		MultiCurrencyPrecompile,
		NFTPrecompile,
		StateRentPrecompile,
		OraclePrecompile,
		ScheduleCallPrecompile,
		DexPrecompile,
	>;
	type ChainId = ChainId;
	type GasToWeight = GasToWeight;
	type ChargeTransactionPayment = module_transaction_payment::ChargeTransactionPayment<Runtime>;
	type NetworkContractOrigin = EnsureRootOrTwoThirdsTechnicalCommittee;
	type NetworkContractSource = NetworkContractSource;
	type DeveloperDeposit = DeveloperDeposit;
	type DeploymentFee = DeploymentFee;
	type TreasuryAccount = AcalaTreasuryAccount;
	type FreeDeploymentOrigin = EnsureRootOrHalfGeneralCouncil;
	type WeightInfo = weights::module_evm::WeightInfo<Runtime>;

	#[cfg(feature = "with-ethereum-compatibility")]
	fn config() -> &'static evm::Config {
		&ISTANBUL_CONFIG
	}
}

impl module_evm_bridge::Config for Runtime {
	type EVM = EVM;
}

#[cfg(feature = "standalone")]
pub use standalone_impl::*;

#[cfg(feature = "standalone")]
mod standalone_impl {
	use super::*;

	/// The BABE epoch configuration at genesis.
	pub const BABE_GENESIS_EPOCH_CONFIG: sp_consensus_babe::BabeEpochConfiguration =
		sp_consensus_babe::BabeEpochConfiguration {
			c: PRIMARY_PROBABILITY,
			allowed_slots: sp_consensus_babe::AllowedSlots::PrimaryAndSecondaryPlainSlots,
		};

	impl_opaque_keys! {
		pub struct SessionKeys {
			pub babe: Babe,
			pub grandpa: Grandpa,
		}
	}

	parameter_types! {
		pub const EpochDuration: u64 = EPOCH_DURATION_IN_SLOTS;
		pub const ExpectedBlockTime: Moment = MILLISECS_PER_BLOCK;
		pub const ReportLongevity: u64 =
			BondingDuration::get() as u64 * SessionsPerEra::get() as u64 *
	EpochDuration::get(); }

	impl pallet_babe::Config for Runtime {
		type EpochDuration = EpochDuration;
		type ExpectedBlockTime = ExpectedBlockTime;
		type EpochChangeTrigger = pallet_babe::ExternalTrigger;
		type KeyOwnerProofSystem = Historical;
		type KeyOwnerProof =
			<Self::KeyOwnerProofSystem as KeyOwnerProofSystem<(KeyTypeId, pallet_babe::AuthorityId)>>::Proof;
		type KeyOwnerIdentification = <Self::KeyOwnerProofSystem as KeyOwnerProofSystem<(
			KeyTypeId,
			pallet_babe::AuthorityId,
		)>>::IdentificationTuple;
		type HandleEquivocation = pallet_babe::EquivocationHandler<Self::KeyOwnerIdentification, (), ReportLongevity>;
		type WeightInfo = ();
	}

	impl pallet_grandpa::Config for Runtime {
		type Event = Event;
		type Call = Call;

		type KeyOwnerProofSystem = Historical;

		type KeyOwnerProof = <Self::KeyOwnerProofSystem as KeyOwnerProofSystem<(KeyTypeId, GrandpaId)>>::Proof;

		type KeyOwnerIdentification =
			<Self::KeyOwnerProofSystem as KeyOwnerProofSystem<(KeyTypeId, GrandpaId)>>::IdentificationTuple;

		type HandleEquivocation =
			pallet_grandpa::EquivocationHandler<Self::KeyOwnerIdentification, (), ReportLongevity>; // Offences

		type WeightInfo = ();
	}

	parameter_types! {
		pub const UncleGenerations: BlockNumber = 5;
	}

	impl pallet_authorship::Config for Runtime {
		type FindAuthor = pallet_session::FindAccountFromAuthorIndex<Self, Babe>;
		type UncleGenerations = UncleGenerations;
		type FilterUncle = ();
		type EventHandler = (Staking, ()); // ImOnline
	}

	parameter_types! {
		pub const DisabledValidatorsThreshold: Perbill = Perbill::from_percent(17);
	}

	impl pallet_session::Config for Runtime {
		type Event = Event;
		type ValidatorId = <Self as frame_system::Config>::AccountId;
		type ValidatorIdOf = pallet_staking::StashOf<Self>;
		type ShouldEndSession = Babe;
		type NextSessionRotation = Babe;
		type SessionManager = pallet_session::historical::NoteHistoricalRoot<Self, Staking>;
		type SessionHandler = <SessionKeys as OpaqueKeys>::KeyTypeIdProviders;
		type Keys = SessionKeys;
		type DisabledValidatorsThreshold = DisabledValidatorsThreshold;
		type WeightInfo = ();
	}

	impl pallet_session::historical::Config for Runtime {
		type FullIdentification = pallet_staking::Exposure<AccountId, Balance>;
		type FullIdentificationOf = pallet_staking::ExposureOf<Runtime>;
	}

	pallet_staking_reward_curve::build! {
		const REWARD_CURVE: PiecewiseLinear<'static> = curve!(
			min_inflation: 0_025_000,
			max_inflation: 0_100_000,
			ideal_stake: 0_500_000,
			falloff: 0_050_000,
			max_piece_count: 40,
			test_precision: 0_005_000,
		);
	}

	parameter_types! {
		pub const SessionsPerEra: sp_staking::SessionIndex = 3; // 3 hours
		pub const BondingDuration: pallet_staking::EraIndex = 4; // 12 hours
		pub const SlashDeferDuration: pallet_staking::EraIndex = 2; // 6 hours
		pub const RewardCurve: &'static PiecewiseLinear<'static> = &REWARD_CURVE;
		pub const MaxNominatorRewardedPerValidator: u32 = 64;
		pub const ElectionLookahead: BlockNumber = EPOCH_DURATION_IN_BLOCKS / 4;
		pub const MaxIterations: u32 = 5;
		// 0.05%. The higher the value, the more strict solution acceptance becomes.
		pub MinSolutionScoreBump: Perbill = Perbill::from_rational(5u32, 10_000);
	}

	impl pallet_staking::Config for Runtime {
		const MAX_NOMINATIONS: u32 = MAX_NOMINATIONS;
		type Currency = Balances;
		type UnixTime = Timestamp;
		type CurrencyToVote = U128CurrencyToVote;
		type RewardRemainder = AcalaTreasury;
		type Event = Event;
		type Slash = AcalaTreasury; // send the slashed funds to the pallet treasury.
		type Reward = (); // rewards are minted from the void
		type SessionsPerEra = SessionsPerEra;
		type BondingDuration = BondingDuration;
		type SlashDeferDuration = SlashDeferDuration;
		/// A super-majority of the council can cancel the slash.
		type SlashCancelOrigin = EnsureRootOrThreeFourthsGeneralCouncil;
		type SessionInterface = Self;
		type EraPayout = pallet_staking::ConvertCurve<RewardCurve>;
		type NextNewSession = Session;
		type MaxNominatorRewardedPerValidator = MaxNominatorRewardedPerValidator;
		type WeightInfo = ();
		type ElectionProvider = ElectionProviderMultiPhase;
	}

	parameter_types! {
		pub const SessionDuration: BlockNumber = EPOCH_DURATION_IN_SLOTS as _;
		pub const ImOnlineUnsignedPriority: TransactionPriority = TransactionPriority::max_value();
		/// We prioritize im-online heartbeats over election solution submission.
		pub const StakingUnsignedPriority: TransactionPriority = TransactionPriority::max_value() / 2;
	}

	parameter_types! {
		// phase durations. 1/4 of the last session for each.
		pub const SignedPhase: u32 = EPOCH_DURATION_IN_BLOCKS / 4;
		pub const UnsignedPhase: u32 = EPOCH_DURATION_IN_BLOCKS / 4;

		// fallback: no need to do on-chain phragmen initially.
		pub const Fallback: pallet_election_provider_multi_phase::FallbackStrategy =
			pallet_election_provider_multi_phase::FallbackStrategy::Nothing;

		pub SolutionImprovementThreshold: Perbill = Perbill::from_rational(1u32, 10_000);

		// miner configs
		pub const MultiPhaseUnsignedPriority: TransactionPriority = StakingUnsignedPriority::get() - 1u64;
		pub const MinerMaxIterations: u32 = 10;
		pub MinerMaxWeight: Weight = RuntimeBlockWeights::get()
			.get(DispatchClass::Normal)
			.max_extrinsic.expect("Normal extrinsics have a weight limit configured; qed")
			.saturating_sub(BlockExecutionWeight::get());
	}

	sp_npos_elections::generate_solution_type!(
		#[compact]
		pub struct NposCompactSolution16::<
			VoterIndex = u32,
			TargetIndex = u16,
			Accuracy = sp_runtime::PerU16,
		>(16)
	);

	pub const MAX_NOMINATIONS: u32 = <NposCompactSolution16 as sp_npos_elections::CompactSolution>::LIMIT as u32;

	impl pallet_election_provider_multi_phase::Config for Runtime {
		type Event = Event;
		type Currency = Balances;
		type SignedPhase = SignedPhase;
		type UnsignedPhase = UnsignedPhase;
		type SolutionImprovementThreshold = MinSolutionScoreBump;
		type MinerMaxIterations = MinerMaxIterations;
		type MinerMaxWeight = MinerMaxWeight;
		type MinerTxPriority = MultiPhaseUnsignedPriority;
		type DataProvider = Staking;
		type OnChainAccuracy = Perbill;
		type CompactSolution = NposCompactSolution16;
		type Fallback = Fallback;
		type WeightInfo = pallet_election_provider_multi_phase::weights::SubstrateWeight<Runtime>;
		type BenchmarkingConfig = ();
	}
}

#[cfg(not(feature = "standalone"))]
pub use parachain_impl::*;
#[cfg(not(feature = "standalone"))]
mod parachain_impl {
	use super::*;

	impl cumulus_pallet_parachain_system::Config for Runtime {
		type Event = Event;
		type OnValidationData = ();
		type SelfParaId = parachain_info::Pallet<Runtime>;
		type DownwardMessageHandlers = XcmHandler;
		type XcmpMessageHandlers = XcmHandler;
	}

	impl parachain_info::Config for Runtime {}

	parameter_types! {
		pub const PolkadotNetworkId: NetworkId = NetworkId::Polkadot;
	}

	pub struct AccountId32Convert;
	impl Convert<AccountId, [u8; 32]> for AccountId32Convert {
		fn convert(account_id: AccountId) -> [u8; 32] {
			account_id.into()
		}
	}

	parameter_types! {
		pub AcalaNetwork: NetworkId = NetworkId::Named("acala".into());
		pub RelayChainOrigin: Origin = cumulus_pallet_xcm_handler::Origin::Relay.into();
		pub Ancestry: MultiLocation = X1(Parachain {
			id: ParachainInfo::get().into(),
		});
		pub const RelayChainCurrencyId: CurrencyId = CurrencyId::Token(TokenSymbol::DOT);
	}

	pub type LocationConverter = (
		ParentIsDefault<AccountId>,
		SiblingParachainConvertsVia<Sibling, AccountId>,
		AccountId32Aliases<AcalaNetwork, AccountId>,
	);

	pub type LocalAssetTransactor = MultiCurrencyAdapter<
		Currencies,
		UnknownTokens,
		IsNativeConcrete<CurrencyId, CurrencyIdConvert>,
		AccountId,
		LocationConverter,
		CurrencyId,
		CurrencyIdConvert,
	>;

	pub type LocalOriginConverter = (
		SovereignSignedViaLocation<LocationConverter, Origin>,
		RelayChainAsNative<RelayChainOrigin, Origin>,
		SiblingParachainAsNative<cumulus_pallet_xcm_handler::Origin, Origin>,
		SignedAccountId32AsNative<AcalaNetwork, Origin>,
	);

	pub struct XcmConfig;
	impl Config for XcmConfig {
		type Call = Call;
		type XcmSender = XcmHandler;
		type AssetTransactor = LocalAssetTransactor;
		type OriginConverter = LocalOriginConverter;
		type IsReserve = MultiNativeAsset;
		type IsTeleporter = ();
		type LocationInverter = LocationInverter<Ancestry>;
	}

	impl cumulus_pallet_xcm_handler::Config for Runtime {
		type Event = Event;
		type XcmExecutor = XcmExecutor<XcmConfig>;
		type UpwardMessageSender = ParachainSystem;
		type XcmpMessageSender = ParachainSystem;
		type SendXcmOrigin = EnsureRoot<AccountId>;
		type AccountIdConverter = LocationConverter;
	}

	pub struct HandleXcm;
	impl XcmHandlerT<AccountId> for HandleXcm {
		fn execute_xcm(origin: AccountId, xcm: Xcm) -> DispatchResult {
			XcmHandler::execute_xcm(origin, xcm)
		}
	}

	//TODO: use token registry currency type encoding
	fn native_currency_location(id: CurrencyId) -> MultiLocation {
		X3(
			Parent,
			Parachain {
				id: ParachainInfo::get().into(),
			},
			GeneralKey(id.encode()),
		)
	}

	pub struct CurrencyIdConvert;
	impl Convert<CurrencyId, Option<MultiLocation>> for CurrencyIdConvert {
		fn convert(id: CurrencyId) -> Option<MultiLocation> {
			use CurrencyId::Token;
			use TokenSymbol::*;
			match id {
				Token(DOT) => Some(X1(Parent)),
				Token(ACA) | Token(AUSD) | Token(LDOT) | Token(RENBTC) => Some(native_currency_location(id)),
				_ => None,
			}
		}
	}
	impl Convert<MultiLocation, Option<CurrencyId>> for CurrencyIdConvert {
		fn convert(location: MultiLocation) -> Option<CurrencyId> {
			use CurrencyId::Token;
			use TokenSymbol::*;
			match location {
				X1(Parent) => Some(Token(DOT)),
				X3(Parent, Parachain { id }, GeneralKey(key)) if ParaId::from(id) == ParachainInfo::get() => {
					// decode the general key
					if let Ok(currency_id) = CurrencyId::decode(&mut &key[..]) {
						// check if `currency_id` is cross-chain asset
						match currency_id {
							Token(ACA) | Token(AUSD) | Token(LDOT) | Token(RENBTC) => Some(currency_id),
							_ => None,
						}
					} else {
						None
					}
				}
				_ => None,
			}
		}
	}
	impl Convert<MultiAsset, Option<CurrencyId>> for CurrencyIdConvert {
		fn convert(asset: MultiAsset) -> Option<CurrencyId> {
			if let MultiAsset::ConcreteFungible { id, amount: _ } = asset {
				Self::convert(id)
			} else {
				None
			}
		}
	}

	parameter_types! {
		pub SelfLocation: MultiLocation = X2(Parent, Parachain { id: ParachainInfo::get().into() });
	}

	impl orml_xtokens::Config for Runtime {
		type Event = Event;
		type Balance = Balance;
		type CurrencyId = CurrencyId;
		type CurrencyIdConvert = CurrencyIdConvert;
		type AccountId32Convert = AccountId32Convert;
		type SelfLocation = SelfLocation;
		type XcmHandler = HandleXcm;
	}

	impl orml_unknown_tokens::Config for Runtime {
		type Event = Event;
	}
}

macro_rules! construct_mandala_runtime {
	($( $modules:tt )*) => {
		#[allow(clippy::large_enum_variant)]
		construct_runtime! {
			pub enum Runtime where
				Block = Block,
				NodeBlock = primitives::Block,
				UncheckedExtrinsic = UncheckedExtrinsic
			{
				// Core
				System: frame_system::{Pallet, Call, Storage, Config, Event<T>} = 0,
				Timestamp: pallet_timestamp::{Pallet, Call, Storage, Inherent} = 1,
				RandomnessCollectiveFlip: pallet_randomness_collective_flip::{Pallet, Call, Storage} = 2,

				// Tokens & Related
				Balances: pallet_balances::{Pallet, Call, Storage, Config<T>, Event<T>} = 3,

				TransactionPayment: module_transaction_payment::{Pallet, Call, Storage} = 4,
				EvmAccounts: module_evm_accounts::{Pallet, Call, Storage, Event<T>} = 5,
				EvmManager: module_evm_manager::{Pallet, Storage} = 6,
				Currencies: module_currencies::{Pallet, Call, Event<T>} = 7,
				Tokens: orml_tokens::{Pallet, Storage, Event<T>, Config<T>} = 8,
				Vesting: orml_vesting::{Pallet, Storage, Call, Event<T>, Config<T>} = 9,

				AcalaTreasury: pallet_treasury::{Pallet, Call, Storage, Config, Event<T>} = 10,
				Bounties: pallet_bounties::{Pallet, Call, Storage, Event<T>} = 11,
				Tips: pallet_tips::{Pallet, Call, Storage, Event<T>} = 12,

				// Utility
				Utility: pallet_utility::{Pallet, Call, Event} = 13,
				Multisig: pallet_multisig::{Pallet, Call, Storage, Event<T>} = 14,
				Recovery: pallet_recovery::{Pallet, Call, Storage, Event<T>} = 15,
				Proxy: pallet_proxy::{Pallet, Call, Storage, Event<T>} = 16,
				Scheduler: pallet_scheduler::{Pallet, Call, Storage, Event<T>} = 17,

				Indices: pallet_indices::{Pallet, Call, Storage, Config<T>, Event<T>} = 18,
				GraduallyUpdate: orml_gradually_update::{Pallet, Storage, Call, Event<T>} = 19,

				// Governance
				GeneralCouncil: pallet_collective::<Instance1>::{Pallet, Call, Storage, Origin<T>, Event<T>, Config<T>} = 20,
				GeneralCouncilMembership: pallet_membership::<Instance1>::{Pallet, Call, Storage, Event<T>, Config<T>} = 21,
				HonzonCouncil: pallet_collective::<Instance2>::{Pallet, Call, Storage, Origin<T>, Event<T>, Config<T>} = 22,
				HonzonCouncilMembership: pallet_membership::<Instance2>::{Pallet, Call, Storage, Event<T>, Config<T>} = 23,
				HomaCouncil: pallet_collective::<Instance3>::{Pallet, Call, Storage, Origin<T>, Event<T>, Config<T>} = 24,
				HomaCouncilMembership: pallet_membership::<Instance3>::{Pallet, Call, Storage, Event<T>, Config<T>} = 25,
				TechnicalCommittee: pallet_collective::<Instance4>::{Pallet, Call, Storage, Origin<T>, Event<T>, Config<T>} = 26,
				TechnicalCommitteeMembership: pallet_membership::<Instance4>::{Pallet, Call, Storage, Event<T>, Config<T>} = 27,

				Authority: orml_authority::{Pallet, Call, Event<T>, Origin<T>} = 28,
				ElectionsPhragmen: pallet_elections_phragmen::{Pallet, Call, Storage, Event<T>} = 29,

				// Oracle
				AcalaOracle: orml_oracle::<Instance1>::{Pallet, Storage, Call, Config<T>, Event<T>} = 30,
				BandOracle: orml_oracle::<Instance2>::{Pallet, Storage, Call, Config<T>, Event<T>} = 31,
				// OperatorMembership must be placed after Oracle or else will have race condition on initialization
				OperatorMembershipAcala: pallet_membership::<Instance5>::{Pallet, Call, Storage, Event<T>, Config<T>} = 32,
				OperatorMembershipBand: pallet_membership::<Instance6>::{Pallet, Call, Storage, Event<T>, Config<T>} = 33,

				// ORML Core
				Auction: orml_auction::{Pallet, Storage, Call, Event<T>} = 34,
				Rewards: orml_rewards::{Pallet, Storage, Call} = 35,
				OrmlNFT: orml_nft::{Pallet, Storage, Config<T>} = 36,

				// Acala Core
				Prices: module_prices::{Pallet, Storage, Call, Event<T>} = 37,

				// DEX
				Dex: module_dex::{Pallet, Storage, Call, Event<T>, Config<T>} = 38,

				// Honzon
				AuctionManager: module_auction_manager::{Pallet, Storage, Call, Event<T>, ValidateUnsigned} = 39,
				Loans: module_loans::{Pallet, Storage, Call, Event<T>} = 40,
				Honzon: module_honzon::{Pallet, Storage, Call, Event<T>} = 41,
				CdpTreasury: module_cdp_treasury::{Pallet, Storage, Call, Config, Event<T>} = 42,
				CdpEngine: module_cdp_engine::{Pallet, Storage, Call, Event<T>, Config, ValidateUnsigned} = 43,
				EmergencyShutdown: module_emergency_shutdown::{Pallet, Storage, Call, Event<T>} = 44,

				// Homa
				Homa: module_homa::{Pallet, Call} = 45,
				NomineesElection: module_nominees_election::{Pallet, Call, Storage} = 46,
				StakingPool: module_staking_pool::{Pallet, Call, Storage, Event<T>, Config} = 47,
				PolkadotBridge: module_polkadot_bridge::{Pallet, Call, Storage} = 48,
				HomaValidatorListModule: module_homa_validator_list::{Pallet, Call, Storage, Event<T>} = 49,

				// Acala Other
				Incentives: module_incentives::{Pallet, Storage, Call, Event<T>} = 50,
				AirDrop: module_airdrop::{Pallet, Call, Storage, Event<T>, Config<T>} = 51,
				NFT: module_nft::{Pallet, Call, Event<T>} = 52,

				// Ecosystem modules
				RenVmBridge: ecosystem_renvm_bridge::{Pallet, Call, Config, Storage, Event<T>, ValidateUnsigned} = 53,

				// Smart contracts
				EVM: module_evm::{Pallet, Config<T>, Call, Storage, Event<T>} = 54,
				EVMBridge: module_evm_bridge::{Pallet} = 55,

				// Dev
				Sudo: pallet_sudo::{Pallet, Call, Config<T>, Storage, Event<T>} = 56,

				$($modules)*
			}
		}
	}
}

#[cfg(feature = "standalone")]
construct_mandala_runtime! {
	// Consensus & Staking
	Authorship: pallet_authorship::{Pallet, Call, Storage, Inherent} = 57,
	Babe: pallet_babe::{Pallet, Call, Storage, Config, ValidateUnsigned} = 58,
	Grandpa: pallet_grandpa::{Pallet, Call, Storage, Config, Event, ValidateUnsigned} = 59,
	ElectionProviderMultiPhase: pallet_election_provider_multi_phase::{Pallet, Call, Storage, Event<T>, ValidateUnsigned} = 60,
	Staking: pallet_staking::{Pallet, Call, Config<T>, Storage, Event<T>} = 61,
	Session: pallet_session::{Pallet, Call, Storage, Event, Config<T>} = 62,
	Historical: pallet_session_historical::{Pallet} = 63,
}

#[cfg(not(feature = "standalone"))]
construct_mandala_runtime! {
	// Parachain
	ParachainSystem: cumulus_pallet_parachain_system::{Pallet, Call, Storage, Inherent, Event} = 57,
	ParachainInfo: parachain_info::{Pallet, Storage, Config} = 58,
	XcmHandler: cumulus_pallet_xcm_handler::{Pallet, Call, Event<T>, Origin} = 59,
	XTokens: orml_xtokens::{Pallet, Storage, Call, Event<T>} = 60,
	UnknownTokens: orml_unknown_tokens::{Pallet, Storage, Event} = 61,
}

/// The address format for describing accounts.
pub type Address = sp_runtime::MultiAddress<AccountId, AccountIndex>;
/// Block header type as expected by this runtime.
pub type Header = generic::Header<BlockNumber, BlakeTwo256>;
/// Block type as expected by this runtime.
pub type Block = generic::Block<Header, UncheckedExtrinsic>;
/// A Block signed with a Justification
pub type SignedBlock = generic::SignedBlock<Block>;
/// BlockId type as expected by this runtime.
pub type BlockId = generic::BlockId<Block>;
/// The SignedExtension to the basic transaction logic.
pub type SignedExtra = (
	frame_system::CheckSpecVersion<Runtime>,
	frame_system::CheckTxVersion<Runtime>,
	frame_system::CheckGenesis<Runtime>,
	frame_system::CheckEra<Runtime>,
	frame_system::CheckNonce<Runtime>,
	frame_system::CheckWeight<Runtime>,
	module_transaction_payment::ChargeTransactionPayment<Runtime>,
	module_evm::SetEvmOrigin<Runtime>,
);
/// Unchecked extrinsic type as expected by this runtime.
pub type UncheckedExtrinsic = generic::UncheckedExtrinsic<Address, Call, Signature, SignedExtra>;
/// The payload being signed in transactions.
pub type SignedPayload = generic::SignedPayload<Call, SignedExtra>;
/// Extrinsic type that has already been checked.
pub type CheckedExtrinsic = generic::CheckedExtrinsic<AccountId, Call, SignedExtra>;
/// Executive: handles dispatch to the various modules.
pub type Executive =
	frame_executive::Executive<Runtime, Block, frame_system::ChainContext<Runtime>, Runtime, AllPallets>;

#[cfg(not(feature = "disable-runtime-api"))]
impl_runtime_apis! {
	impl sp_api::Core<Block> for Runtime {
		fn version() -> RuntimeVersion {
			VERSION
		}

		fn execute_block(block: Block) {
			Executive::execute_block(block)
		}

		fn initialize_block(header: &<Block as BlockT>::Header) {
			Executive::initialize_block(header)
		}
	}

	impl sp_api::Metadata<Block> for Runtime {
		fn metadata() -> OpaqueMetadata {
			Runtime::metadata().into()
		}
	}

	impl sp_block_builder::BlockBuilder<Block> for Runtime {
		fn apply_extrinsic(extrinsic: <Block as BlockT>::Extrinsic) -> ApplyExtrinsicResult {
			Executive::apply_extrinsic(extrinsic)
		}

		fn finalize_block() -> <Block as BlockT>::Header {
			Executive::finalize_block()
		}

		fn inherent_extrinsics(data: sp_inherents::InherentData) -> Vec<<Block as BlockT>::Extrinsic> {
			data.create_extrinsics()
		}

		fn check_inherents(
			block: Block,
			data: sp_inherents::InherentData,
		) -> sp_inherents::CheckInherentsResult {
			data.check_extrinsics(&block)
		}

		fn random_seed() -> <Block as BlockT>::Hash {
			RandomnessCollectiveFlip::random_seed().0
		}
	}

	impl sp_transaction_pool::runtime_api::TaggedTransactionQueue<Block> for Runtime {
		fn validate_transaction(
			source: TransactionSource,
			tx: <Block as BlockT>::Extrinsic,
		) -> TransactionValidity {
			Executive::validate_transaction(source, tx)
		}
	}

	impl sp_offchain::OffchainWorkerApi<Block> for Runtime {
		fn offchain_worker(header: &<Block as BlockT>::Header) {
			Executive::offchain_worker(header)
		}
	}

	#[cfg(feature = "standalone")]
	impl sp_consensus_babe::BabeApi<Block> for Runtime {
		fn configuration() -> sp_consensus_babe::BabeGenesisConfiguration {
			sp_consensus_babe::BabeGenesisConfiguration {
				slot_duration: Babe::slot_duration(),
				epoch_length: EpochDuration::get(),
				c: PRIMARY_PROBABILITY,
				genesis_authorities: Babe::authorities(),
				randomness: Babe::randomness(),
				allowed_slots: sp_consensus_babe::AllowedSlots::PrimaryAndSecondaryPlainSlots,
			}
		}

		fn current_epoch_start() -> sp_consensus_babe::Slot {
			Babe::current_epoch_start()
		}

		fn current_epoch() -> sp_consensus_babe::Epoch {
			Babe::current_epoch()
		}

		fn next_epoch() -> sp_consensus_babe::Epoch {
			Babe::next_epoch()
		}

		fn generate_key_ownership_proof(
			_slot_number: sp_consensus_babe::Slot,
			authority_id: sp_consensus_babe::AuthorityId,
			) -> Option<sp_consensus_babe::OpaqueKeyOwnershipProof> {
			use codec::Encode;

			Historical::prove((sp_consensus_babe::KEY_TYPE, authority_id))
				.map(|p| p.encode())
				.map(sp_consensus_babe::OpaqueKeyOwnershipProof::new)
		}

		fn submit_report_equivocation_unsigned_extrinsic(
			equivocation_proof: sp_consensus_babe::EquivocationProof<<Block as BlockT>::Header>,
			key_owner_proof: sp_consensus_babe::OpaqueKeyOwnershipProof,
			) -> Option<()> {
			let key_owner_proof = key_owner_proof.decode()?;

			Babe::submit_unsigned_equivocation_report(
				equivocation_proof,
				key_owner_proof,
				)
		}
	}

	impl sp_session::SessionKeys<Block> for Runtime {
		fn generate_session_keys(seed: Option<Vec<u8>>) -> Vec<u8> {
			SessionKeys::generate(seed)
		}

		fn decode_session_keys(
			encoded: Vec<u8>,
		) -> Option<Vec<(Vec<u8>, KeyTypeId)>> {
			SessionKeys::decode_into_raw_public_keys(&encoded)
		}
	}

	#[cfg(feature = "standalone")]
	impl fg_primitives::GrandpaApi<Block> for Runtime {
		fn grandpa_authorities() -> GrandpaAuthorityList {
			Grandpa::grandpa_authorities()
		}

		fn submit_report_equivocation_unsigned_extrinsic(
			equivocation_proof: fg_primitives::EquivocationProof<
				<Block as BlockT>::Hash,
				NumberFor<Block>,
			>,
			key_owner_proof: fg_primitives::OpaqueKeyOwnershipProof,
		) -> Option<()> {
			let key_owner_proof = key_owner_proof.decode()?;

			Grandpa::submit_unsigned_equivocation_report(
				equivocation_proof,
				key_owner_proof,
			)
		}

		fn generate_key_ownership_proof(
			_set_id: fg_primitives::SetId,
			authority_id: GrandpaId,
		) -> Option<fg_primitives::OpaqueKeyOwnershipProof> {
			use codec::Encode;

			Historical::prove((fg_primitives::KEY_TYPE, authority_id))
				.map(|p| p.encode())
				.map(fg_primitives::OpaqueKeyOwnershipProof::new)
		}
	}

	impl frame_system_rpc_runtime_api::AccountNonceApi<Block, AccountId, Nonce> for Runtime {
		fn account_nonce(account: AccountId) -> Nonce {
			System::account_nonce(account)
		}
	}

	impl pallet_transaction_payment_rpc_runtime_api::TransactionPaymentApi<
		Block,
		Balance,
	> for Runtime {
		fn query_info(uxt: <Block as BlockT>::Extrinsic, len: u32) -> RuntimeDispatchInfo<Balance> {
			TransactionPayment::query_info(uxt, len)
		}
		fn query_fee_details(uxt: <Block as BlockT>::Extrinsic, len: u32) -> FeeDetails<Balance> {
			TransactionPayment::query_fee_details(uxt, len)
		}
	}

	impl orml_oracle_rpc_runtime_api::OracleApi<
		Block,
		DataProviderId,
		CurrencyId,
		TimeStampedPrice,
	> for Runtime {
		fn get_value(provider_id: DataProviderId ,key: CurrencyId) -> Option<TimeStampedPrice> {
			match provider_id {
				DataProviderId::Acala => AcalaOracle::get_no_op(&key),
				DataProviderId::Aggregated => <AggregatedDataProvider as DataProviderExtended<_, _>>::get_no_op(&key)
			}
		}

		fn get_all_values(provider_id: DataProviderId) -> Vec<(CurrencyId, Option<TimeStampedPrice>)> {
			match provider_id {
				DataProviderId::Acala => AcalaOracle::get_all_values(),
				DataProviderId::Aggregated => <AggregatedDataProvider as DataProviderExtended<_, _>>::get_all_values()
			}
		}
	}

	impl module_staking_pool_rpc_runtime_api::StakingPoolApi<
		Block,
		AccountId,
		Balance,
	> for Runtime {
		fn get_available_unbonded(account: AccountId) -> module_staking_pool_rpc_runtime_api::BalanceInfo<Balance> {
			module_staking_pool_rpc_runtime_api::BalanceInfo {
				amount: StakingPool::get_available_unbonded(&account)
			}
		}

		fn get_liquid_staking_exchange_rate() -> ExchangeRate {
			StakingPool::liquid_exchange_rate()
		}
	}

	impl module_evm_rpc_runtime_api::EVMRuntimeRPCApi<Block, Balance> for Runtime {
		fn call(
			from: H160,
			to: H160,
			data: Vec<u8>,
			value: Balance,
			gas_limit: u64,
			storage_limit: u32,
			estimate: bool,
		) -> Result<CallInfo, sp_runtime::DispatchError> {
			let config = if estimate {
				let mut config = <Runtime as module_evm::Config>::config().clone();
				config.estimate = true;
				Some(config)
			} else {
				None
			};

			module_evm::Runner::<Runtime>::call(
				from,
				from,
				to,
				data,
				value,
				gas_limit,
				storage_limit,
				config.as_ref().unwrap_or(<Runtime as module_evm::Config>::config()),
			)
		}

		fn create(
			from: H160,
			data: Vec<u8>,
			value: Balance,
			gas_limit: u64,
			storage_limit: u32,
			estimate: bool,
		) -> Result<CreateInfo, sp_runtime::DispatchError> {
			let config = if estimate {
				let mut config = <Runtime as module_evm::Config>::config().clone();
				config.estimate = true;
				Some(config)
			} else {
				None
			};

			module_evm::Runner::<Runtime>::create(
				from,
				data,
				value,
				gas_limit,
				storage_limit,
				config.as_ref().unwrap_or(<Runtime as module_evm::Config>::config()),
			)
		}

		fn get_estimate_resources_request(extrinsic: Vec<u8>) -> Result<EstimateResourcesRequest, sp_runtime::DispatchError> {
			let utx = UncheckedExtrinsic::decode(&mut &*extrinsic)
				.map_err(|_| sp_runtime::DispatchError::Other("Invalid parameter extrinsic, decode failed"))?;

			let request = match utx.function {
				Call::EVM(module_evm::Call::call(to, data, value, gas_limit, storage_limit)) => {
					Some(EstimateResourcesRequest {
						from: None,
						to: Some(to),
						gas_limit: Some(gas_limit),
						storage_limit: Some(storage_limit),
						value: Some(value),
						data: Some(data),
					})
				}
				Call::EVM(module_evm::Call::create(data, value, gas_limit, storage_limit)) => {
					Some(EstimateResourcesRequest {
						from: None,
						to: None,
						gas_limit: Some(gas_limit),
						storage_limit: Some(storage_limit),
						value: Some(value),
						data: Some(data),
					})
				}
				_ => None,
			};

			request.ok_or(sp_runtime::DispatchError::Other("Invalid parameter extrinsic, not evm Call"))
		}
	}

	// benchmarks for acala modules
	#[cfg(feature = "runtime-benchmarks")]
	impl frame_benchmarking::Benchmark<Block> for Runtime {
		fn dispatch_benchmark(
			config: frame_benchmarking::BenchmarkConfig
		) -> Result<Vec<frame_benchmarking::BenchmarkBatch>, sp_runtime::RuntimeString> {
			use frame_benchmarking::{Benchmarking, BenchmarkBatch, add_benchmark, TrackedStorageKey};
			use orml_benchmarking::{add_benchmark as orml_add_benchmark};

			use module_nft::benchmarking::Pallet as NftBench;

			let whitelist: Vec<TrackedStorageKey> = vec![
				// Block Number
				// frame_system::Number::<Runtime>::hashed_key().to_vec(),
				hex_literal::hex!("26aa394eea5630e07c48ae0c9558cef702a5c1b19ab7a04f536c519aca4983ac").to_vec().into(),
				// Total Issuance
				hex_literal::hex!("c2261276cc9d1f8598ea4b6a74b15c2f57c875e4cff74148e4628f264b974c80").to_vec().into(),
				// Execution Phase
				hex_literal::hex!("26aa394eea5630e07c48ae0c9558cef7ff553b5a9862a516939d82b3d3d8661a").to_vec().into(),
				// Event Count
				hex_literal::hex!("26aa394eea5630e07c48ae0c9558cef70a98fdbe9ce6c55837576c60c7af3850").to_vec().into(),
				// System Events
				hex_literal::hex!("26aa394eea5630e07c48ae0c9558cef780d41e5e16056765bc8461851072c9d7").to_vec().into(),
				// Caller 0 Account
				hex_literal::hex!("26aa394eea5630e07c48ae0c9558cef7b99d880ec681799c0cf30e8886371da946c154ffd9992e395af90b5b13cc6f295c77033fce8a9045824a6690bbf99c6db269502f0a8d1d2a008542d5690a0749").to_vec().into(),
				// Treasury Account
				hex_literal::hex!("26aa394eea5630e07c48ae0c9558cef7b99d880ec681799c0cf30e8886371da95ecffd7b6c0f78751baa9d281e0bfa3a6d6f646c70792f74727372790000000000000000000000000000000000000000").to_vec().into(),
			];
			let mut batches = Vec::<BenchmarkBatch>::new();
			let params = (&config, &whitelist);

			add_benchmark!(params, batches, module_nft, NftBench::<Runtime>);
			orml_add_benchmark!(params, batches, module_dex, benchmarking::dex);
			orml_add_benchmark!(params, batches, module_auction_manager, benchmarking::auction_manager);
			orml_add_benchmark!(params, batches, module_cdp_engine, benchmarking::cdp_engine);
			orml_add_benchmark!(params, batches, module_emergency_shutdown, benchmarking::emergency_shutdown);
			orml_add_benchmark!(params, batches, module_evm, benchmarking::evm);
			orml_add_benchmark!(params, batches, module_honzon, benchmarking::honzon);
			orml_add_benchmark!(params, batches, module_cdp_treasury, benchmarking::cdp_treasury);
			orml_add_benchmark!(params, batches, module_transaction_payment, benchmarking::transaction_payment);
			orml_add_benchmark!(params, batches, module_incentives, benchmarking::incentives);
			orml_add_benchmark!(params, batches, module_prices, benchmarking::prices);
			orml_add_benchmark!(params, batches, module_evm_accounts, benchmarking::evm_accounts);
			orml_add_benchmark!(params, batches, module_homa, benchmarking::homa);
			orml_add_benchmark!(params, batches, module_currencies, benchmarking::currencies);

			orml_add_benchmark!(params, batches, orml_tokens, benchmarking::tokens);
			orml_add_benchmark!(params, batches, orml_vesting, benchmarking::vesting);
			orml_add_benchmark!(params, batches, orml_auction, benchmarking::auction);

			orml_add_benchmark!(params, batches, orml_authority, benchmarking::authority);
			orml_add_benchmark!(params, batches, orml_gradually_update, benchmarking::gradually_update);
			orml_add_benchmark!(params, batches, orml_oracle, benchmarking::oracle);

			if batches.is_empty() { return Err("Benchmark not found for this module.".into()) }
			Ok(batches)
		}
	}
}

#[cfg(not(feature = "standalone"))]
cumulus_pallet_parachain_system::register_validate_block!(Runtime, Executive);

#[cfg(test)]
mod tests {
	use super::*;
	use frame_system::offchain::CreateSignedTransaction;

	#[test]
	fn validate_transaction_submitter_bounds() {
		fn is_submit_signed_transaction<T>()
		where
			T: CreateSignedTransaction<Call>,
		{
		}

		is_submit_signed_transaction::<Runtime>();
	}
}

#[test]
fn transfer() {
	let t = Call::System(frame_system::Call::remark(vec![1, 2, 3])).encode();
	println!("t: {:?}", t);
}<|MERGE_RESOLUTION|>--- conflicted
+++ resolved
@@ -968,12 +968,8 @@
 	type Currency = Currencies;
 	type GetExchangeFee = GetExchangeFee;
 	type TradingPathLimit = TradingPathLimit;
-<<<<<<< HEAD
-	type ModuleId = DEXModuleId;
+	type PalletId = DEXPalletId;
 	type CurrencyIdMapping = EvmCurrencyIdMapping<Runtime>;
-=======
-	type PalletId = DEXPalletId;
->>>>>>> 91d312dd
 	type DEXIncentives = Incentives;
 	type WeightInfo = weights::module_dex::WeightInfo<Runtime>;
 	type ListingOrigin = EnsureRootOrHalfGeneralCouncil;
