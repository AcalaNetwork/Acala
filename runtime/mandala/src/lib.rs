// This file is part of Acala.

// Copyright (C) 2020-2021 Acala Foundation.
// SPDX-License-Identifier: GPL-3.0-or-later WITH Classpath-exception-2.0

// This program is free software: you can redistribute it and/or modify
// it under the terms of the GNU General Public License as published by
// the Free Software Foundation, either version 3 of the License, or
// (at your option) any later version.

// This program is distributed in the hope that it will be useful,
// but WITHOUT ANY WARRANTY; without even the implied warranty of
// MERCHANTABILITY or FITNESS FOR A PARTICULAR PURPOSE. See the
// GNU General Public License for more details.

// You should have received a copy of the GNU General Public License
// along with this program. If not, see <https://www.gnu.org/licenses/>.

//! The Dev runtime. This can be compiled with `#[no_std]`, ready for Wasm.

#![cfg_attr(not(feature = "std"), no_std)]
// `construct_runtime!` does a lot of recursion and requires us to increase the limit to 256.
#![recursion_limit = "256"]
// The `large_enum_variant` warning originates from `construct_runtime` macro.
#![allow(clippy::large_enum_variant)]
#![allow(clippy::unnecessary_mut_passed)]
#![allow(clippy::or_fun_call)]
#![allow(clippy::from_over_into)]
#![allow(clippy::upper_case_acronyms)]

// Make the WASM binary available.
#[cfg(feature = "std")]
include!(concat!(env!("OUT_DIR"), "/wasm_binary.rs"));

use codec::{Decode, Encode};
use frame_support::pallet_prelude::InvalidTransaction;
pub use frame_support::{
	construct_runtime, log, parameter_types,
	traits::{
		Contains, ContainsLengthBound, Currency as PalletCurrency, EnsureOrigin, Everything, Get, Imbalance,
		InstanceFilter, IsSubType, IsType, KeyOwnerProofSystem, LockIdentifier, Nothing, OnUnbalanced, Randomness,
		SortedMembers, U128CurrencyToVote, WithdrawReasons,
	},
	weights::{
		constants::{BlockExecutionWeight, ExtrinsicBaseWeight, RocksDbWeight, WEIGHT_PER_SECOND},
		DispatchClass, IdentityFee, Weight,
	},
	PalletId, RuntimeDebug, StorageValue,
};
use frame_system::{EnsureRoot, RawOrigin};
use hex_literal::hex;
use module_asset_registry::{EvmCurrencyIdMapping, XcmForeignAssetIdMapping};
use module_currencies::{BasicCurrencyAdapter, Currency};
use module_evm::{CallInfo, CreateInfo, EvmTask, Runner};
use module_evm_accounts::EvmAddressMapping;
use module_relaychain::RelayChainCallBuilder;
use module_support::{DispatchableTask, ExchangeRateProvider, ForeignAssetIdMapping};
use module_transaction_payment::{Multiplier, TargetedFeeAdjustment};
use scale_info::TypeInfo;

use orml_tokens::CurrencyAdapter;
use orml_traits::{
	create_median_value_data_provider, parameter_type_with_key, DataFeeder, DataProviderExtended, MultiCurrency,
};
use pallet_transaction_payment::{FeeDetails, RuntimeDispatchInfo};
use primitives::{
	define_combined_task, evm::EthereumTransactionMessage, task::TaskResult,
	unchecked_extrinsic::AcalaUncheckedExtrinsic,
};
use sp_api::impl_runtime_apis;
use sp_consensus_aura::sr25519::AuthorityId as AuraId;
use sp_core::{crypto::KeyTypeId, OpaqueMetadata, H160};
use sp_runtime::{
	create_runtime_str, generic, impl_opaque_keys,
	traits::{
		AccountIdConversion, BadOrigin, BlakeTwo256, Block as BlockT, Convert, SaturatedConversion, StaticLookup,
	},
	transaction_validity::{TransactionSource, TransactionValidity},
	ApplyExtrinsicResult, DispatchResult, FixedPointNumber,
};
use sp_std::prelude::*;

#[cfg(feature = "std")]
use sp_version::NativeVersion;
use sp_version::RuntimeVersion;

pub use cumulus_primitives_core::ParaId;
pub use orml_xcm_support::{IsNativeConcrete, MultiCurrencyAdapter, MultiNativeAsset};
use pallet_xcm::XcmPassthrough;
pub use polkadot_parachain::primitives::Sibling;
pub use xcm::latest::prelude::*;
pub use xcm_builder::{
	AccountId32Aliases, AllowKnownQueryResponses, AllowSubscriptionsFrom, AllowTopLevelPaidExecutionFrom,
	AllowUnpaidExecutionFrom, EnsureXcmOrigin, FixedRateOfFungible, FixedWeightBounds, IsConcrete, LocationInverter,
	NativeAsset, ParentAsSuperuser, ParentIsDefault, RelayChainAsNative, SiblingParachainAsNative,
	SiblingParachainConvertsVia, SignedAccountId32AsNative, SignedToAccountId32, SovereignSignedViaLocation,
	TakeRevenue, TakeWeightCredit,
};
pub use xcm_executor::{Config, XcmExecutor};

/// Weights for pallets used in the runtime.
mod weights;

// pub use pallet_staking::StakerStatus;
pub use pallet_timestamp::Call as TimestampCall;
#[cfg(any(feature = "std", test))]
pub use sp_runtime::BuildStorage;
pub use sp_runtime::{Perbill, Percent, Permill, Perquintill};

pub use authority::AuthorityConfigImpl;
pub use constants::{fee::*, time::*};
pub use primitives::{
	evm::EstimateResourcesRequest, AccountId, AccountIndex, Address, Amount, AuctionId, AuthoritysOriginId, Balance,
	BlockNumber, CurrencyId, DataProviderId, EraIndex, Hash, Moment, Nonce, ReserveIdentifier, Share, Signature,
	TokenSymbol, TradingPair,
};
pub use runtime_common::{
	cent, dollar, microcent, millicent, CurveFeeModel, EnsureRootOrAllGeneralCouncil,
	EnsureRootOrAllTechnicalCommittee, EnsureRootOrHalfFinancialCouncil, EnsureRootOrHalfGeneralCouncil,
	EnsureRootOrHalfHomaCouncil, EnsureRootOrOneGeneralCouncil, EnsureRootOrOneThirdsTechnicalCommittee,
	EnsureRootOrThreeFourthsGeneralCouncil, EnsureRootOrTwoThirdsGeneralCouncil,
	EnsureRootOrTwoThirdsTechnicalCommittee, ExchangeRate, FinancialCouncilInstance,
	FinancialCouncilMembershipInstance, GasToWeight, GeneralCouncilInstance, GeneralCouncilMembershipInstance,
	HomaCouncilInstance, HomaCouncilMembershipInstance, OffchainSolutionWeightLimit, OperatorMembershipInstanceAcala,
	Price, ProxyType, Rate, Ratio, RelayChainBlockNumberProvider, RelayChainSubAccountId, RuntimeBlockLength,
	RuntimeBlockWeights, SystemContractsFilter, TechnicalCommitteeInstance, TechnicalCommitteeMembershipInstance,
	TimeStampedPrice, ACA, AUSD, DOT, LDOT, RENBTC,
};

/// Import the stable_asset pallet.
pub use nutsfinance_stable_asset;

mod authority;
mod benchmarking;
pub mod constants;

/// This runtime version.
#[sp_version::runtime_version]
pub const VERSION: RuntimeVersion = RuntimeVersion {
	spec_name: create_runtime_str!("mandala"),
	impl_name: create_runtime_str!("mandala"),
	authoring_version: 1,
	spec_version: 2000,
	impl_version: 0,
	apis: RUNTIME_API_VERSIONS,
	transaction_version: 1,
};

/// The version infromation used to identify this runtime when compiled
/// natively.
#[cfg(feature = "std")]
pub fn native_version() -> NativeVersion {
	NativeVersion {
		runtime_version: VERSION,
		can_author_with: Default::default(),
	}
}

impl_opaque_keys! {
	pub struct SessionKeys {
		pub aura: Aura,
	}
}

// Pallet accounts of runtime
parameter_types! {
	pub const TreasuryPalletId: PalletId = PalletId(*b"aca/trsy");
	pub const LoansPalletId: PalletId = PalletId(*b"aca/loan");
	pub const DEXPalletId: PalletId = PalletId(*b"aca/dexm");
	pub const CDPTreasuryPalletId: PalletId = PalletId(*b"aca/cdpt");
	pub const StakingPoolPalletId: PalletId = PalletId(*b"aca/stkp");
	pub const HonzonTreasuryPalletId: PalletId = PalletId(*b"aca/hztr");
	pub const HomaTreasuryPalletId: PalletId = PalletId(*b"aca/hmtr");
	pub const IncentivesPalletId: PalletId = PalletId(*b"aca/inct");
	pub const CollatorPotId: PalletId = PalletId(*b"aca/cpot");
	// Treasury reserve
	pub const TreasuryReservePalletId: PalletId = PalletId(*b"aca/reve");
	pub const PhragmenElectionPalletId: LockIdentifier = *b"aca/phre";
	pub const NftPalletId: PalletId = PalletId(*b"aca/aNFT");
	pub const NomineesElectionId: LockIdentifier = *b"aca/nome";
	pub UnreleasedNativeVaultAccountId: AccountId = PalletId(*b"aca/urls").into_account();
	// Ecosystem modules
	pub const StarportPalletId: PalletId = PalletId(*b"aca/stpt");
	pub const StableAssetPalletId: PalletId = PalletId(*b"nuts/sta");
}

pub fn get_all_module_accounts() -> Vec<AccountId> {
	vec![
		TreasuryPalletId::get().into_account(),
		LoansPalletId::get().into_account(),
		DEXPalletId::get().into_account(),
		CDPTreasuryPalletId::get().into_account(),
		StakingPoolPalletId::get().into_account(),
		HonzonTreasuryPalletId::get().into_account(),
		HomaTreasuryPalletId::get().into_account(),
		IncentivesPalletId::get().into_account(),
		TreasuryReservePalletId::get().into_account(),
		CollatorPotId::get().into_account(),
		StarportPalletId::get().into_account(),
		ZeroAccountId::get(),
		UnreleasedNativeVaultAccountId::get(),
		StableAssetPalletId::get().into_account(),
	]
}

parameter_types! {
	pub const BlockHashCount: BlockNumber = HOURS; // mortal tx can be valid up to 1 hour after signing
	pub const Version: RuntimeVersion = VERSION;
	pub const SS58Prefix: u8 = 42; // Ss58AddressFormat::SubstrateAccount
}

pub struct BaseCallFilter;
impl Contains<Call> for BaseCallFilter {
	fn contains(call: &Call) -> bool {
		!module_transaction_pause::PausedTransactionFilter::<Runtime>::contains(call)
			&& !matches!(call, Call::Democracy(pallet_democracy::Call::propose { .. }),)
	}
}

impl frame_system::Config for Runtime {
	type AccountId = AccountId;
	type Call = Call;
	type Lookup = (Indices, EvmAccounts);
	type Index = Nonce;
	type BlockNumber = BlockNumber;
	type Hash = Hash;
	type Hashing = BlakeTwo256;
	type Header = generic::Header<BlockNumber, BlakeTwo256>;
	type Event = Event;
	type Origin = Origin;
	type BlockHashCount = BlockHashCount;
	type BlockWeights = RuntimeBlockWeights;
	type BlockLength = RuntimeBlockLength;
	type Version = Version;
	type PalletInfo = PalletInfo;
	type AccountData = pallet_balances::AccountData<Balance>;
	type OnNewAccount = ();
	type OnKilledAccount = (
		module_evm::CallKillAccount<Runtime>,
		module_evm_accounts::CallKillAccount<Runtime>,
	);
	type DbWeight = RocksDbWeight;
	type BaseCallFilter = BaseCallFilter;
	type SystemWeightInfo = ();
	type SS58Prefix = SS58Prefix;
	type OnSetCode = cumulus_pallet_parachain_system::ParachainSetCode<Self>;
}

parameter_types! {
	pub const MaxAuthorities: u32 = 32;
}

impl pallet_aura::Config for Runtime {
	type AuthorityId = AuraId;
	type DisabledValidators = ();
	type MaxAuthorities = MaxAuthorities;
}

parameter_types! {
	pub const UncleGenerations: u32 = 0;
}

impl pallet_authorship::Config for Runtime {
	type FindAuthor = pallet_session::FindAccountFromAuthorIndex<Self, Aura>;
	type UncleGenerations = UncleGenerations;
	type FilterUncle = ();
	type EventHandler = CollatorSelection;
}

parameter_types! {
	pub const DisabledValidatorsThreshold: Perbill = Perbill::from_percent(33);
	pub const SessionDuration: BlockNumber = DAYS; // used in SessionManagerConfig of genesis
}

impl pallet_session::Config for Runtime {
	type Event = Event;
	type ValidatorId = <Self as frame_system::Config>::AccountId;
	// we don't have stash and controller, thus we don't need the convert as well.
	type ValidatorIdOf = module_collator_selection::IdentityCollator;
	type ShouldEndSession = SessionManager;
	type NextSessionRotation = SessionManager;
	type SessionManager = CollatorSelection;
	// Essentially just Aura, but lets be pedantic.
	type SessionHandler = <SessionKeys as sp_runtime::traits::OpaqueKeys>::KeyTypeIdProviders;
	type Keys = SessionKeys;
	type WeightInfo = ();
}

parameter_types! {
	pub const MinCandidates: u32 = 5;
	pub const MaxCandidates: u32 = 200;
	pub const MaxInvulnerables: u32 = 50;
	pub const KickPenaltySessionLength: u32 = 8;
	pub const CollatorKickThreshold: Permill = Permill::from_percent(50);
}

impl module_collator_selection::Config for Runtime {
	type Event = Event;
	type Currency = Balances;
	type ValidatorSet = Session;
	type UpdateOrigin = EnsureRootOrHalfGeneralCouncil;
	type PotId = CollatorPotId;
	type MinCandidates = MinCandidates;
	type MaxCandidates = MaxCandidates;
	type MaxInvulnerables = MaxInvulnerables;
	type KickPenaltySessionLength = KickPenaltySessionLength;
	type CollatorKickThreshold = CollatorKickThreshold;
	type WeightInfo = weights::module_collator_selection::WeightInfo<Runtime>;
}

parameter_types! {
	pub IndexDeposit: Balance = dollar(ACA);
}

impl pallet_indices::Config for Runtime {
	type AccountIndex = AccountIndex;
	type Event = Event;
	type Currency = Balances;
	type Deposit = IndexDeposit;
	type WeightInfo = ();
}

parameter_types! {
	pub const MinimumPeriod: u64 = SLOT_DURATION / 2;
}

impl pallet_timestamp::Config for Runtime {
	/// A timestamp: milliseconds since the unix epoch.
	type Moment = Moment;
	type OnTimestampSet = ();
	// type OnTimestampSet = Babe;
	type MinimumPeriod = MinimumPeriod;
	type WeightInfo = ();
}

parameter_types! {
	// For weight estimation, we assume that the most locks on an individual account will be 50.
	// This number may need to be adjusted in the future if this assumption no longer holds true.
	pub const MaxLocks: u32 = 50;
	pub const MaxReserves: u32 = ReserveIdentifier::Count as u32;
}

impl pallet_balances::Config for Runtime {
	type Balance = Balance;
	type DustRemoval = Treasury;
	type Event = Event;
	type ExistentialDeposit = NativeTokenExistentialDeposit;
	type AccountStore = frame_system::Pallet<Runtime>;
	type MaxLocks = MaxLocks;
	type MaxReserves = MaxReserves;
	type ReserveIdentifier = ReserveIdentifier;
	type WeightInfo = ();
}

parameter_types! {
	pub TransactionByteFee: Balance = 10 * millicent(ACA);
	pub const TargetBlockFullness: Perquintill = Perquintill::from_percent(25);
	pub AdjustmentVariable: Multiplier = Multiplier::saturating_from_rational(1, 100_000);
	pub MinimumMultiplier: Multiplier = Multiplier::saturating_from_rational(1, 1_000_000_000u128);
}

impl pallet_sudo::Config for Runtime {
	type Event = Event;
	type Call = Call;
}

parameter_types! {
	pub const GeneralCouncilMotionDuration: BlockNumber = 7 * DAYS;
	pub const GeneralCouncilMaxProposals: u32 = 100;
	pub const GeneralCouncilMaxMembers: u32 = 100;
}

impl pallet_collective::Config<GeneralCouncilInstance> for Runtime {
	type Origin = Origin;
	type Proposal = Call;
	type Event = Event;
	type MotionDuration = GeneralCouncilMotionDuration;
	type MaxProposals = GeneralCouncilMaxProposals;
	type MaxMembers = GeneralCouncilMaxMembers;
	type DefaultVote = pallet_collective::PrimeDefaultVote;
	type WeightInfo = ();
}

impl pallet_membership::Config<GeneralCouncilMembershipInstance> for Runtime {
	type Event = Event;
	type AddOrigin = EnsureRootOrThreeFourthsGeneralCouncil;
	type RemoveOrigin = EnsureRootOrThreeFourthsGeneralCouncil;
	type SwapOrigin = EnsureRootOrThreeFourthsGeneralCouncil;
	type ResetOrigin = EnsureRootOrThreeFourthsGeneralCouncil;
	type PrimeOrigin = EnsureRootOrThreeFourthsGeneralCouncil;
	type MembershipInitialized = GeneralCouncil;
	type MembershipChanged = GeneralCouncil;
	type MaxMembers = GeneralCouncilMaxMembers;
	type WeightInfo = ();
}

parameter_types! {
	pub const FinancialCouncilMotionDuration: BlockNumber = 7 * DAYS;
	pub const FinancialCouncilMaxProposals: u32 = 100;
	pub const FinancialCouncilMaxMembers: u32 = 100;
}

impl pallet_collective::Config<FinancialCouncilInstance> for Runtime {
	type Origin = Origin;
	type Proposal = Call;
	type Event = Event;
	type MotionDuration = FinancialCouncilMotionDuration;
	type MaxProposals = FinancialCouncilMaxProposals;
	type MaxMembers = FinancialCouncilMaxMembers;
	type DefaultVote = pallet_collective::PrimeDefaultVote;
	type WeightInfo = ();
}

impl pallet_membership::Config<FinancialCouncilMembershipInstance> for Runtime {
	type Event = Event;
	type AddOrigin = EnsureRootOrTwoThirdsGeneralCouncil;
	type RemoveOrigin = EnsureRootOrTwoThirdsGeneralCouncil;
	type SwapOrigin = EnsureRootOrTwoThirdsGeneralCouncil;
	type ResetOrigin = EnsureRootOrTwoThirdsGeneralCouncil;
	type PrimeOrigin = EnsureRootOrTwoThirdsGeneralCouncil;
	type MembershipInitialized = FinancialCouncil;
	type MembershipChanged = FinancialCouncil;
	type MaxMembers = FinancialCouncilMaxMembers;
	type WeightInfo = ();
}

parameter_types! {
	pub const HomaCouncilMotionDuration: BlockNumber = 7 * DAYS;
	pub const HomaCouncilMaxProposals: u32 = 100;
	pub const HomaCouncilMaxMembers: u32 = 100;
}

impl pallet_collective::Config<HomaCouncilInstance> for Runtime {
	type Origin = Origin;
	type Proposal = Call;
	type Event = Event;
	type MotionDuration = HomaCouncilMotionDuration;
	type MaxProposals = HomaCouncilMaxProposals;
	type MaxMembers = HomaCouncilMaxMembers;
	type DefaultVote = pallet_collective::PrimeDefaultVote;
	type WeightInfo = ();
}

impl pallet_membership::Config<HomaCouncilMembershipInstance> for Runtime {
	type Event = Event;
	type AddOrigin = EnsureRootOrTwoThirdsGeneralCouncil;
	type RemoveOrigin = EnsureRootOrTwoThirdsGeneralCouncil;
	type SwapOrigin = EnsureRootOrTwoThirdsGeneralCouncil;
	type ResetOrigin = EnsureRootOrTwoThirdsGeneralCouncil;
	type PrimeOrigin = EnsureRootOrTwoThirdsGeneralCouncil;
	type MembershipInitialized = HomaCouncil;
	type MembershipChanged = HomaCouncil;
	type MaxMembers = HomaCouncilMaxMembers;
	type WeightInfo = ();
}

parameter_types! {
	pub const TechnicalCommitteeMotionDuration: BlockNumber = 7 * DAYS;
	pub const TechnicalCommitteeMaxProposals: u32 = 100;
	pub const TechnicalCouncilMaxMembers: u32 = 100;
}

impl pallet_collective::Config<TechnicalCommitteeInstance> for Runtime {
	type Origin = Origin;
	type Proposal = Call;
	type Event = Event;
	type MotionDuration = TechnicalCommitteeMotionDuration;
	type MaxProposals = TechnicalCommitteeMaxProposals;
	type MaxMembers = TechnicalCouncilMaxMembers;
	type DefaultVote = pallet_collective::PrimeDefaultVote;
	type WeightInfo = ();
}

impl pallet_membership::Config<TechnicalCommitteeMembershipInstance> for Runtime {
	type Event = Event;
	type AddOrigin = EnsureRootOrTwoThirdsGeneralCouncil;
	type RemoveOrigin = EnsureRootOrTwoThirdsGeneralCouncil;
	type SwapOrigin = EnsureRootOrTwoThirdsGeneralCouncil;
	type ResetOrigin = EnsureRootOrTwoThirdsGeneralCouncil;
	type PrimeOrigin = EnsureRootOrTwoThirdsGeneralCouncil;
	type MembershipInitialized = TechnicalCommittee;
	type MembershipChanged = TechnicalCommittee;
	type MaxMembers = TechnicalCouncilMaxMembers;
	type WeightInfo = ();
}

parameter_types! {
	pub const OracleMaxMembers: u32 = 50;
}

impl pallet_membership::Config<OperatorMembershipInstanceAcala> for Runtime {
	type Event = Event;
	type AddOrigin = EnsureRootOrTwoThirdsGeneralCouncil;
	type RemoveOrigin = EnsureRootOrTwoThirdsGeneralCouncil;
	type SwapOrigin = EnsureRootOrTwoThirdsGeneralCouncil;
	type ResetOrigin = EnsureRootOrTwoThirdsGeneralCouncil;
	type PrimeOrigin = EnsureRootOrTwoThirdsGeneralCouncil;
	type MembershipInitialized = ();
	type MembershipChanged = AcalaOracle;
	type MaxMembers = OracleMaxMembers;
	type WeightInfo = ();
}

impl pallet_utility::Config for Runtime {
	type Event = Event;
	type Call = Call;
	type WeightInfo = ();
}

parameter_types! {
	pub MultisigDepositBase: Balance = 500 * millicent(ACA);
	pub MultisigDepositFactor: Balance = 100 * millicent(ACA);
	pub const MaxSignatories: u16 = 100;
}

impl pallet_multisig::Config for Runtime {
	type Event = Event;
	type Call = Call;
	type Currency = Balances;
	type DepositBase = MultisigDepositBase;
	type DepositFactor = MultisigDepositFactor;
	type MaxSignatories = MaxSignatories;
	type WeightInfo = ();
}

pub struct GeneralCouncilProvider;
impl SortedMembers<AccountId> for GeneralCouncilProvider {
	fn sorted_members() -> Vec<AccountId> {
		GeneralCouncil::members()
	}

	#[cfg(feature = "runtime-benchmarks")]
	fn add(_: &AccountId) {
		todo!()
	}
}

impl ContainsLengthBound for GeneralCouncilProvider {
	fn max_len() -> usize {
		100
	}
	fn min_len() -> usize {
		0
	}
}

parameter_types! {
	pub const ProposalBond: Permill = Permill::from_percent(5);
	pub ProposalBondMinimum: Balance = dollar(ACA);
	pub const SpendPeriod: BlockNumber = DAYS;
	pub const Burn: Permill = Permill::from_percent(0);
	pub const TipCountdown: BlockNumber = DAYS;
	pub const TipFindersFee: Percent = Percent::from_percent(10);
	pub TipReportDepositBase: Balance = dollar(ACA);
	pub const SevenDays: BlockNumber = 7 * DAYS;
	pub const ZeroDay: BlockNumber = 0;
	pub const OneDay: BlockNumber = DAYS;
	pub BountyDepositBase: Balance = dollar(ACA);
	pub const BountyDepositPayoutDelay: BlockNumber = DAYS;
	pub const BountyUpdatePeriod: BlockNumber = 14 * DAYS;
	pub const BountyCuratorDeposit: Permill = Permill::from_percent(50);
	pub BountyValueMinimum: Balance = 5 * dollar(ACA);
	pub DataDepositPerByte: Balance = cent(ACA);
	pub const MaximumReasonLength: u32 = 16384;
	pub const MaxApprovals: u32 = 100;
}

impl pallet_treasury::Config for Runtime {
	type PalletId = TreasuryPalletId;
	type Currency = Balances;
	type ApproveOrigin = EnsureRootOrHalfGeneralCouncil;
	type RejectOrigin = EnsureRootOrHalfGeneralCouncil;
	type Event = Event;
	type OnSlash = ();
	type ProposalBond = ProposalBond;
	type ProposalBondMinimum = ProposalBondMinimum;
	type SpendPeriod = SpendPeriod;
	type Burn = Burn;
	type BurnDestination = ();
	type SpendFunds = Bounties;
	type WeightInfo = ();
	type MaxApprovals = MaxApprovals;
}

impl pallet_bounties::Config for Runtime {
	type Event = Event;
	type BountyDepositBase = BountyDepositBase;
	type BountyDepositPayoutDelay = BountyDepositPayoutDelay;
	type BountyUpdatePeriod = BountyUpdatePeriod;
	type BountyCuratorDeposit = BountyCuratorDeposit;
	type BountyValueMinimum = BountyValueMinimum;
	type DataDepositPerByte = DataDepositPerByte;
	type MaximumReasonLength = MaximumReasonLength;
	type WeightInfo = ();
}

impl pallet_tips::Config for Runtime {
	type Event = Event;
	type DataDepositPerByte = DataDepositPerByte;
	type MaximumReasonLength = MaximumReasonLength;
	type Tippers = GeneralCouncilProvider;
	type TipCountdown = TipCountdown;
	type TipFindersFee = TipFindersFee;
	type TipReportDepositBase = TipReportDepositBase;
	type WeightInfo = ();
}

parameter_types! {
	pub ConfigDepositBase: Balance = 10 * cent(ACA);
	pub FriendDepositFactor: Balance = cent(ACA);
	pub const MaxFriends: u16 = 9;
	pub RecoveryDeposit: Balance = 10 * cent(ACA);
}

impl pallet_recovery::Config for Runtime {
	type Event = Event;
	type Call = Call;
	type Currency = Balances;
	type ConfigDepositBase = ConfigDepositBase;
	type FriendDepositFactor = FriendDepositFactor;
	type MaxFriends = MaxFriends;
	type RecoveryDeposit = RecoveryDeposit;
}

parameter_types! {
	pub const LaunchPeriod: BlockNumber = 2 * HOURS;
	pub const VotingPeriod: BlockNumber = HOURS;
	pub const FastTrackVotingPeriod: BlockNumber = HOURS;
	pub MinimumDeposit: Balance = 100 * cent(ACA);
	pub const EnactmentPeriod: BlockNumber = MINUTES;
	pub const CooloffPeriod: BlockNumber = MINUTES;
	pub PreimageByteDeposit: Balance = 10 * millicent(ACA);
	pub const InstantAllowed: bool = true;
	pub const MaxVotes: u32 = 100;
	pub const MaxProposals: u32 = 100;
}

impl pallet_democracy::Config for Runtime {
	type Proposal = Call;
	type Event = Event;
	type Currency = Balances;
	type EnactmentPeriod = EnactmentPeriod;
	type LaunchPeriod = LaunchPeriod;
	type VotingPeriod = VotingPeriod;
	type VoteLockingPeriod = EnactmentPeriod; // Same as EnactmentPeriod
	type MinimumDeposit = MinimumDeposit;
	/// A straight majority of the council can decide what their next motion is.
	type ExternalOrigin = EnsureRootOrHalfGeneralCouncil;
	/// A majority can have the next scheduled referendum be a straight majority-carries vote.
	type ExternalMajorityOrigin = EnsureRootOrHalfGeneralCouncil;
	/// A unanimous council can have the next scheduled referendum be a straight default-carries
	/// (NTB) vote.
	type ExternalDefaultOrigin = EnsureRootOrAllGeneralCouncil;
	/// Two thirds of the technical committee can have an ExternalMajority/ExternalDefault vote
	/// be tabled immediately and with a shorter voting/enactment period.
	type FastTrackOrigin = EnsureRootOrTwoThirdsTechnicalCommittee;
	type InstantOrigin = EnsureRootOrAllTechnicalCommittee;
	type InstantAllowed = InstantAllowed;
	type FastTrackVotingPeriod = FastTrackVotingPeriod;
	// To cancel a proposal which has been passed, 2/3 of the council must agree to it.
	type CancellationOrigin = EnsureRootOrTwoThirdsGeneralCouncil;
	type BlacklistOrigin = EnsureRoot<AccountId>;
	// To cancel a proposal before it has been passed, the technical committee must be unanimous or
	// Root must agree.
	type CancelProposalOrigin = EnsureRootOrAllTechnicalCommittee;
	// Any single technical committee member may veto a coming council proposal, however they can
	// only do it once and it lasts only for the cooloff period.
	type VetoOrigin = pallet_collective::EnsureMember<AccountId, TechnicalCommitteeInstance>;
	type CooloffPeriod = CooloffPeriod;
	type PreimageByteDeposit = PreimageByteDeposit;
	type OperationalPreimageOrigin = pallet_collective::EnsureMember<AccountId, GeneralCouncilInstance>;
	type Slash = Treasury;
	type Scheduler = Scheduler;
	type PalletsOrigin = OriginCaller;
	type MaxVotes = MaxVotes;
	//TODO: might need to weight for Mandala
	type WeightInfo = pallet_democracy::weights::SubstrateWeight<Runtime>;
	type MaxProposals = MaxProposals;
}

impl orml_auction::Config for Runtime {
	type Event = Event;
	type Balance = Balance;
	type AuctionId = AuctionId;
	type Handler = AuctionManager;
	type WeightInfo = weights::orml_auction::WeightInfo<Runtime>;
}

impl orml_authority::Config for Runtime {
	type Event = Event;
	type Origin = Origin;
	type PalletsOrigin = OriginCaller;
	type Call = Call;
	type Scheduler = Scheduler;
	type AsOriginId = AuthoritysOriginId;
	type AuthorityConfig = AuthorityConfigImpl;
	type WeightInfo = weights::orml_authority::WeightInfo<Runtime>;
}

parameter_types! {
	pub CandidacyBond: Balance = 10 * dollar(LDOT);
	pub VotingBondBase: Balance = 2 * dollar(LDOT);
	pub VotingBondFactor: Balance = dollar(LDOT);
	pub const TermDuration: BlockNumber = 7 * DAYS;
	pub const DesiredMembers: u32 = 13;
	pub const DesiredRunnersUp: u32 = 7;
}

impl pallet_elections_phragmen::Config for Runtime {
	type PalletId = PhragmenElectionPalletId;
	type Event = Event;
	type Currency = CurrencyAdapter<Runtime, GetLiquidCurrencyId>;
	type CurrencyToVote = U128CurrencyToVote;
	type ChangeMembers = HomaCouncil;
	type InitializeMembers = HomaCouncil;
	type CandidacyBond = CandidacyBond;
	type VotingBondBase = VotingBondBase;
	type VotingBondFactor = VotingBondFactor;
	type TermDuration = TermDuration;
	type DesiredMembers = DesiredMembers;
	type DesiredRunnersUp = DesiredRunnersUp;
	type LoserCandidate = ();
	type KickedMember = ();
	type WeightInfo = ();
}

parameter_types! {
	pub const MinimumCount: u32 = 1;
	pub const ExpiresIn: Moment = 1000 * 60 * 60; // 60 mins
	pub ZeroAccountId: AccountId = AccountId::from([0u8; 32]);
	pub const MaxHasDispatchedSize: u32 = 40;
}

type AcalaDataProvider = orml_oracle::Instance1;
impl orml_oracle::Config<AcalaDataProvider> for Runtime {
	type Event = Event;
	type OnNewData = ();
	type CombineData = orml_oracle::DefaultCombineData<Runtime, MinimumCount, ExpiresIn, AcalaDataProvider>;
	type Time = Timestamp;
	type OracleKey = CurrencyId;
	type OracleValue = Price;
	type RootOperatorAccountId = ZeroAccountId;
	type Members = OperatorMembershipAcala;
	type MaxHasDispatchedSize = MaxHasDispatchedSize;
	type WeightInfo = weights::orml_oracle::WeightInfo<Runtime>;
}

create_median_value_data_provider!(
	AggregatedDataProvider,
	CurrencyId,
	Price,
	TimeStampedPrice,
	[AcalaOracle]
);
// Aggregated data provider cannot feed.
impl DataFeeder<CurrencyId, Price, AccountId> for AggregatedDataProvider {
	fn feed_value(_: AccountId, _: CurrencyId, _: Price) -> DispatchResult {
		Err("Not supported".into())
	}
}

pub struct DustRemovalWhitelist;
impl Contains<AccountId> for DustRemovalWhitelist {
	fn contains(a: &AccountId) -> bool {
		get_all_module_accounts().contains(a)
	}
}

parameter_type_with_key! {
	pub ExistentialDeposits: |currency_id: CurrencyId| -> Balance {
		match currency_id {
			CurrencyId::Token(symbol) => match symbol {
				TokenSymbol::AUSD => cent(*currency_id),
				TokenSymbol::DOT => 10 * millicent(*currency_id),
				TokenSymbol::LDOT => 50 * millicent(*currency_id),
				TokenSymbol::BNC => 800 * millicent(*currency_id),  // 80BNC = 1KSM
				TokenSymbol::VSKSM => 10 * millicent(*currency_id),  // 1VSKSM = 1KSM

				TokenSymbol::KAR |
				TokenSymbol::KUSD |
				TokenSymbol::KSM |
				TokenSymbol::LKSM |
				TokenSymbol::RENBTC |
				TokenSymbol::ACA |
				TokenSymbol::CASH => Balance::max_value() // unsupported
			},
			CurrencyId::DexShare(dex_share_0, _) => {
				let currency_id_0: CurrencyId = (*dex_share_0).into();

				// initial dex share amount is calculated based on currency_id_0,
				// use the ED of currency_id_0 as the ED of lp token.
				if currency_id_0 == GetNativeCurrencyId::get() {
					NativeTokenExistentialDeposit::get()
				} else if let CurrencyId::Erc20(_) = currency_id_0 {
					// LP token with erc20
					1
				} else {
					Self::get(&currency_id_0)
				}
			},
			CurrencyId::Erc20(_) => Balance::max_value(), // not handled by orml-tokens
			CurrencyId::StableAssetPoolToken(_) => 1, // TODO: update this before we enable StableAsset
			CurrencyId::LiquidCroadloan(_) => ExistentialDeposits::get(&CurrencyId::Token(TokenSymbol::DOT)), // the same as DOT
			CurrencyId::ForeignAsset(foreign_asset_id) => {
				XcmForeignAssetIdMapping::<Runtime>::get_asset_metadata(*foreign_asset_id).
					map_or(Balance::max_value(), |metatata| metatata.minimal_balance)
			},
		}
	};
}

parameter_types! {
	pub TreasuryAccount: AccountId = TreasuryPalletId::get().into_account();
}

impl orml_tokens::Config for Runtime {
	type Event = Event;
	type Balance = Balance;
	type Amount = Amount;
	type CurrencyId = CurrencyId;
	type WeightInfo = weights::orml_tokens::WeightInfo<Runtime>;
	type ExistentialDeposits = ExistentialDeposits;
	type OnDust = orml_tokens::TransferDust<Runtime, TreasuryAccount>;
	type MaxLocks = MaxLocks;
	type DustRemovalWhitelist = DustRemovalWhitelist;
}

parameter_types! {
	pub StableCurrencyFixedPrice: Price = Price::saturating_from_rational(1, 1);
}

impl module_prices::Config for Runtime {
	type Event = Event;
	type Source = AggregatedDataProvider;
	type GetStableCurrencyId = GetStableCurrencyId;
	type StableCurrencyFixedPrice = StableCurrencyFixedPrice;
	type GetStakingCurrencyId = GetStakingCurrencyId;
	type GetLiquidCurrencyId = GetLiquidCurrencyId;
	type LockOrigin = EnsureRootOrTwoThirdsGeneralCouncil;
	type LiquidStakingExchangeRateProvider = LiquidStakingExchangeRateProvider;
	type DEX = Dex;
	type Currency = Currencies;
	type CurrencyIdMapping = EvmCurrencyIdMapping<Runtime>;
	type WeightInfo = weights::module_prices::WeightInfo<Runtime>;
}

pub struct LiquidStakingExchangeRateProvider;
impl module_support::ExchangeRateProvider for LiquidStakingExchangeRateProvider {
	fn get_exchange_rate() -> ExchangeRate {
		StakingPool::liquid_exchange_rate()
	}
}

parameter_types! {
	pub const GetNativeCurrencyId: CurrencyId = ACA;
	pub const GetStableCurrencyId: CurrencyId = AUSD;
}

impl module_currencies::Config for Runtime {
	type Event = Event;
	type MultiCurrency = Tokens;
	type NativeCurrency = BasicCurrencyAdapter<Runtime, Balances, Amount, BlockNumber>;
	type GetNativeCurrencyId = GetNativeCurrencyId;
	type WeightInfo = weights::module_currencies::WeightInfo<Runtime>;
	type AddressMapping = EvmAddressMapping<Runtime>;
	type EVMBridge = EVMBridge;
	type SweepOrigin = EnsureRootOrOneGeneralCouncil;
	type OnDust = module_currencies::TransferDust<Runtime, TreasuryAccount>;
}

pub struct EnsureRootOrTreasury;
impl EnsureOrigin<Origin> for EnsureRootOrTreasury {
	type Success = AccountId;

	fn try_origin(o: Origin) -> Result<Self::Success, Origin> {
		Into::<Result<RawOrigin<AccountId>, Origin>>::into(o).and_then(|o| match o {
			RawOrigin::Root => Ok(TreasuryPalletId::get().into_account()),
			RawOrigin::Signed(caller) => {
				if caller == TreasuryPalletId::get().into_account() {
					Ok(caller)
				} else {
					Err(Origin::from(Some(caller)))
				}
			}
			r => Err(Origin::from(r)),
		})
	}

	#[cfg(feature = "runtime-benchmarks")]
	fn successful_origin() -> Origin {
		Origin::from(RawOrigin::Signed(Default::default()))
	}
}

parameter_types! {
	pub MinVestedTransfer: Balance = 0;
	pub const MaxVestingSchedules: u32 = 100;
}

impl orml_vesting::Config for Runtime {
	type Event = Event;
	type Currency = pallet_balances::Pallet<Runtime>;
	type MinVestedTransfer = MinVestedTransfer;
	type VestedTransferOrigin = EnsureRootOrTreasury;
	type WeightInfo = weights::orml_vesting::WeightInfo<Runtime>;
	type MaxVestingSchedules = MaxVestingSchedules;
	type BlockNumberProvider = RelayChainBlockNumberProvider<Runtime>;
}

parameter_types! {
	pub MaximumSchedulerWeight: Weight = Perbill::from_percent(10) * RuntimeBlockWeights::get().max_block;
	pub const MaxScheduledPerBlock: u32 = 50;
}

impl pallet_scheduler::Config for Runtime {
	type Event = Event;
	type Origin = Origin;
	type PalletsOrigin = OriginCaller;
	type Call = Call;
	type MaximumWeight = MaximumSchedulerWeight;
	type ScheduleOrigin = EnsureRoot<AccountId>;
	type MaxScheduledPerBlock = MaxScheduledPerBlock;
	type WeightInfo = ();
}

parameter_types! {
	pub MinimumIncrementSize: Rate = Rate::saturating_from_rational(2, 100);
	pub const AuctionTimeToClose: BlockNumber = 15 * MINUTES;
	pub const AuctionDurationSoftCap: BlockNumber = 2 * HOURS;
	pub DefaultSwapParitalPathList: Vec<Vec<CurrencyId>> = vec![
		vec![GetStableCurrencyId::get()],
	];
}

impl module_auction_manager::Config for Runtime {
	type Event = Event;
	type Currency = Currencies;
	type Auction = Auction;
	type MinimumIncrementSize = MinimumIncrementSize;
	type AuctionTimeToClose = AuctionTimeToClose;
	type AuctionDurationSoftCap = AuctionDurationSoftCap;
	type GetStableCurrencyId = GetStableCurrencyId;
	type CDPTreasury = CdpTreasury;
	type DEX = Dex;
	type PriceSource = module_prices::PriorityLockedPriceProvider<Runtime>;
	type UnsignedPriority = runtime_common::AuctionManagerUnsignedPriority;
	type EmergencyShutdown = EmergencyShutdown;
	type DefaultSwapParitalPathList = DefaultSwapParitalPathList;
	type WeightInfo = weights::module_auction_manager::WeightInfo<Runtime>;
}

impl module_loans::Config for Runtime {
	type Event = Event;
	type Convert = module_cdp_engine::DebitExchangeRateConvertor<Runtime>;
	type Currency = Currencies;
	type RiskManager = CdpEngine;
	type CDPTreasury = CdpTreasury;
	type PalletId = LoansPalletId;
	type OnUpdateLoan = module_incentives::OnUpdateLoan<Runtime>;
}

impl<LocalCall> frame_system::offchain::CreateSignedTransaction<LocalCall> for Runtime
where
	Call: From<LocalCall>,
{
	fn create_transaction<C: frame_system::offchain::AppCrypto<Self::Public, Self::Signature>>(
		call: Call,
		public: <Signature as sp_runtime::traits::Verify>::Signer,
		account: AccountId,
		nonce: Nonce,
	) -> Option<(
		Call,
		<UncheckedExtrinsic as sp_runtime::traits::Extrinsic>::SignaturePayload,
	)> {
		// take the biggest period possible.
		let period = BlockHashCount::get()
			.checked_next_power_of_two()
			.map(|c| c / 2)
			.unwrap_or(2) as u64;
		let current_block = System::block_number()
			.saturated_into::<u64>()
			// The `System::block_number` is initialized with `n+1`,
			// so the actual block number is `n`.
			.saturating_sub(1);
		let tip = 0;
		let extra: SignedExtra = (
			frame_system::CheckSpecVersion::<Runtime>::new(),
			frame_system::CheckTxVersion::<Runtime>::new(),
			frame_system::CheckGenesis::<Runtime>::new(),
			frame_system::CheckEra::<Runtime>::from(generic::Era::mortal(period, current_block)),
			frame_system::CheckNonce::<Runtime>::from(nonce),
			frame_system::CheckWeight::<Runtime>::new(),
			module_transaction_payment::ChargeTransactionPayment::<Runtime>::from(tip),
			module_evm::SetEvmOrigin::<Runtime>::new(),
		);
		let raw_payload = SignedPayload::new(call, extra)
			.map_err(|e| {
				log::warn!("Unable to create signed payload: {:?}", e);
			})
			.ok()?;
		let signature = raw_payload.using_encoded(|payload| C::sign(payload, public))?;
		let address = Indices::unlookup(account);
		let (call, extra, _) = raw_payload.deconstruct();
		Some((call, (address, signature, extra)))
	}
}

impl frame_system::offchain::SigningTypes for Runtime {
	type Public = <Signature as sp_runtime::traits::Verify>::Signer;
	type Signature = Signature;
}

impl<C> frame_system::offchain::SendTransactionTypes<C> for Runtime
where
	Call: From<C>,
{
	type OverarchingCall = Call;
	type Extrinsic = UncheckedExtrinsic;
}

parameter_types! {
	pub CollateralCurrencyIds: Vec<CurrencyId> = vec![DOT, LDOT, RENBTC];
	pub DefaultLiquidationRatio: Ratio = Ratio::saturating_from_rational(110, 100);
	pub DefaultDebitExchangeRate: ExchangeRate = ExchangeRate::saturating_from_rational(1, 10);
	pub DefaultLiquidationPenalty: Rate = Rate::saturating_from_rational(5, 100);
	pub MinimumDebitValue: Balance = dollar(AUSD);
	pub MaxSwapSlippageCompareToOracle: Ratio = Ratio::saturating_from_rational(15, 100);
}

impl module_cdp_engine::Config for Runtime {
	type Event = Event;
	type PriceSource = module_prices::PriorityLockedPriceProvider<Runtime>;
	type CollateralCurrencyIds = CollateralCurrencyIds;
	type DefaultLiquidationRatio = DefaultLiquidationRatio;
	type DefaultDebitExchangeRate = DefaultDebitExchangeRate;
	type DefaultLiquidationPenalty = DefaultLiquidationPenalty;
	type MinimumDebitValue = MinimumDebitValue;
	type GetStableCurrencyId = GetStableCurrencyId;
	type CDPTreasury = CdpTreasury;
	type UpdateOrigin = EnsureRootOrHalfFinancialCouncil;
	type MaxSwapSlippageCompareToOracle = MaxSwapSlippageCompareToOracle;
	type UnsignedPriority = runtime_common::CdpEngineUnsignedPriority;
	type EmergencyShutdown = EmergencyShutdown;
	type UnixTime = Timestamp;
	type DefaultSwapParitalPathList = DefaultSwapParitalPathList;
	type WeightInfo = weights::module_cdp_engine::WeightInfo<Runtime>;
}

parameter_types! {
	pub DepositPerAuthorization: Balance = dollar(ACA);
}

impl module_honzon::Config for Runtime {
	type Event = Event;
	type Currency = Balances;
	type DepositPerAuthorization = DepositPerAuthorization;
	type WeightInfo = weights::module_honzon::WeightInfo<Runtime>;
}

impl module_emergency_shutdown::Config for Runtime {
	type Event = Event;
	type CollateralCurrencyIds = CollateralCurrencyIds;
	type PriceSource = Prices;
	type CDPTreasury = CdpTreasury;
	type AuctionManagerHandler = AuctionManager;
	type ShutdownOrigin = EnsureRootOrHalfGeneralCouncil;
	type WeightInfo = weights::module_emergency_shutdown::WeightInfo<Runtime>;
}

parameter_types! {
	pub const GetExchangeFee: (u32, u32) = (1, 1000);	// 0.1%
	pub const TradingPathLimit: u32 = 4;
	pub EnabledTradingPairs: Vec<TradingPair> = vec![
		TradingPair::from_currency_ids(AUSD, ACA).unwrap(),
		TradingPair::from_currency_ids(AUSD, DOT).unwrap(),
		TradingPair::from_currency_ids(AUSD, LDOT).unwrap(),
		TradingPair::from_currency_ids(AUSD, RENBTC).unwrap(),
	];
}

impl module_dex::Config for Runtime {
	type Event = Event;
	type Currency = Currencies;
	type GetExchangeFee = GetExchangeFee;
	type TradingPathLimit = TradingPathLimit;
	type PalletId = DEXPalletId;
	type CurrencyIdMapping = EvmCurrencyIdMapping<Runtime>;
	type DEXIncentives = Incentives;
	type WeightInfo = weights::module_dex::WeightInfo<Runtime>;
	type ListingOrigin = EnsureRootOrHalfGeneralCouncil;
}

parameter_types! {
	pub const MaxAuctionsCount: u32 = 100;
	pub HonzonTreasuryAccount: AccountId = HonzonTreasuryPalletId::get().into_account();
}

impl module_cdp_treasury::Config for Runtime {
	type Event = Event;
	type Currency = Currencies;
	type GetStableCurrencyId = GetStableCurrencyId;
	type AuctionManagerHandler = AuctionManager;
	type UpdateOrigin = EnsureRootOrHalfFinancialCouncil;
	type DEX = Dex;
	type MaxAuctionsCount = MaxAuctionsCount;
	type PalletId = CDPTreasuryPalletId;
	type TreasuryAccount = HonzonTreasuryAccount;
	type WeightInfo = weights::module_cdp_treasury::WeightInfo<Runtime>;
}

impl module_transaction_pause::Config for Runtime {
	type Event = Event;
	type UpdateOrigin = EnsureRootOrThreeFourthsGeneralCouncil;
	type WeightInfo = weights::module_transaction_pause::WeightInfo<Runtime>;
}

parameter_types! {
	// Sort by fee charge order
	pub DefaultFeeSwapPathList: Vec<Vec<CurrencyId>> = vec![vec![AUSD, ACA], vec![AUSD, LDOT], vec![AUSD, DOT], vec![AUSD, RENBTC]];
}

type NegativeImbalance = <Balances as PalletCurrency<AccountId>>::NegativeImbalance;
pub struct DealWithFees;
impl OnUnbalanced<NegativeImbalance> for DealWithFees {
	fn on_unbalanceds<B>(mut fees_then_tips: impl Iterator<Item = NegativeImbalance>) {
		if let Some(mut fees) = fees_then_tips.next() {
			if let Some(tips) = fees_then_tips.next() {
				tips.merge_into(&mut fees);
			}
			// for fees and tips, 80% to treasury, 20% to collator-selection pot.
			let split = fees.ration(80, 20);
			Treasury::on_unbalanced(split.0);

			Balances::resolve_creating(&CollatorSelection::account_id(), split.1);
			// Due to performance consideration remove the event.
			// let numeric_amount = split.1.peek();
			// let staking_pot = CollatorSelection::account_id();
			// System::deposit_event(pallet_balances::Event::Deposit(staking_pot, numeric_amount));
		}
	}
}

impl module_transaction_payment::Config for Runtime {
	type NativeCurrencyId = GetNativeCurrencyId;
	type DefaultFeeSwapPathList = DefaultFeeSwapPathList;
	type Currency = Balances;
	type MultiCurrency = Currencies;
	type OnTransactionPayment = DealWithFees;
	type TransactionByteFee = TransactionByteFee;
	type WeightToFee = WeightToFee;
	type FeeMultiplierUpdate = TargetedFeeAdjustment<Self, TargetBlockFullness, AdjustmentVariable, MinimumMultiplier>;
	type DEX = Dex;
	type MaxSwapSlippageCompareToOracle = MaxSwapSlippageCompareToOracle;
	type TradingPathLimit = TradingPathLimit;
	type PriceSource = module_prices::RealTimePriceProvider<Runtime>;
	type WeightInfo = weights::module_transaction_payment::WeightInfo<Runtime>;
}

impl module_evm_accounts::Config for Runtime {
	type Event = Event;
	type Currency = Balances;
	type AddressMapping = EvmAddressMapping<Runtime>;
	type TransferAll = Currencies;
	type WeightInfo = weights::module_evm_accounts::WeightInfo<Runtime>;
}

impl module_asset_registry::Config for Runtime {
	type Event = Event;
	type Currency = Balances;
	type EVMBridge = EVMBridge;
	type RegisterOrigin = EnsureRootOrHalfGeneralCouncil;
	type WeightInfo = weights::module_asset_registry::WeightInfo<Runtime>;
}

impl orml_rewards::Config for Runtime {
	type Share = Balance;
	type Balance = Balance;
	type PoolId = module_incentives::PoolId;
	type CurrencyId = CurrencyId;
	type Handler = Incentives;
}

parameter_types! {
	pub const AccumulatePeriod: BlockNumber = MINUTES;
}

impl module_incentives::Config for Runtime {
	type Event = Event;
	type RewardsSource = UnreleasedNativeVaultAccountId;
	type StableCurrencyId = GetStableCurrencyId;
	type AccumulatePeriod = AccumulatePeriod;
	type UpdateOrigin = EnsureRootOrThreeFourthsGeneralCouncil;
	type CDPTreasury = CdpTreasury;
	type Currency = Currencies;
	type DEX = Dex;
	type EmergencyShutdown = EmergencyShutdown;
	type PalletId = IncentivesPalletId;
	type WeightInfo = weights::module_incentives::WeightInfo<Runtime>;
}

parameter_types! {
	pub const PolkadotBondingDuration: EraIndex = 7;
	pub const EraLength: BlockNumber = DAYS;
	pub const MaxUnbonding: u32 = 1000;
}

impl module_polkadot_bridge::Config for Runtime {
	type DOTCurrency = Currency<Runtime, GetStakingCurrencyId>;
	type OnNewEra = (NomineesElection, StakingPool);
	type BondingDuration = PolkadotBondingDuration;
	type EraLength = EraLength;
	type PolkadotAccountId = AccountId;
	type MaxUnbonding = MaxUnbonding;
}

parameter_types! {
	pub const GetLiquidCurrencyId: CurrencyId = LDOT;
	pub const GetStakingCurrencyId: CurrencyId = DOT;
	pub DefaultExchangeRate: ExchangeRate = ExchangeRate::saturating_from_rational(10, 100);	// 1 : 10
	pub PoolAccountIndexes: Vec<u32> = vec![1, 2, 3, 4];
}

impl module_staking_pool::Config for Runtime {
	type Event = Event;
	type StakingCurrencyId = GetStakingCurrencyId;
	type LiquidCurrencyId = GetLiquidCurrencyId;
	type DefaultExchangeRate = DefaultExchangeRate;
	type PalletId = StakingPoolPalletId;
	type PoolAccountIndexes = PoolAccountIndexes;
	type UpdateOrigin = EnsureRootOrHalfHomaCouncil;
	type FeeModel = CurveFeeModel;
	type Nominees = NomineesElection;
	type Bridge = PolkadotBridge;
	type Currency = Currencies;
}

impl module_homa::Config for Runtime {
	type Homa = StakingPool;
	type WeightInfo = weights::module_homa::WeightInfo<Runtime>;
}

pub fn create_x2_parachain_multilocation(index: u16) -> MultiLocation {
	MultiLocation::new(
		1,
		X1(AccountId32 {
			network: NetworkId::Any,
			id: Utility::derivative_account_id(ParachainInfo::get().into_account(), index).into(),
		}),
	)
}

parameter_types! {
	pub MinimumMintThreshold: Balance = 10 * cent(DOT);
	pub MinimumRedeemThreshold: Balance = 100 * cent(LDOT);
	pub RelayChainSovereignSubAccount: MultiLocation = create_x2_parachain_multilocation(RelayChainSubAccountId::HomaLite as u16);
	pub RelayChainSovereignSubAccountId: AccountId = Utility::derivative_account_id(
		ParachainInfo::get().into_account(),
		RelayChainSubAccountId::HomaLite as u16
	);
	pub MaxRewardPerEra: Permill = Permill::from_rational(500u32, 1_000_000u32); // 1.2 ^ (1/365) = 1.0004996359
	pub MintFee: Balance = millicent(DOT);
	pub BaseWithdrawFee: Permill = Permill::from_rational(14_085u32, 1_000_000u32); // 20% yield per year, unbounding period = 28 days. 1.2^(28/365) = 1.014085
	pub MaximumRedeemRequestMatchesForMint: u32 = 20;
	pub RelayChainUnbondingSlashingSpans: u32 = 5;
	pub MaxScheduledUnbonds: u32 = 35;
	pub ParachainAccount: AccountId = ParachainInfo::get().into_account();
	pub SubAccountIndex: u16 = RelayChainSubAccountId::HomaLite as u16;
	// Calculated from polkadot/xcm/xcm-builder: fn buy_weight
	// This is a place holder value since XCM is not tested for Mandala yet.
	pub XcmUnbondFee: Balance = 60 * millicent(DOT);
}
impl module_homa_lite::Config for Runtime {
	type Event = Event;
	type WeightInfo = weights::module_homa_lite::WeightInfo<Runtime>;
	type Currency = Currencies;
	type StakingCurrencyId = GetStakingCurrencyId;
	type LiquidCurrencyId = GetLiquidCurrencyId;
	type GovernanceOrigin = EnsureRootOrHalfGeneralCouncil;
	type MinimumMintThreshold = MinimumMintThreshold;
	type MinimumRedeemThreshold = MinimumRedeemThreshold;
	type XcmTransfer = XTokens;
	type SovereignSubAccountLocation = RelayChainSovereignSubAccount;
	type SubAccountIndex = SubAccountIndex;
	type DefaultExchangeRate = DefaultExchangeRate;
	type MaxRewardPerEra = MaxRewardPerEra;
	type MintFee = MintFee;
	type RelayChainCallBuilder = RelayChainCallBuilder<Runtime, ParachainInfo>;
	type BaseWithdrawFee = BaseWithdrawFee;
	type XcmUnbondFee = XcmUnbondFee;
	type RelayChainBlockNumber = RelayChainBlockNumberProvider<Runtime>;
	type ParachainAccount = ParachainAccount;
	type MaximumRedeemRequestMatchesForMint = MaximumRedeemRequestMatchesForMint;
	type RelayChainUnbondingSlashingSpans = RelayChainUnbondingSlashingSpans;
	type MaxScheduledUnbonds = MaxScheduledUnbonds;
	type StakingUpdateFrequency = OneDay;
}

parameter_types! {
	pub MinCouncilBondThreshold: Balance = dollar(LDOT);
	pub const NominateesCount: u32 = 7;
	pub const MaxUnlockingChunks: u32 = 7;
	pub const NomineesElectionBondingDuration: EraIndex = 7;
}

impl module_nominees_election::Config for Runtime {
	type Event = Event;
	type Currency = Currency<Runtime, GetLiquidCurrencyId>;
	type NomineeId = AccountId;
	type PalletId = NomineesElectionId;
	type MinBondThreshold = MinCouncilBondThreshold;
	type BondingDuration = NomineesElectionBondingDuration;
	type NominateesCount = NominateesCount;
	type MaxUnlockingChunks = MaxUnlockingChunks;
	type NomineeFilter = runtime_common::DummyNomineeFilter;
	type WeightInfo = weights::module_nominees_election::WeightInfo<Runtime>;
}

parameter_types! {
	pub MinGuaranteeAmount: Balance = dollar(LDOT);
	pub const ValidatorInsuranceThreshold: Balance = 0;
}

impl module_homa_validator_list::Config for Runtime {
	type Event = Event;
	type RelaychainAccountId = AccountId;
	type LiquidTokenCurrency = Currency<Runtime, GetLiquidCurrencyId>;
	type MinBondAmount = MinGuaranteeAmount;
	type BondingDuration = PolkadotBondingDuration;
	type ValidatorInsuranceThreshold = ValidatorInsuranceThreshold;
	type FreezeOrigin = EnsureRootOrHalfHomaCouncil;
	type SlashOrigin = EnsureRootOrHalfHomaCouncil;
	type OnSlash = module_staking_pool::OnSlash<Runtime>;
	type LiquidStakingExchangeRateProvider = LiquidStakingExchangeRateProvider;
	type WeightInfo = ();
	type OnIncreaseGuarantee = ();
	type OnDecreaseGuarantee = ();
	type BlockNumberProvider = RelayChainBlockNumberProvider<Runtime>;
}

parameter_types! {
	pub CreateClassDeposit: Balance = 20 * dollar(ACA);
	pub CreateTokenDeposit: Balance = 2 * dollar(ACA);
	pub MaxAttributesBytes: u32 = 2048;
}

impl module_nft::Config for Runtime {
	type Event = Event;
	type Currency = Balances;
	type CreateClassDeposit = CreateClassDeposit;
	type CreateTokenDeposit = CreateTokenDeposit;
	type DataDepositPerByte = DataDepositPerByte;
	type PalletId = NftPalletId;
	type MaxAttributesBytes = MaxAttributesBytes;
	type WeightInfo = weights::module_nft::WeightInfo<Runtime>;
}

parameter_types! {
	pub MaxClassMetadata: u32 = 1024;
	pub MaxTokenMetadata: u32 = 1024;
}

impl orml_nft::Config for Runtime {
	type ClassId = u32;
	type TokenId = u64;
	type ClassData = module_nft::ClassData<Balance>;
	type TokenData = module_nft::TokenData<Balance>;
	type MaxClassMetadata = MaxClassMetadata;
	type MaxTokenMetadata = MaxTokenMetadata;
}

parameter_types! {
	// One storage item; key size 32, value size 8; .
	pub ProxyDepositBase: Balance = deposit(1, 8);
	// Additional storage item size of 33 bytes.
	pub ProxyDepositFactor: Balance = deposit(0, 33);
	pub const MaxProxies: u16 = 32;
	pub AnnouncementDepositBase: Balance = deposit(1, 8);
	pub AnnouncementDepositFactor: Balance = deposit(0, 66);
	pub const MaxPending: u16 = 32;
}

impl InstanceFilter<Call> for ProxyType {
	fn filter(&self, c: &Call) -> bool {
		match self {
			// Always allowed Call::Utility no matter type.
			// Only transactions allowed by Proxy.filter can be executed,
			// otherwise `BadOrigin` will be returned in Call::Utility.
			_ if matches!(c, Call::Utility(..)) => true,
			ProxyType::Any => true,
			ProxyType::CancelProxy => matches!(c, Call::Proxy(pallet_proxy::Call::reject_announcement { .. })),
			ProxyType::Governance => {
				matches!(
					c,
					Call::Authority(..)
						| Call::Democracy(..) | Call::PhragmenElection(..)
						| Call::GeneralCouncil(..)
						| Call::FinancialCouncil(..)
						| Call::HomaCouncil(..) | Call::TechnicalCommittee(..)
						| Call::Treasury(..) | Call::Bounties(..)
						| Call::Tips(..)
				)
			}
			ProxyType::Auction => {
				matches!(c, Call::Auction(orml_auction::Call::bid { .. }))
			}
			ProxyType::Swap => {
				matches!(
					c,
					Call::Dex(module_dex::Call::swap_with_exact_supply { .. })
						| Call::Dex(module_dex::Call::swap_with_exact_target { .. })
				)
			}
			ProxyType::Loan => {
				matches!(
					c,
					Call::Honzon(module_honzon::Call::adjust_loan { .. })
						| Call::Honzon(module_honzon::Call::close_loan_has_debit_by_dex { .. })
				)
			}
		}
	}
	fn is_superset(&self, o: &Self) -> bool {
		match (self, o) {
			(x, y) if x == y => true,
			(ProxyType::Any, _) => true,
			(_, ProxyType::Any) => false,
			_ => false,
		}
	}
}

impl pallet_proxy::Config for Runtime {
	type Event = Event;
	type Call = Call;
	type Currency = Balances;
	type ProxyType = ProxyType;
	type ProxyDepositBase = ProxyDepositBase;
	type ProxyDepositFactor = ProxyDepositFactor;
	type MaxProxies = MaxProxies;
	type WeightInfo = ();
	type MaxPending = MaxPending;
	type CallHasher = BlakeTwo256;
	type AnnouncementDepositBase = AnnouncementDepositBase;
	type AnnouncementDepositFactor = AnnouncementDepositFactor;
}

parameter_types! {
	pub const RENBTCCurrencyId: CurrencyId = RENBTC;
	pub const RENBTCIdentifier: [u8; 32] = hex!["f6b5b360905f856404bd4cf39021b82209908faa44159e68ea207ab8a5e13197"];
}

impl ecosystem_renvm_bridge::Config for Runtime {
	type Event = Event;
	type Currency = Balances;
	type BridgedTokenCurrency = Currency<Runtime, RENBTCCurrencyId>;
	type CurrencyIdentifier = RENBTCIdentifier;
	type UnsignedPriority = runtime_common::RenvmBridgeUnsignedPriority;
	type ChargeTransactionPayment = module_transaction_payment::ChargeTransactionPayment<Runtime>;
}

parameter_types! {
	pub const CashCurrencyId: CurrencyId = CurrencyId::Token(TokenSymbol::CASH);
	pub const MaxGatewayAuthorityCount: u32 = 8;
	pub const PercentThresholdForGatewayAuthoritySignature: Perbill = Perbill::from_percent(50);
}

impl ecosystem_starport::Config for Runtime {
	type Event = Event;
	type Currency = Currencies;
	type CashCurrencyId = CashCurrencyId;
	type PalletId = StarportPalletId;
	type MaxGatewayAuthorities = MaxGatewayAuthorityCount;
	type PercentThresholdForAuthoritySignature = PercentThresholdForGatewayAuthoritySignature;
	type Cash = CompoundCash;
}

impl ecosystem_compound_cash::Config for Runtime {
	type Event = Event;
	type UnixTime = Timestamp;
}

parameter_types! {
	pub const ChainId: u64 = 595;
	pub NetworkContractSource: H160 = H160::from_low_u64_be(0);
}

#[cfg(feature = "with-ethereum-compatibility")]
parameter_types! {
	pub NativeTokenExistentialDeposit: Balance = 10 * cent(ACA);
	pub const NewContractExtraBytes: u32 = 0;
	pub const StorageDepositPerByte: Balance = 0;
	pub const DeveloperDeposit: Balance = 0;
	pub const DeploymentFee: Balance = 0;
}

#[cfg(not(feature = "with-ethereum-compatibility"))]
parameter_types! {
	pub NativeTokenExistentialDeposit: Balance = 10 * cent(ACA);
	pub const NewContractExtraBytes: u32 = 10_000;
	pub StorageDepositPerByte: Balance = deposit(0, 1);
	pub DeveloperDeposit: Balance = dollar(ACA);
	pub DeploymentFee: Balance = dollar(ACA);
}

pub type MultiCurrencyPrecompile = runtime_common::MultiCurrencyPrecompile<
	AccountId,
	EvmAddressMapping<Runtime>,
	EvmCurrencyIdMapping<Runtime>,
	Currencies,
>;

pub type NFTPrecompile =
	runtime_common::NFTPrecompile<AccountId, EvmAddressMapping<Runtime>, EvmCurrencyIdMapping<Runtime>, NFT>;
pub type StateRentPrecompile =
	runtime_common::StateRentPrecompile<AccountId, EvmAddressMapping<Runtime>, EvmCurrencyIdMapping<Runtime>, EVM>;
pub type OraclePrecompile = runtime_common::OraclePrecompile<
	AccountId,
	EvmAddressMapping<Runtime>,
	EvmCurrencyIdMapping<Runtime>,
	module_prices::RealTimePriceProvider<Runtime>,
>;
pub type ScheduleCallPrecompile = runtime_common::ScheduleCallPrecompile<
	AccountId,
	EvmAddressMapping<Runtime>,
	EvmCurrencyIdMapping<Runtime>,
	Scheduler,
	module_transaction_payment::ChargeTransactionPayment<Runtime>,
	Call,
	Origin,
	OriginCaller,
	Runtime,
>;
pub type DexPrecompile =
	runtime_common::DexPrecompile<AccountId, EvmAddressMapping<Runtime>, EvmCurrencyIdMapping<Runtime>, Dex>;

#[cfg(feature = "with-ethereum-compatibility")]
static ISTANBUL_CONFIG: module_evm_utiltity::evm::Config = module_evm_utiltity::evm::Config::istanbul();

impl module_evm::Config for Runtime {
	type AddressMapping = EvmAddressMapping<Runtime>;
	type Currency = Balances;
	type TransferAll = Currencies;
	type NewContractExtraBytes = NewContractExtraBytes;
	type StorageDepositPerByte = StorageDepositPerByte;
	type Event = Event;
	type Precompiles = runtime_common::AllPrecompiles<
		SystemContractsFilter,
		MultiCurrencyPrecompile,
		NFTPrecompile,
		StateRentPrecompile,
		OraclePrecompile,
		ScheduleCallPrecompile,
		DexPrecompile,
	>;
	type ChainId = ChainId;
	type GasToWeight = GasToWeight;
	type ChargeTransactionPayment = module_transaction_payment::ChargeTransactionPayment<Runtime>;
	type NetworkContractOrigin = EnsureRootOrTwoThirdsTechnicalCommittee;
	type NetworkContractSource = NetworkContractSource;
	type DeveloperDeposit = DeveloperDeposit;
	type DeploymentFee = DeploymentFee;
	type TreasuryAccount = TreasuryAccount;
	type FreeDeploymentOrigin = EnsureRootOrHalfGeneralCouncil;
	type Runner = module_evm::runner::stack::Runner<Self>;
	type FindAuthor = pallet_session::FindAccountFromAuthorIndex<Self, Aura>;
	type Task = ScheduledTasks;
	type IdleScheduler = IdleScheduler;
	type WeightInfo = weights::module_evm::WeightInfo<Runtime>;

	#[cfg(feature = "with-ethereum-compatibility")]
	fn config() -> &'static module_evm_utiltity::evm::Config {
		&ISTANBUL_CONFIG
	}
}

impl module_evm_bridge::Config for Runtime {
	type EVM = EVM;
}

impl module_session_manager::Config for Runtime {
	type Event = Event;
	type ValidatorSet = Session;
	type WeightInfo = weights::module_session_manager::WeightInfo<Runtime>;
}

parameter_types! {
	pub ReservedXcmpWeight: Weight = RuntimeBlockWeights::get().max_block / 4;
	pub ReservedDmpWeight: Weight = RuntimeBlockWeights::get().max_block / 4;
}

impl cumulus_pallet_parachain_system::Config for Runtime {
	type Event = Event;
	type OnValidationData = ();
	type SelfParaId = ParachainInfo;
	type DmpMessageHandler = DmpQueue;
	type ReservedDmpWeight = ReservedDmpWeight;
	type OutboundXcmpMessageSource = XcmpQueue;
	type XcmpMessageHandler = XcmpQueue;
	type ReservedXcmpWeight = ReservedXcmpWeight;
}

impl parachain_info::Config for Runtime {}

parameter_types! {
	pub const DotLocation: MultiLocation = MultiLocation::parent();
	pub const RelayNetwork: NetworkId = NetworkId::Polkadot;
	pub RelayChainOrigin: Origin = cumulus_pallet_xcm::Origin::Relay.into();
	pub Ancestry: MultiLocation = Parachain(ParachainInfo::parachain_id().into()).into();
}

/// Type for specifying how a `MultiLocation` can be converted into an `AccountId`. This is used
/// when determining ownership of accounts for asset transacting and when attempting to use XCM
/// `Transact` in order to determine the dispatch Origin.
pub type LocationToAccountId = (
	// The parent (Relay-chain) origin converts to the default `AccountId`.
	ParentIsDefault<AccountId>,
	// Sibling parachain origins convert to AccountId via the `ParaId::into`.
	SiblingParachainConvertsVia<Sibling, AccountId>,
	// Straight up local `AccountId32` origins just alias directly to `AccountId`.
	AccountId32Aliases<RelayNetwork, AccountId>,
);

/// This is the type we use to convert an (incoming) XCM origin into a local `Origin` instance,
/// ready for dispatching a transaction with Xcm's `Transact`. There is an `OriginKind` which can
/// biases the kind of local `Origin` it will become.
pub type XcmOriginToCallOrigin = (
	// Sovereign account converter; this attempts to derive an `AccountId` from the origin location
	// using `LocationToAccountId` and then turn that into the usual `Signed` origin. Useful for
	// foreign chains who want to have a local sovereign account on this chain which they control.
	SovereignSignedViaLocation<LocationToAccountId, Origin>,
	// Native converter for Relay-chain (Parent) location; will converts to a `Relay` origin when
	// recognized.
	RelayChainAsNative<RelayChainOrigin, Origin>,
	// Native converter for sibling Parachains; will convert to a `SiblingPara` origin when
	// recognized.
	SiblingParachainAsNative<cumulus_pallet_xcm::Origin, Origin>,
	// Native signed account converter; this just converts an `AccountId32` origin into a normal
	// `Origin::Signed` origin of the same 32-byte value.
	SignedAccountId32AsNative<RelayNetwork, Origin>,
	// Xcm origins can be represented natively under the Xcm pallet's Xcm origin.
	XcmPassthrough<Origin>,
);

parameter_types! {
	// One XCM operation is 1_000_000 weight - almost certainly a conservative estimate.
	pub UnitWeightCost: Weight = 1_000_000;
	pub const MaxInstructions: u32 = 100;
	pub DotPerSecond: (AssetId, u128) = (MultiLocation::parent().into(), dot_per_second());
}

pub type Barrier = (
	TakeWeightCredit,
	AllowTopLevelPaidExecutionFrom<Everything>,
	// Expected responses are OK.
	AllowKnownQueryResponses<PolkadotXcm>,
	// Subscriptions for version tracking are OK.
	AllowSubscriptionsFrom<Everything>,
);

pub struct ToTreasury;
impl TakeRevenue for ToTreasury {
	fn take_revenue(revenue: MultiAsset) {
		if let MultiAsset {
			id: Concrete(location),
			fun: Fungible(amount),
		} = revenue
		{
			if let Some(currency_id) = CurrencyIdConvert::convert(location) {
				// ensure KaruraTreasuryAccount have ed for all of the cross-chain asset.
				// Ignore the result.
				let _ = Currencies::deposit(currency_id, &TreasuryAccount::get(), amount);
			}
		}
	}
}

pub struct XcmConfig;
impl xcm_executor::Config for XcmConfig {
	type Call = Call;
	type XcmSender = XcmRouter;
	// How to withdraw and deposit an asset.
	type AssetTransactor = LocalAssetTransactor;
	type OriginConverter = XcmOriginToCallOrigin;
	type IsReserve = MultiNativeAsset;
	// Teleporting is disabled.
	type IsTeleporter = ();
	type LocationInverter = LocationInverter<Ancestry>;
	type Barrier = Barrier;
	type Weigher = FixedWeightBounds<UnitWeightCost, Call, MaxInstructions>;
	// Only receiving DOT is handled, and all fees must be paid in DOT.
	type Trader = FixedRateOfFungible<DotPerSecond, ToTreasury>;
	type ResponseHandler = (); // Don't handle responses for now.
	type AssetTrap = ();
	type AssetClaims = ();
	type SubscriptionService = PolkadotXcm;
}

parameter_types! {
	pub MaxDownwardMessageWeight: Weight = RuntimeBlockWeights::get().max_block / 10;
}

/// No local origins on this chain are allowed to dispatch XCM sends/executions.
pub type LocalOriginToLocation = SignedToAccountId32<Origin, AccountId, RelayNetwork>;

/// The means for routing XCM messages which are not for local execution into the right message
/// queues.
pub type XcmRouter = (
	// Two routers - use UMP to communicate with the relay chain:
	cumulus_primitives_utility::ParentAsUmp<ParachainSystem, ()>,
	// ..and XCMP to communicate with the sibling chains.
	XcmpQueue,
);

impl pallet_xcm::Config for Runtime {
	type Event = Event;
	type SendXcmOrigin = EnsureXcmOrigin<Origin, LocalOriginToLocation>;
	type XcmRouter = XcmRouter;
	type ExecuteXcmOrigin = EnsureXcmOrigin<Origin, LocalOriginToLocation>;
	type XcmExecuteFilter = Nothing;
	type XcmExecutor = XcmExecutor<XcmConfig>;
	type XcmTeleportFilter = Nothing;
	type XcmReserveTransferFilter = Everything;
	type Weigher = FixedWeightBounds<UnitWeightCost, Call, MaxInstructions>;
	type LocationInverter = LocationInverter<Ancestry>;
	type Origin = Origin;
	type Call = Call;
	const VERSION_DISCOVERY_QUEUE_SIZE: u32 = 100;
	type AdvertisedXcmVersion = pallet_xcm::CurrentXcmVersion;
}

impl cumulus_pallet_xcm::Config for Runtime {
	type Event = Event;
	type XcmExecutor = XcmExecutor<XcmConfig>;
}

impl cumulus_pallet_xcmp_queue::Config for Runtime {
	type Event = Event;
	type XcmExecutor = XcmExecutor<XcmConfig>;
	type ChannelInfo = ParachainSystem;
	type VersionWrapper = ();
}

impl cumulus_pallet_dmp_queue::Config for Runtime {
	type Event = Event;
	type XcmExecutor = XcmExecutor<XcmConfig>;
	type ExecuteOverweightOrigin = EnsureRoot<AccountId>;
}

pub type LocalAssetTransactor = MultiCurrencyAdapter<
	Currencies,
	UnknownTokens,
	IsNativeConcrete<CurrencyId, CurrencyIdConvert>,
	AccountId,
	LocationToAccountId,
	CurrencyId,
	CurrencyIdConvert,
>;

//TODO: use token registry currency type encoding
fn native_currency_location(id: CurrencyId) -> MultiLocation {
	MultiLocation::new(1, X2(Parachain(ParachainInfo::get().into()), GeneralKey(id.encode())))
}

pub struct CurrencyIdConvert;
impl Convert<CurrencyId, Option<MultiLocation>> for CurrencyIdConvert {
	fn convert(id: CurrencyId) -> Option<MultiLocation> {
		use CurrencyId::Token;
		use TokenSymbol::*;
		match id {
			Token(DOT) => Some(MultiLocation::parent()),
			Token(ACA) | Token(AUSD) | Token(LDOT) | Token(RENBTC) => Some(native_currency_location(id)),
			_ => None,
		}
	}
}
impl Convert<MultiLocation, Option<CurrencyId>> for CurrencyIdConvert {
	fn convert(location: MultiLocation) -> Option<CurrencyId> {
		use CurrencyId::Token;
		use TokenSymbol::*;

		if location == MultiLocation::parent() {
			return Some(Token(DOT));
		}

		match location {
			MultiLocation {
				parents,
				interior: X2(Parachain(para_id), GeneralKey(key)),
			} if parents == 1 && ParaId::from(para_id) == ParachainInfo::get() => {
				// decode the general key
				if let Ok(currency_id) = CurrencyId::decode(&mut &key[..]) {
					// check if `currency_id` is cross-chain asset
					match currency_id {
						Token(ACA) | Token(AUSD) | Token(LDOT) | Token(RENBTC) => Some(currency_id),
						_ => None,
					}
				} else {
					None
				}
			}
			_ => None,
		}
	}
}
impl Convert<MultiAsset, Option<CurrencyId>> for CurrencyIdConvert {
	fn convert(asset: MultiAsset) -> Option<CurrencyId> {
		if let MultiAsset {
			id: Concrete(location), ..
		} = asset
		{
			Self::convert(location)
		} else {
			None
		}
	}
}

parameter_types! {
	pub SelfLocation: MultiLocation = MultiLocation::new(1, X1(Parachain(ParachainInfo::get().into())));
}

pub struct AccountIdToMultiLocation;
impl Convert<AccountId, MultiLocation> for AccountIdToMultiLocation {
	fn convert(account: AccountId) -> MultiLocation {
		X1(AccountId32 {
			network: NetworkId::Any,
			id: account.into(),
		})
		.into()
	}
}

parameter_types! {
	pub const BaseXcmWeight: Weight = 100_000_000;
}

impl orml_xtokens::Config for Runtime {
	type Event = Event;
	type Balance = Balance;
	type CurrencyId = CurrencyId;
	type CurrencyIdConvert = CurrencyIdConvert;
	type AccountIdToMultiLocation = AccountIdToMultiLocation;
	type SelfLocation = SelfLocation;
	type XcmExecutor = XcmExecutor<XcmConfig>;
	type Weigher = FixedWeightBounds<UnitWeightCost, Call, MaxInstructions>;
	type BaseXcmWeight = BaseXcmWeight;
	type LocationInverter = LocationInverter<Ancestry>;
}

impl orml_unknown_tokens::Config for Runtime {
	type Event = Event;
}

impl orml_xcm::Config for Runtime {
	type Event = Event;
	type SovereignOrigin = EnsureRootOrHalfGeneralCouncil;
}

parameter_types! {
	pub const Precision: u128 = 1000000000000000000u128; // 18 decimals
	pub const FeePrecision: u128 = 10000000000u128; // 10 decimals
}

pub struct EnsurePoolAssetId;
impl nutsfinance_stable_asset::traits::ValidateAssetId<CurrencyId> for EnsurePoolAssetId {
	fn validate(currency_id: CurrencyId) -> bool {
		matches!(currency_id, CurrencyId::StableAssetPoolToken(_))
	}
}

pub struct ConvertBalanceHomaLite;
impl orml_tokens::ConvertBalance<Balance, Balance> for ConvertBalanceHomaLite {
	type AssetId = CurrencyId;

	fn convert_balance(balance: Balance, asset_id: CurrencyId) -> Balance {
		match asset_id {
			CurrencyId::Token(TokenSymbol::LDOT) => HomaLite::get_exchange_rate()
				.checked_mul_int(balance)
				.unwrap_or_default(),
			_ => balance,
		}
	}

	fn convert_balance_back(balance: Balance, asset_id: CurrencyId) -> Balance {
		match asset_id {
			CurrencyId::Token(TokenSymbol::LDOT) => HomaLite::get_exchange_rate()
				.reciprocal()
				.unwrap_or_default()
				.checked_mul_int(balance)
				.unwrap_or_default(),
			_ => balance,
		}
	}
}

pub struct IsLiquidToken;
impl Contains<CurrencyId> for IsLiquidToken {
	fn contains(currency_id: &CurrencyId) -> bool {
		matches!(currency_id, CurrencyId::Token(TokenSymbol::LDOT))
	}
}

type RebaseTokens = orml_tokens::Combiner<
	AccountId,
	IsLiquidToken,
	orml_tokens::Mapper<AccountId, Tokens, ConvertBalanceHomaLite, Balance, GetLiquidCurrencyId>,
	Tokens,
>;

impl nutsfinance_stable_asset::Config for Runtime {
	type Event = Event;
	type AssetId = CurrencyId;
	type Balance = Balance;
	type Assets = RebaseTokens;
	type PalletId = StableAssetPalletId;

	type AtLeast64BitUnsigned = u128;
	type Precision = Precision;
	type FeePrecision = FeePrecision;
	type WeightInfo = weights::nutsfinance_stable_asset::WeightInfo<Runtime>;
	type ListingOrigin = EnsureRootOrHalfGeneralCouncil;
	type EnsurePoolAssetId = EnsurePoolAssetId;
}

define_combined_task! {
	#[derive(Clone, Encode, Decode, PartialEq, RuntimeDebug, TypeInfo)]
	pub enum ScheduledTasks {
		EvmTask(EvmTask<Runtime>),
	}
}

parameter_types!(
	// At least 2% of max block weight should remain before idle tasks are dispatched.
	pub MinimumWeightRemainInBlock: Weight = RuntimeBlockWeights::get().max_block / 50;
);

impl module_idle_scheduler::Config for Runtime {
	type Event = Event;
	type WeightInfo = ();
	type Task = ScheduledTasks;
	type MinimumWeightRemainInBlock = MinimumWeightRemainInBlock;
}

impl cumulus_pallet_aura_ext::Config for Runtime {}

#[derive(Clone, Encode, Decode, PartialEq, Eq, RuntimeDebug)]
pub struct ConvertEthereumTx;

impl Convert<(Call, SignedExtra), Result<EthereumTransactionMessage, InvalidTransaction>> for ConvertEthereumTx {
	fn convert((call, extra): (Call, SignedExtra)) -> Result<EthereumTransactionMessage, InvalidTransaction> {
		match call {
			Call::EVM(module_evm::Call::eth_call {
				action,
				input,
				value,
				gas_limit,
				storage_limit,
				valid_until,
			}) => {
				if System::block_number() > valid_until {
					return Err(InvalidTransaction::Stale);
				}

				let era: frame_system::CheckEra<Runtime> = extra.3;
				if era != frame_system::CheckEra::from(sp_runtime::generic::Era::Immortal) {
					// require immortal
					return Err(InvalidTransaction::BadProof);
				}

				let nonce: frame_system::CheckNonce<Runtime> = extra.4;
				let nonce = nonce.0;

				let tip: module_transaction_payment::ChargeTransactionPayment<Runtime> = extra.6;
				let tip = tip.0;

				Ok(EthereumTransactionMessage {
					nonce,
					tip,
					gas_limit,
					storage_limit,
					action,
					value,
					input,
					chain_id: ChainId::get(),
					genesis: System::block_hash(0),
					valid_until,
				})
			}
			_ => Err(InvalidTransaction::BadProof),
		}
	}
}

/// Block header type as expected by this runtime.
pub type Header = generic::Header<BlockNumber, BlakeTwo256>;
/// Block type as expected by this runtime.
pub type Block = generic::Block<Header, UncheckedExtrinsic>;
/// A Block signed with a Justification
pub type SignedBlock = generic::SignedBlock<Block>;
/// BlockId type as expected by this runtime.
pub type BlockId = generic::BlockId<Block>;
/// The SignedExtension to the basic transaction logic.
pub type SignedExtra = (
	frame_system::CheckSpecVersion<Runtime>,
	frame_system::CheckTxVersion<Runtime>,
	frame_system::CheckGenesis<Runtime>,
	frame_system::CheckEra<Runtime>,
	frame_system::CheckNonce<Runtime>,
	frame_system::CheckWeight<Runtime>,
	module_transaction_payment::ChargeTransactionPayment<Runtime>,
	module_evm::SetEvmOrigin<Runtime>,
);
/// Unchecked extrinsic type as expected by this runtime.
pub type UncheckedExtrinsic = AcalaUncheckedExtrinsic<Call, SignedExtra, ConvertEthereumTx>;
/// The payload being signed in transactions.
pub type SignedPayload = generic::SignedPayload<Call, SignedExtra>;
/// Extrinsic type that has already been checked.
pub type CheckedExtrinsic = generic::CheckedExtrinsic<AccountId, Call, SignedExtra>;
/// Executive: handles dispatch to the various modules.
pub type Executive =
	frame_executive::Executive<Runtime, Block, frame_system::ChainContext<Runtime>, Runtime, AllPallets, ()>;

#[allow(clippy::large_enum_variant)]
construct_runtime! {
	pub enum Runtime where
		Block = Block,
		NodeBlock = primitives::Block,
		UncheckedExtrinsic = UncheckedExtrinsic
	{
		// Core
		System: frame_system::{Pallet, Call, Storage, Config, Event<T>} = 0,
		Timestamp: pallet_timestamp::{Pallet, Call, Storage, Inherent} = 1,
		Scheduler: pallet_scheduler::{Pallet, Call, Storage, Event<T>} = 2,
		TransactionPause: module_transaction_pause::{Pallet, Call, Storage, Event<T>} = 3,

		// Tokens & Related
		Balances: pallet_balances::{Pallet, Call, Storage, Config<T>, Event<T>} = 10,
		Tokens: orml_tokens::{Pallet, Storage, Event<T>, Config<T>} = 11,
		Currencies: module_currencies::{Pallet, Call, Event<T>} = 12,
		Vesting: orml_vesting::{Pallet, Storage, Call, Event<T>, Config<T>} = 13,
		TransactionPayment: module_transaction_payment::{Pallet, Call, Storage} = 14,

		// Treasury
		Treasury: pallet_treasury::{Pallet, Call, Storage, Config, Event<T>} = 20,
		Bounties: pallet_bounties::{Pallet, Call, Storage, Event<T>} = 21,
		Tips: pallet_tips::{Pallet, Call, Storage, Event<T>} = 22,

		// Utility
		Utility: pallet_utility::{Pallet, Call, Event} = 30,
		Multisig: pallet_multisig::{Pallet, Call, Storage, Event<T>} = 31,
		Recovery: pallet_recovery::{Pallet, Call, Storage, Event<T>} = 32,
		Proxy: pallet_proxy::{Pallet, Call, Storage, Event<T>} = 33,
		IdleScheduler: module_idle_scheduler::{Pallet, Call, Storage, Event<T>} = 34,

		Indices: pallet_indices::{Pallet, Call, Storage, Config<T>, Event<T>} = 40,

		// Governance
		GeneralCouncil: pallet_collective::<Instance1>::{Pallet, Call, Storage, Origin<T>, Event<T>, Config<T>} = 50,
		GeneralCouncilMembership: pallet_membership::<Instance1>::{Pallet, Call, Storage, Event<T>, Config<T>} = 51,
		FinancialCouncil: pallet_collective::<Instance2>::{Pallet, Call, Storage, Origin<T>, Event<T>, Config<T>} = 52,
		FinancialCouncilMembership: pallet_membership::<Instance2>::{Pallet, Call, Storage, Event<T>, Config<T>} = 53,
		HomaCouncil: pallet_collective::<Instance3>::{Pallet, Call, Storage, Origin<T>, Event<T>, Config<T>} = 54,
		HomaCouncilMembership: pallet_membership::<Instance3>::{Pallet, Call, Storage, Event<T>, Config<T>} = 55,
		TechnicalCommittee: pallet_collective::<Instance4>::{Pallet, Call, Storage, Origin<T>, Event<T>, Config<T>} = 56,
		TechnicalCommitteeMembership: pallet_membership::<Instance4>::{Pallet, Call, Storage, Event<T>, Config<T>} = 57,

		Authority: orml_authority::{Pallet, Call, Storage, Event<T>, Origin<T>} = 70,
		PhragmenElection: pallet_elections_phragmen::{Pallet, Call, Storage, Event<T>} = 71,
		Democracy: pallet_democracy::{Pallet, Call, Storage, Config<T>, Event<T>} = 72,

		// Oracle
		//
		// NOTE: OperatorMembership must be placed after Oracle or else will have race condition on initialization
		AcalaOracle: orml_oracle::<Instance1>::{Pallet, Storage, Call, Event<T>} = 80,
		OperatorMembershipAcala: pallet_membership::<Instance5>::{Pallet, Call, Storage, Event<T>, Config<T>} = 82,

		// ORML Core
		Auction: orml_auction::{Pallet, Storage, Call, Event<T>} = 100,
		Rewards: orml_rewards::{Pallet, Storage, Call} = 101,
		OrmlNFT: orml_nft::{Pallet, Storage, Config<T>} = 102,

		// Acala Core
		Prices: module_prices::{Pallet, Storage, Call, Event<T>} = 110,
		Dex: module_dex::{Pallet, Storage, Call, Event<T>, Config<T>} = 111,

		// Honzon
		AuctionManager: module_auction_manager::{Pallet, Storage, Call, Event<T>, ValidateUnsigned} = 120,
		Loans: module_loans::{Pallet, Storage, Call, Event<T>} = 121,
		Honzon: module_honzon::{Pallet, Storage, Call, Event<T>} = 122,
		CdpTreasury: module_cdp_treasury::{Pallet, Storage, Call, Config, Event<T>} = 123,
		CdpEngine: module_cdp_engine::{Pallet, Storage, Call, Event<T>, Config, ValidateUnsigned} = 124,
		EmergencyShutdown: module_emergency_shutdown::{Pallet, Storage, Call, Event<T>} = 125,

		// Homa
		Homa: module_homa::{Pallet, Call} = 130,
		NomineesElection: module_nominees_election::{Pallet, Call, Storage, Event<T>} = 131,
		StakingPool: module_staking_pool::{Pallet, Call, Storage, Event<T>, Config} = 132,
		PolkadotBridge: module_polkadot_bridge::{Pallet, Call, Storage} = 133,
		HomaValidatorListModule: module_homa_validator_list::{Pallet, Call, Storage, Event<T>} = 134,
		HomaLite: module_homa_lite::{Pallet, Call, Storage, Event<T>} = 135,

		// Acala Other
		Incentives: module_incentives::{Pallet, Storage, Call, Event<T>} = 140,
		NFT: module_nft::{Pallet, Call, Event<T>} = 141,
<<<<<<< HEAD
		AirDrop: module_airdrop::{Pallet, Call, Storage, Event<T>, Config<T>} = 142,
		AssetRegistry: module_asset_registry::{Pallet, Call, Storage, Event<T>} = 143,
=======
>>>>>>> 0411433e

		// Ecosystem modules
		RenVmBridge: ecosystem_renvm_bridge::{Pallet, Call, Config, Storage, Event<T>, ValidateUnsigned} = 150,
		Starport: ecosystem_starport::{Pallet, Call, Storage, Event<T>, Config} = 151,
		CompoundCash: ecosystem_compound_cash::{Pallet, Storage, Event<T>} = 152,

		// Parachain
		ParachainSystem: cumulus_pallet_parachain_system::{Pallet, Call, Storage, Inherent, Config, Event<T>} = 160,
		ParachainInfo: parachain_info::{Pallet, Storage, Config} = 161,

		// XCM
		XcmpQueue: cumulus_pallet_xcmp_queue::{Pallet, Call, Storage, Event<T>} = 170,
		PolkadotXcm: pallet_xcm::{Pallet, Storage, Call, Event<T>, Origin, Config} = 171,
		CumulusXcm: cumulus_pallet_xcm::{Pallet, Event<T>, Origin} = 172,
		DmpQueue: cumulus_pallet_dmp_queue::{Pallet, Call, Storage, Event<T>} = 173,
		XTokens: orml_xtokens::{Pallet, Storage, Call, Event<T>} = 174,
		UnknownTokens: orml_unknown_tokens::{Pallet, Storage, Event} = 175,
		OrmlXcm: orml_xcm::{Pallet, Call, Event<T>} = 176,

		// Smart contracts
		EVM: module_evm::{Pallet, Config<T>, Call, Storage, Event<T>} = 180,
		EVMBridge: module_evm_bridge::{Pallet} = 181,
		EvmAccounts: module_evm_accounts::{Pallet, Call, Storage, Event<T>} = 182,

		// Collator support. the order of these 4 are important and shall not change.
		Authorship: pallet_authorship::{Pallet, Call, Storage} = 190,
		CollatorSelection: module_collator_selection::{Pallet, Call, Storage, Event<T>, Config<T>} = 191,
		Session: pallet_session::{Pallet, Call, Storage, Event, Config<T>} = 192,
		Aura: pallet_aura::{Pallet, Storage, Config<T>} = 193,
		AuraExt: cumulus_pallet_aura_ext::{Pallet, Storage, Config} = 194,
		SessionManager: module_session_manager::{Pallet, Call, Storage, Event<T>, Config<T>} = 195,

		// Stable asset
		StableAsset: nutsfinance_stable_asset::{Pallet, Call, Storage, Event<T>} = 200,

		// Dev
		Sudo: pallet_sudo::{Pallet, Call, Config<T>, Storage, Event<T>} = 255,
	}
}

#[cfg(not(feature = "disable-runtime-api"))]
impl_runtime_apis! {
	impl sp_api::Core<Block> for Runtime {
		fn version() -> RuntimeVersion {
			VERSION
		}

		fn execute_block(block: Block) {
			Executive::execute_block(block)
		}

		fn initialize_block(header: &<Block as BlockT>::Header) {
			Executive::initialize_block(header)
		}
	}

	impl sp_api::Metadata<Block> for Runtime {
		fn metadata() -> OpaqueMetadata {
			OpaqueMetadata::new(Runtime::metadata().into())
		}
	}

	impl sp_block_builder::BlockBuilder<Block> for Runtime {
		fn apply_extrinsic(extrinsic: <Block as BlockT>::Extrinsic) -> ApplyExtrinsicResult {
			Executive::apply_extrinsic(extrinsic)
		}

		fn finalize_block() -> <Block as BlockT>::Header {
			Executive::finalize_block()
		}

		fn inherent_extrinsics(data: sp_inherents::InherentData) -> Vec<<Block as BlockT>::Extrinsic> {
			data.create_extrinsics()
		}

		fn check_inherents(
			block: Block,
			data: sp_inherents::InherentData,
		) -> sp_inherents::CheckInherentsResult {
			data.check_extrinsics(&block)
		}
	}

	impl sp_transaction_pool::runtime_api::TaggedTransactionQueue<Block> for Runtime {
		fn validate_transaction(
			source: TransactionSource,
			tx: <Block as BlockT>::Extrinsic,
			block_hash: <Block as BlockT>::Hash,
		) -> TransactionValidity {
			Executive::validate_transaction(source, tx, block_hash)
		}
	}

	impl sp_offchain::OffchainWorkerApi<Block> for Runtime {
		fn offchain_worker(header: &<Block as BlockT>::Header) {
			Executive::offchain_worker(header)
		}
	}

	impl sp_consensus_aura::AuraApi<Block, AuraId> for Runtime {
		fn slot_duration() -> sp_consensus_aura::SlotDuration {
			sp_consensus_aura::SlotDuration::from_millis(Aura::slot_duration())
		}

		fn authorities() -> Vec<AuraId> {
			Aura::authorities().into_inner()
		}
	}

	impl sp_session::SessionKeys<Block> for Runtime {
		fn generate_session_keys(seed: Option<Vec<u8>>) -> Vec<u8> {
			SessionKeys::generate(seed)
		}

		fn decode_session_keys(
			encoded: Vec<u8>,
		) -> Option<Vec<(Vec<u8>, KeyTypeId)>> {
			SessionKeys::decode_into_raw_public_keys(&encoded)
		}
	}

	impl frame_system_rpc_runtime_api::AccountNonceApi<Block, AccountId, Nonce> for Runtime {
		fn account_nonce(account: AccountId) -> Nonce {
			System::account_nonce(account)
		}
	}

	impl pallet_transaction_payment_rpc_runtime_api::TransactionPaymentApi<
		Block,
		Balance,
	> for Runtime {
		fn query_info(uxt: <Block as BlockT>::Extrinsic, len: u32) -> RuntimeDispatchInfo<Balance> {
			TransactionPayment::query_info(uxt, len)
		}
		fn query_fee_details(uxt: <Block as BlockT>::Extrinsic, len: u32) -> FeeDetails<Balance> {
			TransactionPayment::query_fee_details(uxt, len)
		}
	}

	impl orml_oracle_rpc_runtime_api::OracleApi<
		Block,
		DataProviderId,
		CurrencyId,
		TimeStampedPrice,
	> for Runtime {
		fn get_value(provider_id: DataProviderId ,key: CurrencyId) -> Option<TimeStampedPrice> {
			match provider_id {
				DataProviderId::Acala => AcalaOracle::get_no_op(&key),
				DataProviderId::Aggregated => <AggregatedDataProvider as DataProviderExtended<_, _>>::get_no_op(&key)
			}
		}

		fn get_all_values(provider_id: DataProviderId) -> Vec<(CurrencyId, Option<TimeStampedPrice>)> {
			match provider_id {
				DataProviderId::Acala => AcalaOracle::get_all_values(),
				DataProviderId::Aggregated => <AggregatedDataProvider as DataProviderExtended<_, _>>::get_all_values()
			}
		}
	}

	impl module_staking_pool_rpc_runtime_api::StakingPoolApi<
		Block,
		AccountId,
		Balance,
	> for Runtime {
		fn get_available_unbonded(account: AccountId) -> module_staking_pool_rpc_runtime_api::BalanceInfo<Balance> {
			module_staking_pool_rpc_runtime_api::BalanceInfo {
				amount: StakingPool::get_available_unbonded(&account)
			}
		}

		fn get_liquid_staking_exchange_rate() -> ExchangeRate {
			StakingPool::liquid_exchange_rate()
		}
	}

	impl module_evm_rpc_runtime_api::EVMRuntimeRPCApi<Block, Balance> for Runtime {
		fn call(
			from: H160,
			to: H160,
			data: Vec<u8>,
			value: Balance,
			gas_limit: u64,
			storage_limit: u32,
			estimate: bool,
		) -> Result<CallInfo, sp_runtime::DispatchError> {
			let config = if estimate {
				let mut config = <Runtime as module_evm::Config>::config().clone();
				config.estimate = true;
				Some(config)
			} else {
				None
			};

			module_evm::runner::stack::Runner::<Runtime>::call(
				from,
				from,
				to,
				data,
				value,
				gas_limit,
				storage_limit,
				config.as_ref().unwrap_or(<Runtime as module_evm::Config>::config()),
			)
		}

		fn create(
			from: H160,
			data: Vec<u8>,
			value: Balance,
			gas_limit: u64,
			storage_limit: u32,
			estimate: bool,
		) -> Result<CreateInfo, sp_runtime::DispatchError> {
			let config = if estimate {
				let mut config = <Runtime as module_evm::Config>::config().clone();
				config.estimate = true;
				Some(config)
			} else {
				None
			};

			module_evm::runner::stack::Runner::<Runtime>::create(
				from,
				data,
				value,
				gas_limit,
				storage_limit,
				config.as_ref().unwrap_or(<Runtime as module_evm::Config>::config()),
			)
		}

		fn get_estimate_resources_request(extrinsic: Vec<u8>) -> Result<EstimateResourcesRequest, sp_runtime::DispatchError> {
			let utx = UncheckedExtrinsic::decode(&mut &*extrinsic)
				.map_err(|_| sp_runtime::DispatchError::Other("Invalid parameter extrinsic, decode failed"))?;

			let request = match utx.0.function {
				Call::EVM(module_evm::Call::call{target, input, value, gas_limit, storage_limit}) => {
					// use MAX_VALUE for no limit
					let gas_limit = if gas_limit < u64::MAX { Some(gas_limit) } else { None };
					let storage_limit = if storage_limit < u32::MAX { Some(storage_limit) } else { None };
					Some(EstimateResourcesRequest {
						from: None,
						to: Some(target),
						gas_limit,
						storage_limit,
						value: Some(value),
						data: Some(input),
					})
				}
				Call::EVM(module_evm::Call::create{init, value, gas_limit, storage_limit}) => {
					// use MAX_VALUE for no limit
					let gas_limit = if gas_limit < u64::MAX { Some(gas_limit) } else { None };
					let storage_limit = if storage_limit < u32::MAX { Some(storage_limit) } else { None };
					Some(EstimateResourcesRequest {
						from: None,
						to: None,
						gas_limit,
						storage_limit,
						value: Some(value),
						data: Some(init),
					})
				}
				_ => None,
			};

			request.ok_or(sp_runtime::DispatchError::Other("Invalid parameter extrinsic, not evm Call"))
		}
	}

	impl cumulus_primitives_core::CollectCollationInfo<Block> for Runtime {
		fn collect_collation_info() -> cumulus_primitives_core::CollationInfo {
			ParachainSystem::collect_collation_info()
		}
	}

	#[cfg(feature = "try-runtime")]
	impl frame_try_runtime::TryRuntime<Block> for Runtime {
		fn on_runtime_upgrade() -> (Weight, Weight) {
			// NOTE: intentional unwrap: we don't want to propagate the error backwards, and want to
			// have a backtrace here. If any of the pre/post migration checks fail, we shall stop
			// right here and right now.
			let weight = Executive::try_runtime_upgrade().unwrap();
			(weight, RuntimeBlockWeights::get().max_block)
		}

		fn execute_block_no_check(block: Block) -> Weight {
			Executive::execute_block_no_check(block)
		}
	}

	// benchmarks for acala modules
	#[cfg(feature = "runtime-benchmarks")]
	impl frame_benchmarking::Benchmark<Block> for Runtime {
		fn benchmark_metadata(extra: bool) -> (
			Vec<frame_benchmarking::BenchmarkList>,
			Vec<frame_support::traits::StorageInfo>,
		) {
			use frame_benchmarking::{list_benchmark, Benchmarking, BenchmarkList};
			use frame_support::traits::StorageInfoTrait;
			use orml_benchmarking::list_benchmark as orml_list_benchmark;

			use module_nft::benchmarking::Pallet as NftBench;
			use module_homa_lite::benchmarking::Pallet as HomaLiteBench;

			let mut list = Vec::<BenchmarkList>::new();

			list_benchmark!(list, extra, module_nft, NftBench::<Runtime>);
			list_benchmark!(list, extra, module_homa_lite, HomaLiteBench::<Runtime>);

			orml_list_benchmark!(list, extra, module_dex, benchmarking::dex);
			orml_list_benchmark!(list, extra, module_asset_registry, benchmarking::asset_registry);
			orml_list_benchmark!(list, extra, module_auction_manager, benchmarking::auction_manager);
			orml_list_benchmark!(list, extra, module_cdp_engine, benchmarking::cdp_engine);
			orml_list_benchmark!(list, extra, module_collator_selection, benchmarking::collator_selection);
			orml_list_benchmark!(list, extra, module_nominees_election, benchmarking::nominees_election);
			orml_list_benchmark!(list, extra, module_emergency_shutdown, benchmarking::emergency_shutdown);
			orml_list_benchmark!(list, extra, module_evm, benchmarking::evm);
			orml_list_benchmark!(list, extra, module_honzon, benchmarking::honzon);
			orml_list_benchmark!(list, extra, module_cdp_treasury, benchmarking::cdp_treasury);
			orml_list_benchmark!(list, extra, module_transaction_pause, benchmarking::transaction_pause);
			orml_list_benchmark!(list, extra, module_transaction_payment, benchmarking::transaction_payment);
			orml_list_benchmark!(list, extra, module_incentives, benchmarking::incentives);
			orml_list_benchmark!(list, extra, module_prices, benchmarking::prices);
			orml_list_benchmark!(list, extra, module_evm_accounts, benchmarking::evm_accounts);
			orml_list_benchmark!(list, extra, module_homa, benchmarking::homa);
			orml_list_benchmark!(list, extra, module_currencies, benchmarking::currencies);
			orml_list_benchmark!(list, extra, module_session_manager, benchmarking::session_manager);

			orml_list_benchmark!(list, extra, orml_tokens, benchmarking::tokens);
			orml_list_benchmark!(list, extra, orml_vesting, benchmarking::vesting);
			orml_list_benchmark!(list, extra, orml_auction, benchmarking::auction);

			orml_list_benchmark!(list, extra, orml_authority, benchmarking::authority);
			orml_list_benchmark!(list, extra, orml_oracle, benchmarking::oracle);

			let storage_info = AllPalletsWithSystem::storage_info();

			return (list, storage_info)
		}

		fn dispatch_benchmark(
			config: frame_benchmarking::BenchmarkConfig
		) -> Result<Vec<frame_benchmarking::BenchmarkBatch>, sp_runtime::RuntimeString> {
			use frame_benchmarking::{Benchmarking, BenchmarkBatch, add_benchmark, TrackedStorageKey};
			use orml_benchmarking::{add_benchmark as orml_add_benchmark};

			use module_nft::benchmarking::Pallet as NftBench;
			use module_homa_lite::benchmarking::Pallet as HomaLiteBench;


			let whitelist: Vec<TrackedStorageKey> = vec![
				// Block Number
				// frame_system::Number::<Runtime>::hashed_key().to_vec(),
				hex_literal::hex!("26aa394eea5630e07c48ae0c9558cef702a5c1b19ab7a04f536c519aca4983ac").to_vec().into(),
				// Total Issuance
				hex_literal::hex!("c2261276cc9d1f8598ea4b6a74b15c2f57c875e4cff74148e4628f264b974c80").to_vec().into(),
				// Execution Phase
				hex_literal::hex!("26aa394eea5630e07c48ae0c9558cef7ff553b5a9862a516939d82b3d3d8661a").to_vec().into(),
				// Event Count
				hex_literal::hex!("26aa394eea5630e07c48ae0c9558cef70a98fdbe9ce6c55837576c60c7af3850").to_vec().into(),
				// System Events
				hex_literal::hex!("26aa394eea5630e07c48ae0c9558cef780d41e5e16056765bc8461851072c9d7").to_vec().into(),
				// Caller 0 Account
				hex_literal::hex!("26aa394eea5630e07c48ae0c9558cef7b99d880ec681799c0cf30e8886371da946c154ffd9992e395af90b5b13cc6f295c77033fce8a9045824a6690bbf99c6db269502f0a8d1d2a008542d5690a0749").to_vec().into(),
				// Treasury Account
				hex_literal::hex!("26aa394eea5630e07c48ae0c9558cef7b99d880ec681799c0cf30e8886371da95ecffd7b6c0f78751baa9d281e0bfa3a6d6f646c70792f74727372790000000000000000000000000000000000000000").to_vec().into(),
			];
			let mut batches = Vec::<BenchmarkBatch>::new();
			let params = (&config, &whitelist);

			add_benchmark!(params, batches, module_nft, NftBench::<Runtime>);
			add_benchmark!(params, batches, module_homa_lite, HomaLiteBench::<Runtime>);
			orml_add_benchmark!(params, batches, module_dex, benchmarking::dex);
			orml_add_benchmark!(params, batches, module_asset_registry, benchmarking::asset_registry);
			orml_add_benchmark!(params, batches, module_auction_manager, benchmarking::auction_manager);
			orml_add_benchmark!(params, batches, module_cdp_engine, benchmarking::cdp_engine);
			orml_add_benchmark!(params, batches, module_collator_selection, benchmarking::collator_selection);
			orml_add_benchmark!(params, batches, module_nominees_election, benchmarking::nominees_election);
			orml_add_benchmark!(params, batches, module_emergency_shutdown, benchmarking::emergency_shutdown);
			orml_add_benchmark!(params, batches, module_evm, benchmarking::evm);
			orml_add_benchmark!(params, batches, module_honzon, benchmarking::honzon);
			orml_add_benchmark!(params, batches, module_cdp_treasury, benchmarking::cdp_treasury);
			orml_add_benchmark!(params, batches, module_transaction_pause, benchmarking::transaction_pause);
			orml_add_benchmark!(params, batches, module_transaction_payment, benchmarking::transaction_payment);
			orml_add_benchmark!(params, batches, module_incentives, benchmarking::incentives);
			orml_add_benchmark!(params, batches, module_prices, benchmarking::prices);
			orml_add_benchmark!(params, batches, module_evm_accounts, benchmarking::evm_accounts);
			orml_add_benchmark!(params, batches, module_homa, benchmarking::homa);
			orml_add_benchmark!(params, batches, module_currencies, benchmarking::currencies);
			orml_add_benchmark!(params, batches, module_session_manager, benchmarking::session_manager);

			orml_add_benchmark!(params, batches, orml_tokens, benchmarking::tokens);
			orml_add_benchmark!(params, batches, orml_vesting, benchmarking::vesting);
			orml_add_benchmark!(params, batches, orml_auction, benchmarking::auction);

			orml_add_benchmark!(params, batches, orml_authority, benchmarking::authority);
			orml_add_benchmark!(params, batches, orml_oracle, benchmarking::oracle);

			orml_add_benchmark!(params, batches, nutsfinance_stable_asset, benchmarking::nutsfinance_stable_asset);

			if batches.is_empty() { return Err("Benchmark not found for this module.".into()) }
			Ok(batches)
		}
	}
}

struct CheckInherents;

impl cumulus_pallet_parachain_system::CheckInherents<Block> for CheckInherents {
	fn check_inherents(
		block: &Block,
		relay_state_proof: &cumulus_pallet_parachain_system::RelayChainStateProof,
	) -> sp_inherents::CheckInherentsResult {
		let relay_chain_slot = relay_state_proof
			.read_slot()
			.expect("Could not read the relay chain slot from the proof");

		let inherent_data = cumulus_primitives_timestamp::InherentDataProvider::from_relay_chain_slot_and_duration(
			relay_chain_slot,
			sp_std::time::Duration::from_secs(6),
		)
		.create_inherent_data()
		.expect("Could not create the timestamp inherent data");

		inherent_data.check_extrinsics(block)
	}
}

#[cfg(not(feature = "standalone"))]
cumulus_pallet_parachain_system::register_validate_block!(
	Runtime = Runtime,
	BlockExecutor = cumulus_pallet_aura_ext::BlockExecutor::<Runtime, Executive>,
	CheckInherents = CheckInherents,
);

#[cfg(test)]
mod tests {
	use super::*;
	use frame_system::offchain::CreateSignedTransaction;

	#[test]
	fn validate_transaction_submitter_bounds() {
		fn is_submit_signed_transaction<T>()
		where
			T: CreateSignedTransaction<Call>,
		{
		}

		is_submit_signed_transaction::<Runtime>();
	}

	#[test]
	fn ensure_can_create_contract() {
		// Ensure that the `ExistentialDeposit` for creating the contract >= account `ExistentialDeposit`.
		// Otherwise, the creation of the contract account will fail because it is less than
		// ExistentialDeposit.
		assert!(
			Balance::from(NewContractExtraBytes::get()) * StorageDepositPerByte::get()
				>= NativeTokenExistentialDeposit::get()
		);
	}

	#[test]
	fn ensure_can_kick_collator() {
		// Ensure that `required_point` > 0, collator can be kicked out normally.
		assert!(
			CollatorKickThreshold::get().mul_floor(
				(SessionDuration::get() * module_collator_selection::POINT_PER_BLOCK)
					.checked_div(MaxCandidates::get())
					.unwrap()
			) > 0
		);
	}

	#[test]
	fn check_call_size() {
		assert!(
			core::mem::size_of::<Call>() <= 230,
			"size of Call is more than 230 bytes: some calls have too big arguments, use Box to \
			reduce the size of Call.
			If the limit is too strong, maybe consider increasing the limit",
		);
	}
}<|MERGE_RESOLUTION|>--- conflicted
+++ resolved
@@ -2102,11 +2102,7 @@
 		// Acala Other
 		Incentives: module_incentives::{Pallet, Storage, Call, Event<T>} = 140,
 		NFT: module_nft::{Pallet, Call, Event<T>} = 141,
-<<<<<<< HEAD
-		AirDrop: module_airdrop::{Pallet, Call, Storage, Event<T>, Config<T>} = 142,
-		AssetRegistry: module_asset_registry::{Pallet, Call, Storage, Event<T>} = 143,
-=======
->>>>>>> 0411433e
+		AssetRegistry: module_asset_registry::{Pallet, Call, Storage, Event<T>} = 142,
 
 		// Ecosystem modules
 		RenVmBridge: ecosystem_renvm_bridge::{Pallet, Call, Config, Storage, Event<T>, ValidateUnsigned} = 150,
