--- conflicted
+++ resolved
@@ -143,11 +143,7 @@
 parameter_types! {
 	pub const BlockHashCount: BlockNumber = 900; // mortal tx can be valid up to 1 hour after signing
 	pub const Version: RuntimeVersion = VERSION;
-<<<<<<< HEAD
-	pub const SS58Prefix: u8 = 42;
-=======
 	pub const SS58Prefix: u8 = 42; // Ss58AddressFormat::SubstrateAccount
->>>>>>> fa360edd
 }
 
 impl frame_system::Config for Runtime {
@@ -561,11 +557,7 @@
 	type Event = Event;
 	type DataDepositPerByte = DataDepositPerByte;
 	type MaximumReasonLength = MaximumReasonLength;
-<<<<<<< HEAD
-	type Tippers = ElectionsPhragmen;
-=======
 	type Tippers = GeneralCouncilProvider;
->>>>>>> fa360edd
 	type TipCountdown = TipCountdown;
 	type TipFindersFee = TipFindersFee;
 	type TipReportDepositBase = TipReportDepositBase;
