// This file is part of Acala.

// Copyright (C) 2020-2021 Acala Foundation.
// SPDX-License-Identifier: GPL-3.0-or-later WITH Classpath-exception-2.0

// This program is free software: you can redistribute it and/or modify
// it under the terms of the GNU General Public License as published by
// the Free Software Foundation, either version 3 of the License, or
// (at your option) any later version.

// This program is distributed in the hope that it will be useful,
// but WITHOUT ANY WARRANTY; without even the implied warranty of
// MERCHANTABILITY or FITNESS FOR A PARTICULAR PURPOSE. See the
// GNU General Public License for more details.

// You should have received a copy of the GNU General Public License
// along with this program. If not, see <https://www.gnu.org/licenses/>.

//! The Dev runtime. This can be compiled with `#[no_std]`, ready for Wasm.

#![cfg_attr(not(feature = "std"), no_std)]
// `construct_runtime!` does a lot of recursion and requires us to increase the limit to 256.
#![recursion_limit = "256"]
#![allow(clippy::unnecessary_mut_passed)]
#![allow(clippy::or_fun_call)]
#![allow(clippy::from_over_into)]
#![allow(clippy::upper_case_acronyms)]

// Make the WASM binary available.
#[cfg(feature = "std")]
include!(concat!(env!("OUT_DIR"), "/wasm_binary.rs"));

use codec::{Decode, Encode};
use frame_support::pallet_prelude::InvalidTransaction;
pub use frame_support::{
	construct_runtime, log, parameter_types,
	traits::{
		Contains, ContainsLengthBound, Currency as PalletCurrency, EnsureOrigin, EqualPrivilegeOnly, Everything, Get,
		Imbalance, InstanceFilter, IsSubType, IsType, KeyOwnerProofSystem, LockIdentifier, Nothing, OnUnbalanced,
		Randomness, SortedMembers, U128CurrencyToVote, WithdrawReasons,
	},
	weights::{
		constants::{BlockExecutionWeight, RocksDbWeight, WEIGHT_PER_SECOND},
		DispatchClass, IdentityFee, Weight,
	},
	PalletId, RuntimeDebug, StorageValue,
};
use frame_system::{EnsureRoot, RawOrigin};
use hex_literal::hex;
use module_asset_registry::{EvmErc20InfoMapping, FixedRateOfForeignAsset, XcmForeignAssetIdMapping};
use module_currencies::{BasicCurrencyAdapter, Currency};
use module_evm::{CallInfo, CreateInfo, EvmTask, Runner};
use module_evm_accounts::EvmAddressMapping;
use module_relaychain::RelayChainCallBuilder;
use module_support::{DispatchableTask, ExchangeRateProvider, ForeignAssetIdMapping};
use module_transaction_payment::{Multiplier, TargetedFeeAdjustment};
use scale_info::TypeInfo;

use orml_tokens::CurrencyAdapter;
use orml_traits::{
	create_median_value_data_provider, parameter_type_with_key, DataFeeder, DataProviderExtended, MultiCurrency,
};
use pallet_transaction_payment::{FeeDetails, RuntimeDispatchInfo};
use primitives::{
	convert_decimals_to_evm, define_combined_task, evm::EthereumTransactionMessage, task::TaskResult,
	unchecked_extrinsic::AcalaUncheckedExtrinsic,
};
use sp_api::impl_runtime_apis;
use sp_consensus_aura::sr25519::AuthorityId as AuraId;
use sp_core::{crypto::KeyTypeId, OpaqueMetadata, H160};
use sp_runtime::{
	create_runtime_str, generic, impl_opaque_keys,
	traits::{
		AccountIdConversion, BadOrigin, BlakeTwo256, Block as BlockT, Convert, SaturatedConversion, StaticLookup,
	},
	transaction_validity::{TransactionSource, TransactionValidity},
	ApplyExtrinsicResult, DispatchResult, FixedPointNumber,
};
use sp_std::prelude::*;

#[cfg(feature = "std")]
use sp_version::NativeVersion;
use sp_version::RuntimeVersion;

pub use cumulus_primitives_core::ParaId;
pub use orml_xcm_support::{IsNativeConcrete, MultiCurrencyAdapter, MultiNativeAsset};
use pallet_xcm::XcmPassthrough;
pub use polkadot_parachain::primitives::Sibling;
pub use xcm::latest::prelude::*;
pub use xcm_builder::{
	AccountId32Aliases, AllowKnownQueryResponses, AllowSubscriptionsFrom, AllowTopLevelPaidExecutionFrom,
	AllowUnpaidExecutionFrom, EnsureXcmOrigin, FixedRateOfFungible, FixedWeightBounds, IsConcrete, LocationInverter,
	NativeAsset, ParentAsSuperuser, ParentIsDefault, RelayChainAsNative, SiblingParachainAsNative,
	SiblingParachainConvertsVia, SignedAccountId32AsNative, SignedToAccountId32, SovereignSignedViaLocation,
	TakeRevenue, TakeWeightCredit,
};
pub use xcm_executor::{Config, XcmExecutor};

/// Weights for pallets used in the runtime.
mod weights;

// pub use pallet_staking::StakerStatus;
pub use pallet_timestamp::Call as TimestampCall;
#[cfg(any(feature = "std", test))]
pub use sp_runtime::BuildStorage;
pub use sp_runtime::{Perbill, Percent, Permill, Perquintill};

pub use authority::AuthorityConfigImpl;
pub use constants::{fee::*, time::*};
pub use primitives::{
	evm::EstimateResourcesRequest, AccountId, AccountIndex, Address, Amount, AuctionId, AuthoritysOriginId, Balance,
	BlockNumber, CurrencyId, DataProviderId, EraIndex, Hash, Moment, Nonce, ReserveIdentifier, Share, Signature,
	TokenSymbol, TradingPair,
};
pub use runtime_common::{
	cent, dollar, microcent, millicent, CurveFeeModel, EnsureRootOrAllGeneralCouncil,
	EnsureRootOrAllTechnicalCommittee, EnsureRootOrHalfFinancialCouncil, EnsureRootOrHalfGeneralCouncil,
	EnsureRootOrHalfHomaCouncil, EnsureRootOrOneGeneralCouncil, EnsureRootOrOneThirdsTechnicalCommittee,
	EnsureRootOrThreeFourthsGeneralCouncil, EnsureRootOrTwoThirdsGeneralCouncil,
	EnsureRootOrTwoThirdsTechnicalCommittee, ExchangeRate, FinancialCouncilInstance,
	FinancialCouncilMembershipInstance, GasToWeight, GeneralCouncilInstance, GeneralCouncilMembershipInstance,
	HomaCouncilInstance, HomaCouncilMembershipInstance, MaxTipsOfPriority, OffchainSolutionWeightLimit,
	OperationalFeeMultiplier, OperatorMembershipInstanceAcala, Price, ProxyType, Rate, Ratio,
	RelayChainBlockNumberProvider, RelayChainSubAccountId, RuntimeBlockLength, RuntimeBlockWeights,
	SystemContractsFilter, TechnicalCommitteeInstance, TechnicalCommitteeMembershipInstance, TimeStampedPrice,
	TipPerWeightStep, ACA, AUSD, DOT, LDOT, RENBTC,
};

/// Import the stable_asset pallet.
pub use nutsfinance_stable_asset;
use runtime_common::AcalaDropAssets;

mod authority;
mod benchmarking;
pub mod constants;

/// This runtime version.
#[sp_version::runtime_version]
pub const VERSION: RuntimeVersion = RuntimeVersion {
	spec_name: create_runtime_str!("mandala"),
	impl_name: create_runtime_str!("mandala"),
	authoring_version: 1,
	spec_version: 2011,
	impl_version: 0,
	apis: RUNTIME_API_VERSIONS,
	transaction_version: 1,
};

/// The version infromation used to identify this runtime when compiled
/// natively.
#[cfg(feature = "std")]
pub fn native_version() -> NativeVersion {
	NativeVersion {
		runtime_version: VERSION,
		can_author_with: Default::default(),
	}
}

impl_opaque_keys! {
	pub struct SessionKeys {
		pub aura: Aura,
	}
}

// Pallet accounts of runtime
parameter_types! {
	pub const TreasuryPalletId: PalletId = PalletId(*b"aca/trsy");
	pub const LoansPalletId: PalletId = PalletId(*b"aca/loan");
	pub const DEXPalletId: PalletId = PalletId(*b"aca/dexm");
	pub const CDPTreasuryPalletId: PalletId = PalletId(*b"aca/cdpt");
	pub const StakingPoolPalletId: PalletId = PalletId(*b"aca/stkp");
	pub const HonzonTreasuryPalletId: PalletId = PalletId(*b"aca/hztr");
	pub const HomaTreasuryPalletId: PalletId = PalletId(*b"aca/hmtr");
	pub const IncentivesPalletId: PalletId = PalletId(*b"aca/inct");
	pub const CollatorPotId: PalletId = PalletId(*b"aca/cpot");
	// Treasury reserve
	pub const TreasuryReservePalletId: PalletId = PalletId(*b"aca/reve");
	pub const PhragmenElectionPalletId: LockIdentifier = *b"aca/phre";
	pub const NftPalletId: PalletId = PalletId(*b"aca/aNFT");
	pub const NomineesElectionId: LockIdentifier = *b"aca/nome";
	pub UnreleasedNativeVaultAccountId: AccountId = PalletId(*b"aca/urls").into_account();
	// Ecosystem modules
	pub const StarportPalletId: PalletId = PalletId(*b"aca/stpt");
	pub const StableAssetPalletId: PalletId = PalletId(*b"nuts/sta");
}

pub fn get_all_module_accounts() -> Vec<AccountId> {
	vec![
		TreasuryPalletId::get().into_account(),
		LoansPalletId::get().into_account(),
		DEXPalletId::get().into_account(),
		CDPTreasuryPalletId::get().into_account(),
		StakingPoolPalletId::get().into_account(),
		HonzonTreasuryPalletId::get().into_account(),
		HomaTreasuryPalletId::get().into_account(),
		IncentivesPalletId::get().into_account(),
		TreasuryReservePalletId::get().into_account(),
		CollatorPotId::get().into_account(),
		StarportPalletId::get().into_account(),
		UnreleasedNativeVaultAccountId::get(),
		StableAssetPalletId::get().into_account(),
	]
}

parameter_types! {
	pub const BlockHashCount: BlockNumber = HOURS; // mortal tx can be valid up to 1 hour after signing
	pub const Version: RuntimeVersion = VERSION;
	pub const SS58Prefix: u8 = 42; // Ss58AddressFormat::SubstrateAccount
}

pub struct BaseCallFilter;
impl Contains<Call> for BaseCallFilter {
	fn contains(call: &Call) -> bool {
		!module_transaction_pause::PausedTransactionFilter::<Runtime>::contains(call)
			&& !matches!(call, Call::Democracy(pallet_democracy::Call::propose { .. }),)
	}
}

impl frame_system::Config for Runtime {
	type AccountId = AccountId;
	type Call = Call;
	type Lookup = (Indices, EvmAccounts);
	type Index = Nonce;
	type BlockNumber = BlockNumber;
	type Hash = Hash;
	type Hashing = BlakeTwo256;
	type Header = generic::Header<BlockNumber, BlakeTwo256>;
	type Event = Event;
	type Origin = Origin;
	type BlockHashCount = BlockHashCount;
	type BlockWeights = RuntimeBlockWeights;
	type BlockLength = RuntimeBlockLength;
	type Version = Version;
	type PalletInfo = PalletInfo;
	type AccountData = pallet_balances::AccountData<Balance>;
	type OnNewAccount = ();
	type OnKilledAccount = (
		module_evm::CallKillAccount<Runtime>,
		module_evm_accounts::CallKillAccount<Runtime>,
	);
	type DbWeight = RocksDbWeight;
	type BaseCallFilter = BaseCallFilter;
	type SystemWeightInfo = ();
	type SS58Prefix = SS58Prefix;
	type OnSetCode = cumulus_pallet_parachain_system::ParachainSetCode<Self>;
}

parameter_types! {
	pub const MaxAuthorities: u32 = 32;
}

impl pallet_aura::Config for Runtime {
	type AuthorityId = AuraId;
	type DisabledValidators = ();
	type MaxAuthorities = MaxAuthorities;
}

parameter_types! {
	pub const UncleGenerations: u32 = 0;
}

impl pallet_authorship::Config for Runtime {
	type FindAuthor = pallet_session::FindAccountFromAuthorIndex<Self, Aura>;
	type UncleGenerations = UncleGenerations;
	type FilterUncle = ();
	type EventHandler = CollatorSelection;
}

parameter_types! {
	pub const DisabledValidatorsThreshold: Perbill = Perbill::from_percent(33);
	pub const SessionDuration: BlockNumber = DAYS; // used in SessionManagerConfig of genesis
}

impl pallet_session::Config for Runtime {
	type Event = Event;
	type ValidatorId = <Self as frame_system::Config>::AccountId;
	// we don't have stash and controller, thus we don't need the convert as well.
	type ValidatorIdOf = module_collator_selection::IdentityCollator;
	type ShouldEndSession = SessionManager;
	type NextSessionRotation = SessionManager;
	type SessionManager = CollatorSelection;
	// Essentially just Aura, but lets be pedantic.
	type SessionHandler = <SessionKeys as sp_runtime::traits::OpaqueKeys>::KeyTypeIdProviders;
	type Keys = SessionKeys;
	type WeightInfo = ();
}

parameter_types! {
	pub const MinCandidates: u32 = 5;
	pub const MaxCandidates: u32 = 200;
	pub const MaxInvulnerables: u32 = 50;
	pub const KickPenaltySessionLength: u32 = 8;
	pub const CollatorKickThreshold: Permill = Permill::from_percent(50);
	// Ensure that can create the author(`ExistentialDeposit`) with dev mode.
	pub MinRewardDistributeAmount: Balance = NativeTokenExistentialDeposit::get();
}

impl module_collator_selection::Config for Runtime {
	type Event = Event;
	type Currency = Balances;
	type ValidatorSet = Session;
	type UpdateOrigin = EnsureRootOrHalfGeneralCouncil;
	type PotId = CollatorPotId;
	type MinCandidates = MinCandidates;
	type MaxCandidates = MaxCandidates;
	type MaxInvulnerables = MaxInvulnerables;
	type KickPenaltySessionLength = KickPenaltySessionLength;
	type CollatorKickThreshold = CollatorKickThreshold;
	type MinRewardDistributeAmount = MinRewardDistributeAmount;
	type WeightInfo = weights::module_collator_selection::WeightInfo<Runtime>;
}

parameter_types! {
	pub IndexDeposit: Balance = dollar(ACA);
}

impl pallet_indices::Config for Runtime {
	type AccountIndex = AccountIndex;
	type Event = Event;
	type Currency = Balances;
	type Deposit = IndexDeposit;
	type WeightInfo = ();
}

parameter_types! {
	pub const MinimumPeriod: u64 = SLOT_DURATION / 2;
}

impl pallet_timestamp::Config for Runtime {
	/// A timestamp: milliseconds since the unix epoch.
	type Moment = Moment;
	type OnTimestampSet = ();
	// type OnTimestampSet = Babe;
	type MinimumPeriod = MinimumPeriod;
	type WeightInfo = ();
}

parameter_types! {
	// For weight estimation, we assume that the most locks on an individual account will be 50.
	// This number may need to be adjusted in the future if this assumption no longer holds true.
	pub const MaxLocks: u32 = 50;
	pub const MaxReserves: u32 = ReserveIdentifier::Count as u32;
	pub NativeTokenExistentialDeposit: Balance = 10 * cent(ACA);
}

impl pallet_balances::Config for Runtime {
	type Balance = Balance;
	type DustRemoval = Treasury;
	type Event = Event;
	type ExistentialDeposit = NativeTokenExistentialDeposit;
	type AccountStore = frame_system::Pallet<Runtime>;
	type MaxLocks = MaxLocks;
	type MaxReserves = MaxReserves;
	type ReserveIdentifier = ReserveIdentifier;
	type WeightInfo = ();
}

parameter_types! {
	pub TransactionByteFee: Balance = 10 * millicent(ACA);
	pub const TargetBlockFullness: Perquintill = Perquintill::from_percent(25);
	pub AdjustmentVariable: Multiplier = Multiplier::saturating_from_rational(1, 100_000);
	pub MinimumMultiplier: Multiplier = Multiplier::saturating_from_rational(1, 1_000_000_000u128);
}

impl pallet_sudo::Config for Runtime {
	type Event = Event;
	type Call = Call;
}

parameter_types! {
	pub const GeneralCouncilMotionDuration: BlockNumber = 7 * DAYS;
	pub const GeneralCouncilMaxProposals: u32 = 100;
	pub const GeneralCouncilMaxMembers: u32 = 100;
}

impl pallet_collective::Config<GeneralCouncilInstance> for Runtime {
	type Origin = Origin;
	type Proposal = Call;
	type Event = Event;
	type MotionDuration = GeneralCouncilMotionDuration;
	type MaxProposals = GeneralCouncilMaxProposals;
	type MaxMembers = GeneralCouncilMaxMembers;
	type DefaultVote = pallet_collective::PrimeDefaultVote;
	type WeightInfo = ();
}

impl pallet_membership::Config<GeneralCouncilMembershipInstance> for Runtime {
	type Event = Event;
	type AddOrigin = EnsureRootOrThreeFourthsGeneralCouncil;
	type RemoveOrigin = EnsureRootOrThreeFourthsGeneralCouncil;
	type SwapOrigin = EnsureRootOrThreeFourthsGeneralCouncil;
	type ResetOrigin = EnsureRootOrThreeFourthsGeneralCouncil;
	type PrimeOrigin = EnsureRootOrThreeFourthsGeneralCouncil;
	type MembershipInitialized = GeneralCouncil;
	type MembershipChanged = GeneralCouncil;
	type MaxMembers = GeneralCouncilMaxMembers;
	type WeightInfo = ();
}

parameter_types! {
	pub const FinancialCouncilMotionDuration: BlockNumber = 7 * DAYS;
	pub const FinancialCouncilMaxProposals: u32 = 100;
	pub const FinancialCouncilMaxMembers: u32 = 100;
}

impl pallet_collective::Config<FinancialCouncilInstance> for Runtime {
	type Origin = Origin;
	type Proposal = Call;
	type Event = Event;
	type MotionDuration = FinancialCouncilMotionDuration;
	type MaxProposals = FinancialCouncilMaxProposals;
	type MaxMembers = FinancialCouncilMaxMembers;
	type DefaultVote = pallet_collective::PrimeDefaultVote;
	type WeightInfo = ();
}

impl pallet_membership::Config<FinancialCouncilMembershipInstance> for Runtime {
	type Event = Event;
	type AddOrigin = EnsureRootOrTwoThirdsGeneralCouncil;
	type RemoveOrigin = EnsureRootOrTwoThirdsGeneralCouncil;
	type SwapOrigin = EnsureRootOrTwoThirdsGeneralCouncil;
	type ResetOrigin = EnsureRootOrTwoThirdsGeneralCouncil;
	type PrimeOrigin = EnsureRootOrTwoThirdsGeneralCouncil;
	type MembershipInitialized = FinancialCouncil;
	type MembershipChanged = FinancialCouncil;
	type MaxMembers = FinancialCouncilMaxMembers;
	type WeightInfo = ();
}

parameter_types! {
	pub const HomaCouncilMotionDuration: BlockNumber = 7 * DAYS;
	pub const HomaCouncilMaxProposals: u32 = 100;
	pub const HomaCouncilMaxMembers: u32 = 100;
}

impl pallet_collective::Config<HomaCouncilInstance> for Runtime {
	type Origin = Origin;
	type Proposal = Call;
	type Event = Event;
	type MotionDuration = HomaCouncilMotionDuration;
	type MaxProposals = HomaCouncilMaxProposals;
	type MaxMembers = HomaCouncilMaxMembers;
	type DefaultVote = pallet_collective::PrimeDefaultVote;
	type WeightInfo = ();
}

impl pallet_membership::Config<HomaCouncilMembershipInstance> for Runtime {
	type Event = Event;
	type AddOrigin = EnsureRootOrTwoThirdsGeneralCouncil;
	type RemoveOrigin = EnsureRootOrTwoThirdsGeneralCouncil;
	type SwapOrigin = EnsureRootOrTwoThirdsGeneralCouncil;
	type ResetOrigin = EnsureRootOrTwoThirdsGeneralCouncil;
	type PrimeOrigin = EnsureRootOrTwoThirdsGeneralCouncil;
	type MembershipInitialized = HomaCouncil;
	type MembershipChanged = HomaCouncil;
	type MaxMembers = HomaCouncilMaxMembers;
	type WeightInfo = ();
}

parameter_types! {
	pub const TechnicalCommitteeMotionDuration: BlockNumber = 7 * DAYS;
	pub const TechnicalCommitteeMaxProposals: u32 = 100;
	pub const TechnicalCouncilMaxMembers: u32 = 100;
}

impl pallet_collective::Config<TechnicalCommitteeInstance> for Runtime {
	type Origin = Origin;
	type Proposal = Call;
	type Event = Event;
	type MotionDuration = TechnicalCommitteeMotionDuration;
	type MaxProposals = TechnicalCommitteeMaxProposals;
	type MaxMembers = TechnicalCouncilMaxMembers;
	type DefaultVote = pallet_collective::PrimeDefaultVote;
	type WeightInfo = ();
}

impl pallet_membership::Config<TechnicalCommitteeMembershipInstance> for Runtime {
	type Event = Event;
	type AddOrigin = EnsureRootOrTwoThirdsGeneralCouncil;
	type RemoveOrigin = EnsureRootOrTwoThirdsGeneralCouncil;
	type SwapOrigin = EnsureRootOrTwoThirdsGeneralCouncil;
	type ResetOrigin = EnsureRootOrTwoThirdsGeneralCouncil;
	type PrimeOrigin = EnsureRootOrTwoThirdsGeneralCouncil;
	type MembershipInitialized = TechnicalCommittee;
	type MembershipChanged = TechnicalCommittee;
	type MaxMembers = TechnicalCouncilMaxMembers;
	type WeightInfo = ();
}

parameter_types! {
	pub const OracleMaxMembers: u32 = 50;
}

impl pallet_membership::Config<OperatorMembershipInstanceAcala> for Runtime {
	type Event = Event;
	type AddOrigin = EnsureRootOrTwoThirdsGeneralCouncil;
	type RemoveOrigin = EnsureRootOrTwoThirdsGeneralCouncil;
	type SwapOrigin = EnsureRootOrTwoThirdsGeneralCouncil;
	type ResetOrigin = EnsureRootOrTwoThirdsGeneralCouncil;
	type PrimeOrigin = EnsureRootOrTwoThirdsGeneralCouncil;
	type MembershipInitialized = ();
	type MembershipChanged = AcalaOracle;
	type MaxMembers = OracleMaxMembers;
	type WeightInfo = ();
}

impl pallet_utility::Config for Runtime {
	type Event = Event;
	type Call = Call;
	type PalletsOrigin = OriginCaller;
	type WeightInfo = ();
}

parameter_types! {
	pub MultisigDepositBase: Balance = 500 * millicent(ACA);
	pub MultisigDepositFactor: Balance = 100 * millicent(ACA);
	pub const MaxSignatories: u16 = 100;
}

impl pallet_multisig::Config for Runtime {
	type Event = Event;
	type Call = Call;
	type Currency = Balances;
	type DepositBase = MultisigDepositBase;
	type DepositFactor = MultisigDepositFactor;
	type MaxSignatories = MaxSignatories;
	type WeightInfo = ();
}

pub struct GeneralCouncilProvider;
impl SortedMembers<AccountId> for GeneralCouncilProvider {
	fn sorted_members() -> Vec<AccountId> {
		GeneralCouncil::members()
	}

	#[cfg(feature = "runtime-benchmarks")]
	fn add(_: &AccountId) {
		todo!()
	}
}

impl ContainsLengthBound for GeneralCouncilProvider {
	fn max_len() -> usize {
		100
	}
	fn min_len() -> usize {
		0
	}
}

parameter_types! {
	pub const ProposalBond: Permill = Permill::from_percent(5);
	pub ProposalBondMinimum: Balance = dollar(ACA);
	pub const SpendPeriod: BlockNumber = DAYS;
	pub const Burn: Permill = Permill::from_percent(0);
	pub const TipCountdown: BlockNumber = DAYS;
	pub const TipFindersFee: Percent = Percent::from_percent(10);
	pub TipReportDepositBase: Balance = dollar(ACA);
	pub const SevenDays: BlockNumber = 7 * DAYS;
	pub const ZeroDay: BlockNumber = 0;
	pub const OneDay: BlockNumber = DAYS;
	pub BountyDepositBase: Balance = dollar(ACA);
	pub const BountyDepositPayoutDelay: BlockNumber = DAYS;
	pub const BountyUpdatePeriod: BlockNumber = 14 * DAYS;
	pub const BountyCuratorDeposit: Permill = Permill::from_percent(50);
	pub BountyValueMinimum: Balance = 5 * dollar(ACA);
	pub DataDepositPerByte: Balance = cent(ACA);
	pub const MaximumReasonLength: u32 = 16384;
	pub const MaxApprovals: u32 = 100;
}

impl pallet_treasury::Config for Runtime {
	type PalletId = TreasuryPalletId;
	type Currency = Balances;
	type ApproveOrigin = EnsureRootOrHalfGeneralCouncil;
	type RejectOrigin = EnsureRootOrHalfGeneralCouncil;
	type Event = Event;
	type OnSlash = ();
	type ProposalBond = ProposalBond;
	type ProposalBondMinimum = ProposalBondMinimum;
	type SpendPeriod = SpendPeriod;
	type Burn = Burn;
	type BurnDestination = ();
	type SpendFunds = Bounties;
	type WeightInfo = ();
	type MaxApprovals = MaxApprovals;
}

impl pallet_bounties::Config for Runtime {
	type Event = Event;
	type BountyDepositBase = BountyDepositBase;
	type BountyDepositPayoutDelay = BountyDepositPayoutDelay;
	type BountyUpdatePeriod = BountyUpdatePeriod;
	type BountyCuratorDeposit = BountyCuratorDeposit;
	type BountyValueMinimum = BountyValueMinimum;
	type DataDepositPerByte = DataDepositPerByte;
	type MaximumReasonLength = MaximumReasonLength;
	type WeightInfo = ();
}

impl pallet_tips::Config for Runtime {
	type Event = Event;
	type DataDepositPerByte = DataDepositPerByte;
	type MaximumReasonLength = MaximumReasonLength;
	type Tippers = GeneralCouncilProvider;
	type TipCountdown = TipCountdown;
	type TipFindersFee = TipFindersFee;
	type TipReportDepositBase = TipReportDepositBase;
	type WeightInfo = ();
}

parameter_types! {
	pub ConfigDepositBase: Balance = 10 * cent(ACA);
	pub FriendDepositFactor: Balance = cent(ACA);
	pub const MaxFriends: u16 = 9;
	pub RecoveryDeposit: Balance = 10 * cent(ACA);
}

impl pallet_recovery::Config for Runtime {
	type Event = Event;
	type Call = Call;
	type Currency = Balances;
	type ConfigDepositBase = ConfigDepositBase;
	type FriendDepositFactor = FriendDepositFactor;
	type MaxFriends = MaxFriends;
	type RecoveryDeposit = RecoveryDeposit;
}

parameter_types! {
	pub const LaunchPeriod: BlockNumber = 2 * HOURS;
	pub const VotingPeriod: BlockNumber = HOURS;
	pub const FastTrackVotingPeriod: BlockNumber = HOURS;
	pub MinimumDeposit: Balance = 100 * cent(ACA);
	pub const EnactmentPeriod: BlockNumber = MINUTES;
	pub const CooloffPeriod: BlockNumber = MINUTES;
	pub PreimageByteDeposit: Balance = 10 * millicent(ACA);
	pub const InstantAllowed: bool = true;
	pub const MaxVotes: u32 = 100;
	pub const MaxProposals: u32 = 100;
}

impl pallet_democracy::Config for Runtime {
	type Proposal = Call;
	type Event = Event;
	type Currency = Balances;
	type EnactmentPeriod = EnactmentPeriod;
	type LaunchPeriod = LaunchPeriod;
	type VotingPeriod = VotingPeriod;
	type VoteLockingPeriod = EnactmentPeriod; // Same as EnactmentPeriod
	type MinimumDeposit = MinimumDeposit;
	/// A straight majority of the council can decide what their next motion is.
	type ExternalOrigin = EnsureRootOrHalfGeneralCouncil;
	/// A majority can have the next scheduled referendum be a straight majority-carries vote.
	type ExternalMajorityOrigin = EnsureRootOrHalfGeneralCouncil;
	/// A unanimous council can have the next scheduled referendum be a straight default-carries
	/// (NTB) vote.
	type ExternalDefaultOrigin = EnsureRootOrAllGeneralCouncil;
	/// Two thirds of the technical committee can have an ExternalMajority/ExternalDefault vote
	/// be tabled immediately and with a shorter voting/enactment period.
	type FastTrackOrigin = EnsureRootOrTwoThirdsTechnicalCommittee;
	type InstantOrigin = EnsureRootOrAllTechnicalCommittee;
	type InstantAllowed = InstantAllowed;
	type FastTrackVotingPeriod = FastTrackVotingPeriod;
	// To cancel a proposal which has been passed, 2/3 of the council must agree to it.
	type CancellationOrigin = EnsureRootOrTwoThirdsGeneralCouncil;
	type BlacklistOrigin = EnsureRoot<AccountId>;
	// To cancel a proposal before it has been passed, the technical committee must be unanimous or
	// Root must agree.
	type CancelProposalOrigin = EnsureRootOrAllTechnicalCommittee;
	// Any single technical committee member may veto a coming council proposal, however they can
	// only do it once and it lasts only for the cooloff period.
	type VetoOrigin = pallet_collective::EnsureMember<AccountId, TechnicalCommitteeInstance>;
	type CooloffPeriod = CooloffPeriod;
	type PreimageByteDeposit = PreimageByteDeposit;
	type OperationalPreimageOrigin = pallet_collective::EnsureMember<AccountId, GeneralCouncilInstance>;
	type Slash = Treasury;
	type Scheduler = Scheduler;
	type PalletsOrigin = OriginCaller;
	type MaxVotes = MaxVotes;
	//TODO: might need to weight for Mandala
	type WeightInfo = pallet_democracy::weights::SubstrateWeight<Runtime>;
	type MaxProposals = MaxProposals;
}

impl orml_auction::Config for Runtime {
	type Event = Event;
	type Balance = Balance;
	type AuctionId = AuctionId;
	type Handler = AuctionManager;
	type WeightInfo = weights::orml_auction::WeightInfo<Runtime>;
}

impl orml_authority::Config for Runtime {
	type Event = Event;
	type Origin = Origin;
	type PalletsOrigin = OriginCaller;
	type Call = Call;
	type Scheduler = Scheduler;
	type AsOriginId = AuthoritysOriginId;
	type AuthorityConfig = AuthorityConfigImpl;
	type WeightInfo = weights::orml_authority::WeightInfo<Runtime>;
}

parameter_types! {
	pub CandidacyBond: Balance = 10 * dollar(LDOT);
	pub VotingBondBase: Balance = 2 * dollar(LDOT);
	pub VotingBondFactor: Balance = dollar(LDOT);
	pub const TermDuration: BlockNumber = 7 * DAYS;
	pub const DesiredMembers: u32 = 13;
	pub const DesiredRunnersUp: u32 = 7;
}

impl pallet_elections_phragmen::Config for Runtime {
	type PalletId = PhragmenElectionPalletId;
	type Event = Event;
	type Currency = CurrencyAdapter<Runtime, GetLiquidCurrencyId>;
	type CurrencyToVote = U128CurrencyToVote;
	type ChangeMembers = HomaCouncil;
	type InitializeMembers = HomaCouncil;
	type CandidacyBond = CandidacyBond;
	type VotingBondBase = VotingBondBase;
	type VotingBondFactor = VotingBondFactor;
	type TermDuration = TermDuration;
	type DesiredMembers = DesiredMembers;
	type DesiredRunnersUp = DesiredRunnersUp;
	type LoserCandidate = ();
	type KickedMember = ();
	type WeightInfo = ();
}

parameter_types! {
	pub const MinimumCount: u32 = 1;
	pub const ExpiresIn: Moment = 1000 * 60 * 60; // 60 mins
	pub RootOperatorAccountId: AccountId = AccountId::from([0xffu8; 32]);
	pub const MaxHasDispatchedSize: u32 = 40;
}

type AcalaDataProvider = orml_oracle::Instance1;
impl orml_oracle::Config<AcalaDataProvider> for Runtime {
	type Event = Event;
	type OnNewData = ();
	type CombineData = orml_oracle::DefaultCombineData<Runtime, MinimumCount, ExpiresIn, AcalaDataProvider>;
	type Time = Timestamp;
	type OracleKey = CurrencyId;
	type OracleValue = Price;
	type RootOperatorAccountId = RootOperatorAccountId;
	type Members = OperatorMembershipAcala;
	type MaxHasDispatchedSize = MaxHasDispatchedSize;
	type WeightInfo = weights::orml_oracle::WeightInfo<Runtime>;
}

create_median_value_data_provider!(
	AggregatedDataProvider,
	CurrencyId,
	Price,
	TimeStampedPrice,
	[AcalaOracle]
);
// Aggregated data provider cannot feed.
impl DataFeeder<CurrencyId, Price, AccountId> for AggregatedDataProvider {
	fn feed_value(_: AccountId, _: CurrencyId, _: Price) -> DispatchResult {
		Err("Not supported".into())
	}
}

pub struct DustRemovalWhitelist;
impl Contains<AccountId> for DustRemovalWhitelist {
	fn contains(a: &AccountId) -> bool {
		get_all_module_accounts().contains(a)
	}
}

parameter_type_with_key! {
	pub ExistentialDeposits: |currency_id: CurrencyId| -> Balance {
		match currency_id {
			CurrencyId::Token(symbol) => match symbol {
				TokenSymbol::AUSD => cent(*currency_id),
				TokenSymbol::DOT => 10 * millicent(*currency_id),
				TokenSymbol::LDOT => 50 * millicent(*currency_id),
				TokenSymbol::BNC => 800 * millicent(*currency_id),  // 80BNC = 1KSM
				TokenSymbol::VSKSM => 10 * millicent(*currency_id),  // 1VSKSM = 1KSM
				TokenSymbol::PHA => 4000 * millicent(*currency_id), // 400PHA = 1KSM
				TokenSymbol::KUSD |
				TokenSymbol::KSM |
				TokenSymbol::LKSM |
				TokenSymbol::RENBTC |
				TokenSymbol::KINT |
				TokenSymbol::KBTC |
				TokenSymbol::TAI => 10 * millicent(*currency_id),
				TokenSymbol::ACA |
				TokenSymbol::KAR |
				TokenSymbol::CASH => Balance::max_value() // unsupported
			},
			CurrencyId::DexShare(dex_share_0, _) => {
				let currency_id_0: CurrencyId = (*dex_share_0).into();

				// initial dex share amount is calculated based on currency_id_0,
				// use the ED of currency_id_0 as the ED of lp token.
				if currency_id_0 == GetNativeCurrencyId::get() {
					NativeTokenExistentialDeposit::get()
				} else if let CurrencyId::Erc20(_) = currency_id_0 {
					// LP token with erc20
					1
				} else {
					Self::get(&currency_id_0)
				}
			},
			CurrencyId::Erc20(_) => Balance::max_value(), // not handled by orml-tokens
			CurrencyId::StableAssetPoolToken(_) => 1, // TODO: update this before we enable StableAsset
			CurrencyId::LiquidCroadloan(_) => ExistentialDeposits::get(&CurrencyId::Token(TokenSymbol::DOT)), // the same as DOT
			CurrencyId::ForeignAsset(foreign_asset_id) => {
				XcmForeignAssetIdMapping::<Runtime>::get_asset_metadata(*foreign_asset_id).
					map_or(Balance::max_value(), |metatata| metatata.minimal_balance)
			},
		}
	};
}

parameter_types! {
	pub TreasuryAccount: AccountId = TreasuryPalletId::get().into_account();
}

impl orml_tokens::Config for Runtime {
	type Event = Event;
	type Balance = Balance;
	type Amount = Amount;
	type CurrencyId = CurrencyId;
	type WeightInfo = weights::orml_tokens::WeightInfo<Runtime>;
	type ExistentialDeposits = ExistentialDeposits;
	type OnDust = orml_tokens::TransferDust<Runtime, TreasuryAccount>;
	type MaxLocks = MaxLocks;
	type DustRemovalWhitelist = DustRemovalWhitelist;
}

parameter_types! {
	pub StableCurrencyFixedPrice: Price = Price::saturating_from_rational(1, 1);
}

impl module_prices::Config for Runtime {
	type Event = Event;
	type Source = AggregatedDataProvider;
	type GetStableCurrencyId = GetStableCurrencyId;
	type StableCurrencyFixedPrice = StableCurrencyFixedPrice;
	type GetStakingCurrencyId = GetStakingCurrencyId;
	type GetLiquidCurrencyId = GetLiquidCurrencyId;
	type LockOrigin = EnsureRootOrTwoThirdsGeneralCouncil;
	type LiquidStakingExchangeRateProvider = LiquidStakingExchangeRateProvider;
	type DEX = Dex;
	type Currency = Currencies;
	type Erc20InfoMapping = EvmErc20InfoMapping<Runtime>;
	type WeightInfo = weights::module_prices::WeightInfo<Runtime>;
}

pub struct LiquidStakingExchangeRateProvider;
impl module_support::ExchangeRateProvider for LiquidStakingExchangeRateProvider {
	fn get_exchange_rate() -> ExchangeRate {
		StakingPool::liquid_exchange_rate()
	}
}

parameter_types! {
	pub const GetNativeCurrencyId: CurrencyId = ACA;
	pub const GetStableCurrencyId: CurrencyId = AUSD;
}

impl module_currencies::Config for Runtime {
	type Event = Event;
	type MultiCurrency = Tokens;
	type NativeCurrency = BasicCurrencyAdapter<Runtime, Balances, Amount, BlockNumber>;
	type GetNativeCurrencyId = GetNativeCurrencyId;
	type WeightInfo = weights::module_currencies::WeightInfo<Runtime>;
	type AddressMapping = EvmAddressMapping<Runtime>;
	type EVMBridge = module_evm_bridge::EVMBridge<Runtime>;
	type SweepOrigin = EnsureRootOrOneGeneralCouncil;
	type OnDust = module_currencies::TransferDust<Runtime, TreasuryAccount>;
}

pub struct EnsureRootOrTreasury;
impl EnsureOrigin<Origin> for EnsureRootOrTreasury {
	type Success = AccountId;

	fn try_origin(o: Origin) -> Result<Self::Success, Origin> {
		Into::<Result<RawOrigin<AccountId>, Origin>>::into(o).and_then(|o| match o {
			RawOrigin::Root => Ok(TreasuryPalletId::get().into_account()),
			RawOrigin::Signed(caller) => {
				if caller == TreasuryPalletId::get().into_account() {
					Ok(caller)
				} else {
					Err(Origin::from(Some(caller)))
				}
			}
			r => Err(Origin::from(r)),
		})
	}

	#[cfg(feature = "runtime-benchmarks")]
	fn successful_origin() -> Origin {
		Origin::from(RawOrigin::Signed(Default::default()))
	}
}

parameter_types! {
	pub MinVestedTransfer: Balance = 0;
	pub const MaxVestingSchedules: u32 = 100;
}

impl orml_vesting::Config for Runtime {
	type Event = Event;
	type Currency = pallet_balances::Pallet<Runtime>;
	type MinVestedTransfer = MinVestedTransfer;
	type VestedTransferOrigin = EnsureRootOrTreasury;
	type WeightInfo = weights::orml_vesting::WeightInfo<Runtime>;
	type MaxVestingSchedules = MaxVestingSchedules;
	type BlockNumberProvider = RelayChainBlockNumberProvider<Runtime>;
}

parameter_types! {
	pub MaximumSchedulerWeight: Weight = Perbill::from_percent(10) * RuntimeBlockWeights::get().max_block;
	pub const MaxScheduledPerBlock: u32 = 50;
}

impl pallet_scheduler::Config for Runtime {
	type Event = Event;
	type Origin = Origin;
	type PalletsOrigin = OriginCaller;
	type Call = Call;
	type MaximumWeight = MaximumSchedulerWeight;
	type ScheduleOrigin = EnsureRoot<AccountId>;
	type MaxScheduledPerBlock = MaxScheduledPerBlock;
	type WeightInfo = ();
	type OriginPrivilegeCmp = EqualPrivilegeOnly;
}

parameter_types! {
	pub MinimumIncrementSize: Rate = Rate::saturating_from_rational(2, 100);
	pub const AuctionTimeToClose: BlockNumber = 15 * MINUTES;
	pub const AuctionDurationSoftCap: BlockNumber = 2 * HOURS;
}

impl module_auction_manager::Config for Runtime {
	type Event = Event;
	type Currency = Currencies;
	type Auction = Auction;
	type MinimumIncrementSize = MinimumIncrementSize;
	type AuctionTimeToClose = AuctionTimeToClose;
	type AuctionDurationSoftCap = AuctionDurationSoftCap;
	type GetStableCurrencyId = GetStableCurrencyId;
	type CDPTreasury = CdpTreasury;
	type PriceSource = module_prices::PriorityLockedPriceProvider<Runtime>;
	type UnsignedPriority = runtime_common::AuctionManagerUnsignedPriority;
	type EmergencyShutdown = EmergencyShutdown;
	type WeightInfo = weights::module_auction_manager::WeightInfo<Runtime>;
}

impl module_loans::Config for Runtime {
	type Event = Event;
	type Convert = module_cdp_engine::DebitExchangeRateConvertor<Runtime>;
	type Currency = Currencies;
	type RiskManager = CdpEngine;
	type CDPTreasury = CdpTreasury;
	type PalletId = LoansPalletId;
	type OnUpdateLoan = module_incentives::OnUpdateLoan<Runtime>;
}

impl<LocalCall> frame_system::offchain::CreateSignedTransaction<LocalCall> for Runtime
where
	Call: From<LocalCall>,
{
	fn create_transaction<C: frame_system::offchain::AppCrypto<Self::Public, Self::Signature>>(
		call: Call,
		public: <Signature as sp_runtime::traits::Verify>::Signer,
		account: AccountId,
		nonce: Nonce,
	) -> Option<(
		Call,
		<UncheckedExtrinsic as sp_runtime::traits::Extrinsic>::SignaturePayload,
	)> {
		// take the biggest period possible.
		let period = BlockHashCount::get()
			.checked_next_power_of_two()
			.map(|c| c / 2)
			.unwrap_or(2) as u64;
		let current_block = System::block_number()
			.saturated_into::<u64>()
			// The `System::block_number` is initialized with `n+1`,
			// so the actual block number is `n`.
			.saturating_sub(1);
		let tip = 0;
		let extra: SignedExtra = (
			frame_system::CheckSpecVersion::<Runtime>::new(),
			frame_system::CheckTxVersion::<Runtime>::new(),
			frame_system::CheckGenesis::<Runtime>::new(),
			frame_system::CheckEra::<Runtime>::from(generic::Era::mortal(period, current_block)),
			runtime_common::CheckNonce::<Runtime>::from(nonce),
			frame_system::CheckWeight::<Runtime>::new(),
			module_transaction_payment::ChargeTransactionPayment::<Runtime>::from(tip),
			module_evm::SetEvmOrigin::<Runtime>::new(),
		);
		let raw_payload = SignedPayload::new(call, extra)
			.map_err(|e| {
				log::warn!("Unable to create signed payload: {:?}", e);
			})
			.ok()?;
		let signature = raw_payload.using_encoded(|payload| C::sign(payload, public))?;
		let address = Indices::unlookup(account);
		let (call, extra, _) = raw_payload.deconstruct();
		Some((call, (address, signature, extra)))
	}
}

impl frame_system::offchain::SigningTypes for Runtime {
	type Public = <Signature as sp_runtime::traits::Verify>::Signer;
	type Signature = Signature;
}

impl<C> frame_system::offchain::SendTransactionTypes<C> for Runtime
where
	Call: From<C>,
{
	type OverarchingCall = Call;
	type Extrinsic = UncheckedExtrinsic;
}

parameter_types! {
	pub CollateralCurrencyIds: Vec<CurrencyId> = vec![DOT, LDOT, RENBTC, CurrencyId::StableAssetPoolToken(0)];
	pub DefaultLiquidationRatio: Ratio = Ratio::saturating_from_rational(110, 100);
	pub DefaultDebitExchangeRate: ExchangeRate = ExchangeRate::saturating_from_rational(1, 10);
	pub DefaultLiquidationPenalty: Rate = Rate::saturating_from_rational(5, 100);
	pub MinimumDebitValue: Balance = dollar(AUSD);
	pub MaxSwapSlippageCompareToOracle: Ratio = Ratio::saturating_from_rational(15, 100);
}

impl module_cdp_engine::Config for Runtime {
	type Event = Event;
	type PriceSource = module_prices::PriorityLockedPriceProvider<Runtime>;
	type CollateralCurrencyIds = CollateralCurrencyIds;
	type DefaultLiquidationRatio = DefaultLiquidationRatio;
	type DefaultDebitExchangeRate = DefaultDebitExchangeRate;
	type DefaultLiquidationPenalty = DefaultLiquidationPenalty;
	type MinimumDebitValue = MinimumDebitValue;
	type GetStableCurrencyId = GetStableCurrencyId;
	type CDPTreasury = CdpTreasury;
	type UpdateOrigin = EnsureRootOrHalfFinancialCouncil;
	type MaxSwapSlippageCompareToOracle = MaxSwapSlippageCompareToOracle;
	type UnsignedPriority = runtime_common::CdpEngineUnsignedPriority;
	type EmergencyShutdown = EmergencyShutdown;
	type UnixTime = Timestamp;
	type WeightInfo = weights::module_cdp_engine::WeightInfo<Runtime>;
}

parameter_types! {
	pub DepositPerAuthorization: Balance = dollar(ACA);
}

impl module_honzon::Config for Runtime {
	type Event = Event;
	type Currency = Balances;
	type DepositPerAuthorization = DepositPerAuthorization;
	type WeightInfo = weights::module_honzon::WeightInfo<Runtime>;
}

impl module_emergency_shutdown::Config for Runtime {
	type Event = Event;
	type CollateralCurrencyIds = CollateralCurrencyIds;
	type PriceSource = Prices;
	type CDPTreasury = CdpTreasury;
	type AuctionManagerHandler = AuctionManager;
	type ShutdownOrigin = EnsureRootOrHalfGeneralCouncil;
	type WeightInfo = weights::module_emergency_shutdown::WeightInfo<Runtime>;
}

parameter_types! {
	pub const GetExchangeFee: (u32, u32) = (1, 1000);	// 0.1%
	pub const TradingPathLimit: u32 = 4;
	pub EnabledTradingPairs: Vec<TradingPair> = vec![
		TradingPair::from_currency_ids(AUSD, ACA).unwrap(),
		TradingPair::from_currency_ids(AUSD, DOT).unwrap(),
		TradingPair::from_currency_ids(AUSD, LDOT).unwrap(),
		TradingPair::from_currency_ids(AUSD, RENBTC).unwrap(),
	];
}

impl module_dex::Config for Runtime {
	type Event = Event;
	type Currency = Currencies;
	type GetExchangeFee = GetExchangeFee;
	type TradingPathLimit = TradingPathLimit;
	type PalletId = DEXPalletId;
	type Erc20InfoMapping = EvmErc20InfoMapping<Runtime>;
	type DEXIncentives = Incentives;
	type WeightInfo = weights::module_dex::WeightInfo<Runtime>;
	type ListingOrigin = EnsureRootOrHalfGeneralCouncil;
}

parameter_types! {
	pub const MaxAuctionsCount: u32 = 50;
	pub HonzonTreasuryAccount: AccountId = HonzonTreasuryPalletId::get().into_account();
	pub AlternativeSwapPathJointList: Vec<Vec<CurrencyId>> = vec![vec![GetStakingCurrencyId::get()]];
}

impl module_cdp_treasury::Config for Runtime {
	type Event = Event;
	type Currency = Currencies;
	type GetStableCurrencyId = GetStableCurrencyId;
	type AuctionManagerHandler = AuctionManager;
	type UpdateOrigin = EnsureRootOrHalfFinancialCouncil;
	type DEX = Dex;
	type MaxAuctionsCount = MaxAuctionsCount;
	type PalletId = CDPTreasuryPalletId;
	type TreasuryAccount = HonzonTreasuryAccount;
	type AlternativeSwapPathJointList = AlternativeSwapPathJointList;
	type WeightInfo = weights::module_cdp_treasury::WeightInfo<Runtime>;
}

impl module_transaction_pause::Config for Runtime {
	type Event = Event;
	type UpdateOrigin = EnsureRootOrThreeFourthsGeneralCouncil;
	type WeightInfo = weights::module_transaction_pause::WeightInfo<Runtime>;
}

parameter_types! {
	// Sort by fee charge order
	pub DefaultFeeSwapPathList: Vec<Vec<CurrencyId>> = vec![vec![AUSD, ACA], vec![AUSD, LDOT], vec![AUSD, DOT], vec![AUSD, RENBTC]];
}

type NegativeImbalance = <Balances as PalletCurrency<AccountId>>::NegativeImbalance;
pub struct DealWithFees;
impl OnUnbalanced<NegativeImbalance> for DealWithFees {
	fn on_unbalanceds<B>(mut fees_then_tips: impl Iterator<Item = NegativeImbalance>) {
		if let Some(mut fees) = fees_then_tips.next() {
			if let Some(tips) = fees_then_tips.next() {
				tips.merge_into(&mut fees);
			}
			// for fees and tips, 80% to treasury, 20% to collator-selection pot.
			let split = fees.ration(80, 20);
			Treasury::on_unbalanced(split.0);

			Balances::resolve_creating(&CollatorSelection::account_id(), split.1);
			// Due to performance consideration remove the event.
			// let numeric_amount = split.1.peek();
			// let staking_pot = CollatorSelection::account_id();
			// System::deposit_event(pallet_balances::Event::Deposit(staking_pot, numeric_amount));
		}
	}
}

impl module_transaction_payment::Config for Runtime {
	type NativeCurrencyId = GetNativeCurrencyId;
	type DefaultFeeSwapPathList = DefaultFeeSwapPathList;
	type Currency = Balances;
	type MultiCurrency = Currencies;
	type OnTransactionPayment = DealWithFees;
	type TransactionByteFee = TransactionByteFee;
	type OperationalFeeMultiplier = OperationalFeeMultiplier;
	type TipPerWeightStep = TipPerWeightStep;
	type MaxTipsOfPriority = MaxTipsOfPriority;
	type WeightToFee = WeightToFee;
	type FeeMultiplierUpdate = TargetedFeeAdjustment<Self, TargetBlockFullness, AdjustmentVariable, MinimumMultiplier>;
	type DEX = Dex;
	type MaxSwapSlippageCompareToOracle = MaxSwapSlippageCompareToOracle;
	type TradingPathLimit = TradingPathLimit;
	type PriceSource = module_prices::RealTimePriceProvider<Runtime>;
	type WeightInfo = weights::module_transaction_payment::WeightInfo<Runtime>;
}

impl module_evm_accounts::Config for Runtime {
	type Event = Event;
	type Currency = Balances;
	type AddressMapping = EvmAddressMapping<Runtime>;
	type TransferAll = Currencies;
	type WeightInfo = weights::module_evm_accounts::WeightInfo<Runtime>;
}

impl module_asset_registry::Config for Runtime {
	type Event = Event;
	type Currency = Balances;
	type LiquidCroadloanCurrencyId = GetStakingCurrencyId;
	type EVMBridge = module_evm_bridge::EVMBridge<Runtime>;
	type RegisterOrigin = EnsureRootOrHalfGeneralCouncil;
	type WeightInfo = weights::module_asset_registry::WeightInfo<Runtime>;
}

impl orml_rewards::Config for Runtime {
	type Share = Balance;
	type Balance = Balance;
	type PoolId = module_incentives::PoolId;
	type CurrencyId = CurrencyId;
	type Handler = Incentives;
}

parameter_types! {
	pub const AccumulatePeriod: BlockNumber = MINUTES;
}

impl module_incentives::Config for Runtime {
	type Event = Event;
	type RewardsSource = UnreleasedNativeVaultAccountId;
	type StableCurrencyId = GetStableCurrencyId;
	type AccumulatePeriod = AccumulatePeriod;
	type UpdateOrigin = EnsureRootOrThreeFourthsGeneralCouncil;
	type CDPTreasury = CdpTreasury;
	type Currency = Currencies;
	type DEX = Dex;
	type EmergencyShutdown = EmergencyShutdown;
	type PalletId = IncentivesPalletId;
	type WeightInfo = weights::module_incentives::WeightInfo<Runtime>;
}

parameter_types! {
	pub const PolkadotBondingDuration: EraIndex = 7;
	pub const EraLength: BlockNumber = DAYS;
	pub const MaxUnbonding: u32 = 1000;
}

impl module_polkadot_bridge::Config for Runtime {
	type DOTCurrency = Currency<Runtime, GetStakingCurrencyId>;
	type OnNewEra = (NomineesElection, StakingPool);
	type BondingDuration = PolkadotBondingDuration;
	type EraLength = EraLength;
	type PolkadotAccountId = AccountId;
	type MaxUnbonding = MaxUnbonding;
}

parameter_types! {
	pub const GetLiquidCurrencyId: CurrencyId = LDOT;
	pub const GetStakingCurrencyId: CurrencyId = DOT;
	pub DefaultExchangeRate: ExchangeRate = ExchangeRate::saturating_from_rational(10, 100);	// 1 : 10
	pub PoolAccountIndexes: Vec<u32> = vec![1, 2, 3, 4];
}

impl module_staking_pool::Config for Runtime {
	type Event = Event;
	type StakingCurrencyId = GetStakingCurrencyId;
	type LiquidCurrencyId = GetLiquidCurrencyId;
	type DefaultExchangeRate = DefaultExchangeRate;
	type PalletId = StakingPoolPalletId;
	type PoolAccountIndexes = PoolAccountIndexes;
	type UpdateOrigin = EnsureRootOrHalfHomaCouncil;
	type FeeModel = CurveFeeModel;
	type Nominees = NomineesElection;
	type Bridge = PolkadotBridge;
	type Currency = Currencies;
}

impl module_homa::Config for Runtime {
	type Homa = StakingPool;
	type WeightInfo = weights::module_homa::WeightInfo<Runtime>;
}

pub fn create_x2_parachain_multilocation(index: u16) -> MultiLocation {
	MultiLocation::new(
		1,
		X1(AccountId32 {
			network: NetworkId::Any,
			id: Utility::derivative_account_id(ParachainInfo::get().into_account(), index).into(),
		}),
	)
}

parameter_types! {
	pub MinimumMintThreshold: Balance = 5 * dollar(DOT);
	pub MinimumRedeemThreshold: Balance = 50 * dollar(LDOT);
	pub RelayChainSovereignSubAccount: MultiLocation = create_x2_parachain_multilocation(RelayChainSubAccountId::HomaLite as u16);
	pub RelayChainSovereignSubAccountId: AccountId = Utility::derivative_account_id(
		ParachainInfo::get().into_account(),
		RelayChainSubAccountId::HomaLite as u16
	);
	pub MaxRewardPerEra: Permill = Permill::from_rational(500u32, 1_000_000u32); // 1.2 ^ (1/365) = 1.0004996359
	pub MintFee: Balance = 20 * millicent(DOT);
	pub BaseWithdrawFee: Permill = Permill::from_rational(14_085u32, 1_000_000u32); // 20% yield per year, unbounding period = 28 days. 1.2^(28/365) = 1.014085
	pub MaximumRedeemRequestMatchesForMint: u32 = 20;
	pub RelayChainUnbondingSlashingSpans: u32 = 5;
	pub MaxScheduledUnbonds: u32 = 35;
	pub ParachainAccount: AccountId = ParachainInfo::get().into_account();
	pub SubAccountIndex: u16 = RelayChainSubAccountId::HomaLite as u16;
	// Calculated from polkadot/xcm/xcm-builder: fn buy_weight
	// This is a place holder value since XCM is not tested for Mandala yet.
	pub XcmUnbondFee: Balance = 60 * millicent(DOT);
}
impl module_homa_lite::Config for Runtime {
	type Event = Event;
	type WeightInfo = weights::module_homa_lite::WeightInfo<Runtime>;
	type Currency = Currencies;
	type StakingCurrencyId = GetStakingCurrencyId;
	type LiquidCurrencyId = GetLiquidCurrencyId;
	type GovernanceOrigin = EnsureRootOrHalfGeneralCouncil;
	type MinimumMintThreshold = MinimumMintThreshold;
	type MinimumRedeemThreshold = MinimumRedeemThreshold;
	type XcmTransfer = XTokens;
	type SovereignSubAccountLocation = RelayChainSovereignSubAccount;
	type SubAccountIndex = SubAccountIndex;
	type DefaultExchangeRate = DefaultExchangeRate;
	type MaxRewardPerEra = MaxRewardPerEra;
	type MintFee = MintFee;
	type RelayChainCallBuilder = RelayChainCallBuilder<Runtime, ParachainInfo>;
	type BaseWithdrawFee = BaseWithdrawFee;
	type XcmUnbondFee = XcmUnbondFee;
	type RelayChainBlockNumber = RelayChainBlockNumberProvider<Runtime>;
	type ParachainAccount = ParachainAccount;
	type MaximumRedeemRequestMatchesForMint = MaximumRedeemRequestMatchesForMint;
	type RelayChainUnbondingSlashingSpans = RelayChainUnbondingSlashingSpans;
	type MaxScheduledUnbonds = MaxScheduledUnbonds;
	type StakingUpdateFrequency = OneDay;
}

parameter_types! {
	pub MinCouncilBondThreshold: Balance = dollar(LDOT);
	pub const NominateesCount: u32 = 7;
	pub const MaxUnlockingChunks: u32 = 7;
	pub const NomineesElectionBondingDuration: EraIndex = 7;
}

impl module_nominees_election::Config for Runtime {
	type Event = Event;
	type Currency = Currency<Runtime, GetLiquidCurrencyId>;
	type NomineeId = AccountId;
	type PalletId = NomineesElectionId;
	type MinBondThreshold = MinCouncilBondThreshold;
	type BondingDuration = NomineesElectionBondingDuration;
	type NominateesCount = NominateesCount;
	type MaxUnlockingChunks = MaxUnlockingChunks;
	type NomineeFilter = runtime_common::DummyNomineeFilter;
	type WeightInfo = weights::module_nominees_election::WeightInfo<Runtime>;
}

parameter_types! {
	pub MinGuaranteeAmount: Balance = dollar(LDOT);
	pub const ValidatorInsuranceThreshold: Balance = 0;
}

impl module_homa_validator_list::Config for Runtime {
	type Event = Event;
	type RelaychainAccountId = AccountId;
	type LiquidTokenCurrency = Currency<Runtime, GetLiquidCurrencyId>;
	type MinBondAmount = MinGuaranteeAmount;
	type BondingDuration = PolkadotBondingDuration;
	type ValidatorInsuranceThreshold = ValidatorInsuranceThreshold;
	type FreezeOrigin = EnsureRootOrHalfHomaCouncil;
	type SlashOrigin = EnsureRootOrHalfHomaCouncil;
	type OnSlash = module_staking_pool::OnSlash<Runtime>;
	type LiquidStakingExchangeRateProvider = LiquidStakingExchangeRateProvider;
	type WeightInfo = ();
	type OnIncreaseGuarantee = ();
	type OnDecreaseGuarantee = ();
	type BlockNumberProvider = RelayChainBlockNumberProvider<Runtime>;
}

parameter_types! {
	pub CreateClassDeposit: Balance = 20 * dollar(ACA);
	pub CreateTokenDeposit: Balance = 2 * dollar(ACA);
	pub MaxAttributesBytes: u32 = 2048;
}

impl module_nft::Config for Runtime {
	type Event = Event;
	type Currency = Balances;
	type CreateClassDeposit = CreateClassDeposit;
	type CreateTokenDeposit = CreateTokenDeposit;
	type DataDepositPerByte = DataDepositPerByte;
	type PalletId = NftPalletId;
	type MaxAttributesBytes = MaxAttributesBytes;
	type WeightInfo = weights::module_nft::WeightInfo<Runtime>;
}

parameter_types! {
	pub MaxClassMetadata: u32 = 1024;
	pub MaxTokenMetadata: u32 = 1024;
}

impl orml_nft::Config for Runtime {
	type ClassId = u32;
	type TokenId = u64;
	type ClassData = module_nft::ClassData<Balance>;
	type TokenData = module_nft::TokenData<Balance>;
	type MaxClassMetadata = MaxClassMetadata;
	type MaxTokenMetadata = MaxTokenMetadata;
}

parameter_types! {
	// One storage item; key size 32, value size 8; .
	pub ProxyDepositBase: Balance = deposit(1, 8);
	// Additional storage item size of 33 bytes.
	pub ProxyDepositFactor: Balance = deposit(0, 33);
	pub const MaxProxies: u16 = 32;
	pub AnnouncementDepositBase: Balance = deposit(1, 8);
	pub AnnouncementDepositFactor: Balance = deposit(0, 66);
	pub const MaxPending: u16 = 32;
}

impl InstanceFilter<Call> for ProxyType {
	fn filter(&self, c: &Call) -> bool {
		match self {
			// Always allowed Call::Utility no matter type.
			// Only transactions allowed by Proxy.filter can be executed,
			// otherwise `BadOrigin` will be returned in Call::Utility.
			_ if matches!(c, Call::Utility(..)) => true,
			ProxyType::Any => true,
			ProxyType::CancelProxy => matches!(c, Call::Proxy(pallet_proxy::Call::reject_announcement { .. })),
			ProxyType::Governance => {
				matches!(
					c,
					Call::Authority(..)
						| Call::Democracy(..) | Call::PhragmenElection(..)
						| Call::GeneralCouncil(..)
						| Call::FinancialCouncil(..)
						| Call::HomaCouncil(..) | Call::TechnicalCommittee(..)
						| Call::Treasury(..) | Call::Bounties(..)
						| Call::Tips(..)
				)
			}
			ProxyType::Auction => {
				matches!(c, Call::Auction(orml_auction::Call::bid { .. }))
			}
			ProxyType::Swap => {
				matches!(
					c,
					Call::Dex(module_dex::Call::swap_with_exact_supply { .. })
						| Call::Dex(module_dex::Call::swap_with_exact_target { .. })
				)
			}
			ProxyType::Loan => {
				matches!(
					c,
					Call::Honzon(module_honzon::Call::adjust_loan { .. })
						| Call::Honzon(module_honzon::Call::close_loan_has_debit_by_dex { .. })
				)
			}
		}
	}
	fn is_superset(&self, o: &Self) -> bool {
		match (self, o) {
			(x, y) if x == y => true,
			(ProxyType::Any, _) => true,
			(_, ProxyType::Any) => false,
			_ => false,
		}
	}
}

impl pallet_proxy::Config for Runtime {
	type Event = Event;
	type Call = Call;
	type Currency = Balances;
	type ProxyType = ProxyType;
	type ProxyDepositBase = ProxyDepositBase;
	type ProxyDepositFactor = ProxyDepositFactor;
	type MaxProxies = MaxProxies;
	type WeightInfo = ();
	type MaxPending = MaxPending;
	type CallHasher = BlakeTwo256;
	type AnnouncementDepositBase = AnnouncementDepositBase;
	type AnnouncementDepositFactor = AnnouncementDepositFactor;
}

parameter_types! {
	pub const RENBTCCurrencyId: CurrencyId = RENBTC;
	pub const RENBTCIdentifier: [u8; 32] = hex!["f6b5b360905f856404bd4cf39021b82209908faa44159e68ea207ab8a5e13197"];
}

impl ecosystem_renvm_bridge::Config for Runtime {
	type Event = Event;
	type Currency = Balances;
	type BridgedTokenCurrency = Currency<Runtime, RENBTCCurrencyId>;
	type CurrencyIdentifier = RENBTCIdentifier;
	type UnsignedPriority = runtime_common::RenvmBridgeUnsignedPriority;
	type ChargeTransactionPayment = module_transaction_payment::ChargeTransactionPayment<Runtime>;
}

parameter_types! {
	pub const CashCurrencyId: CurrencyId = CurrencyId::Token(TokenSymbol::CASH);
	pub const MaxGatewayAuthorityCount: u32 = 8;
	pub const PercentThresholdForGatewayAuthoritySignature: Perbill = Perbill::from_percent(50);
}

impl ecosystem_starport::Config for Runtime {
	type Event = Event;
	type Currency = Currencies;
	type CashCurrencyId = CashCurrencyId;
	type PalletId = StarportPalletId;
	type MaxGatewayAuthorities = MaxGatewayAuthorityCount;
	type PercentThresholdForAuthoritySignature = PercentThresholdForGatewayAuthoritySignature;
	type Cash = CompoundCash;
}

impl ecosystem_compound_cash::Config for Runtime {
	type Event = Event;
	type UnixTime = Timestamp;
}

parameter_types! {
	pub const ChainId: u64 = 595;
	pub NetworkContractSource: H160 = H160::from_low_u64_be(0);
}

#[cfg(feature = "with-ethereum-compatibility")]
parameter_types! {
	pub const NewContractExtraBytes: u32 = 0;
	pub const DeveloperDeposit: Balance = 0;
	pub const DeploymentFee: Balance = 0;
}

#[cfg(not(feature = "with-ethereum-compatibility"))]
parameter_types! {
	pub const NewContractExtraBytes: u32 = 10_000;
	pub DeveloperDeposit: Balance = dollar(ACA);
	pub DeploymentFee: Balance = dollar(ACA);
}

#[derive(Clone, Encode, Decode, PartialEq, Eq, RuntimeDebug, TypeInfo)]
pub struct StorageDepositPerByte;
impl<I: From<Balance>> frame_support::traits::Get<I> for StorageDepositPerByte {
	fn get() -> I {
		#[cfg(not(feature = "with-ethereum-compatibility"))]
		// NOTE: ACA decimals is 12, convert to 18.
		return I::from(convert_decimals_to_evm(deposit(0, 1)));
		#[cfg(feature = "with-ethereum-compatibility")]
		return I::from(0);
	}
}

#[derive(Clone, Encode, Decode, PartialEq, Eq, RuntimeDebug, TypeInfo)]
pub struct TxFeePerGas;
impl<I: From<Balance>> frame_support::traits::Get<I> for TxFeePerGas {
	fn get() -> I {
		// NOTE: 200 GWei
		// ensure suffix is 0x0000
		I::from(200u128.saturating_mul(10u128.saturating_pow(9)) & !0xffff)
	}
}

#[cfg(feature = "with-ethereum-compatibility")]
static ISTANBUL_CONFIG: module_evm_utiltity::evm::Config = module_evm_utiltity::evm::Config::istanbul();

impl module_evm::Config for Runtime {
	type AddressMapping = EvmAddressMapping<Runtime>;
	type Currency = Balances;
	type TransferAll = Currencies;
	type NewContractExtraBytes = NewContractExtraBytes;
	type StorageDepositPerByte = StorageDepositPerByte;
	type TxFeePerGas = TxFeePerGas;
	type Event = Event;
	type Precompiles = runtime_common::AllPrecompiles<Self>;
	type ChainId = ChainId;
	type GasToWeight = GasToWeight;
	type ChargeTransactionPayment = module_transaction_payment::ChargeTransactionPayment<Runtime>;
	type NetworkContractOrigin = EnsureRootOrTwoThirdsTechnicalCommittee;
	type NetworkContractSource = NetworkContractSource;
	type DeveloperDeposit = DeveloperDeposit;
	type DeploymentFee = DeploymentFee;
	type TreasuryAccount = TreasuryAccount;
	type FreeDeploymentOrigin = EnsureRootOrHalfGeneralCouncil;
	type Runner = module_evm::runner::stack::Runner<Self>;
	type FindAuthor = pallet_session::FindAccountFromAuthorIndex<Self, Aura>;
	type Task = ScheduledTasks;
	type IdleScheduler = IdleScheduler;
	type WeightInfo = weights::module_evm::WeightInfo<Runtime>;

	#[cfg(feature = "with-ethereum-compatibility")]
	fn config() -> &'static module_evm_utiltity::evm::Config {
		&ISTANBUL_CONFIG
	}
}

impl module_evm_bridge::Config for Runtime {
	type EVM = EVM;
}

impl module_session_manager::Config for Runtime {
	type Event = Event;
	type ValidatorSet = Session;
	type WeightInfo = weights::module_session_manager::WeightInfo<Runtime>;
}

parameter_types! {
	pub ReservedXcmpWeight: Weight = RuntimeBlockWeights::get().max_block / 4;
	pub ReservedDmpWeight: Weight = RuntimeBlockWeights::get().max_block / 4;
}

impl cumulus_pallet_parachain_system::Config for Runtime {
	type Event = Event;
	type OnValidationData = ();
	type SelfParaId = ParachainInfo;
	type DmpMessageHandler = DmpQueue;
	type ReservedDmpWeight = ReservedDmpWeight;
	type OutboundXcmpMessageSource = XcmpQueue;
	type XcmpMessageHandler = XcmpQueue;
	type ReservedXcmpWeight = ReservedXcmpWeight;
}

impl parachain_info::Config for Runtime {}

parameter_types! {
	pub const DotLocation: MultiLocation = MultiLocation::parent();
	pub const RelayNetwork: NetworkId = NetworkId::Polkadot;
	pub RelayChainOrigin: Origin = cumulus_pallet_xcm::Origin::Relay.into();
	pub Ancestry: MultiLocation = Parachain(ParachainInfo::parachain_id().into()).into();
}

/// Type for specifying how a `MultiLocation` can be converted into an `AccountId`. This is used
/// when determining ownership of accounts for asset transacting and when attempting to use XCM
/// `Transact` in order to determine the dispatch Origin.
pub type LocationToAccountId = (
	// The parent (Relay-chain) origin converts to the default `AccountId`.
	ParentIsDefault<AccountId>,
	// Sibling parachain origins convert to AccountId via the `ParaId::into`.
	SiblingParachainConvertsVia<Sibling, AccountId>,
	// Straight up local `AccountId32` origins just alias directly to `AccountId`.
	AccountId32Aliases<RelayNetwork, AccountId>,
);

/// This is the type we use to convert an (incoming) XCM origin into a local `Origin` instance,
/// ready for dispatching a transaction with Xcm's `Transact`. There is an `OriginKind` which can
/// biases the kind of local `Origin` it will become.
pub type XcmOriginToCallOrigin = (
	// Sovereign account converter; this attempts to derive an `AccountId` from the origin location
	// using `LocationToAccountId` and then turn that into the usual `Signed` origin. Useful for
	// foreign chains who want to have a local sovereign account on this chain which they control.
	SovereignSignedViaLocation<LocationToAccountId, Origin>,
	// Native converter for Relay-chain (Parent) location; will converts to a `Relay` origin when
	// recognized.
	RelayChainAsNative<RelayChainOrigin, Origin>,
	// Native converter for sibling Parachains; will convert to a `SiblingPara` origin when
	// recognized.
	SiblingParachainAsNative<cumulus_pallet_xcm::Origin, Origin>,
	// Native signed account converter; this just converts an `AccountId32` origin into a normal
	// `Origin::Signed` origin of the same 32-byte value.
	SignedAccountId32AsNative<RelayNetwork, Origin>,
	// Xcm origins can be represented natively under the Xcm pallet's Xcm origin.
	XcmPassthrough<Origin>,
);

parameter_types! {
	// One XCM operation is 1_000_000 weight - almost certainly a conservative estimate.
	pub UnitWeightCost: Weight = 1_000_000;
	pub const MaxInstructions: u32 = 100;
	pub DotPerSecond: (AssetId, u128) = (MultiLocation::parent().into(), dot_per_second());
	pub ForeignAssetUnitsPerSecond: u128 = aca_per_second();
}

pub type Barrier = (
	TakeWeightCredit,
	AllowTopLevelPaidExecutionFrom<Everything>,
	// Expected responses are OK.
	AllowKnownQueryResponses<PolkadotXcm>,
	// Subscriptions for version tracking are OK.
	AllowSubscriptionsFrom<Everything>,
);

pub struct ToTreasury;
impl TakeRevenue for ToTreasury {
	fn take_revenue(revenue: MultiAsset) {
		if let MultiAsset {
			id: Concrete(location),
			fun: Fungible(amount),
		} = revenue
		{
			if let Some(currency_id) = CurrencyIdConvert::convert(location) {
				// ensure KaruraTreasuryAccount have ed for all of the cross-chain asset.
				// Ignore the result.
				let _ = Currencies::deposit(currency_id, &TreasuryAccount::get(), amount);
			}
		}
	}
}

pub type Trader = (
	FixedRateOfFungible<DotPerSecond, ToTreasury>,
	FixedRateOfForeignAsset<Runtime, ForeignAssetUnitsPerSecond, ToTreasury>,
);

pub struct XcmConfig;
impl xcm_executor::Config for XcmConfig {
	type Call = Call;
	type XcmSender = XcmRouter;
	// How to withdraw and deposit an asset.
	type AssetTransactor = LocalAssetTransactor;
	type OriginConverter = XcmOriginToCallOrigin;
	type IsReserve = MultiNativeAsset;
	// Teleporting is disabled.
	type IsTeleporter = ();
	type LocationInverter = LocationInverter<Ancestry>;
	type Barrier = Barrier;
	type Weigher = FixedWeightBounds<UnitWeightCost, Call, MaxInstructions>;
	// Only receiving DOT is handled, and all fees must be paid in DOT.
	type Trader = Trader;
	type ResponseHandler = (); // Don't handle responses for now.
	type AssetTrap = AcalaDropAssets<
		PolkadotXcm,
		ToTreasury,
		CurrencyIdConvert,
		GetNativeCurrencyId,
		NativeTokenExistentialDeposit,
		ExistentialDeposits,
	>;
	type AssetClaims = ();
	type SubscriptionService = PolkadotXcm;
}

parameter_types! {
	pub MaxDownwardMessageWeight: Weight = RuntimeBlockWeights::get().max_block / 10;
}

/// No local origins on this chain are allowed to dispatch XCM sends/executions.
pub type LocalOriginToLocation = SignedToAccountId32<Origin, AccountId, RelayNetwork>;

/// The means for routing XCM messages which are not for local execution into the right message
/// queues.
pub type XcmRouter = (
	// Two routers - use UMP to communicate with the relay chain:
	cumulus_primitives_utility::ParentAsUmp<ParachainSystem, ()>,
	// ..and XCMP to communicate with the sibling chains.
	XcmpQueue,
);

impl pallet_xcm::Config for Runtime {
	type Event = Event;
	type SendXcmOrigin = EnsureXcmOrigin<Origin, LocalOriginToLocation>;
	type XcmRouter = XcmRouter;
	type ExecuteXcmOrigin = EnsureXcmOrigin<Origin, LocalOriginToLocation>;
	type XcmExecuteFilter = Nothing;
	type XcmExecutor = XcmExecutor<XcmConfig>;
	type XcmTeleportFilter = Nothing;
	type XcmReserveTransferFilter = Everything;
	type Weigher = FixedWeightBounds<UnitWeightCost, Call, MaxInstructions>;
	type LocationInverter = LocationInverter<Ancestry>;
	type Origin = Origin;
	type Call = Call;
	const VERSION_DISCOVERY_QUEUE_SIZE: u32 = 100;
	type AdvertisedXcmVersion = pallet_xcm::CurrentXcmVersion;
}

impl cumulus_pallet_xcm::Config for Runtime {
	type Event = Event;
	type XcmExecutor = XcmExecutor<XcmConfig>;
}

impl cumulus_pallet_xcmp_queue::Config for Runtime {
	type Event = Event;
	type XcmExecutor = XcmExecutor<XcmConfig>;
	type ChannelInfo = ParachainSystem;
	type VersionWrapper = ();
}

impl cumulus_pallet_dmp_queue::Config for Runtime {
	type Event = Event;
	type XcmExecutor = XcmExecutor<XcmConfig>;
	type ExecuteOverweightOrigin = EnsureRoot<AccountId>;
}

pub type LocalAssetTransactor = MultiCurrencyAdapter<
	Currencies,
	UnknownTokens,
	IsNativeConcrete<CurrencyId, CurrencyIdConvert>,
	AccountId,
	LocationToAccountId,
	CurrencyId,
	CurrencyIdConvert,
>;

//TODO: use token registry currency type encoding
fn native_currency_location(id: CurrencyId) -> MultiLocation {
	MultiLocation::new(1, X2(Parachain(ParachainInfo::get().into()), GeneralKey(id.encode())))
}

pub struct CurrencyIdConvert;
impl Convert<CurrencyId, Option<MultiLocation>> for CurrencyIdConvert {
	fn convert(id: CurrencyId) -> Option<MultiLocation> {
		use CurrencyId::Token;
		use TokenSymbol::*;
		match id {
			Token(DOT) => Some(MultiLocation::parent()),
			Token(ACA) | Token(AUSD) | Token(LDOT) | Token(RENBTC) => Some(native_currency_location(id)),
			CurrencyId::ForeignAsset(foreign_asset_id) => {
				XcmForeignAssetIdMapping::<Runtime>::get_multi_location(foreign_asset_id)
			}
			_ => None,
		}
	}
}
impl Convert<MultiLocation, Option<CurrencyId>> for CurrencyIdConvert {
	fn convert(location: MultiLocation) -> Option<CurrencyId> {
		use CurrencyId::Token;
		use TokenSymbol::*;

		if location == MultiLocation::parent() {
			return Some(Token(DOT));
		}

		if let Some(currency_id) = XcmForeignAssetIdMapping::<Runtime>::get_currency_id(location.clone()) {
			return Some(currency_id);
		}

		match location {
			MultiLocation {
				parents,
				interior: X2(Parachain(para_id), GeneralKey(key)),
			} if parents == 1 && ParaId::from(para_id) == ParachainInfo::get() => {
				// decode the general key
				if let Ok(currency_id) = CurrencyId::decode(&mut &key[..]) {
					// check if `currency_id` is cross-chain asset
					match currency_id {
						Token(ACA) | Token(AUSD) | Token(LDOT) | Token(RENBTC) => Some(currency_id),
						_ => None,
					}
				} else {
					None
				}
			}
			_ => None,
		}
	}
}
impl Convert<MultiAsset, Option<CurrencyId>> for CurrencyIdConvert {
	fn convert(asset: MultiAsset) -> Option<CurrencyId> {
		if let MultiAsset {
			id: Concrete(location), ..
		} = asset
		{
			Self::convert(location)
		} else {
			None
		}
	}
}

parameter_types! {
	pub SelfLocation: MultiLocation = MultiLocation::new(1, X1(Parachain(ParachainInfo::get().into())));
}

pub struct AccountIdToMultiLocation;
impl Convert<AccountId, MultiLocation> for AccountIdToMultiLocation {
	fn convert(account: AccountId) -> MultiLocation {
		X1(AccountId32 {
			network: NetworkId::Any,
			id: account.into(),
		})
		.into()
	}
}

parameter_types! {
	pub const BaseXcmWeight: Weight = 100_000_000;
}

impl orml_xtokens::Config for Runtime {
	type Event = Event;
	type Balance = Balance;
	type CurrencyId = CurrencyId;
	type CurrencyIdConvert = CurrencyIdConvert;
	type AccountIdToMultiLocation = AccountIdToMultiLocation;
	type SelfLocation = SelfLocation;
	type XcmExecutor = XcmExecutor<XcmConfig>;
	type Weigher = FixedWeightBounds<UnitWeightCost, Call, MaxInstructions>;
	type BaseXcmWeight = BaseXcmWeight;
	type LocationInverter = LocationInverter<Ancestry>;
}

impl orml_unknown_tokens::Config for Runtime {
	type Event = Event;
}

impl orml_xcm::Config for Runtime {
	type Event = Event;
	type SovereignOrigin = EnsureRootOrHalfGeneralCouncil;
}

parameter_types! {
	pub const FeePrecision: u128 = 10000000000u128; // 10 decimals
	pub const APrecision: u128 = 100u128; // 2 decimals
	pub const PoolAssetLimit: u32 = 5u32;
}

pub struct EnsurePoolAssetId;
impl nutsfinance_stable_asset::traits::ValidateAssetId<CurrencyId> for EnsurePoolAssetId {
	fn validate(currency_id: CurrencyId) -> bool {
		matches!(currency_id, CurrencyId::StableAssetPoolToken(_))
	}
}

pub struct ConvertBalanceHomaLite;
impl orml_tokens::ConvertBalance<Balance, Balance> for ConvertBalanceHomaLite {
	type AssetId = CurrencyId;

	fn convert_balance(balance: Balance, asset_id: CurrencyId) -> Balance {
		match asset_id {
			CurrencyId::Token(TokenSymbol::LDOT) => HomaLite::get_exchange_rate()
				.checked_mul_int(balance)
				.unwrap_or_default(),
			_ => balance,
		}
	}

	fn convert_balance_back(balance: Balance, asset_id: CurrencyId) -> Balance {
		match asset_id {
			CurrencyId::Token(TokenSymbol::LDOT) => HomaLite::get_exchange_rate()
				.reciprocal()
				.unwrap_or_default()
				.checked_mul_int(balance)
				.unwrap_or_default(),
			_ => balance,
		}
	}
}

pub struct IsLiquidToken;
impl Contains<CurrencyId> for IsLiquidToken {
	fn contains(currency_id: &CurrencyId) -> bool {
		matches!(currency_id, CurrencyId::Token(TokenSymbol::LDOT))
	}
}

type RebaseTokens = orml_tokens::Combiner<
	AccountId,
	IsLiquidToken,
	orml_tokens::Mapper<AccountId, Tokens, ConvertBalanceHomaLite, Balance, GetLiquidCurrencyId>,
	Tokens,
>;

impl nutsfinance_stable_asset::Config for Runtime {
	type Event = Event;
	type AssetId = CurrencyId;
	type Balance = Balance;
	type Assets = RebaseTokens;
	type PalletId = StableAssetPalletId;

	type AtLeast64BitUnsigned = u128;
	type FeePrecision = FeePrecision;
	type APrecision = APrecision;
	type PoolAssetLimit = PoolAssetLimit;
	type WeightInfo = weights::nutsfinance_stable_asset::WeightInfo<Runtime>;
	type ListingOrigin = EnsureRootOrHalfGeneralCouncil;
	type EnsurePoolAssetId = EnsurePoolAssetId;
}

define_combined_task! {
	#[derive(Clone, Encode, Decode, PartialEq, RuntimeDebug, TypeInfo)]
	pub enum ScheduledTasks {
		EvmTask(EvmTask<Runtime>),
	}
}

parameter_types!(
	// At least 2% of max block weight should remain before idle tasks are dispatched.
	pub MinimumWeightRemainInBlock: Weight = RuntimeBlockWeights::get().max_block / 50;
);

impl module_idle_scheduler::Config for Runtime {
	type Event = Event;
	type WeightInfo = ();
	type Task = ScheduledTasks;
	type MinimumWeightRemainInBlock = MinimumWeightRemainInBlock;
}

impl cumulus_pallet_aura_ext::Config for Runtime {}

#[derive(Clone, Encode, Decode, PartialEq, Eq, RuntimeDebug)]
pub struct ConvertEthereumTx;

impl Convert<(Call, SignedExtra), Result<(EthereumTransactionMessage, SignedExtra), InvalidTransaction>>
	for ConvertEthereumTx
{
	fn convert(
		(call, mut extra): (Call, SignedExtra),
	) -> Result<(EthereumTransactionMessage, SignedExtra), InvalidTransaction> {
		match call {
			Call::EVM(module_evm::Call::eth_call {
				action,
				input,
				value,
				gas_limit,
				storage_limit,
				valid_until,
			}) => {
				if System::block_number() > valid_until {
					return Err(InvalidTransaction::Stale);
				}

				let (_, _, _, mortality, check_nonce, _, charge, ..) = extra.clone();

				if mortality != frame_system::CheckEra::from(sp_runtime::generic::Era::Immortal) {
					// require immortal
					return Err(InvalidTransaction::BadProof);
				}

<<<<<<< HEAD
				let nonce = check_nonce.nonce;
				let tip = charge.0;

				extra.4.mark_as_ethereum_tx(valid_until);

				Ok((
					EthereumTransactionMessage {
						nonce,
						tip,
						gas_limit,
						storage_limit,
						action,
						value,
						input,
						chain_id: ChainId::get(),
						genesis: System::block_hash(0),
						valid_until,
					},
					extra,
				))
=======
				let nonce: frame_system::CheckNonce<Runtime> = extra.4;
				let nonce = nonce.0;

				let tip: module_transaction_payment::ChargeTransactionPayment<Runtime> = extra.6;
				let tip = tip.0;

				Ok(EthereumTransactionMessage {
					chain_id: ChainId::get(),
					genesis: System::block_hash(0),
					nonce,
					tip,
					gas_limit,
					storage_limit,
					action,
					value,
					input,
					valid_until,
				})
>>>>>>> 3ceb871d
			}
			_ => Err(InvalidTransaction::BadProof),
		}
	}
}

/// Block header type as expected by this runtime.
pub type Header = generic::Header<BlockNumber, BlakeTwo256>;
/// Block type as expected by this runtime.
pub type Block = generic::Block<Header, UncheckedExtrinsic>;
/// A Block signed with a Justification
pub type SignedBlock = generic::SignedBlock<Block>;
/// BlockId type as expected by this runtime.
pub type BlockId = generic::BlockId<Block>;
/// The SignedExtension to the basic transaction logic.
pub type SignedExtra = (
	frame_system::CheckSpecVersion<Runtime>,
	frame_system::CheckTxVersion<Runtime>,
	frame_system::CheckGenesis<Runtime>,
	frame_system::CheckEra<Runtime>,
	runtime_common::CheckNonce<Runtime>,
	frame_system::CheckWeight<Runtime>,
	module_transaction_payment::ChargeTransactionPayment<Runtime>,
	module_evm::SetEvmOrigin<Runtime>,
);
/// Unchecked extrinsic type as expected by this runtime.
pub type UncheckedExtrinsic =
	AcalaUncheckedExtrinsic<Call, SignedExtra, ConvertEthereumTx, StorageDepositPerByte, TxFeePerGas>;
/// The payload being signed in transactions.
pub type SignedPayload = generic::SignedPayload<Call, SignedExtra>;
/// Extrinsic type that has already been checked.
pub type CheckedExtrinsic = generic::CheckedExtrinsic<AccountId, Call, SignedExtra>;
/// Executive: handles dispatch to the various modules.
pub type Executive =
	frame_executive::Executive<Runtime, Block, frame_system::ChainContext<Runtime>, Runtime, AllPallets, ()>;

construct_runtime! {
	pub enum Runtime where
		Block = Block,
		NodeBlock = primitives::Block,
		UncheckedExtrinsic = UncheckedExtrinsic
	{
		// Core
		System: frame_system::{Pallet, Call, Storage, Config, Event<T>} = 0,
		Timestamp: pallet_timestamp::{Pallet, Call, Storage, Inherent} = 1,
		Scheduler: pallet_scheduler::{Pallet, Call, Storage, Event<T>} = 2,
		TransactionPause: module_transaction_pause::{Pallet, Call, Storage, Event<T>} = 3,

		// Tokens & Related
		Balances: pallet_balances::{Pallet, Call, Storage, Config<T>, Event<T>} = 10,
		Tokens: orml_tokens::{Pallet, Storage, Event<T>, Config<T>} = 11,
		Currencies: module_currencies::{Pallet, Call, Event<T>} = 12,
		Vesting: orml_vesting::{Pallet, Storage, Call, Event<T>, Config<T>} = 13,
		TransactionPayment: module_transaction_payment::{Pallet, Call, Storage} = 14,

		// Treasury
		Treasury: pallet_treasury::{Pallet, Call, Storage, Config, Event<T>} = 20,
		Bounties: pallet_bounties::{Pallet, Call, Storage, Event<T>} = 21,
		Tips: pallet_tips::{Pallet, Call, Storage, Event<T>} = 22,

		// Utility
		Utility: pallet_utility::{Pallet, Call, Event} = 30,
		Multisig: pallet_multisig::{Pallet, Call, Storage, Event<T>} = 31,
		Recovery: pallet_recovery::{Pallet, Call, Storage, Event<T>} = 32,
		Proxy: pallet_proxy::{Pallet, Call, Storage, Event<T>} = 33,
		IdleScheduler: module_idle_scheduler::{Pallet, Call, Storage, Event<T>} = 34,

		Indices: pallet_indices::{Pallet, Call, Storage, Config<T>, Event<T>} = 40,

		// Governance
		GeneralCouncil: pallet_collective::<Instance1>::{Pallet, Call, Storage, Origin<T>, Event<T>, Config<T>} = 50,
		GeneralCouncilMembership: pallet_membership::<Instance1>::{Pallet, Call, Storage, Event<T>, Config<T>} = 51,
		FinancialCouncil: pallet_collective::<Instance2>::{Pallet, Call, Storage, Origin<T>, Event<T>, Config<T>} = 52,
		FinancialCouncilMembership: pallet_membership::<Instance2>::{Pallet, Call, Storage, Event<T>, Config<T>} = 53,
		HomaCouncil: pallet_collective::<Instance3>::{Pallet, Call, Storage, Origin<T>, Event<T>, Config<T>} = 54,
		HomaCouncilMembership: pallet_membership::<Instance3>::{Pallet, Call, Storage, Event<T>, Config<T>} = 55,
		TechnicalCommittee: pallet_collective::<Instance4>::{Pallet, Call, Storage, Origin<T>, Event<T>, Config<T>} = 56,
		TechnicalCommitteeMembership: pallet_membership::<Instance4>::{Pallet, Call, Storage, Event<T>, Config<T>} = 57,

		Authority: orml_authority::{Pallet, Call, Storage, Event<T>, Origin<T>} = 70,
		PhragmenElection: pallet_elections_phragmen::{Pallet, Call, Storage, Event<T>} = 71,
		Democracy: pallet_democracy::{Pallet, Call, Storage, Config<T>, Event<T>} = 72,

		// Oracle
		//
		// NOTE: OperatorMembership must be placed after Oracle or else will have race condition on initialization
		AcalaOracle: orml_oracle::<Instance1>::{Pallet, Storage, Call, Event<T>} = 80,
		OperatorMembershipAcala: pallet_membership::<Instance5>::{Pallet, Call, Storage, Event<T>, Config<T>} = 82,

		// ORML Core
		Auction: orml_auction::{Pallet, Storage, Call, Event<T>} = 100,
		Rewards: orml_rewards::{Pallet, Storage, Call} = 101,
		OrmlNFT: orml_nft::{Pallet, Storage, Config<T>} = 102,

		// Acala Core
		Prices: module_prices::{Pallet, Storage, Call, Event<T>} = 110,
		Dex: module_dex::{Pallet, Storage, Call, Event<T>, Config<T>} = 111,

		// Honzon
		AuctionManager: module_auction_manager::{Pallet, Storage, Call, Event<T>, ValidateUnsigned} = 120,
		Loans: module_loans::{Pallet, Storage, Call, Event<T>} = 121,
		Honzon: module_honzon::{Pallet, Storage, Call, Event<T>} = 122,
		CdpTreasury: module_cdp_treasury::{Pallet, Storage, Call, Config, Event<T>} = 123,
		CdpEngine: module_cdp_engine::{Pallet, Storage, Call, Event<T>, Config, ValidateUnsigned} = 124,
		EmergencyShutdown: module_emergency_shutdown::{Pallet, Storage, Call, Event<T>} = 125,

		// Homa
		Homa: module_homa::{Pallet, Call} = 130,
		NomineesElection: module_nominees_election::{Pallet, Call, Storage, Event<T>} = 131,
		StakingPool: module_staking_pool::{Pallet, Call, Storage, Event<T>, Config} = 132,
		PolkadotBridge: module_polkadot_bridge::{Pallet, Call, Storage} = 133,
		HomaValidatorListModule: module_homa_validator_list::{Pallet, Call, Storage, Event<T>} = 134,
		HomaLite: module_homa_lite::{Pallet, Call, Storage, Event<T>} = 135,

		// Acala Other
		Incentives: module_incentives::{Pallet, Storage, Call, Event<T>} = 140,
		NFT: module_nft::{Pallet, Call, Event<T>} = 141,
		AssetRegistry: module_asset_registry::{Pallet, Call, Storage, Event<T>} = 142,

		// Ecosystem modules
		RenVmBridge: ecosystem_renvm_bridge::{Pallet, Call, Config, Storage, Event<T>, ValidateUnsigned} = 150,
		Starport: ecosystem_starport::{Pallet, Call, Storage, Event<T>, Config} = 151,
		CompoundCash: ecosystem_compound_cash::{Pallet, Storage, Event<T>} = 152,

		// Parachain
		ParachainSystem: cumulus_pallet_parachain_system::{Pallet, Call, Storage, Inherent, Config, Event<T>} = 160,
		ParachainInfo: parachain_info::{Pallet, Storage, Config} = 161,

		// XCM
		XcmpQueue: cumulus_pallet_xcmp_queue::{Pallet, Call, Storage, Event<T>} = 170,
		PolkadotXcm: pallet_xcm::{Pallet, Storage, Call, Event<T>, Origin, Config} = 171,
		CumulusXcm: cumulus_pallet_xcm::{Pallet, Event<T>, Origin} = 172,
		DmpQueue: cumulus_pallet_dmp_queue::{Pallet, Call, Storage, Event<T>} = 173,
		XTokens: orml_xtokens::{Pallet, Storage, Call, Event<T>} = 174,
		UnknownTokens: orml_unknown_tokens::{Pallet, Storage, Event} = 175,
		OrmlXcm: orml_xcm::{Pallet, Call, Event<T>} = 176,

		// Smart contracts
		EVM: module_evm::{Pallet, Config<T>, Call, Storage, Event<T>} = 180,
		EVMBridge: module_evm_bridge::{Pallet} = 181,
		EvmAccounts: module_evm_accounts::{Pallet, Call, Storage, Event<T>} = 182,

		// Collator support. the order of these 4 are important and shall not change.
		Authorship: pallet_authorship::{Pallet, Call, Storage} = 190,
		CollatorSelection: module_collator_selection::{Pallet, Call, Storage, Event<T>, Config<T>} = 191,
		Session: pallet_session::{Pallet, Call, Storage, Event, Config<T>} = 192,
		Aura: pallet_aura::{Pallet, Storage, Config<T>} = 193,
		AuraExt: cumulus_pallet_aura_ext::{Pallet, Storage, Config} = 194,
		SessionManager: module_session_manager::{Pallet, Call, Storage, Event<T>, Config<T>} = 195,

		// Stable asset
		StableAsset: nutsfinance_stable_asset::{Pallet, Call, Storage, Event<T>} = 200,

		// Dev
		Sudo: pallet_sudo::{Pallet, Call, Config<T>, Storage, Event<T>} = 255,
	}
}

#[cfg(not(feature = "disable-runtime-api"))]
impl_runtime_apis! {
	impl sp_api::Core<Block> for Runtime {
		fn version() -> RuntimeVersion {
			VERSION
		}

		fn execute_block(block: Block) {
			Executive::execute_block(block)
		}

		fn initialize_block(header: &<Block as BlockT>::Header) {
			Executive::initialize_block(header)
		}
	}

	impl sp_api::Metadata<Block> for Runtime {
		fn metadata() -> OpaqueMetadata {
			OpaqueMetadata::new(Runtime::metadata().into())
		}
	}

	impl sp_block_builder::BlockBuilder<Block> for Runtime {
		fn apply_extrinsic(extrinsic: <Block as BlockT>::Extrinsic) -> ApplyExtrinsicResult {
			Executive::apply_extrinsic(extrinsic)
		}

		fn finalize_block() -> <Block as BlockT>::Header {
			Executive::finalize_block()
		}

		fn inherent_extrinsics(data: sp_inherents::InherentData) -> Vec<<Block as BlockT>::Extrinsic> {
			data.create_extrinsics()
		}

		fn check_inherents(
			block: Block,
			data: sp_inherents::InherentData,
		) -> sp_inherents::CheckInherentsResult {
			data.check_extrinsics(&block)
		}
	}

	impl sp_transaction_pool::runtime_api::TaggedTransactionQueue<Block> for Runtime {
		fn validate_transaction(
			source: TransactionSource,
			tx: <Block as BlockT>::Extrinsic,
			block_hash: <Block as BlockT>::Hash,
		) -> TransactionValidity {
			Executive::validate_transaction(source, tx, block_hash)
		}
	}

	impl sp_offchain::OffchainWorkerApi<Block> for Runtime {
		fn offchain_worker(header: &<Block as BlockT>::Header) {
			Executive::offchain_worker(header)
		}
	}

	impl sp_consensus_aura::AuraApi<Block, AuraId> for Runtime {
		fn slot_duration() -> sp_consensus_aura::SlotDuration {
			sp_consensus_aura::SlotDuration::from_millis(Aura::slot_duration())
		}

		fn authorities() -> Vec<AuraId> {
			Aura::authorities().into_inner()
		}
	}

	impl sp_session::SessionKeys<Block> for Runtime {
		fn generate_session_keys(seed: Option<Vec<u8>>) -> Vec<u8> {
			SessionKeys::generate(seed)
		}

		fn decode_session_keys(
			encoded: Vec<u8>,
		) -> Option<Vec<(Vec<u8>, KeyTypeId)>> {
			SessionKeys::decode_into_raw_public_keys(&encoded)
		}
	}

	impl frame_system_rpc_runtime_api::AccountNonceApi<Block, AccountId, Nonce> for Runtime {
		fn account_nonce(account: AccountId) -> Nonce {
			System::account_nonce(account)
		}
	}

	impl pallet_transaction_payment_rpc_runtime_api::TransactionPaymentApi<
		Block,
		Balance,
	> for Runtime {
		fn query_info(uxt: <Block as BlockT>::Extrinsic, len: u32) -> RuntimeDispatchInfo<Balance> {
			TransactionPayment::query_info(uxt, len)
		}
		fn query_fee_details(uxt: <Block as BlockT>::Extrinsic, len: u32) -> FeeDetails<Balance> {
			TransactionPayment::query_fee_details(uxt, len)
		}
	}

	impl orml_oracle_rpc_runtime_api::OracleApi<
		Block,
		DataProviderId,
		CurrencyId,
		TimeStampedPrice,
	> for Runtime {
		fn get_value(provider_id: DataProviderId ,key: CurrencyId) -> Option<TimeStampedPrice> {
			match provider_id {
				DataProviderId::Acala => AcalaOracle::get_no_op(&key),
				DataProviderId::Aggregated => <AggregatedDataProvider as DataProviderExtended<_, _>>::get_no_op(&key)
			}
		}

		fn get_all_values(provider_id: DataProviderId) -> Vec<(CurrencyId, Option<TimeStampedPrice>)> {
			match provider_id {
				DataProviderId::Acala => AcalaOracle::get_all_values(),
				DataProviderId::Aggregated => <AggregatedDataProvider as DataProviderExtended<_, _>>::get_all_values()
			}
		}
	}

	impl module_staking_pool_rpc_runtime_api::StakingPoolApi<
		Block,
		AccountId,
		Balance,
	> for Runtime {
		fn get_available_unbonded(account: AccountId) -> module_staking_pool_rpc_runtime_api::BalanceInfo<Balance> {
			module_staking_pool_rpc_runtime_api::BalanceInfo {
				amount: StakingPool::get_available_unbonded(&account)
			}
		}

		fn get_liquid_staking_exchange_rate() -> ExchangeRate {
			StakingPool::liquid_exchange_rate()
		}
	}

	impl module_evm_rpc_runtime_api::EVMRuntimeRPCApi<Block, Balance> for Runtime {
		fn call(
			from: H160,
			to: H160,
			data: Vec<u8>,
			value: Balance,
			gas_limit: u64,
			storage_limit: u32,
			estimate: bool,
		) -> Result<CallInfo, sp_runtime::DispatchError> {
			let config = if estimate {
				let mut config = <Runtime as module_evm::Config>::config().clone();
				config.estimate = true;
				Some(config)
			} else {
				None
			};

			module_evm::runner::stack::Runner::<Runtime>::call(
				from,
				from,
				to,
				data,
				value,
				gas_limit,
				storage_limit,
				config.as_ref().unwrap_or(<Runtime as module_evm::Config>::config()),
			)
		}

		fn create(
			from: H160,
			data: Vec<u8>,
			value: Balance,
			gas_limit: u64,
			storage_limit: u32,
			estimate: bool,
		) -> Result<CreateInfo, sp_runtime::DispatchError> {
			let config = if estimate {
				let mut config = <Runtime as module_evm::Config>::config().clone();
				config.estimate = true;
				Some(config)
			} else {
				None
			};

			module_evm::runner::stack::Runner::<Runtime>::create(
				from,
				data,
				value,
				gas_limit,
				storage_limit,
				config.as_ref().unwrap_or(<Runtime as module_evm::Config>::config()),
			)
		}

		fn get_estimate_resources_request(extrinsic: Vec<u8>) -> Result<EstimateResourcesRequest, sp_runtime::DispatchError> {
			let utx = UncheckedExtrinsic::decode(&mut &*extrinsic)
				.map_err(|_| sp_runtime::DispatchError::Other("Invalid parameter extrinsic, decode failed"))?;

			let request = match utx.0.function {
				Call::EVM(module_evm::Call::call{target, input, value, gas_limit, storage_limit}) => {
					// use MAX_VALUE for no limit
					let gas_limit = if gas_limit < u64::MAX { Some(gas_limit) } else { None };
					let storage_limit = if storage_limit < u32::MAX { Some(storage_limit) } else { None };
					Some(EstimateResourcesRequest {
						from: None,
						to: Some(target),
						gas_limit,
						storage_limit,
						value: Some(value),
						data: Some(input),
					})
				}
				Call::EVM(module_evm::Call::create{init, value, gas_limit, storage_limit}) => {
					// use MAX_VALUE for no limit
					let gas_limit = if gas_limit < u64::MAX { Some(gas_limit) } else { None };
					let storage_limit = if storage_limit < u32::MAX { Some(storage_limit) } else { None };
					Some(EstimateResourcesRequest {
						from: None,
						to: None,
						gas_limit,
						storage_limit,
						value: Some(value),
						data: Some(init),
					})
				}
				_ => None,
			};

			request.ok_or(sp_runtime::DispatchError::Other("Invalid parameter extrinsic, not evm Call"))
		}
	}

	impl cumulus_primitives_core::CollectCollationInfo<Block> for Runtime {
		fn collect_collation_info() -> cumulus_primitives_core::CollationInfo {
			ParachainSystem::collect_collation_info()
		}
	}

	#[cfg(feature = "try-runtime")]
	impl frame_try_runtime::TryRuntime<Block> for Runtime {
		fn on_runtime_upgrade() -> (Weight, Weight) {
			// NOTE: intentional unwrap: we don't want to propagate the error backwards, and want to
			// have a backtrace here. If any of the pre/post migration checks fail, we shall stop
			// right here and right now.
			let weight = Executive::try_runtime_upgrade().unwrap();
			(weight, RuntimeBlockWeights::get().max_block)
		}

		fn execute_block_no_check(block: Block) -> Weight {
			Executive::execute_block_no_check(block)
		}
	}

	// benchmarks for acala modules
	#[cfg(feature = "runtime-benchmarks")]
	impl frame_benchmarking::Benchmark<Block> for Runtime {
		fn benchmark_metadata(extra: bool) -> (
			Vec<frame_benchmarking::BenchmarkList>,
			Vec<frame_support::traits::StorageInfo>,
		) {
			use frame_benchmarking::{list_benchmark, Benchmarking, BenchmarkList};
			use frame_support::traits::StorageInfoTrait;
			use orml_benchmarking::list_benchmark as orml_list_benchmark;

			use module_nft::benchmarking::Pallet as NftBench;
			use module_homa_lite::benchmarking::Pallet as HomaLiteBench;

			let mut list = Vec::<BenchmarkList>::new();

			list_benchmark!(list, extra, module_nft, NftBench::<Runtime>);
			list_benchmark!(list, extra, module_homa_lite, HomaLiteBench::<Runtime>);

			orml_list_benchmark!(list, extra, module_dex, benchmarking::dex);
			orml_list_benchmark!(list, extra, module_asset_registry, benchmarking::asset_registry);
			orml_list_benchmark!(list, extra, module_auction_manager, benchmarking::auction_manager);
			orml_list_benchmark!(list, extra, module_cdp_engine, benchmarking::cdp_engine);
			orml_list_benchmark!(list, extra, module_collator_selection, benchmarking::collator_selection);
			orml_list_benchmark!(list, extra, module_nominees_election, benchmarking::nominees_election);
			orml_list_benchmark!(list, extra, module_emergency_shutdown, benchmarking::emergency_shutdown);
			orml_list_benchmark!(list, extra, module_evm, benchmarking::evm);
			orml_list_benchmark!(list, extra, module_honzon, benchmarking::honzon);
			orml_list_benchmark!(list, extra, module_cdp_treasury, benchmarking::cdp_treasury);
			orml_list_benchmark!(list, extra, module_transaction_pause, benchmarking::transaction_pause);
			orml_list_benchmark!(list, extra, module_transaction_payment, benchmarking::transaction_payment);
			orml_list_benchmark!(list, extra, module_incentives, benchmarking::incentives);
			orml_list_benchmark!(list, extra, module_prices, benchmarking::prices);
			orml_list_benchmark!(list, extra, module_evm_accounts, benchmarking::evm_accounts);
			orml_list_benchmark!(list, extra, module_homa, benchmarking::homa);
			orml_list_benchmark!(list, extra, module_currencies, benchmarking::currencies);
			orml_list_benchmark!(list, extra, module_session_manager, benchmarking::session_manager);

			orml_list_benchmark!(list, extra, orml_tokens, benchmarking::tokens);
			orml_list_benchmark!(list, extra, orml_vesting, benchmarking::vesting);
			orml_list_benchmark!(list, extra, orml_auction, benchmarking::auction);

			orml_list_benchmark!(list, extra, orml_authority, benchmarking::authority);
			orml_list_benchmark!(list, extra, orml_oracle, benchmarking::oracle);
			orml_list_benchmark!(list, extra, nutsfinance_stable_asset, benchmarking::nutsfinance_stable_asset);

			let storage_info = AllPalletsWithSystem::storage_info();

			return (list, storage_info)
		}

		fn dispatch_benchmark(
			config: frame_benchmarking::BenchmarkConfig
		) -> Result<Vec<frame_benchmarking::BenchmarkBatch>, sp_runtime::RuntimeString> {
			use frame_benchmarking::{Benchmarking, BenchmarkBatch, add_benchmark, TrackedStorageKey};
			use orml_benchmarking::{add_benchmark as orml_add_benchmark};

			use module_nft::benchmarking::Pallet as NftBench;
			use module_homa_lite::benchmarking::Pallet as HomaLiteBench;


			let whitelist: Vec<TrackedStorageKey> = vec![
				// Block Number
				// frame_system::Number::<Runtime>::hashed_key().to_vec(),
				hex_literal::hex!("26aa394eea5630e07c48ae0c9558cef702a5c1b19ab7a04f536c519aca4983ac").to_vec().into(),
				// Total Issuance
				hex_literal::hex!("c2261276cc9d1f8598ea4b6a74b15c2f57c875e4cff74148e4628f264b974c80").to_vec().into(),
				// Execution Phase
				hex_literal::hex!("26aa394eea5630e07c48ae0c9558cef7ff553b5a9862a516939d82b3d3d8661a").to_vec().into(),
				// Event Count
				hex_literal::hex!("26aa394eea5630e07c48ae0c9558cef70a98fdbe9ce6c55837576c60c7af3850").to_vec().into(),
				// System Events
				hex_literal::hex!("26aa394eea5630e07c48ae0c9558cef780d41e5e16056765bc8461851072c9d7").to_vec().into(),
				// Caller 0 Account
				hex_literal::hex!("26aa394eea5630e07c48ae0c9558cef7b99d880ec681799c0cf30e8886371da946c154ffd9992e395af90b5b13cc6f295c77033fce8a9045824a6690bbf99c6db269502f0a8d1d2a008542d5690a0749").to_vec().into(),
				// Treasury Account
				hex_literal::hex!("26aa394eea5630e07c48ae0c9558cef7b99d880ec681799c0cf30e8886371da95ecffd7b6c0f78751baa9d281e0bfa3a6d6f646c70792f74727372790000000000000000000000000000000000000000").to_vec().into(),
			];
			let mut batches = Vec::<BenchmarkBatch>::new();
			let params = (&config, &whitelist);

			add_benchmark!(params, batches, module_nft, NftBench::<Runtime>);
			add_benchmark!(params, batches, module_homa_lite, HomaLiteBench::<Runtime>);
			orml_add_benchmark!(params, batches, module_dex, benchmarking::dex);
			orml_add_benchmark!(params, batches, module_asset_registry, benchmarking::asset_registry);
			orml_add_benchmark!(params, batches, module_auction_manager, benchmarking::auction_manager);
			orml_add_benchmark!(params, batches, module_cdp_engine, benchmarking::cdp_engine);
			orml_add_benchmark!(params, batches, module_collator_selection, benchmarking::collator_selection);
			orml_add_benchmark!(params, batches, module_nominees_election, benchmarking::nominees_election);
			orml_add_benchmark!(params, batches, module_emergency_shutdown, benchmarking::emergency_shutdown);
			orml_add_benchmark!(params, batches, module_evm, benchmarking::evm);
			orml_add_benchmark!(params, batches, module_honzon, benchmarking::honzon);
			orml_add_benchmark!(params, batches, module_cdp_treasury, benchmarking::cdp_treasury);
			orml_add_benchmark!(params, batches, module_transaction_pause, benchmarking::transaction_pause);
			orml_add_benchmark!(params, batches, module_transaction_payment, benchmarking::transaction_payment);
			orml_add_benchmark!(params, batches, module_incentives, benchmarking::incentives);
			orml_add_benchmark!(params, batches, module_prices, benchmarking::prices);
			orml_add_benchmark!(params, batches, module_evm_accounts, benchmarking::evm_accounts);
			orml_add_benchmark!(params, batches, module_homa, benchmarking::homa);
			orml_add_benchmark!(params, batches, module_currencies, benchmarking::currencies);
			orml_add_benchmark!(params, batches, module_session_manager, benchmarking::session_manager);

			orml_add_benchmark!(params, batches, orml_tokens, benchmarking::tokens);
			orml_add_benchmark!(params, batches, orml_vesting, benchmarking::vesting);
			orml_add_benchmark!(params, batches, orml_auction, benchmarking::auction);

			orml_add_benchmark!(params, batches, orml_authority, benchmarking::authority);
			orml_add_benchmark!(params, batches, orml_oracle, benchmarking::oracle);

			orml_add_benchmark!(params, batches, nutsfinance_stable_asset, benchmarking::nutsfinance_stable_asset);

			if batches.is_empty() { return Err("Benchmark not found for this module.".into()) }
			Ok(batches)
		}
	}
}

struct CheckInherents;

impl cumulus_pallet_parachain_system::CheckInherents<Block> for CheckInherents {
	fn check_inherents(
		block: &Block,
		relay_state_proof: &cumulus_pallet_parachain_system::RelayChainStateProof,
	) -> sp_inherents::CheckInherentsResult {
		let relay_chain_slot = relay_state_proof
			.read_slot()
			.expect("Could not read the relay chain slot from the proof");

		let inherent_data = cumulus_primitives_timestamp::InherentDataProvider::from_relay_chain_slot_and_duration(
			relay_chain_slot,
			sp_std::time::Duration::from_secs(6),
		)
		.create_inherent_data()
		.expect("Could not create the timestamp inherent data");

		inherent_data.check_extrinsics(block)
	}
}

#[cfg(not(feature = "standalone"))]
cumulus_pallet_parachain_system::register_validate_block!(
	Runtime = Runtime,
	BlockExecutor = cumulus_pallet_aura_ext::BlockExecutor::<Runtime, Executive>,
	CheckInherents = CheckInherents,
);

#[cfg(test)]
mod tests {
	use super::*;
	use frame_support::dispatch::DispatchInfo;
	use frame_system::offchain::CreateSignedTransaction;
	use module_support::AddressMapping;
	use sp_runtime::traits::SignedExtension;

	#[test]
	fn validate_transaction_submitter_bounds() {
		fn is_submit_signed_transaction<T>()
		where
			T: CreateSignedTransaction<Call>,
		{
		}

		is_submit_signed_transaction::<Runtime>();
	}

	#[test]
	fn ensure_can_create_contract() {
		// Ensure that the `ExistentialDeposit` for creating the contract >= account `ExistentialDeposit`.
		// Otherwise, the creation of the contract account will fail because it is less than
		// ExistentialDeposit.
		assert!(
			Balance::from(NewContractExtraBytes::get()).saturating_mul(
				<StorageDepositPerByte as frame_support::traits::Get<Balance>>::get() / 10u128.saturating_pow(6)
			) >= NativeTokenExistentialDeposit::get()
		);
	}

	#[test]
	fn ensure_can_kick_collator() {
		// Ensure that `required_point` > 0, collator can be kicked out normally.
		assert!(
			CollatorKickThreshold::get().mul_floor(
				(SessionDuration::get() * module_collator_selection::POINT_PER_BLOCK)
					.checked_div(MaxCandidates::get())
					.unwrap()
			) > 0
		);
	}

	#[test]
	fn check_call_size() {
		assert!(
			core::mem::size_of::<Call>() <= 280,
			"size of Call is more than 280 bytes: some calls have too big arguments, use Box to \
			reduce the size of Call.
			If the limit is too strong, maybe consider increasing the limit",
		);
	}

	#[test]
	fn convert_tx_check_evm_nonce() {
		sp_io::TestExternalities::new_empty().execute_with(|| {
			let alice: AccountId = sp_runtime::AccountId32::from([8; 32]);
			System::inc_account_nonce(&alice); // system::account.nonce = 1

			let address = EvmAddressMapping::<Runtime>::get_evm_address(&alice)
				.unwrap_or_else(|| EvmAddressMapping::<Runtime>::get_default_evm_address(&alice));

			// set evm nonce to 3
			module_evm::Accounts::<Runtime>::insert(
				&address,
				module_evm::AccountInfo {
					nonce: 3,
					contract_info: None,
				},
			);

			let call = Call::EVM(module_evm::Call::eth_call {
				action: module_evm::TransactionAction::Create,
				input: vec![0x01],
				value: 0,
				gas_limit: 21_000,
				storage_limit: 1_000,
				valid_until: 30,
			});

			let extra: SignedExtra = (
				frame_system::CheckSpecVersion::<Runtime>::new(),
				frame_system::CheckTxVersion::<Runtime>::new(),
				frame_system::CheckGenesis::<Runtime>::new(),
				frame_system::CheckEra::<Runtime>::from(generic::Era::Immortal),
				runtime_common::CheckNonce::<Runtime>::from(3),
				frame_system::CheckWeight::<Runtime>::new(),
				module_transaction_payment::ChargeTransactionPayment::<Runtime>::from(0),
				module_evm::SetEvmOrigin::<Runtime>::new(),
			);

			let mut expected_extra = extra.clone();
			expected_extra.4.mark_as_ethereum_tx(30);

			assert_eq!(
				ConvertEthereumTx::convert((call.clone(), extra.clone())).unwrap(),
				(
					EthereumTransactionMessage {
						nonce: 3, // evm::account.nonce
						tip: 0,
						gas_limit: 21_000,
						storage_limit: 1_000,
						action: module_evm::TransactionAction::Create,
						value: 0,
						input: vec![0x01],
						chain_id: 595,
						genesis: sp_core::H256::default(),
						valid_until: 30
					},
					expected_extra.clone()
				)
			);

			let info = DispatchInfo::default();

			// valid tx in future
			assert_eq!(
				extra.4.validate(&alice, &call, &info, 0),
				Ok(sp_runtime::transaction_validity::ValidTransaction {
					priority: 0,
					requires: vec![Encode::encode(&(alice.clone(), 2u32))],
					provides: vec![Encode::encode(&(alice.clone(), 3u32))],
					longevity: sp_runtime::transaction_validity::TransactionLongevity::MAX,
					propagate: true,
				})
			);
			// valid evm tx
			assert_eq!(
				expected_extra.4.validate(&alice, &call, &info, 0),
				Ok(sp_runtime::transaction_validity::ValidTransaction {
					priority: 0,
					requires: vec![],
					provides: vec![Encode::encode(&(alice.clone(), 3u32, b"eth_tx"))],
					longevity: 30,
					propagate: true,
				})
			);

			// valid evm tx in future
			expected_extra.4.nonce = 4;
			assert_eq!(
				expected_extra.4.validate(&alice, &call, &info, 0),
				Ok(sp_runtime::transaction_validity::ValidTransaction {
					priority: 0,
					requires: vec![Encode::encode(&(alice.clone(), 3u32, b"eth_tx"))],
					provides: vec![Encode::encode(&(alice.clone(), 4u32, b"eth_tx"))],
					longevity: 30,
					propagate: true,
				})
			);
		});
	}
}<|MERGE_RESOLUTION|>--- conflicted
+++ resolved
@@ -1982,7 +1982,6 @@
 					return Err(InvalidTransaction::BadProof);
 				}
 
-<<<<<<< HEAD
 				let nonce = check_nonce.nonce;
 				let tip = charge.0;
 
@@ -1990,6 +1989,8 @@
 
 				Ok((
 					EthereumTransactionMessage {
+						chain_id: ChainId::get(),
+						genesis: System::block_hash(0),
 						nonce,
 						tip,
 						gas_limit,
@@ -1997,32 +1998,10 @@
 						action,
 						value,
 						input,
-						chain_id: ChainId::get(),
-						genesis: System::block_hash(0),
 						valid_until,
 					},
 					extra,
 				))
-=======
-				let nonce: frame_system::CheckNonce<Runtime> = extra.4;
-				let nonce = nonce.0;
-
-				let tip: module_transaction_payment::ChargeTransactionPayment<Runtime> = extra.6;
-				let tip = tip.0;
-
-				Ok(EthereumTransactionMessage {
-					chain_id: ChainId::get(),
-					genesis: System::block_hash(0),
-					nonce,
-					tip,
-					gas_limit,
-					storage_limit,
-					action,
-					value,
-					input,
-					valid_until,
-				})
->>>>>>> 3ceb871d
 			}
 			_ => Err(InvalidTransaction::BadProof),
 		}
