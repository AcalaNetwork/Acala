// This file is part of Acala.

// Copyright (C) 2020-2022 Acala Foundation.
// SPDX-License-Identifier: GPL-3.0-or-later WITH Classpath-exception-2.0

// This program is free software: you can redistribute it and/or modify
// it under the terms of the GNU General Public License as published by
// the Free Software Foundation, either version 3 of the License, or
// (at your option) any later version.

// This program is distributed in the hope that it will be useful,
// but WITHOUT ANY WARRANTY; without even the implied warranty of
// MERCHANTABILITY or FITNESS FOR A PARTICULAR PURPOSE. See the
// GNU General Public License for more details.

// You should have received a copy of the GNU General Public License
// along with this program. If not, see <https://www.gnu.org/licenses/>.

//! The Dev runtime. This can be compiled with `#[no_std]`, ready for Wasm.

#![cfg_attr(not(feature = "std"), no_std)]
// `construct_runtime!` does a lot of recursion and requires us to increase the limit.
#![recursion_limit = "512"]
#![allow(clippy::unnecessary_mut_passed)]
#![allow(clippy::or_fun_call)]
#![allow(clippy::from_over_into)]
#![allow(clippy::upper_case_acronyms)]

// Make the WASM binary available.
#[cfg(feature = "std")]
include!(concat!(env!("OUT_DIR"), "/wasm_binary.rs"));

use codec::{Decode, DecodeLimit, Encode};
use cumulus_pallet_parachain_system::RelaychainBlockNumberProvider;
use frame_support::pallet_prelude::InvalidTransaction;
pub use frame_support::{
	construct_runtime, log, parameter_types,
	traits::{
		ConstBool, ConstU128, ConstU16, ConstU32, Contains, ContainsLengthBound, Currency as PalletCurrency,
		EnsureOrigin, EqualPrivilegeOnly, Everything, Get, Imbalance, InstanceFilter, IsSubType, IsType,
		KeyOwnerProofSystem, LockIdentifier, Nothing, OnRuntimeUpgrade, Randomness, SortedMembers, U128CurrencyToVote,
		WithdrawReasons,
	},
	weights::{
		constants::{BlockExecutionWeight, RocksDbWeight, WEIGHT_PER_SECOND},
		DispatchClass, IdentityFee, Weight,
	},
	PalletId, RuntimeDebug, StorageValue,
};
use frame_system::{EnsureRoot, RawOrigin};
use hex_literal::hex;
use module_asset_registry::{AssetIdMaps, EvmErc20InfoMapping};
use module_cdp_engine::{CollateralCurrencyIds, OnLiquidationSuccessHandler};
use module_currencies::{BasicCurrencyAdapter, Currency};
use module_evm::{runner::RunnerExtended, CallInfo, CreateInfo, EvmChainId, EvmTask};
use module_evm_accounts::EvmAddressMapping;
use module_relaychain::RelayChainCallBuilder;
use module_support::{AssetIdMapping, DispatchableTask, ExchangeRateProvider, PoolId};
use module_transaction_payment::TargetedFeeAdjustment;
use scale_info::TypeInfo;

use orml_tokens::CurrencyAdapter;
use orml_traits::{
	create_median_value_data_provider, parameter_type_with_key, DataFeeder, DataProviderExtended, GetByKey,
};
use pallet_transaction_payment::{FeeDetails, RuntimeDispatchInfo};
use primitives::{
	define_combined_task,
	evm::{AccessListItem, EthereumTransactionMessage},
	task::TaskResult,
	unchecked_extrinsic::AcalaUncheckedExtrinsic,
};
use sp_api::impl_runtime_apis;
use sp_consensus_aura::sr25519::AuthorityId as AuraId;
use sp_core::{crypto::KeyTypeId, OpaqueMetadata, H160};
use sp_runtime::{
	create_runtime_str, generic, impl_opaque_keys,
	traits::{
		AccountIdConversion, BadOrigin, BlakeTwo256, Block as BlockT, Convert, SaturatedConversion, StaticLookup,
		Verify,
	},
	transaction_validity::{TransactionSource, TransactionValidity},
	ApplyExtrinsicResult, DispatchResult, FixedPointNumber,
};
use sp_std::prelude::*;

#[cfg(feature = "std")]
use sp_version::NativeVersion;
use sp_version::RuntimeVersion;

pub use pallet_timestamp::Call as TimestampCall;
#[cfg(any(feature = "std", test))]
pub use sp_runtime::BuildStorage;
pub use sp_runtime::{Perbill, Percent, Permill, Perquintill};

pub use authority::AuthorityConfigImpl;
pub use constants::{fee::*, time::*};
pub use primitives::{
	currency::AssetIds,
	evm::{BlockLimits, EstimateResourcesRequest},
	AccountId, AccountIndex, Address, Amount, AuctionId, AuthoritysOriginId, Balance, BlockNumber, CurrencyId,
	DataProviderId, EraIndex, Hash, Lease, Moment, Multiplier, Nonce, ReserveIdentifier, Share, Signature, TokenSymbol,
	TradingPair,
};
pub use runtime_common::{
	cent, dollar, microcent, millicent, AcalaDropAssets, AllPrecompiles, EnsureRootOrAllGeneralCouncil,
	EnsureRootOrAllTechnicalCommittee, EnsureRootOrHalfFinancialCouncil, EnsureRootOrHalfGeneralCouncil,
	EnsureRootOrHalfHomaCouncil, EnsureRootOrOneGeneralCouncil, EnsureRootOrOneThirdsTechnicalCommittee,
	EnsureRootOrThreeFourthsGeneralCouncil, EnsureRootOrTwoThirdsGeneralCouncil,
	EnsureRootOrTwoThirdsTechnicalCommittee, ExchangeRate, ExistentialDepositsTimesOneHundred,
	FinancialCouncilInstance, FinancialCouncilMembershipInstance, GasToWeight, GeneralCouncilInstance,
	GeneralCouncilMembershipInstance, HomaCouncilInstance, HomaCouncilMembershipInstance, MaxTipsOfPriority,
	OffchainSolutionWeightLimit, OperationalFeeMultiplier, OperatorMembershipInstanceAcala, Price, ProxyType, Rate,
	Ratio, RuntimeBlockLength, RuntimeBlockWeights, SystemContractsFilter, TechnicalCommitteeInstance,
	TechnicalCommitteeMembershipInstance, TimeStampedPrice, TipPerWeightStep, ACA, AUSD, DOT, KSM, LDOT, RENBTC,
};
pub use xcm::latest::prelude::*;

/// Import the stable_asset pallet.
pub use nutsfinance_stable_asset;

mod authority;
mod benchmarking;
pub mod constants;
/// Weights for pallets used in the runtime.
mod weights;
pub mod xcm_config;

/// This runtime version.
#[sp_version::runtime_version]
pub const VERSION: RuntimeVersion = RuntimeVersion {
	spec_name: create_runtime_str!("mandala"),
	impl_name: create_runtime_str!("mandala"),
	authoring_version: 1,
	spec_version: 2090,
	impl_version: 0,
	#[cfg(not(feature = "disable-runtime-api"))]
	apis: RUNTIME_API_VERSIONS,
	#[cfg(feature = "disable-runtime-api")]
	apis: sp_version::create_apis_vec![[]],
	transaction_version: 1,
	state_version: 0,
};

/// The version infromation used to identify this runtime when compiled
/// natively.
#[cfg(feature = "std")]
pub fn native_version() -> NativeVersion {
	NativeVersion {
		runtime_version: VERSION,
		can_author_with: Default::default(),
	}
}

impl_opaque_keys! {
	pub struct SessionKeys {
		pub aura: Aura,
	}
}

// Pallet accounts of runtime
parameter_types! {
	pub const TreasuryPalletId: PalletId = PalletId(*b"aca/trsy");
	pub const LoansPalletId: PalletId = PalletId(*b"aca/loan");
	pub const DEXPalletId: PalletId = PalletId(*b"aca/dexm");
	pub const CDPTreasuryPalletId: PalletId = PalletId(*b"aca/cdpt");
	pub const CDPEnginePalletId: PalletId = PalletId(*b"aca/cdpe");
	pub const HonzonTreasuryPalletId: PalletId = PalletId(*b"aca/hztr");
	pub const HomaPalletId: PalletId = PalletId(*b"aca/homa");
	pub const IncentivesPalletId: PalletId = PalletId(*b"aca/inct");
	// Treasury reserve
	pub const TreasuryReservePalletId: PalletId = PalletId(*b"aca/reve");
	pub const PhragmenElectionPalletId: LockIdentifier = *b"aca/phre";
	pub const NftPalletId: PalletId = PalletId(*b"aca/aNFT");
	pub const NomineesElectionId: LockIdentifier = *b"aca/nome";
	pub UnreleasedNativeVaultAccountId: AccountId = PalletId(*b"aca/urls").into_account_truncating();
	// This Pallet is only used to payment fee pool, it's not added to whitelist by design.
	// because transaction payment pallet will ensure the accounts always have enough ED.
	pub const TransactionPaymentPalletId: PalletId = PalletId(*b"aca/fees");
	// Ecosystem modules
	pub const StarportPalletId: PalletId = PalletId(*b"aca/stpt");
	pub const StableAssetPalletId: PalletId = PalletId(*b"nuts/sta");
	// lock identifier for earning module
	pub const EarningLockIdentifier: LockIdentifier = *b"aca/earn";
}

pub fn get_all_module_accounts() -> Vec<AccountId> {
	vec![
		CDPEnginePalletId::get().into_account_truncating(),
		TreasuryPalletId::get().into_account_truncating(),
		LoansPalletId::get().into_account_truncating(),
		DEXPalletId::get().into_account_truncating(),
		CDPTreasuryPalletId::get().into_account_truncating(),
		HonzonTreasuryPalletId::get().into_account_truncating(),
		IncentivesPalletId::get().into_account_truncating(),
		TreasuryReservePalletId::get().into_account_truncating(),
		StarportPalletId::get().into_account_truncating(),
		UnreleasedNativeVaultAccountId::get(),
		StableAssetPalletId::get().into_account_truncating(),
		// treasury pools and incentive pools
		runtime_common::NetworkTreasuryPool::get(),
		runtime_common::HonzonTreasuryPool::get(),
		runtime_common::HomaTreasuryPool::get(),
		runtime_common::HonzonInsuranceRewardPool::get(),
		runtime_common::HonzonLiquitationRewardPool::get(),
		runtime_common::StakingRewardPool::get(),
		runtime_common::CollatorsRewardPool::get(),
		runtime_common::EcosystemRewardPool::get(),
	]
}

parameter_types! {
	pub const BlockHashCount: BlockNumber = HOURS; // mortal tx can be valid up to 1 hour after signing
	pub const Version: RuntimeVersion = VERSION;
	pub const SS58Prefix: u8 = 42; // Ss58AddressFormat::SubstrateAccount
}

pub struct BaseCallFilter;
impl Contains<Call> for BaseCallFilter {
	fn contains(call: &Call) -> bool {
		!module_transaction_pause::PausedTransactionFilter::<Runtime>::contains(call)
			&& !matches!(call, Call::Democracy(pallet_democracy::Call::propose { .. }),)
	}
}

impl frame_system::Config for Runtime {
	type AccountId = AccountId;
	type Call = Call;
	type Lookup = (Indices, EvmAccounts);
	type Index = Nonce;
	type BlockNumber = BlockNumber;
	type Hash = Hash;
	type Hashing = BlakeTwo256;
	type Header = generic::Header<BlockNumber, BlakeTwo256>;
	type Event = Event;
	type Origin = Origin;
	type BlockHashCount = BlockHashCount;
	type BlockWeights = RuntimeBlockWeights;
	type BlockLength = RuntimeBlockLength;
	type Version = Version;
	type PalletInfo = PalletInfo;
	type AccountData = pallet_balances::AccountData<Balance>;
	type OnNewAccount = ();
	type OnKilledAccount = (
		module_evm::CallKillAccount<Runtime>,
		module_evm_accounts::CallKillAccount<Runtime>,
	);
	type DbWeight = RocksDbWeight;
	type BaseCallFilter = BaseCallFilter;
	type SystemWeightInfo = ();
	type SS58Prefix = SS58Prefix;
	type OnSetCode = cumulus_pallet_parachain_system::ParachainSetCode<Self>;
	type MaxConsumers = ConstU32<16>;
}

impl pallet_aura::Config for Runtime {
	type AuthorityId = AuraId;
	type DisabledValidators = ();
	type MaxAuthorities = ConstU32<32>;
}

impl pallet_authorship::Config for Runtime {
	type FindAuthor = pallet_session::FindAccountFromAuthorIndex<Self, Aura>;
	type UncleGenerations = ConstU32<0>;
	type FilterUncle = ();
	type EventHandler = CollatorSelection;
}

parameter_types! {
	pub const DisabledValidatorsThreshold: Perbill = Perbill::from_percent(33);
	pub const SessionDuration: BlockNumber = DAYS; // used in SessionManagerConfig of genesis
}

impl pallet_session::Config for Runtime {
	type Event = Event;
	type ValidatorId = <Self as frame_system::Config>::AccountId;
	// we don't have stash and controller, thus we don't need the convert as well.
	type ValidatorIdOf = module_collator_selection::IdentityCollator;
	type ShouldEndSession = SessionManager;
	type NextSessionRotation = SessionManager;
	type SessionManager = CollatorSelection;
	// Essentially just Aura, but lets be pedantic.
	type SessionHandler = <SessionKeys as sp_runtime::traits::OpaqueKeys>::KeyTypeIdProviders;
	type Keys = SessionKeys;
	type WeightInfo = ();
}

parameter_types! {
	pub const CollatorKickThreshold: Permill = Permill::from_percent(50);
	// Ensure that can create the author(`ExistentialDeposit`) with dev mode.
	pub MinRewardDistributeAmount: Balance = NativeTokenExistentialDeposit::get();
}

impl module_collator_selection::Config for Runtime {
	type Event = Event;
	type Currency = Balances;
	type ValidatorSet = Session;
	type UpdateOrigin = EnsureRootOrHalfGeneralCouncil;
	type PotId = runtime_common::CollatorsRewardPoolPalletId;
	type MinCandidates = ConstU32<5>;
	type MaxCandidates = ConstU32<200>;
	type MaxInvulnerables = ConstU32<50>;
	type KickPenaltySessionLength = ConstU32<8>;
	type CollatorKickThreshold = CollatorKickThreshold;
	type MinRewardDistributeAmount = MinRewardDistributeAmount;
	type WeightInfo = weights::module_collator_selection::WeightInfo<Runtime>;
}

parameter_types! {
	pub IndexDeposit: Balance = dollar(ACA);
}

impl pallet_indices::Config for Runtime {
	type AccountIndex = AccountIndex;
	type Event = Event;
	type Currency = Balances;
	type Deposit = IndexDeposit;
	type WeightInfo = ();
}

parameter_types! {
	pub const MinimumPeriod: u64 = SLOT_DURATION / 2;
}

impl pallet_timestamp::Config for Runtime {
	/// A timestamp: milliseconds since the unix epoch.
	type Moment = Moment;
	type OnTimestampSet = ();
	// type OnTimestampSet = Babe;
	type MinimumPeriod = MinimumPeriod;
	type WeightInfo = ();
}

parameter_types! {
	pub const MaxReserves: u32 = ReserveIdentifier::Count as u32;
	pub NativeTokenExistentialDeposit: Balance = 10 * cent(ACA);
	// For weight estimation, we assume that the most locks on an individual account will be 50.
	// This number may need to be adjusted in the future if this assumption no longer holds true.
	pub const MaxLocks: u32 = 50;
}

impl pallet_balances::Config for Runtime {
	type Balance = Balance;
	type DustRemoval = Treasury;
	type Event = Event;
	type ExistentialDeposit = NativeTokenExistentialDeposit;
	type AccountStore = frame_system::Pallet<Runtime>;
	type MaxLocks = MaxLocks;
	type MaxReserves = MaxReserves;
	type ReserveIdentifier = ReserveIdentifier;
	type WeightInfo = ();
}

parameter_types! {
	pub TransactionByteFee: Balance = 10 * millicent(ACA);
	pub const TargetBlockFullness: Perquintill = Perquintill::from_percent(25);
	pub AdjustmentVariable: Multiplier = Multiplier::saturating_from_rational(1, 100_000);
	pub MinimumMultiplier: Multiplier = Multiplier::saturating_from_rational(1, 1_000_000_000u128);
}

impl pallet_sudo::Config for Runtime {
	type Event = Event;
	type Call = Call;
}

parameter_types! {
	pub const GeneralCouncilMotionDuration: BlockNumber = 7 * DAYS;
	pub const CouncilDefaultMaxProposals: u32 = 100;
	pub const CouncilDefaultMaxMembers: u32 = 100;
}

impl pallet_collective::Config<GeneralCouncilInstance> for Runtime {
	type Origin = Origin;
	type Proposal = Call;
	type Event = Event;
	type MotionDuration = GeneralCouncilMotionDuration;
	type MaxProposals = CouncilDefaultMaxProposals;
	type MaxMembers = CouncilDefaultMaxMembers;
	type DefaultVote = pallet_collective::PrimeDefaultVote;
	type WeightInfo = ();
}

impl pallet_membership::Config<GeneralCouncilMembershipInstance> for Runtime {
	type Event = Event;
	type AddOrigin = EnsureRootOrThreeFourthsGeneralCouncil;
	type RemoveOrigin = EnsureRootOrThreeFourthsGeneralCouncil;
	type SwapOrigin = EnsureRootOrThreeFourthsGeneralCouncil;
	type ResetOrigin = EnsureRootOrThreeFourthsGeneralCouncil;
	type PrimeOrigin = EnsureRootOrThreeFourthsGeneralCouncil;
	type MembershipInitialized = GeneralCouncil;
	type MembershipChanged = GeneralCouncil;
	type MaxMembers = CouncilDefaultMaxMembers;
	type WeightInfo = ();
}

parameter_types! {
	pub const FinancialCouncilMotionDuration: BlockNumber = 7 * DAYS;
}

impl pallet_collective::Config<FinancialCouncilInstance> for Runtime {
	type Origin = Origin;
	type Proposal = Call;
	type Event = Event;
	type MotionDuration = FinancialCouncilMotionDuration;
	type MaxProposals = CouncilDefaultMaxProposals;
	type MaxMembers = CouncilDefaultMaxMembers;
	type DefaultVote = pallet_collective::PrimeDefaultVote;
	type WeightInfo = ();
}

impl pallet_membership::Config<FinancialCouncilMembershipInstance> for Runtime {
	type Event = Event;
	type AddOrigin = EnsureRootOrTwoThirdsGeneralCouncil;
	type RemoveOrigin = EnsureRootOrTwoThirdsGeneralCouncil;
	type SwapOrigin = EnsureRootOrTwoThirdsGeneralCouncil;
	type ResetOrigin = EnsureRootOrTwoThirdsGeneralCouncil;
	type PrimeOrigin = EnsureRootOrTwoThirdsGeneralCouncil;
	type MembershipInitialized = FinancialCouncil;
	type MembershipChanged = FinancialCouncil;
	type MaxMembers = CouncilDefaultMaxMembers;
	type WeightInfo = ();
}

parameter_types! {
	pub const HomaCouncilMotionDuration: BlockNumber = 7 * DAYS;
}

impl pallet_collective::Config<HomaCouncilInstance> for Runtime {
	type Origin = Origin;
	type Proposal = Call;
	type Event = Event;
	type MotionDuration = HomaCouncilMotionDuration;
	type MaxProposals = CouncilDefaultMaxProposals;
	type MaxMembers = CouncilDefaultMaxMembers;
	type DefaultVote = pallet_collective::PrimeDefaultVote;
	type WeightInfo = ();
}

impl pallet_membership::Config<HomaCouncilMembershipInstance> for Runtime {
	type Event = Event;
	type AddOrigin = EnsureRootOrTwoThirdsGeneralCouncil;
	type RemoveOrigin = EnsureRootOrTwoThirdsGeneralCouncil;
	type SwapOrigin = EnsureRootOrTwoThirdsGeneralCouncil;
	type ResetOrigin = EnsureRootOrTwoThirdsGeneralCouncil;
	type PrimeOrigin = EnsureRootOrTwoThirdsGeneralCouncil;
	type MembershipInitialized = HomaCouncil;
	type MembershipChanged = HomaCouncil;
	type MaxMembers = CouncilDefaultMaxMembers;
	type WeightInfo = ();
}

parameter_types! {
	pub const TechnicalCommitteeMotionDuration: BlockNumber = 7 * DAYS;
}

impl pallet_collective::Config<TechnicalCommitteeInstance> for Runtime {
	type Origin = Origin;
	type Proposal = Call;
	type Event = Event;
	type MotionDuration = TechnicalCommitteeMotionDuration;
	type MaxProposals = CouncilDefaultMaxProposals;
	type MaxMembers = CouncilDefaultMaxMembers;
	type DefaultVote = pallet_collective::PrimeDefaultVote;
	type WeightInfo = ();
}

impl pallet_membership::Config<TechnicalCommitteeMembershipInstance> for Runtime {
	type Event = Event;
	type AddOrigin = EnsureRootOrTwoThirdsGeneralCouncil;
	type RemoveOrigin = EnsureRootOrTwoThirdsGeneralCouncil;
	type SwapOrigin = EnsureRootOrTwoThirdsGeneralCouncil;
	type ResetOrigin = EnsureRootOrTwoThirdsGeneralCouncil;
	type PrimeOrigin = EnsureRootOrTwoThirdsGeneralCouncil;
	type MembershipInitialized = TechnicalCommittee;
	type MembershipChanged = TechnicalCommittee;
	type MaxMembers = CouncilDefaultMaxMembers;
	type WeightInfo = ();
}

impl pallet_membership::Config<OperatorMembershipInstanceAcala> for Runtime {
	type Event = Event;
	type AddOrigin = EnsureRootOrTwoThirdsGeneralCouncil;
	type RemoveOrigin = EnsureRootOrTwoThirdsGeneralCouncil;
	type SwapOrigin = EnsureRootOrTwoThirdsGeneralCouncil;
	type ResetOrigin = EnsureRootOrTwoThirdsGeneralCouncil;
	type PrimeOrigin = EnsureRootOrTwoThirdsGeneralCouncil;
	type MembershipInitialized = ();
	type MembershipChanged = AcalaOracle;
	type MaxMembers = ConstU32<50>;
	type WeightInfo = ();
}

impl pallet_utility::Config for Runtime {
	type Event = Event;
	type Call = Call;
	type PalletsOrigin = OriginCaller;
	type WeightInfo = ();
}

parameter_types! {
	pub MultisigDepositBase: Balance = 500 * millicent(ACA);
	pub MultisigDepositFactor: Balance = 100 * millicent(ACA);
}

impl pallet_multisig::Config for Runtime {
	type Event = Event;
	type Call = Call;
	type Currency = Balances;
	type DepositBase = MultisigDepositBase;
	type DepositFactor = MultisigDepositFactor;
	type MaxSignatories = ConstU16<100>;
	type WeightInfo = ();
}

pub struct GeneralCouncilProvider;
impl SortedMembers<AccountId> for GeneralCouncilProvider {
	fn sorted_members() -> Vec<AccountId> {
		GeneralCouncil::members()
	}

	#[cfg(feature = "runtime-benchmarks")]
	fn add(_: &AccountId) {
		todo!()
	}
}

impl ContainsLengthBound for GeneralCouncilProvider {
	fn max_len() -> usize {
		100
	}
	fn min_len() -> usize {
		0
	}
}

parameter_types! {
	pub const ProposalBond: Permill = Permill::from_percent(5);
	pub ProposalBondMinimum: Balance = dollar(ACA);
	pub ProposalBondMaximum: Balance = 5 * dollar(ACA);
	pub const SpendPeriod: BlockNumber = DAYS;
	pub const Burn: Permill = Permill::from_percent(0);
	pub const TipCountdown: BlockNumber = DAYS;
	pub const TipFindersFee: Percent = Percent::from_percent(10);
	pub TipReportDepositBase: Balance = dollar(ACA);
	pub const SevenDays: BlockNumber = 7 * DAYS;
	pub const ZeroDay: BlockNumber = 0;
	pub const OneDay: BlockNumber = DAYS;
	pub BountyDepositBase: Balance = dollar(ACA);
	pub const BountyDepositPayoutDelay: BlockNumber = DAYS;
	pub const BountyUpdatePeriod: BlockNumber = 14 * DAYS;
	pub const CuratorDepositMultiplier: Permill = Permill::from_percent(50);
	pub CuratorDepositMin: Balance = dollar(ACA);
	pub CuratorDepositMax: Balance = 100 * dollar(ACA);
	pub BountyValueMinimum: Balance = 5 * dollar(ACA);
	pub DataDepositPerByte: Balance = cent(ACA);
	pub const MaximumReasonLength: u32 = 16384;
	pub const MaxApprovals: u32 = 100;
}

impl pallet_treasury::Config for Runtime {
	type PalletId = TreasuryPalletId;
	type Currency = Balances;
	type ApproveOrigin = EnsureRootOrHalfGeneralCouncil;
	type RejectOrigin = EnsureRootOrHalfGeneralCouncil;
	type SpendOrigin = frame_support::traits::NeverEnsureOrigin<Balance>;
	type Event = Event;
	type OnSlash = ();
	type ProposalBond = ProposalBond;
	type ProposalBondMinimum = ProposalBondMinimum;
	type ProposalBondMaximum = ProposalBondMaximum;
	type SpendPeriod = SpendPeriod;
	type Burn = Burn;
	type BurnDestination = ();
	type SpendFunds = Bounties;
	type WeightInfo = ();
	type MaxApprovals = MaxApprovals;
}

impl pallet_bounties::Config for Runtime {
	type Event = Event;
	type BountyDepositBase = BountyDepositBase;
	type BountyDepositPayoutDelay = BountyDepositPayoutDelay;
	type BountyUpdatePeriod = BountyUpdatePeriod;
	type BountyValueMinimum = BountyValueMinimum;
	type CuratorDepositMultiplier = CuratorDepositMultiplier;
	type CuratorDepositMin = CuratorDepositMin;
	type CuratorDepositMax = CuratorDepositMax;
	type DataDepositPerByte = DataDepositPerByte;
	type MaximumReasonLength = MaximumReasonLength;
	type WeightInfo = ();
	type ChildBountyManager = ();
}

impl pallet_tips::Config for Runtime {
	type Event = Event;
	type DataDepositPerByte = DataDepositPerByte;
	type MaximumReasonLength = MaximumReasonLength;
	type Tippers = GeneralCouncilProvider;
	type TipCountdown = TipCountdown;
	type TipFindersFee = TipFindersFee;
	type TipReportDepositBase = TipReportDepositBase;
	type WeightInfo = ();
}

parameter_types! {
	pub ConfigDepositBase: Balance = 10 * cent(ACA);
	pub FriendDepositFactor: Balance = cent(ACA);
	pub RecoveryDeposit: Balance = 10 * cent(ACA);
}

impl pallet_recovery::Config for Runtime {
	type Event = Event;
	type Call = Call;
	type Currency = Balances;
	type ConfigDepositBase = ConfigDepositBase;
	type FriendDepositFactor = FriendDepositFactor;
	type MaxFriends = ConstU32<9>;
	type RecoveryDeposit = RecoveryDeposit;
	type WeightInfo = ();
}

parameter_types! {
	pub const LaunchPeriod: BlockNumber = 2 * HOURS;
	pub const VotingPeriod: BlockNumber = HOURS;
	pub const FastTrackVotingPeriod: BlockNumber = HOURS;
	pub MinimumDeposit: Balance = 100 * cent(ACA);
	pub const EnactmentPeriod: BlockNumber = MINUTES;
	pub const CooloffPeriod: BlockNumber = MINUTES;
}

impl pallet_democracy::Config for Runtime {
	type Proposal = Call;
	type Event = Event;
	type Currency = Balances;
	type EnactmentPeriod = EnactmentPeriod;
	type LaunchPeriod = LaunchPeriod;
	type VotingPeriod = VotingPeriod;
	type VoteLockingPeriod = EnactmentPeriod; // Same as EnactmentPeriod
	type MinimumDeposit = MinimumDeposit;
	/// A straight majority of the council can decide what their next motion is.
	type ExternalOrigin = EnsureRootOrHalfGeneralCouncil;
	/// A majority can have the next scheduled referendum be a straight majority-carries vote.
	type ExternalMajorityOrigin = EnsureRootOrHalfGeneralCouncil;
	/// A unanimous council can have the next scheduled referendum be a straight default-carries
	/// (NTB) vote.
	type ExternalDefaultOrigin = EnsureRootOrAllGeneralCouncil;
	/// Two thirds of the technical committee can have an ExternalMajority/ExternalDefault vote
	/// be tabled immediately and with a shorter voting/enactment period.
	type FastTrackOrigin = EnsureRootOrTwoThirdsTechnicalCommittee;
	type InstantOrigin = EnsureRootOrAllTechnicalCommittee;
	type InstantAllowed = ConstBool<true>;
	type FastTrackVotingPeriod = FastTrackVotingPeriod;
	// To cancel a proposal which has been passed, 2/3 of the council must agree to it.
	type CancellationOrigin = EnsureRootOrTwoThirdsGeneralCouncil;
	type BlacklistOrigin = EnsureRoot<AccountId>;
	// To cancel a proposal before it has been passed, the technical committee must be unanimous or
	// Root must agree.
	type CancelProposalOrigin = EnsureRootOrAllTechnicalCommittee;
	// Any single technical committee member may veto a coming council proposal, however they can
	// only do it once and it lasts only for the cooloff period.
	type VetoOrigin = pallet_collective::EnsureMember<AccountId, TechnicalCommitteeInstance>;
	type CooloffPeriod = CooloffPeriod;
	type PreimageByteDeposit = PreimageByteDeposit;
	type OperationalPreimageOrigin = pallet_collective::EnsureMember<AccountId, GeneralCouncilInstance>;
	type Slash = Treasury;
	type Scheduler = Scheduler;
	type PalletsOrigin = OriginCaller;
	type MaxVotes = ConstU32<100>;
	//TODO: might need to weight for Mandala
	type WeightInfo = pallet_democracy::weights::SubstrateWeight<Runtime>;
	type MaxProposals = CouncilDefaultMaxProposals;
}

impl orml_auction::Config for Runtime {
	type Event = Event;
	type Balance = Balance;
	type AuctionId = AuctionId;
	type Handler = AuctionManager;
	type WeightInfo = weights::orml_auction::WeightInfo<Runtime>;
}

impl orml_authority::Config for Runtime {
	type Event = Event;
	type Origin = Origin;
	type PalletsOrigin = OriginCaller;
	type Call = Call;
	type Scheduler = Scheduler;
	type AsOriginId = AuthoritysOriginId;
	type AuthorityConfig = AuthorityConfigImpl;
	type WeightInfo = weights::orml_authority::WeightInfo<Runtime>;
}

pub struct PaymentsDisputeResolver;
impl orml_payments::DisputeResolver<AccountId> for PaymentsDisputeResolver {
	fn get_resolver_account() -> AccountId {
		Sudo::key().expect("Sudo key not set!")
	}
}

pub struct PaymentsFeeHandler;
impl orml_payments::FeeHandler<Runtime> for PaymentsFeeHandler {
	fn apply_fees(
		_from: &AccountId,
		_to: &AccountId,
		_detail: &orml_payments::PaymentDetail<Runtime>,
		_remark: Option<&[u8]>,
	) -> (AccountId, Percent) {
		// we do not charge any fee
		const MARKETPLACE_FEE_PERCENT: Percent = Percent::from_percent(0);
		let fee_receiver = Sudo::key().expect("Sudo key not set!");
		(fee_receiver, MARKETPLACE_FEE_PERCENT)
	}
}

parameter_types! {
	pub const IncentivePercentage: Percent = Percent::from_percent(5);
	pub const MaxRemarkLength: u32 = 10;
	// 1hr buffer period (60*60)/12
	pub const CancelBufferBlockLength: BlockNumber = 300;
	pub const MaxScheduledTaskListLength : u32 = 5;
}

impl orml_payments::Config for Runtime {
	type Event = Event;
	type Asset = Currencies;
	type DisputeResolver = PaymentsDisputeResolver;
	type IncentivePercentage = IncentivePercentage;
	type FeeHandler = PaymentsFeeHandler;
	type MaxRemarkLength = MaxRemarkLength;
	type CancelBufferBlockLength = CancelBufferBlockLength;
	type MaxScheduledTaskListLength = MaxScheduledTaskListLength;
	type WeightInfo = orml_payments::weights::SubstrateWeight<Runtime>;
}

parameter_types! {
	pub CandidacyBond: Balance = 10 * dollar(LDOT);
	pub VotingBondBase: Balance = 2 * dollar(LDOT);
	pub VotingBondFactor: Balance = dollar(LDOT);
	pub const TermDuration: BlockNumber = 7 * DAYS;
}

impl pallet_elections_phragmen::Config for Runtime {
	type PalletId = PhragmenElectionPalletId;
	type Event = Event;
	type Currency = CurrencyAdapter<Runtime, GetLiquidCurrencyId>;
	type CurrencyToVote = U128CurrencyToVote;
	type ChangeMembers = HomaCouncil;
	type InitializeMembers = HomaCouncil;
	type CandidacyBond = CandidacyBond;
	type VotingBondBase = VotingBondBase;
	type VotingBondFactor = VotingBondFactor;
	type TermDuration = TermDuration;
	type DesiredMembers = ConstU32<13>;
	type DesiredRunnersUp = ConstU32<7>;
	type LoserCandidate = ();
	type KickedMember = ();
	type WeightInfo = ();
}

parameter_types! {
	pub const MinimumCount: u32 = 1;
	pub const ExpiresIn: Moment = 1000 * 60 * 60; // 1 hours
	pub RootOperatorAccountId: AccountId = AccountId::from([0xffu8; 32]);
}

type AcalaDataProvider = orml_oracle::Instance1;
impl orml_oracle::Config<AcalaDataProvider> for Runtime {
	type Event = Event;
	type OnNewData = ();
	type CombineData = orml_oracle::DefaultCombineData<Runtime, MinimumCount, ExpiresIn, AcalaDataProvider>;
	type Time = Timestamp;
	type OracleKey = CurrencyId;
	type OracleValue = Price;
	type RootOperatorAccountId = RootOperatorAccountId;
	type Members = OperatorMembershipAcala;
	type MaxHasDispatchedSize = ConstU32<40>;
	type WeightInfo = weights::orml_oracle::WeightInfo<Runtime>;
}

create_median_value_data_provider!(
	AggregatedDataProvider,
	CurrencyId,
	Price,
	TimeStampedPrice,
	[AcalaOracle]
);
// Aggregated data provider cannot feed.
impl DataFeeder<CurrencyId, Price, AccountId> for AggregatedDataProvider {
	fn feed_value(_: AccountId, _: CurrencyId, _: Price) -> DispatchResult {
		Err("Not supported".into())
	}
}

pub struct DustRemovalWhitelist;
impl Contains<AccountId> for DustRemovalWhitelist {
	fn contains(a: &AccountId) -> bool {
		get_all_module_accounts().contains(a)
	}
}

parameter_type_with_key! {
	pub ExistentialDeposits: |currency_id: CurrencyId| -> Balance {
		match currency_id {
			CurrencyId::Token(symbol) => match symbol {
				TokenSymbol::AUSD => cent(*currency_id),
				TokenSymbol::DOT => 10 * millicent(*currency_id),
				TokenSymbol::LDOT => 50 * millicent(*currency_id),
				TokenSymbol::BNC => 800 * millicent(*currency_id), // 80BNC = 1KSM
				TokenSymbol::VSKSM => 10 * millicent(*currency_id), // 1VSKSM = 1KSM
				TokenSymbol::PHA => 4000 * millicent(*currency_id), // 400PHA = 1KSM
				TokenSymbol::KUSD |
				TokenSymbol::KSM |
				TokenSymbol::LKSM |
				TokenSymbol::RENBTC |
				TokenSymbol::KINT |
				TokenSymbol::KBTC |
				TokenSymbol::TAI => 10 * millicent(*currency_id),
				TokenSymbol::TAP => 10 * millicent(*currency_id),
				TokenSymbol::ACA |
				TokenSymbol::KAR |
				TokenSymbol::CASH => Balance::max_value() // unsupported
			},
			CurrencyId::DexShare(dex_share_0, _) => {
				let currency_id_0: CurrencyId = (*dex_share_0).into();

				// initial dex share amount is calculated based on currency_id_0,
				// use the ED of currency_id_0 as the ED of lp token.
				if currency_id_0 == GetNativeCurrencyId::get() {
					NativeTokenExistentialDeposit::get()
				} else if let CurrencyId::Erc20(address) = currency_id_0 {
					// LP token with erc20
					AssetIdMaps::<Runtime>::get_asset_metadata(AssetIds::Erc20(address)).
						map_or(Balance::max_value(), |metatata| metatata.minimal_balance)
				} else {
					Self::get(&currency_id_0)
				}
			},
			CurrencyId::Erc20(_) => Balance::max_value(), // not handled by orml-tokens
			CurrencyId::StableAssetPoolToken(stable_asset_id) => {
				AssetIdMaps::<Runtime>::get_asset_metadata(AssetIds::StableAssetId(*stable_asset_id)).
					map_or(Balance::max_value(), |metatata| metatata.minimal_balance)
			},
			CurrencyId::LiquidCrowdloan(_) => ExistentialDeposits::get(&CurrencyId::Token(TokenSymbol::DOT)), // the same as DOT
			CurrencyId::ForeignAsset(foreign_asset_id) => {
				AssetIdMaps::<Runtime>::get_asset_metadata(AssetIds::ForeignAssetId(*foreign_asset_id)).
					map_or(Balance::max_value(), |metatata| metatata.minimal_balance)
			},
		}
	};
}

parameter_types! {
	pub TreasuryAccount: AccountId = TreasuryPalletId::get().into_account_truncating();
}

impl orml_tokens::Config for Runtime {
	type Event = Event;
	type Balance = Balance;
	type Amount = Amount;
	type CurrencyId = CurrencyId;
	type WeightInfo = weights::orml_tokens::WeightInfo<Runtime>;
	type ExistentialDeposits = ExistentialDeposits;
	type OnDust = orml_tokens::TransferDust<Runtime, TreasuryAccount>;
	type MaxLocks = MaxLocks;
	type MaxReserves = MaxReserves;
	type ReserveIdentifier = ReserveIdentifier;
	type DustRemovalWhitelist = DustRemovalWhitelist;
	type OnNewTokenAccount = ();
	type OnKilledTokenAccount = ();
}

parameter_type_with_key! {
	pub LiquidCrowdloanLeaseBlockNumber: |_lease: Lease| -> Option<BlockNumber> {
		None
	};
}

parameter_type_with_key! {
	pub PricingPegged: |currency_id: CurrencyId| -> Option<CurrencyId> {
		match currency_id {
			// taiKSM
			CurrencyId::StableAssetPoolToken(0) => Some(KSM),
			_ => None,
		}
	};
}

parameter_types! {
	pub StableCurrencyFixedPrice: Price = Price::saturating_from_rational(1, 1);
	pub RewardRatePerRelaychainBlock: Rate = Rate::saturating_from_rational(2_492, 100_000_000_000u128);	// 14% annual staking reward rate of Polkadot
}

impl module_prices::Config for Runtime {
	type Event = Event;
	type Source = AggregatedDataProvider;
	type GetStableCurrencyId = GetStableCurrencyId;
	type StableCurrencyFixedPrice = StableCurrencyFixedPrice;
	type GetStakingCurrencyId = GetStakingCurrencyId;
	type GetLiquidCurrencyId = GetLiquidCurrencyId;
	type LockOrigin = EnsureRootOrTwoThirdsGeneralCouncil;
	type LiquidStakingExchangeRateProvider = Homa;
	type DEX = Dex;
	type Currency = Currencies;
	type Erc20InfoMapping = EvmErc20InfoMapping<Runtime>;
	type LiquidCrowdloanLeaseBlockNumber = LiquidCrowdloanLeaseBlockNumber;
	type RelayChainBlockNumber = RelaychainBlockNumberProvider<Runtime>;
	type RewardRatePerRelaychainBlock = RewardRatePerRelaychainBlock;
	type PricingPegged = PricingPegged;
	type WeightInfo = weights::module_prices::WeightInfo<Runtime>;
}

parameter_types! {
	pub const GetNativeCurrencyId: CurrencyId = ACA;
	pub const GetStableCurrencyId: CurrencyId = AUSD;
	pub Erc20HoldingAccount: H160 = primitives::evm::ERC20_HOLDING_ACCOUNT;
}

impl module_currencies::Config for Runtime {
	type Event = Event;
	type MultiCurrency = Tokens;
	type NativeCurrency = BasicCurrencyAdapter<Runtime, Balances, Amount, BlockNumber>;
	type GetNativeCurrencyId = GetNativeCurrencyId;
	type Erc20HoldingAccount = Erc20HoldingAccount;
	type WeightInfo = weights::module_currencies::WeightInfo<Runtime>;
	type AddressMapping = EvmAddressMapping<Runtime>;
	type EVMBridge = module_evm_bridge::EVMBridge<Runtime>;
	type GasToWeight = GasToWeight;
	type SweepOrigin = EnsureRootOrOneGeneralCouncil;
	type OnDust = module_currencies::TransferDust<Runtime, TreasuryAccount>;
}

pub struct EnsureRootOrTreasury;
impl EnsureOrigin<Origin> for EnsureRootOrTreasury {
	type Success = AccountId;

	fn try_origin(o: Origin) -> Result<Self::Success, Origin> {
		Into::<Result<RawOrigin<AccountId>, Origin>>::into(o).and_then(|o| match o {
			RawOrigin::Root => Ok(TreasuryPalletId::get().into_account_truncating()),
			RawOrigin::Signed(caller) => {
				if caller == TreasuryPalletId::get().into_account_truncating() {
					Ok(caller)
				} else {
					Err(Origin::from(Some(caller)))
				}
			}
			r => Err(Origin::from(r)),
		})
	}

	#[cfg(feature = "runtime-benchmarks")]
	fn successful_origin() -> Origin {
		let zero_account_id = AccountId::decode(&mut sp_runtime::traits::TrailingZeroInput::zeroes())
			.expect("infinite length input; no invalid inputs for type; qed");
		Origin::from(RawOrigin::Signed(zero_account_id))
	}
}

impl orml_vesting::Config for Runtime {
	type Event = Event;
	type Currency = pallet_balances::Pallet<Runtime>;
	type MinVestedTransfer = ConstU128<0>;
	type VestedTransferOrigin = EnsureRootOrTreasury;
	type WeightInfo = weights::orml_vesting::WeightInfo<Runtime>;
	type MaxVestingSchedules = ConstU32<100>;
	type BlockNumberProvider = RelaychainBlockNumberProvider<Runtime>;
}

parameter_types! {
	pub MaximumSchedulerWeight: Weight = Perbill::from_percent(10) * RuntimeBlockWeights::get().max_block;
	// Retry a scheduled item every 25 blocks (5 minute) until the preimage exists.
	pub const NoPreimagePostponement: Option<u32> = Some(5 * MINUTES);
}

impl pallet_scheduler::Config for Runtime {
	type Event = Event;
	type Origin = Origin;
	type PalletsOrigin = OriginCaller;
	type Call = Call;
	type MaximumWeight = MaximumSchedulerWeight;
	type ScheduleOrigin = EnsureRoot<AccountId>;
	type MaxScheduledPerBlock = ConstU32<50>;
	type WeightInfo = ();
	type OriginPrivilegeCmp = EqualPrivilegeOnly;
	type PreimageProvider = Preimage;
	type NoPreimagePostponement = NoPreimagePostponement;
}

parameter_types! {
	pub PreimageBaseDeposit: Balance = deposit(2, 64);
	pub PreimageByteDeposit: Balance = deposit(0, 1);
}

impl pallet_preimage::Config for Runtime {
	type WeightInfo = ();
	type Event = Event;
	type Currency = Balances;
	type ManagerOrigin = EnsureRoot<AccountId>;
	// Max size 4MB allowed: 4096 * 1024
	type MaxSize = ConstU32<4_194_304>;
	type BaseDeposit = PreimageBaseDeposit;
	type ByteDeposit = PreimageByteDeposit;
}

parameter_types! {
	pub MinimumIncrementSize: Rate = Rate::saturating_from_rational(2, 100);
	pub const AuctionTimeToClose: BlockNumber = 15 * MINUTES;
	pub const AuctionDurationSoftCap: BlockNumber = 2 * HOURS;
}

impl module_auction_manager::Config for Runtime {
	type Event = Event;
	type Currency = Currencies;
	type Auction = Auction;
	type MinimumIncrementSize = MinimumIncrementSize;
	type AuctionTimeToClose = AuctionTimeToClose;
	type AuctionDurationSoftCap = AuctionDurationSoftCap;
	type GetStableCurrencyId = GetStableCurrencyId;
	type CDPTreasury = CdpTreasury;
	type OnLiquidationSuccess = OnLiquidationSuccessHandler<Runtime>;
	type PriceSource = module_prices::PriorityLockedPriceProvider<Runtime>;
	type UnsignedPriority = runtime_common::AuctionManagerUnsignedPriority;
	type EmergencyShutdown = EmergencyShutdown;
	type WeightInfo = weights::module_auction_manager::WeightInfo<Runtime>;
}

impl module_loans::Config for Runtime {
	type Event = Event;
	type Currency = Currencies;
	type RiskManager = CdpEngine;
	type CDPTreasury = CdpTreasury;
	type PalletId = LoansPalletId;
	type OnUpdateLoan = module_incentives::OnUpdateLoan<Runtime>;
}

impl<LocalCall> frame_system::offchain::CreateSignedTransaction<LocalCall> for Runtime
where
	Call: From<LocalCall>,
{
	fn create_transaction<C: frame_system::offchain::AppCrypto<Self::Public, Self::Signature>>(
		call: Call,
		public: <Signature as sp_runtime::traits::Verify>::Signer,
		account: AccountId,
		nonce: Nonce,
	) -> Option<(
		Call,
		<UncheckedExtrinsic as sp_runtime::traits::Extrinsic>::SignaturePayload,
	)> {
		// take the biggest period possible.
		let period = BlockHashCount::get()
			.checked_next_power_of_two()
			.map(|c| c / 2)
			.unwrap_or(2) as u64;
		let current_block = System::block_number()
			.saturated_into::<u64>()
			// The `System::block_number` is initialized with `n+1`,
			// so the actual block number is `n`.
			.saturating_sub(1);
		let tip = 0;
		let extra: SignedExtra = (
			frame_system::CheckNonZeroSender::<Runtime>::new(),
			frame_system::CheckSpecVersion::<Runtime>::new(),
			frame_system::CheckTxVersion::<Runtime>::new(),
			frame_system::CheckGenesis::<Runtime>::new(),
			frame_system::CheckEra::<Runtime>::from(generic::Era::mortal(period, current_block)),
			runtime_common::CheckNonce::<Runtime>::from(nonce),
			frame_system::CheckWeight::<Runtime>::new(),
			module_transaction_payment::ChargeTransactionPayment::<Runtime>::from(tip),
			module_evm::SetEvmOrigin::<Runtime>::new(),
		);
		let raw_payload = SignedPayload::new(call, extra)
			.map_err(|e| {
				log::warn!("Unable to create signed payload: {:?}", e);
			})
			.ok()?;
		let signature = raw_payload.using_encoded(|payload| C::sign(payload, public))?;
		let address = Indices::unlookup(account);
		let (call, extra, _) = raw_payload.deconstruct();
		Some((call, (address, signature, extra)))
	}
}

impl frame_system::offchain::SigningTypes for Runtime {
	type Public = <Signature as sp_runtime::traits::Verify>::Signer;
	type Signature = Signature;
}

impl<C> frame_system::offchain::SendTransactionTypes<C> for Runtime
where
	Call: From<C>,
{
	type OverarchingCall = Call;
	type Extrinsic = UncheckedExtrinsic;
}

parameter_types! {
	pub DefaultLiquidationRatio: Ratio = Ratio::saturating_from_rational(110, 100);
	pub DefaultDebitExchangeRate: ExchangeRate = ExchangeRate::saturating_from_rational(1, 10);
	pub DefaultLiquidationPenalty: Rate = Rate::saturating_from_rational(5, 100);
	pub MinimumDebitValue: Balance = dollar(AUSD);
	pub MaxSwapSlippageCompareToOracle: Ratio = Ratio::saturating_from_rational(10, 100);
	pub MaxLiquidationContractSlippage: Ratio = Ratio::saturating_from_rational(15, 100);
}

impl module_cdp_engine::Config for Runtime {
	type Event = Event;
	type PriceSource = module_prices::PriorityLockedPriceProvider<Runtime>;
	type DefaultLiquidationRatio = DefaultLiquidationRatio;
	type DefaultDebitExchangeRate = DefaultDebitExchangeRate;
	type DefaultLiquidationPenalty = DefaultLiquidationPenalty;
	type MinimumDebitValue = MinimumDebitValue;
	type MinimumCollateralAmount =
		ExistentialDepositsTimesOneHundred<GetNativeCurrencyId, NativeTokenExistentialDeposit, ExistentialDeposits>;
	type GetStableCurrencyId = GetStableCurrencyId;
	type CDPTreasury = CdpTreasury;
	type UpdateOrigin = EnsureRootOrHalfFinancialCouncil;
	type MaxSwapSlippageCompareToOracle = MaxSwapSlippageCompareToOracle;
	type UnsignedPriority = runtime_common::CdpEngineUnsignedPriority;
	type EmergencyShutdown = EmergencyShutdown;
	type UnixTime = Timestamp;
	type Currency = Currencies;
	type DEX = Dex;
<<<<<<< HEAD
=======
	type LiquidationContractsUpdateOrigin = EnsureRootOrHalfGeneralCouncil;
>>>>>>> c9e18206
	type MaxLiquidationContractSlippage = MaxLiquidationContractSlippage;
	type MaxLiquidationContracts = ConstU32<10>;
	type LiquidationEvmBridge = module_evm_bridge::LiquidationEvmBridge<Runtime>;
	type PalletId = CDPEnginePalletId;
	type EvmAddressMapping = module_evm_accounts::EvmAddressMapping<Runtime>;
	type Swap = AcalaSwap;
	type OnFeeDeposit = Fees;
	type OnLiquidationSuccess = OnLiquidationSuccessHandler<Runtime>;
	type WeightInfo = weights::module_cdp_engine::WeightInfo<Runtime>;
}

parameter_types! {
	pub DepositPerAuthorization: Balance = dollar(ACA);
}

impl module_honzon::Config for Runtime {
	type Event = Event;
	type Currency = Balances;
	type DepositPerAuthorization = DepositPerAuthorization;
	type CollateralCurrencyIds = CollateralCurrencyIds<Runtime>;
	type WeightInfo = weights::module_honzon::WeightInfo<Runtime>;
}

impl module_emergency_shutdown::Config for Runtime {
	type Event = Event;
	type CollateralCurrencyIds = CollateralCurrencyIds<Runtime>;
	type PriceSource = Prices;
	type CDPTreasury = CdpTreasury;
	type AuctionManagerHandler = AuctionManager;
	type ShutdownOrigin = EnsureRootOrHalfGeneralCouncil;
	type WeightInfo = weights::module_emergency_shutdown::WeightInfo<Runtime>;
}

parameter_types! {
	pub const GetExchangeFee: (u32, u32) = (1, 1000);	// 0.1%
	pub EnabledTradingPairs: Vec<TradingPair> = vec![
		TradingPair::from_currency_ids(AUSD, ACA).unwrap(),
		TradingPair::from_currency_ids(AUSD, DOT).unwrap(),
		TradingPair::from_currency_ids(DOT, LDOT).unwrap(),
		TradingPair::from_currency_ids(AUSD, RENBTC).unwrap(),
		TradingPair::from_currency_ids(DOT, ACA).unwrap(),
	];
	pub const ExtendedProvisioningBlocks: BlockNumber = 2 * DAYS;
	pub const TradingPathLimit: u32 = 4;
	pub AlternativeSwapPathJointList: Vec<Vec<CurrencyId>> = vec![
		vec![GetStakingCurrencyId::get()],
		vec![GetStableCurrencyId::get()],
		vec![GetLiquidCurrencyId::get()],
	];
}

impl module_dex::Config for Runtime {
	type Event = Event;
	type Currency = Currencies;
	type GetExchangeFee = GetExchangeFee;
	type TradingPathLimit = TradingPathLimit;
	type PalletId = DEXPalletId;
	type Erc20InfoMapping = EvmErc20InfoMapping<Runtime>;
	type DEXIncentives = Incentives;
	type WeightInfo = weights::module_dex::WeightInfo<Runtime>;
	type ListingOrigin = EnsureRootOrHalfGeneralCouncil;
	type ExtendedProvisioningBlocks = ExtendedProvisioningBlocks;
	type OnLiquidityPoolUpdated = ();
}

impl module_aggregated_dex::Config for Runtime {
	type DEX = Dex;
	type StableAsset = RebasedStableAsset;
	type GovernanceOrigin = EnsureRootOrHalfGeneralCouncil;
	type DexSwapJointList = AlternativeSwapPathJointList;
	type SwapPathLimit = ConstU32<3>;
	type WeightInfo = ();
}

pub type RebasedStableAsset = module_support::RebasedStableAsset<
	StableAsset,
	ConvertBalanceHoma,
	module_aggregated_dex::RebasedStableAssetErrorConvertor<Runtime>,
>;

pub type AcalaSwap = module_aggregated_dex::AggregatedSwap<Runtime>;

impl module_dex_oracle::Config for Runtime {
	type DEX = Dex;
	type Time = Timestamp;
	type UpdateOrigin = EnsureRootOrHalfGeneralCouncil;
	type WeightInfo = weights::module_dex_oracle::WeightInfo<Runtime>;
}

parameter_types! {
	pub HonzonTreasuryAccount: AccountId = HonzonTreasuryPalletId::get().into_account_truncating();
}

impl module_cdp_treasury::Config for Runtime {
	type Event = Event;
	type Currency = Currencies;
	type GetStableCurrencyId = GetStableCurrencyId;
	type AuctionManagerHandler = AuctionManager;
	type UpdateOrigin = EnsureRootOrHalfFinancialCouncil;
	type DEX = Dex;
	type Swap = AcalaSwap;
	type MaxAuctionsCount = ConstU32<50>;
	type PalletId = CDPTreasuryPalletId;
	type TreasuryAccount = HonzonTreasuryAccount;
	type WeightInfo = weights::module_cdp_treasury::WeightInfo<Runtime>;
	type StableAsset = RebasedStableAsset;
}

impl module_transaction_pause::Config for Runtime {
	type Event = Event;
	type UpdateOrigin = EnsureRootOrThreeFourthsGeneralCouncil;
	type WeightInfo = weights::module_transaction_pause::WeightInfo<Runtime>;
}

parameter_types! {
	pub DefaultFeeTokens: Vec<CurrencyId> = vec![AUSD, DOT, LDOT, RENBTC];
	pub const CustomFeeSurplus: Percent = Percent::from_percent(50);
	pub const AlternativeFeeSurplus: Percent = Percent::from_percent(25);
}

impl module_transaction_payment::Config for Runtime {
	type Event = Event;
	type Call = Call;
	type NativeCurrencyId = GetNativeCurrencyId;
	type Currency = Balances;
	type MultiCurrency = Currencies;
	type OnTransactionPayment = module_fees::DistributeTxFees<Runtime>;
	type AlternativeFeeSwapDeposit = NativeTokenExistentialDeposit;
	type OperationalFeeMultiplier = OperationalFeeMultiplier;
	type TipPerWeightStep = TipPerWeightStep;
	type MaxTipsOfPriority = MaxTipsOfPriority;
	type WeightToFee = WeightToFee;
	type TransactionByteFee = TransactionByteFee;
	type FeeMultiplierUpdate = TargetedFeeAdjustment<Self, TargetBlockFullness, AdjustmentVariable, MinimumMultiplier>;
	type Swap = AcalaSwap;
	type MaxSwapSlippageCompareToOracle = MaxSwapSlippageCompareToOracle;
	type TradingPathLimit = TradingPathLimit;
	type PriceSource = module_prices::RealTimePriceProvider<Runtime>;
	type WeightInfo = weights::module_transaction_payment::WeightInfo<Runtime>;
	type PalletId = TransactionPaymentPalletId;
	type TreasuryAccount = TreasuryAccount;
	type UpdateOrigin = EnsureRootOrHalfGeneralCouncil;
	type CustomFeeSurplus = CustomFeeSurplus;
	type AlternativeFeeSurplus = AlternativeFeeSurplus;
	type DefaultFeeTokens = DefaultFeeTokens;
}

parameter_types! {
	pub const InstantUnstakeFee: Permill = Permill::from_percent(10);
}

impl module_earning::Config for Runtime {
	type Event = Event;
	type Currency = Balances;
	type OnBonded = module_incentives::OnEarningBonded<Runtime>;
	type OnUnbonded = module_incentives::OnEarningUnbonded<Runtime>;
	type OnUnstakeFee = Treasury; // fee goes to treasury
	type MinBond = ConstU128<100>;
	type UnbondingPeriod = ConstU32<3>;
	type InstantUnstakeFee = InstantUnstakeFee;
	type MaxUnbondingChunks = ConstU32<3>;
	type LockIdentifier = EarningLockIdentifier;
	type WeightInfo = ();
}

impl module_evm_accounts::Config for Runtime {
	type Event = Event;
	type Currency = Balances;
	type AddressMapping = EvmAddressMapping<Runtime>;
	type TransferAll = Currencies;
	type ChainId = EvmChainId<Runtime>;
	type WeightInfo = weights::module_evm_accounts::WeightInfo<Runtime>;
}

impl module_asset_registry::Config for Runtime {
	type Event = Event;
	type Currency = Balances;
	type StakingCurrencyId = GetStakingCurrencyId;
	type EVMBridge = module_evm_bridge::EVMBridge<Runtime>;
	type RegisterOrigin = EnsureRootOrHalfGeneralCouncil;
	type WeightInfo = weights::module_asset_registry::WeightInfo<Runtime>;
}

impl orml_rewards::Config for Runtime {
	type Share = Balance;
	type Balance = Balance;
	type PoolId = PoolId;
	type CurrencyId = CurrencyId;
	type Handler = Incentives;
}

parameter_types! {
	pub const AccumulatePeriod: BlockNumber = MINUTES;
	pub const EarnShareBooster: Permill = Permill::from_percent(30);
}

impl module_incentives::Config for Runtime {
	type Event = Event;
	type RewardsSource = UnreleasedNativeVaultAccountId;
	type StableCurrencyId = GetStableCurrencyId;
	type NativeCurrencyId = GetNativeCurrencyId;
	type EarnShareBooster = EarnShareBooster;
	type AccumulatePeriod = AccumulatePeriod;
	type UpdateOrigin = EnsureRootOrThreeFourthsGeneralCouncil;
	type CDPTreasury = CdpTreasury;
	type Currency = Currencies;
	type DEX = Dex;
	type EmergencyShutdown = EmergencyShutdown;
	type PalletId = IncentivesPalletId;
	type WeightInfo = weights::module_incentives::WeightInfo<Runtime>;
}

parameter_types! {
	pub const GetLiquidCurrencyId: CurrencyId = LDOT;
	pub const GetStakingCurrencyId: CurrencyId = DOT;
	pub DefaultExchangeRate: ExchangeRate = ExchangeRate::saturating_from_rational(10, 100);	// 1 : 10
}

pub fn create_x2_parachain_multilocation(index: u16) -> MultiLocation {
	MultiLocation::new(
		1,
		X1(AccountId32 {
			network: NetworkId::Any,
			id: Utility::derivative_account_id(ParachainInfo::get().into_account_truncating(), index).into(),
		}),
	)
}

parameter_types! {
	pub ActiveSubAccountsIndexList: Vec<u16> = vec![
		0,  // 15sr8Dvq3AT3Z2Z1y8FnQ4VipekAHhmQnrkgzegUr1tNgbcn
	];
	pub MintThreshold: Balance = dollar(DOT);
	pub RedeemThreshold: Balance = 10 * dollar(LDOT);
}

impl module_homa::Config for Runtime {
	type Event = Event;
	type Currency = Currencies;
	type GovernanceOrigin = EnsureRootOrHalfGeneralCouncil;
	type StakingCurrencyId = GetStakingCurrencyId;
	type LiquidCurrencyId = GetLiquidCurrencyId;
	type PalletId = HomaPalletId;
	type DefaultExchangeRate = DefaultExchangeRate;
	type ActiveSubAccountsIndexList = ActiveSubAccountsIndexList;
	type BondingDuration = ConstU32<28>;
	type MintThreshold = MintThreshold;
	type RedeemThreshold = RedeemThreshold;
	type RelayChainBlockNumber = RelaychainBlockNumberProvider<Runtime>;
	type XcmInterface = XcmInterface;
	type OnFeeDeposit = Fees;
	type WeightInfo = weights::module_homa::WeightInfo<Runtime>;
}

parameter_types! {
	pub ParachainAccount: AccountId = ParachainInfo::get().into_account_truncating();
}

pub struct SubAccountIndexMultiLocationConvertor;
impl Convert<u16, MultiLocation> for SubAccountIndexMultiLocationConvertor {
	fn convert(sub_account_index: u16) -> MultiLocation {
		create_x2_parachain_multilocation(sub_account_index)
	}
}

impl module_xcm_interface::Config for Runtime {
	type Event = Event;
	type UpdateOrigin = EnsureRootOrHalfGeneralCouncil;
	type StakingCurrencyId = GetStakingCurrencyId;
	type ParachainAccount = ParachainAccount;
	type RelayChainUnbondingSlashingSpans = ConstU32<5>;
	type SovereignSubAccountLocationConvert = SubAccountIndexMultiLocationConvertor;
	type RelayChainCallBuilder = RelayChainCallBuilder<Runtime, ParachainInfo>;
	type XcmTransfer = XTokens;
}

parameter_types! {
	pub MinCouncilBondThreshold: Balance = dollar(LDOT);
}

impl module_nominees_election::Config for Runtime {
	type Event = Event;
	type Currency = Currency<Runtime, GetLiquidCurrencyId>;
	type NomineeId = AccountId;
	type PalletId = NomineesElectionId;
	type MinBond = MinCouncilBondThreshold;
	type BondingDuration = ConstU32<28>;
	type NominateesCount = ConstU32<7>;
	type MaxUnbondingChunks = ConstU32<7>;
	type NomineeFilter = runtime_common::DummyNomineeFilter;
	type WeightInfo = weights::module_nominees_election::WeightInfo<Runtime>;
}

parameter_types! {
	pub CreateClassDeposit: Balance = 20 * dollar(ACA);
	pub CreateTokenDeposit: Balance = 2 * dollar(ACA);
}

impl module_nft::Config for Runtime {
	type Event = Event;
	type Currency = Balances;
	type CreateClassDeposit = CreateClassDeposit;
	type CreateTokenDeposit = CreateTokenDeposit;
	type DataDepositPerByte = DataDepositPerByte;
	type PalletId = NftPalletId;
	type MaxAttributesBytes = ConstU32<2048>;
	type WeightInfo = weights::module_nft::WeightInfo<Runtime>;
}

impl orml_nft::Config for Runtime {
	type ClassId = u32;
	type TokenId = u64;
	type ClassData = module_nft::ClassData<Balance>;
	type TokenData = module_nft::TokenData<Balance>;
	type MaxClassMetadata = ConstU32<1024>;
	type MaxTokenMetadata = ConstU32<1024>;
}

parameter_types! {
	// One storage item; key size 32, value size 8; .
	pub ProxyDepositBase: Balance = deposit(1, 8);
	// Additional storage item size of 33 bytes.
	pub ProxyDepositFactor: Balance = deposit(0, 33);
	pub AnnouncementDepositBase: Balance = deposit(1, 8);
	pub AnnouncementDepositFactor: Balance = deposit(0, 66);
}

impl InstanceFilter<Call> for ProxyType {
	fn filter(&self, c: &Call) -> bool {
		match self {
			// Always allowed Call::Utility no matter type.
			// Only transactions allowed by Proxy.filter can be executed,
			// otherwise `BadOrigin` will be returned in Call::Utility.
			_ if matches!(c, Call::Utility(..)) => true,
			ProxyType::Any => true,
			ProxyType::CancelProxy => matches!(c, Call::Proxy(pallet_proxy::Call::reject_announcement { .. })),
			ProxyType::Governance => {
				matches!(
					c,
					Call::Authority(..)
						| Call::Democracy(..) | Call::PhragmenElection(..)
						| Call::GeneralCouncil(..)
						| Call::FinancialCouncil(..)
						| Call::HomaCouncil(..) | Call::TechnicalCommittee(..)
						| Call::Treasury(..) | Call::Bounties(..)
						| Call::Tips(..)
				)
			}
			ProxyType::Auction => {
				matches!(c, Call::Auction(orml_auction::Call::bid { .. }))
			}
			ProxyType::Swap => {
				matches!(
					c,
					Call::Dex(module_dex::Call::swap_with_exact_supply { .. })
						| Call::Dex(module_dex::Call::swap_with_exact_target { .. })
						| Call::AggregatedDex(module_aggregated_dex::Call::swap_with_exact_supply { .. })
						| Call::AggregatedDex(module_aggregated_dex::Call::swap_with_exact_target { .. })
				)
			}
			ProxyType::Loan => {
				matches!(
					c,
					Call::Honzon(module_honzon::Call::adjust_loan { .. })
						| Call::Honzon(module_honzon::Call::close_loan_has_debit_by_dex { .. })
						| Call::Honzon(module_honzon::Call::adjust_loan_by_debit_value { .. })
						| Call::Honzon(module_honzon::Call::transfer_debit { .. })
				)
			}
			ProxyType::DexLiquidity => {
				matches!(
					c,
					Call::Dex(module_dex::Call::add_liquidity { .. })
						| Call::Dex(module_dex::Call::remove_liquidity { .. })
				)
			}
			ProxyType::StableAssetSwap => {
				matches!(c, Call::StableAsset(nutsfinance_stable_asset::Call::swap { .. }))
			}
			ProxyType::StableAssetLiquidity => {
				matches!(
					c,
					Call::StableAsset(nutsfinance_stable_asset::Call::mint { .. })
						| Call::StableAsset(nutsfinance_stable_asset::Call::redeem_proportion { .. })
						| Call::StableAsset(nutsfinance_stable_asset::Call::redeem_single { .. })
						| Call::StableAsset(nutsfinance_stable_asset::Call::redeem_multi { .. })
				)
			}
			ProxyType::Homa => {
				matches!(
					c,
					Call::Homa(module_homa::Call::mint { .. }) | Call::Homa(module_homa::Call::request_redeem { .. })
				)
			}
		}
	}
	fn is_superset(&self, o: &Self) -> bool {
		match (self, o) {
			(x, y) if x == y => true,
			(ProxyType::Any, _) => true,
			(_, ProxyType::Any) => false,
			_ => false,
		}
	}
}

impl pallet_proxy::Config for Runtime {
	type Event = Event;
	type Call = Call;
	type Currency = Balances;
	type ProxyType = ProxyType;
	type ProxyDepositBase = ProxyDepositBase;
	type ProxyDepositFactor = ProxyDepositFactor;
	type MaxProxies = ConstU32<32>;
	type WeightInfo = ();
	type MaxPending = ConstU32<32>;
	type CallHasher = BlakeTwo256;
	type AnnouncementDepositBase = AnnouncementDepositBase;
	type AnnouncementDepositFactor = AnnouncementDepositFactor;
}

parameter_types! {
	pub const RENBTCCurrencyId: CurrencyId = RENBTC;
	pub const RENBTCIdentifier: [u8; 32] = hex!["f6b5b360905f856404bd4cf39021b82209908faa44159e68ea207ab8a5e13197"];
}

impl ecosystem_renvm_bridge::Config for Runtime {
	type Event = Event;
	type Currency = Balances;
	type BridgedTokenCurrency = Currency<Runtime, RENBTCCurrencyId>;
	type CurrencyIdentifier = RENBTCIdentifier;
	type UnsignedPriority = runtime_common::RenvmBridgeUnsignedPriority;
	type ChargeTransactionPayment = module_transaction_payment::ChargeTransactionPayment<Runtime>;
}

parameter_types! {
	pub const CashCurrencyId: CurrencyId = CurrencyId::Token(TokenSymbol::CASH);
	pub const PercentThresholdForGatewayAuthoritySignature: Perbill = Perbill::from_percent(50);
}

impl ecosystem_starport::Config for Runtime {
	type Event = Event;
	type Currency = Currencies;
	type CashCurrencyId = CashCurrencyId;
	type PalletId = StarportPalletId;
	type MaxGatewayAuthorities = ConstU32<8>;
	type PercentThresholdForAuthoritySignature = PercentThresholdForGatewayAuthoritySignature;
	type Cash = CompoundCash;
}

impl ecosystem_compound_cash::Config for Runtime {
	type Event = Event;
	type UnixTime = Timestamp;
}

parameter_types! {
	pub NetworkContractSource: H160 = H160::from_low_u64_be(0);
	pub PrecompilesValue: AllPrecompiles<Runtime> = AllPrecompiles::<_>::mandala();
}

#[cfg(feature = "with-ethereum-compatibility")]
parameter_types! {
	pub const NewContractExtraBytes: u32 = 0;
	pub const DeveloperDeposit: Balance = 0;
	pub const PublicationFee: Balance = 0;
}

#[cfg(not(feature = "with-ethereum-compatibility"))]
parameter_types! {
	pub const NewContractExtraBytes: u32 = 10_000;
	pub DeveloperDeposit: Balance = dollar(ACA);
	pub PublicationFee: Balance = dollar(ACA);
}

#[derive(Clone, Encode, Decode, PartialEq, Eq, RuntimeDebug, TypeInfo)]
pub struct StorageDepositPerByte;
impl<I: From<Balance>> frame_support::traits::Get<I> for StorageDepositPerByte {
	fn get() -> I {
		#[cfg(not(feature = "with-ethereum-compatibility"))]
		// NOTE: ACA decimals is 12, convert to 18.
		// 10 * millicent(ACA) * 10^6
		return I::from(100_000_000_000_000);
		#[cfg(feature = "with-ethereum-compatibility")]
		return I::from(0);
	}
}

#[derive(Clone, Encode, Decode, PartialEq, Eq, RuntimeDebug, TypeInfo)]
pub struct TxFeePerGas;
impl<I: From<Balance>> frame_support::traits::Get<I> for TxFeePerGas {
	fn get() -> I {
		// NOTE: 200 GWei
		// ensure suffix is 0x0000
		I::from(200u128.saturating_mul(10u128.saturating_pow(9)) & !0xffff)
	}
}

#[cfg(feature = "with-ethereum-compatibility")]
static LONDON_CONFIG: module_evm_utility::evm::Config = module_evm_utility::evm::Config::london();

impl module_evm::Config for Runtime {
	type AddressMapping = EvmAddressMapping<Runtime>;
	type Currency = Balances;
	type TransferAll = Currencies;
	type NewContractExtraBytes = NewContractExtraBytes;
	type StorageDepositPerByte = StorageDepositPerByte;
	type TxFeePerGas = TxFeePerGas;
	type Event = Event;
	type PrecompilesType = AllPrecompiles<Self>;
	type PrecompilesValue = PrecompilesValue;
	type GasToWeight = GasToWeight;
	type ChargeTransactionPayment = module_transaction_payment::ChargeTransactionPayment<Runtime>;
	type NetworkContractOrigin = EnsureRootOrTwoThirdsTechnicalCommittee;
	type NetworkContractSource = NetworkContractSource;
	type DeveloperDeposit = DeveloperDeposit;
	type PublicationFee = PublicationFee;
	type TreasuryAccount = TreasuryAccount;
	type FreePublicationOrigin = EnsureRootOrHalfGeneralCouncil;
	type Runner = module_evm::runner::stack::Runner<Self>;
	type FindAuthor = pallet_session::FindAccountFromAuthorIndex<Self, Aura>;
	type Task = ScheduledTasks;
	type IdleScheduler = IdleScheduler;
	type WeightInfo = weights::module_evm::WeightInfo<Runtime>;

	#[cfg(feature = "with-ethereum-compatibility")]
	fn config() -> &'static module_evm_utility::evm::Config {
		&LONDON_CONFIG
	}
}

impl module_evm_bridge::Config for Runtime {
	type EVM = EVM;
}

impl module_session_manager::Config for Runtime {
	type Event = Event;
	type ValidatorSet = Session;
	type WeightInfo = weights::module_session_manager::WeightInfo<Runtime>;
}

parameter_types! {
	pub ReservedXcmpWeight: Weight = RuntimeBlockWeights::get().max_block / 4;
	pub ReservedDmpWeight: Weight = RuntimeBlockWeights::get().max_block / 4;
}

impl cumulus_pallet_parachain_system::Config for Runtime {
	type Event = Event;
	type OnSystemEvent = ();
	type SelfParaId = ParachainInfo;
	type DmpMessageHandler = DmpQueue;
	type ReservedDmpWeight = ReservedDmpWeight;
	type OutboundXcmpMessageSource = XcmpQueue;
	type XcmpMessageHandler = XcmpQueue;
	type ReservedXcmpWeight = ReservedXcmpWeight;
	type CheckAssociatedRelayNumber = cumulus_pallet_parachain_system::RelayNumberStrictlyIncreases;
}

impl parachain_info::Config for Runtime {}

impl orml_unknown_tokens::Config for Runtime {
	type Event = Event;
}

impl orml_xcm::Config for Runtime {
	type Event = Event;
	type SovereignOrigin = EnsureRootOrHalfGeneralCouncil;
}

pub struct EnsurePoolAssetId;
impl nutsfinance_stable_asset::traits::ValidateAssetId<CurrencyId> for EnsurePoolAssetId {
	fn validate(currency_id: CurrencyId) -> bool {
		matches!(currency_id, CurrencyId::StableAssetPoolToken(_))
	}
}

pub struct ConvertBalanceHoma;
impl orml_tokens::ConvertBalance<Balance, Balance> for ConvertBalanceHoma {
	type AssetId = CurrencyId;

	fn convert_balance(balance: Balance, asset_id: CurrencyId) -> Balance {
		match asset_id {
			CurrencyId::Token(TokenSymbol::LKSM) => {
				Homa::get_exchange_rate().checked_mul_int(balance).unwrap_or_default()
			}
			_ => balance,
		}
	}

	fn convert_balance_back(balance: Balance, asset_id: CurrencyId) -> Balance {
		/*
		 * When overflow occurs, it's better to return 0 than max because returning zero will fail the
		 * current transaction. If returning max here, the current transaction won't fail but latter
		 * transactions have a possibility to fail, and this is undesirable.
		 */
		match asset_id {
			CurrencyId::Token(TokenSymbol::LKSM) => Homa::get_exchange_rate()
				.reciprocal()
				.and_then(|x| x.checked_mul_int(balance))
				.and_then(|x| x.checked_add(1))
				.unwrap_or_default(),
			_ => balance,
		}
	}
}

pub struct IsLiquidToken;
impl Contains<CurrencyId> for IsLiquidToken {
	fn contains(currency_id: &CurrencyId) -> bool {
		matches!(currency_id, CurrencyId::Token(TokenSymbol::LKSM))
	}
}

type RebaseTokens = orml_tokens::Combiner<
	AccountId,
	IsLiquidToken,
	orml_tokens::Mapper<AccountId, Currencies, ConvertBalanceHoma, Balance, GetStableAssetStakingCurrencyId>,
	Currencies,
>;

parameter_types! {
	pub const GetStableAssetStakingCurrencyId: CurrencyId = CurrencyId::Token(TokenSymbol::LKSM);
}

impl nutsfinance_stable_asset::Config for Runtime {
	type Event = Event;
	type AssetId = CurrencyId;
	type Balance = Balance;
	type Assets = RebaseTokens;
	type PalletId = StableAssetPalletId;

	type AtLeast64BitUnsigned = u128;
	type FeePrecision = ConstU128<10_000_000_000>; // 10 decimals
	type APrecision = ConstU128<100>; // 2 decimals
	type PoolAssetLimit = ConstU32<5>;
	type SwapExactOverAmount = ConstU128<100>;
	type WeightInfo = weights::nutsfinance_stable_asset::WeightInfo<Runtime>;
	type ListingOrigin = EnsureRootOrHalfGeneralCouncil;
	type EnsurePoolAssetId = EnsurePoolAssetId;
}

define_combined_task! {
	#[derive(Clone, Encode, Decode, PartialEq, RuntimeDebug, TypeInfo)]
	pub enum ScheduledTasks {
		EvmTask(EvmTask<Runtime>),
	}
}

parameter_types!(
	// At least 2% of max block weight should remain before idle tasks are dispatched.
	pub MinimumWeightRemainInBlock: Weight = RuntimeBlockWeights::get().max_block / 50;
);

impl module_idle_scheduler::Config for Runtime {
	type Event = Event;
	type WeightInfo = ();
	type Task = ScheduledTasks;
	type MinimumWeightRemainInBlock = MinimumWeightRemainInBlock;
	type RelayChainBlockNumberProvider = RelaychainBlockNumberProvider<Runtime>;
	// Number of relay chain blocks produced with no parachain blocks finalized,
	// once this number is reached idle scheduler is disabled as block production is slow
	type DisableBlockThreshold = ConstU32<6>;
}

parameter_types! {
	pub const AllocationPeriod: BlockNumber = 10 * MINUTES;
}

impl module_fees::Config for Runtime {
	type Event = Event;
	type WeightInfo = weights::module_fees::WeightInfo<Runtime>;
	type UpdateOrigin = EnsureRootOrThreeFourthsGeneralCouncil;
	type Currency = Balances;
	type Currencies = Currencies;
	type NativeCurrencyId = GetNativeCurrencyId;
	type AllocationPeriod = AllocationPeriod;
	type DEX = Dex;
	type DexSwapJointList = AlternativeSwapPathJointList;
}

impl cumulus_pallet_aura_ext::Config for Runtime {}

#[derive(Clone, Encode, Decode, PartialEq, Eq, RuntimeDebug)]
pub struct ConvertEthereumTx;

impl Convert<(Call, SignedExtra), Result<(EthereumTransactionMessage, SignedExtra), InvalidTransaction>>
	for ConvertEthereumTx
{
	fn convert(
		(call, mut extra): (Call, SignedExtra),
	) -> Result<(EthereumTransactionMessage, SignedExtra), InvalidTransaction> {
		match call {
			Call::EVM(module_evm::Call::eth_call {
				action,
				input,
				value,
				gas_limit,
				storage_limit,
				access_list,
				valid_until,
			}) => {
				if System::block_number() > valid_until {
					return Err(InvalidTransaction::Stale);
				}

				let (_, _, _, _, mortality, check_nonce, _, charge, ..) = extra.clone();

				if mortality != frame_system::CheckEra::from(sp_runtime::generic::Era::Immortal) {
					// require immortal
					return Err(InvalidTransaction::BadProof);
				}

				let nonce = check_nonce.nonce;
				let tip = charge.0;

				extra.5.mark_as_ethereum_tx(valid_until);

				Ok((
					EthereumTransactionMessage {
						chain_id: EVM::chain_id(),
						genesis: System::block_hash(0),
						nonce,
						tip,
						gas_limit,
						storage_limit,
						action,
						value,
						input,
						valid_until,
						access_list,
					},
					extra,
				))
			}
			_ => Err(InvalidTransaction::BadProof),
		}
	}
}

#[derive(Clone, Encode, Decode, PartialEq, Eq, RuntimeDebug)]
pub struct PayerSignatureVerification;

impl Convert<(Call, SignedExtra), Result<(), InvalidTransaction>> for PayerSignatureVerification {
	fn convert((call, extra): (Call, SignedExtra)) -> Result<(), InvalidTransaction> {
		if let Call::TransactionPayment(module_transaction_payment::Call::with_fee_paid_by {
			call,
			payer_addr,
			payer_sig,
		}) = call
		{
			let payer_account: [u8; 32] = payer_addr
				.encode()
				.as_slice()
				.try_into()
				.map_err(|_| InvalidTransaction::BadSigner)?;
			// payer signature is aim at inner call of `with_fee_paid_by` call.
			let raw_payload = SignedPayload::new(*call, extra).map_err(|_| InvalidTransaction::BadSigner)?;
			if !raw_payload.using_encoded(|payload| payer_sig.verify(payload, &payer_account.into())) {
				return Err(InvalidTransaction::BadProof);
			}
		}
		Ok(())
	}
}

/// Block header type as expected by this runtime.
pub type Header = generic::Header<BlockNumber, BlakeTwo256>;
/// Block type as expected by this runtime.
pub type Block = generic::Block<Header, UncheckedExtrinsic>;
/// A Block signed with a Justification
pub type SignedBlock = generic::SignedBlock<Block>;
/// BlockId type as expected by this runtime.
pub type BlockId = generic::BlockId<Block>;
/// The SignedExtension to the basic transaction logic.
pub type SignedExtra = (
	frame_system::CheckNonZeroSender<Runtime>,
	frame_system::CheckSpecVersion<Runtime>,
	frame_system::CheckTxVersion<Runtime>,
	frame_system::CheckGenesis<Runtime>,
	frame_system::CheckEra<Runtime>,
	runtime_common::CheckNonce<Runtime>,
	frame_system::CheckWeight<Runtime>,
	module_transaction_payment::ChargeTransactionPayment<Runtime>,
	module_evm::SetEvmOrigin<Runtime>,
);
/// Unchecked extrinsic type as expected by this runtime.
pub type UncheckedExtrinsic = AcalaUncheckedExtrinsic<
	Call,
	SignedExtra,
	ConvertEthereumTx,
	StorageDepositPerByte,
	TxFeePerGas,
	PayerSignatureVerification,
>;
/// The payload being signed in transactions.
pub type SignedPayload = generic::SignedPayload<Call, SignedExtra>;
/// Extrinsic type that has already been checked.
pub type CheckedExtrinsic = generic::CheckedExtrinsic<AccountId, Call, SignedExtra>;
/// Executive: handles dispatch to the various modules.
pub type Executive = frame_executive::Executive<
	Runtime,
	Block,
	frame_system::ChainContext<Runtime>,
	Runtime,
	AllPalletsWithSystem,
<<<<<<< HEAD
	(
		FeesMigration,
		module_auction_manager::migrations::v1::MigrateToV1<Runtime>,
	),
>;

use primitives::IncomeSource;

pub struct FeesMigration;

impl OnRuntimeUpgrade for FeesMigration {
	fn on_runtime_upgrade() -> frame_support::weights::Weight {
		let incomes = vec![
			(
				IncomeSource::TxFee,
				vec![
					(runtime_common::NetworkTreasuryPool::get(), 80),
					(runtime_common::CollatorsRewardPool::get(), 20),
				],
			),
			(
				IncomeSource::XcmFee,
				vec![(runtime_common::NetworkTreasuryPool::get(), 100)],
			),
			(
				IncomeSource::DexSwapFee,
				vec![(runtime_common::NetworkTreasuryPool::get(), 100)],
			),
			(
				IncomeSource::HonzonStabilityFee,
				vec![
					(runtime_common::NetworkTreasuryPool::get(), 70),
					(runtime_common::HonzonTreasuryPool::get(), 30),
				],
			),
			(
				IncomeSource::HonzonLiquidationFee,
				vec![
					(runtime_common::NetworkTreasuryPool::get(), 30),
					(runtime_common::HonzonTreasuryPool::get(), 70),
				],
			),
			(
				IncomeSource::HomaStakingRewardFee,
				vec![
					(runtime_common::NetworkTreasuryPool::get(), 70),
					(runtime_common::HomaTreasuryPool::get(), 30),
				],
			),
		];
		let treasuries = vec![
			(
				runtime_common::NetworkTreasuryPool::get(),
				1000 * dollar(ACA),
				vec![
					(runtime_common::StakingRewardPool::get(), 70),
					(runtime_common::CollatorsRewardPool::get(), 10),
					(runtime_common::EcosystemRewardPool::get(), 10),
					(TreasuryAccount::get(), 10),
				],
			),
			(
				runtime_common::HonzonTreasuryPool::get(),
				1000 * dollar(ACA),
				vec![
					(runtime_common::HonzonInsuranceRewardPool::get(), 30),
					(runtime_common::HonzonLiquitationRewardPool::get(), 70),
				],
			),
		];
		incomes.iter().for_each(|(income, pools)| {
			let pool_rates = module_fees::build_pool_percents::<AccountId>(pools.clone());
			let _ = <module_fees::Pallet<Runtime>>::do_set_treasury_rate(*income, pool_rates);
		});
		treasuries.iter().for_each(|(treasury, threshold, pools)| {
			let pool_rates = module_fees::build_pool_percents::<AccountId>(pools.clone());
			let _ = <module_fees::Pallet<Runtime>>::do_set_incentive_rate(treasury.clone(), *threshold, pool_rates);
		});

=======
	TransactionPaymentMigration,
>;

parameter_types! {
	pub FeeTokens: Vec<CurrencyId> = vec![RENBTC, AUSD, DOT, LDOT];
}
pub struct TransactionPaymentMigration;
impl OnRuntimeUpgrade for TransactionPaymentMigration {
	fn on_runtime_upgrade() -> frame_support::weights::Weight {
		let poo_size = 5 * dollar(ACA);
		let threshold = Ratio::saturating_from_rational(1, 2).saturating_mul_int(dollar(ACA));
		for token in FeeTokens::get() {
			let _ = module_transaction_payment::Pallet::<Runtime>::disable_pool(token);
			let _ = module_transaction_payment::Pallet::<Runtime>::initialize_pool(token, poo_size, threshold);
		}
>>>>>>> c9e18206
		<Runtime as frame_system::Config>::BlockWeights::get().max_block
	}

	#[cfg(feature = "try-runtime")]
	fn pre_upgrade() -> Result<(), &'static str> {
<<<<<<< HEAD
=======
		for token in FeeTokens::get() {
			assert_eq!(
				module_transaction_payment::TokenExchangeRate::<Runtime>::contains_key(&token),
				true
			);
			assert_eq!(
				module_transaction_payment::GlobalFeeSwapPath::<Runtime>::contains_key(&token),
				true
			);
		}
>>>>>>> c9e18206
		Ok(())
	}

	#[cfg(feature = "try-runtime")]
	fn post_upgrade() -> Result<(), &'static str> {
<<<<<<< HEAD
		assert!(<module_fees::IncomeToTreasuries<Runtime>>::contains_key(
			&IncomeSource::TxFee
		));
		assert!(<module_fees::IncomeToTreasuries<Runtime>>::contains_key(
			&IncomeSource::XcmFee
		));
		assert!(<module_fees::IncomeToTreasuries<Runtime>>::contains_key(
			&IncomeSource::HonzonStabilityFee
		));
		assert!(<module_fees::IncomeToTreasuries<Runtime>>::contains_key(
			&IncomeSource::HomaStakingRewardFee
		));
		assert!(<module_fees::TreasuryToIncentives<Runtime>>::contains_key(
			&runtime_common::NetworkTreasuryPool::get()
		));
		assert!(<module_fees::TreasuryToIncentives<Runtime>>::contains_key(
			&runtime_common::HonzonTreasuryPool::get()
		));
=======
		for token in FeeTokens::get() {
			assert_eq!(
				module_transaction_payment::TokenExchangeRate::<Runtime>::contains_key(&token),
				true
			);
			assert_eq!(
				module_transaction_payment::GlobalFeeSwapPath::<Runtime>::contains_key(&token),
				false
			);
		}
>>>>>>> c9e18206
		Ok(())
	}
}

construct_runtime!(
	pub enum Runtime where
		Block = Block,
		NodeBlock = primitives::Block,
		UncheckedExtrinsic = UncheckedExtrinsic
	{
		// Core
		System: frame_system = 0,
		Timestamp: pallet_timestamp = 1,
		Scheduler: pallet_scheduler = 2,
		TransactionPause: module_transaction_pause = 3,
		Preimage: pallet_preimage = 4,

		// Tokens & Related
		Balances: pallet_balances = 10,
		Tokens: orml_tokens exclude_parts { Call } = 11,
		Currencies: module_currencies = 12,
		Vesting: orml_vesting = 13,
		TransactionPayment: module_transaction_payment = 14,
		Fees: module_fees = 15,

		// Treasury
		Treasury: pallet_treasury = 20,
		Bounties: pallet_bounties = 21,
		Tips: pallet_tips = 22,

		// Utility
		Utility: pallet_utility = 30,
		Multisig: pallet_multisig = 31,
		Recovery: pallet_recovery = 32,
		Proxy: pallet_proxy = 33,
		// NOTE: IdleScheduler must be put before ParachainSystem in order to read relaychain blocknumber
		IdleScheduler: module_idle_scheduler = 34,

		Indices: pallet_indices = 40,

		// Governance
		GeneralCouncil: pallet_collective::<Instance1> = 50,
		GeneralCouncilMembership: pallet_membership::<Instance1> = 51,
		FinancialCouncil: pallet_collective::<Instance2> = 52,
		FinancialCouncilMembership: pallet_membership::<Instance2> = 53,
		HomaCouncil: pallet_collective::<Instance3> = 54,
		HomaCouncilMembership: pallet_membership::<Instance3> = 55,
		TechnicalCommittee: pallet_collective::<Instance4> = 56,
		TechnicalCommitteeMembership: pallet_membership::<Instance4> = 57,

		Authority: orml_authority = 70,
		PhragmenElection: pallet_elections_phragmen = 71,
		Democracy: pallet_democracy = 72,

		// Oracle
		//
		// NOTE: OperatorMembership must be placed after Oracle or else will have race condition on initialization
		AcalaOracle: orml_oracle::<Instance1> = 80,
		OperatorMembershipAcala: pallet_membership::<Instance5> = 82,

		// ORML Core
		Auction: orml_auction = 100,
		Rewards: orml_rewards = 101,
		OrmlNFT: orml_nft exclude_parts { Call } = 102,

		// Acala Core
		Prices: module_prices = 110,
		Dex: module_dex = 111,
		DexOracle: module_dex_oracle = 112,
		AggregatedDex: module_aggregated_dex = 113,

		// Honzon
		AuctionManager: module_auction_manager = 120,
		Loans: module_loans = 121,
		Honzon: module_honzon = 122,
		CdpTreasury: module_cdp_treasury = 123,
		CdpEngine: module_cdp_engine = 124,
		EmergencyShutdown: module_emergency_shutdown = 125,

		// Homa
		NomineesElection: module_nominees_election = 131,
		Homa: module_homa = 136,
		XcmInterface: module_xcm_interface = 137,

		// Acala Other
		Incentives: module_incentives = 140,
		NFT: module_nft = 141,
		AssetRegistry: module_asset_registry = 142,

		// Ecosystem modules
		RenVmBridge: ecosystem_renvm_bridge = 150,
		Starport: ecosystem_starport = 151,
		CompoundCash: ecosystem_compound_cash exclude_parts { Call } = 152,

		// Parachain
		ParachainInfo: parachain_info exclude_parts { Call } = 161,

		// XCM
		XcmpQueue: cumulus_pallet_xcmp_queue = 170,
		PolkadotXcm: pallet_xcm = 171,
		CumulusXcm: cumulus_pallet_xcm exclude_parts { Call } = 172,
		DmpQueue: cumulus_pallet_dmp_queue = 173,
		XTokens: orml_xtokens = 174,
		UnknownTokens: orml_unknown_tokens exclude_parts { Call } = 175,
		OrmlXcm: orml_xcm = 176,

		// Smart contracts
		EVM: module_evm = 180,
		EVMBridge: module_evm_bridge exclude_parts { Call } = 181,
		EvmAccounts: module_evm_accounts = 182,

		// Collator support. the order of these 4 are important and shall not change.
		Authorship: pallet_authorship = 190,
		CollatorSelection: module_collator_selection = 191,
		Session: pallet_session = 192,
		Aura: pallet_aura = 193,
		AuraExt: cumulus_pallet_aura_ext = 194,
		SessionManager: module_session_manager = 195,

		// Stable asset
		StableAsset: nutsfinance_stable_asset = 200,
		Payments: orml_payments = 201,

		// Staking related pallets
		Earning: module_earning = 210,

		// Parachain System, always put it at the end
		ParachainSystem: cumulus_pallet_parachain_system = 160,

		// Dev
		Sudo: pallet_sudo = 255,
	}
);

#[cfg(feature = "runtime-benchmarks")]
#[macro_use]
extern crate orml_benchmarking;

#[cfg(feature = "runtime-benchmarks")]
mod benches {
	define_benchmarks!(
		[module_dex, benchmarking::dex]
		[module_dex_oracle, benchmarking::dex_oracle]
		[module_asset_registry, benchmarking::asset_registry]
		[module_auction_manager, benchmarking::auction_manager]
		[module_cdp_engine, benchmarking::cdp_engine]
		[module_earning, benchmarking::earning]
		[module_emergency_shutdown, benchmarking::emergency_shutdown]
		[module_evm, benchmarking::evm]
		[module_fees, benchmarking::fees]
		[module_homa, benchmarking::homa]
		[module_honzon, benchmarking::honzon]
		[module_cdp_treasury, benchmarking::cdp_treasury]
		[module_collator_selection, benchmarking::collator_selection]
		[module_nominees_election, benchmarking::nominees_election]
		[module_transaction_pause, benchmarking::transaction_pause]
		[module_transaction_payment, benchmarking::transaction_payment]
		[module_incentives, benchmarking::incentives]
		[module_prices, benchmarking::prices]
		[module_evm_accounts, benchmarking::evm_accounts]
		[module_currencies, benchmarking::currencies]
		[module_session_manager, benchmarking::session_manager]
		[orml_tokens, benchmarking::tokens]
		[orml_vesting, benchmarking::vesting]
		[orml_auction, benchmarking::auction]
		[orml_authority, benchmarking::authority]
		[orml_oracle, benchmarking::oracle]
		[nutsfinance_stable_asset, benchmarking::nutsfinance_stable_asset]
		[module_idle_scheduler, benchmarking::idle_scheduler]
	);
}

#[cfg(not(feature = "disable-runtime-api"))]
impl_runtime_apis! {
	impl sp_api::Core<Block> for Runtime {
		fn version() -> RuntimeVersion {
			VERSION
		}

		fn execute_block(block: Block) {
			Executive::execute_block(block)
		}

		fn initialize_block(header: &<Block as BlockT>::Header) {
			Executive::initialize_block(header)
		}
	}

	impl sp_api::Metadata<Block> for Runtime {
		fn metadata() -> OpaqueMetadata {
			OpaqueMetadata::new(Runtime::metadata().into())
		}
	}

	impl sp_block_builder::BlockBuilder<Block> for Runtime {
		fn apply_extrinsic(extrinsic: <Block as BlockT>::Extrinsic) -> ApplyExtrinsicResult {
			Executive::apply_extrinsic(extrinsic)
		}

		fn finalize_block() -> <Block as BlockT>::Header {
			Executive::finalize_block()
		}

		fn inherent_extrinsics(data: sp_inherents::InherentData) -> Vec<<Block as BlockT>::Extrinsic> {
			data.create_extrinsics()
		}

		fn check_inherents(
			block: Block,
			data: sp_inherents::InherentData,
		) -> sp_inherents::CheckInherentsResult {
			data.check_extrinsics(&block)
		}
	}

	impl sp_transaction_pool::runtime_api::TaggedTransactionQueue<Block> for Runtime {
		fn validate_transaction(
			source: TransactionSource,
			tx: <Block as BlockT>::Extrinsic,
			block_hash: <Block as BlockT>::Hash,
		) -> TransactionValidity {
			Executive::validate_transaction(source, tx, block_hash)
		}
	}

	impl sp_offchain::OffchainWorkerApi<Block> for Runtime {
		fn offchain_worker(header: &<Block as BlockT>::Header) {
			Executive::offchain_worker(header)
		}
	}

	impl sp_consensus_aura::AuraApi<Block, AuraId> for Runtime {
		fn slot_duration() -> sp_consensus_aura::SlotDuration {
			sp_consensus_aura::SlotDuration::from_millis(Aura::slot_duration())
		}

		fn authorities() -> Vec<AuraId> {
			Aura::authorities().into_inner()
		}
	}

	impl sp_session::SessionKeys<Block> for Runtime {
		fn generate_session_keys(seed: Option<Vec<u8>>) -> Vec<u8> {
			SessionKeys::generate(seed)
		}

		fn decode_session_keys(
			encoded: Vec<u8>,
		) -> Option<Vec<(Vec<u8>, KeyTypeId)>> {
			SessionKeys::decode_into_raw_public_keys(&encoded)
		}
	}

	impl frame_system_rpc_runtime_api::AccountNonceApi<Block, AccountId, Nonce> for Runtime {
		fn account_nonce(account: AccountId) -> Nonce {
			System::account_nonce(account)
		}
	}

	impl pallet_transaction_payment_rpc_runtime_api::TransactionPaymentApi<
		Block,
		Balance,
	> for Runtime {
		fn query_info(uxt: <Block as BlockT>::Extrinsic, len: u32) -> RuntimeDispatchInfo<Balance> {
			TransactionPayment::query_info(uxt, len)
		}
		fn query_fee_details(uxt: <Block as BlockT>::Extrinsic, len: u32) -> FeeDetails<Balance> {
			TransactionPayment::query_fee_details(uxt, len)
		}
	}

	impl orml_oracle_rpc_runtime_api::OracleApi<
		Block,
		DataProviderId,
		CurrencyId,
		TimeStampedPrice,
	> for Runtime {
		fn get_value(provider_id: DataProviderId ,key: CurrencyId) -> Option<TimeStampedPrice> {
			match provider_id {
				DataProviderId::Acala => AcalaOracle::get_no_op(&key),
				DataProviderId::Aggregated => <AggregatedDataProvider as DataProviderExtended<_, _>>::get_no_op(&key)
			}
		}

		fn get_all_values(provider_id: DataProviderId) -> Vec<(CurrencyId, Option<TimeStampedPrice>)> {
			match provider_id {
				DataProviderId::Acala => AcalaOracle::get_all_values(),
				DataProviderId::Aggregated => <AggregatedDataProvider as DataProviderExtended<_, _>>::get_all_values()
			}
		}
	}

	impl orml_tokens_rpc_runtime_api::TokensApi<
		Block,
		CurrencyId,
		Balance,
	> for Runtime {
		fn query_existential_deposit(key: CurrencyId) -> Balance {
			if key == GetNativeCurrencyId::get() {
				NativeTokenExistentialDeposit::get()
			} else {
				ExistentialDeposits::get(&key)
			}
		}
	}

	impl module_evm_rpc_runtime_api::EVMRuntimeRPCApi<Block, Balance> for Runtime {
		fn block_limits() -> BlockLimits {
			BlockLimits {
				max_gas_limit: runtime_common::EvmLimits::<Runtime>::max_gas_limit(),
				max_storage_limit: runtime_common::EvmLimits::<Runtime>::max_storage_limit(),
			}
		}

		fn call(
			from: H160,
			to: H160,
			data: Vec<u8>,
			value: Balance,
			gas_limit: u64,
			storage_limit: u32,
			access_list: Option<Vec<AccessListItem>>,
			_estimate: bool,
		) -> Result<CallInfo, sp_runtime::DispatchError> {
			<Runtime as module_evm::Config>::Runner::rpc_call(
				from,
				from,
				to,
				data,
				value,
				gas_limit,
				storage_limit,
				access_list.unwrap_or_default().into_iter().map(|v| (v.address, v.storage_keys)).collect(),
				<Runtime as module_evm::Config>::config(),
			)
		}

		fn create(
			from: H160,
			data: Vec<u8>,
			value: Balance,
			gas_limit: u64,
			storage_limit: u32,
			access_list: Option<Vec<AccessListItem>>,
			_estimate: bool,
		) -> Result<CreateInfo, sp_runtime::DispatchError> {
			<Runtime as module_evm::Config>::Runner::rpc_create(
				from,
				data,
				value,
				gas_limit,
				storage_limit,
				access_list.unwrap_or_default().into_iter().map(|v| (v.address, v.storage_keys)).collect(),
				<Runtime as module_evm::Config>::config(),
			)
		}

		fn get_estimate_resources_request(extrinsic: Vec<u8>) -> Result<EstimateResourcesRequest, sp_runtime::DispatchError> {
			let utx = UncheckedExtrinsic::decode_all_with_depth_limit(sp_api::MAX_EXTRINSIC_DEPTH, &mut &*extrinsic)
				.map_err(|_| sp_runtime::DispatchError::Other("Invalid parameter extrinsic, decode failed"))?;

			let request = match utx.0.function {
				Call::EVM(module_evm::Call::call{target, input, value, gas_limit, storage_limit, access_list}) => {
					Some(EstimateResourcesRequest {
						from: None,
						to: Some(target),
						gas_limit: Some(gas_limit),
						storage_limit: Some(storage_limit),
						value: Some(value),
						data: Some(input),
						access_list: Some(access_list)
					})
				}
				Call::EVM(module_evm::Call::create{input, value, gas_limit, storage_limit, access_list}) => {
					Some(EstimateResourcesRequest {
						from: None,
						to: None,
						gas_limit: Some(gas_limit),
						storage_limit: Some(storage_limit),
						value: Some(value),
						data: Some(input),
						access_list: Some(access_list)
					})
				}
				_ => None,
			};

			request.ok_or(sp_runtime::DispatchError::Other("Invalid parameter extrinsic, not evm Call"))
		}
	}

	impl cumulus_primitives_core::CollectCollationInfo<Block> for Runtime {
		fn collect_collation_info(header: &<Block as BlockT>::Header) -> cumulus_primitives_core::CollationInfo {
			ParachainSystem::collect_collation_info(header)
		}
	}

	#[cfg(feature = "try-runtime")]
	impl frame_try_runtime::TryRuntime<Block> for Runtime {
		fn on_runtime_upgrade() -> (Weight, Weight) {
			// NOTE: intentional unwrap: we don't want to propagate the error backwards, and want to
			// have a backtrace here. If any of the pre/post migration checks fail, we shall stop
			// right here and right now.
			let weight = Executive::try_runtime_upgrade().unwrap();
			(weight, RuntimeBlockWeights::get().max_block)
		}

		fn execute_block_no_check(block: Block) -> Weight {
			Executive::execute_block_no_check(block)
		}
	}

	// benchmarks for acala modules
	#[cfg(feature = "runtime-benchmarks")]
	impl frame_benchmarking::Benchmark<Block> for Runtime {
		fn benchmark_metadata(extra: bool) -> (
			Vec<frame_benchmarking::BenchmarkList>,
			Vec<frame_support::traits::StorageInfo>,
		) {
			use frame_benchmarking::{list_benchmark as frame_list_benchmark, Benchmarking, BenchmarkList};
			use frame_support::traits::StorageInfoTrait;

			use module_nft::benchmarking::Pallet as NftBench;

			let mut list = Vec::<BenchmarkList>::new();

			frame_list_benchmark!(list, extra, module_nft, NftBench::<Runtime>);
			list_benchmarks!(list, extra);

			let storage_info = AllPalletsWithSystem::storage_info();

			return (list, storage_info)
		}

		fn dispatch_benchmark(
			config: frame_benchmarking::BenchmarkConfig
		) -> Result<Vec<frame_benchmarking::BenchmarkBatch>, sp_runtime::RuntimeString> {
			use frame_benchmarking::{Benchmarking, BenchmarkBatch, add_benchmark as frame_add_benchmark, TrackedStorageKey};
			use module_nft::benchmarking::Pallet as NftBench;

			let whitelist: Vec<TrackedStorageKey> = vec![
				// Block Number
				// frame_system::Number::<Runtime>::hashed_key().to_vec(),
				hex_literal::hex!("26aa394eea5630e07c48ae0c9558cef702a5c1b19ab7a04f536c519aca4983ac").to_vec().into(),
				// Total Issuance
				hex_literal::hex!("c2261276cc9d1f8598ea4b6a74b15c2f57c875e4cff74148e4628f264b974c80").to_vec().into(),
				// Execution Phase
				hex_literal::hex!("26aa394eea5630e07c48ae0c9558cef7ff553b5a9862a516939d82b3d3d8661a").to_vec().into(),
				// Event Count
				hex_literal::hex!("26aa394eea5630e07c48ae0c9558cef70a98fdbe9ce6c55837576c60c7af3850").to_vec().into(),
				// System Events
				hex_literal::hex!("26aa394eea5630e07c48ae0c9558cef780d41e5e16056765bc8461851072c9d7").to_vec().into(),
				// Caller 0 Account
				hex_literal::hex!("26aa394eea5630e07c48ae0c9558cef7b99d880ec681799c0cf30e8886371da946c154ffd9992e395af90b5b13cc6f295c77033fce8a9045824a6690bbf99c6db269502f0a8d1d2a008542d5690a0749").to_vec().into(),
				// Treasury Account
				hex_literal::hex!("26aa394eea5630e07c48ae0c9558cef7b99d880ec681799c0cf30e8886371da95ecffd7b6c0f78751baa9d281e0bfa3a6d6f646c70792f74727372790000000000000000000000000000000000000000").to_vec().into(),
			];
			let mut batches = Vec::<BenchmarkBatch>::new();
			let params = (&config, &whitelist);

			frame_add_benchmark!(params, batches, module_nft, NftBench::<Runtime>);
			add_benchmarks!(params, batches);

			if batches.is_empty() { return Err("Benchmark not found for this module.".into()) }
			Ok(batches)
		}
	}
}

struct CheckInherents;

impl cumulus_pallet_parachain_system::CheckInherents<Block> for CheckInherents {
	fn check_inherents(
		block: &Block,
		relay_state_proof: &cumulus_pallet_parachain_system::RelayChainStateProof,
	) -> sp_inherents::CheckInherentsResult {
		let relay_chain_slot = relay_state_proof
			.read_slot()
			.expect("Could not read the relay chain slot from the proof");

		let inherent_data = cumulus_primitives_timestamp::InherentDataProvider::from_relay_chain_slot_and_duration(
			relay_chain_slot,
			sp_std::time::Duration::from_secs(6),
		)
		.create_inherent_data()
		.expect("Could not create the timestamp inherent data");

		inherent_data.check_extrinsics(block)
	}
}

#[cfg(not(feature = "standalone"))]
cumulus_pallet_parachain_system::register_validate_block!(
	Runtime = Runtime,
	BlockExecutor = cumulus_pallet_aura_ext::BlockExecutor::<Runtime, Executive>,
	CheckInherents = CheckInherents,
);

#[cfg(test)]
mod tests {
	use super::*;
	use frame_support::dispatch::DispatchInfo;
	use frame_system::offchain::CreateSignedTransaction;
	use module_support::AddressMapping;
	use sp_runtime::traits::SignedExtension;

	#[test]
	fn validate_transaction_submitter_bounds() {
		fn is_submit_signed_transaction<T>()
		where
			T: CreateSignedTransaction<Call>,
		{
		}

		is_submit_signed_transaction::<Runtime>();
	}

	#[test]
	fn ensure_can_create_contract() {
		// Ensure that the `ExistentialDeposit` for creating the contract >= account `ExistentialDeposit`.
		// Otherwise, the creation of the contract account will fail because it is less than
		// ExistentialDeposit.
		assert!(
			Balance::from(NewContractExtraBytes::get()).saturating_mul(
				<StorageDepositPerByte as frame_support::traits::Get<Balance>>::get() / 10u128.saturating_pow(6)
			) >= NativeTokenExistentialDeposit::get()
		);
	}

	#[test]
	fn ensure_can_kick_collator() {
		// Ensure that `required_point` > 0, collator can be kicked out normally.
		assert!(
			CollatorKickThreshold::get().mul_floor(
				(SessionDuration::get() * module_collator_selection::POINT_PER_BLOCK)
					.checked_div(<Runtime as module_collator_selection::Config>::MaxCandidates::get())
					.unwrap()
			) > 0
		);
	}

	#[test]
	fn check_call_size() {
		assert!(
			core::mem::size_of::<Call>() <= 280,
			"size of Call is more than 280 bytes: some calls have too big arguments, use Box to \
			reduce the size of Call.
			If the limit is too strong, maybe consider increasing the limit",
		);
	}

	#[test]
	fn convert_tx_check_evm_nonce() {
		sp_io::TestExternalities::new_empty().execute_with(|| {
			let alice: AccountId = sp_runtime::AccountId32::from([8; 32]);
			System::inc_account_nonce(&alice); // system::account.nonce = 1

			let address = EvmAddressMapping::<Runtime>::get_evm_address(&alice)
				.unwrap_or_else(|| EvmAddressMapping::<Runtime>::get_default_evm_address(&alice));

			// set evm nonce to 3
			module_evm::Accounts::<Runtime>::insert(
				&address,
				module_evm::AccountInfo {
					nonce: 3,
					contract_info: None,
				},
			);

			let call = Call::EVM(module_evm::Call::eth_call {
				action: module_evm::TransactionAction::Create,
				input: vec![0x01],
				value: 0,
				gas_limit: 21_000,
				storage_limit: 1_000,
				valid_until: 30,
				access_list: vec![],
			});

			let extra: SignedExtra = (
				frame_system::CheckNonZeroSender::<Runtime>::new(),
				frame_system::CheckSpecVersion::<Runtime>::new(),
				frame_system::CheckTxVersion::<Runtime>::new(),
				frame_system::CheckGenesis::<Runtime>::new(),
				frame_system::CheckEra::<Runtime>::from(generic::Era::Immortal),
				runtime_common::CheckNonce::<Runtime>::from(3),
				frame_system::CheckWeight::<Runtime>::new(),
				module_transaction_payment::ChargeTransactionPayment::<Runtime>::from(0),
				module_evm::SetEvmOrigin::<Runtime>::new(),
			);

			let mut expected_extra = extra.clone();
			expected_extra.5.mark_as_ethereum_tx(30);

			assert_eq!(
				ConvertEthereumTx::convert((call.clone(), extra.clone())).unwrap(),
				(
					EthereumTransactionMessage {
						nonce: 3, // evm::account.nonce
						tip: 0,
						gas_limit: 21_000,
						storage_limit: 1_000,
						action: module_evm::TransactionAction::Create,
						value: 0,
						input: vec![0x01],
						chain_id: 0,
						genesis: sp_core::H256::default(),
						valid_until: 30,
						access_list: vec![],
					},
					expected_extra.clone()
				)
			);

			let info = DispatchInfo::default();

			// valid tx in future
			assert_eq!(
				extra.5.validate(&alice, &call, &info, 0),
				Ok(sp_runtime::transaction_validity::ValidTransaction {
					priority: 0,
					requires: vec![Encode::encode(&(alice.clone(), 2u32))],
					provides: vec![Encode::encode(&(alice.clone(), 3u32))],
					longevity: sp_runtime::transaction_validity::TransactionLongevity::MAX,
					propagate: true,
				})
			);
			// valid evm tx
			assert_eq!(
				expected_extra.5.validate(&alice, &call, &info, 0),
				Ok(sp_runtime::transaction_validity::ValidTransaction {
					priority: 0,
					requires: vec![],
					provides: vec![Encode::encode(&(address, 3u32))],
					longevity: 30,
					propagate: true,
				})
			);

			// valid evm tx in future
			expected_extra.5.nonce = 4;
			assert_eq!(
				expected_extra.5.validate(&alice, &call, &info, 0),
				Ok(sp_runtime::transaction_validity::ValidTransaction {
					priority: 0,
					requires: vec![Encode::encode(&(address, 3u32))],
					provides: vec![Encode::encode(&(address, 4u32))],
					longevity: 30,
					propagate: true,
				})
			);
		});
	}

	fn new_test_ext() -> sp_io::TestExternalities {
		let t = frame_system::GenesisConfig::default()
			.build_storage::<Runtime>()
			.unwrap();
		let mut ext = sp_io::TestExternalities::new(t);
		ext.execute_with(|| System::set_block_number(1));
		ext
	}

	#[test]
	fn payer_signature_verify() {
		use sp_core::Pair;

		let extra: SignedExtra = (
			frame_system::CheckNonZeroSender::<Runtime>::new(),
			frame_system::CheckSpecVersion::<Runtime>::new(),
			frame_system::CheckTxVersion::<Runtime>::new(),
			frame_system::CheckGenesis::<Runtime>::new(),
			frame_system::CheckEra::<Runtime>::from(generic::Era::Immortal),
			runtime_common::CheckNonce::<Runtime>::from(0),
			frame_system::CheckWeight::<Runtime>::new(),
			module_transaction_payment::ChargeTransactionPayment::<Runtime>::from(0),
			module_evm::SetEvmOrigin::<Runtime>::new(),
		);

		// correct payer signature
		new_test_ext().execute_with(|| {
			let payer = sp_keyring::AccountKeyring::Charlie;

			let call = Call::Balances(pallet_balances::Call::transfer {
				dest: sp_runtime::MultiAddress::Id(sp_keyring::AccountKeyring::Bob.to_account_id()),
				value: 100,
			});

			let raw_payload = SignedPayload::new(call.clone(), extra.clone()).unwrap();
			let payer_signature = raw_payload.using_encoded(|payload| payer.pair().sign(payload));

			let fee_call = Call::TransactionPayment(module_transaction_payment::Call::with_fee_paid_by {
				call: Box::new(call),
				payer_addr: payer.to_account_id(),
				payer_sig: sp_runtime::MultiSignature::Sr25519(payer_signature),
			});
			assert!(PayerSignatureVerification::convert((fee_call, extra.clone())).is_ok());
		});

		// wrong payer signature
		new_test_ext().execute_with(|| {
			let hacker = sp_keyring::AccountKeyring::Dave;

			let call = Call::Balances(pallet_balances::Call::transfer {
				dest: sp_runtime::MultiAddress::Id(sp_keyring::AccountKeyring::Bob.to_account_id()),
				value: 100,
			});
			let hacker_call = Call::Balances(pallet_balances::Call::transfer {
				dest: sp_runtime::MultiAddress::Id(sp_keyring::AccountKeyring::Dave.to_account_id()),
				value: 100,
			});

			let raw_payload = SignedPayload::new(hacker_call.clone(), extra.clone()).unwrap();
			let payer_signature = raw_payload.using_encoded(|payload| hacker.pair().sign(payload));

			let fee_call = Call::TransactionPayment(module_transaction_payment::Call::with_fee_paid_by {
				call: Box::new(call),
				payer_addr: hacker.to_account_id(),
				payer_sig: sp_runtime::MultiSignature::Sr25519(payer_signature),
			});
			assert!(PayerSignatureVerification::convert((fee_call, extra)).is_err());
		});
	}
}<|MERGE_RESOLUTION|>--- conflicted
+++ resolved
@@ -1119,10 +1119,7 @@
 	type UnixTime = Timestamp;
 	type Currency = Currencies;
 	type DEX = Dex;
-<<<<<<< HEAD
-=======
 	type LiquidationContractsUpdateOrigin = EnsureRootOrHalfGeneralCouncil;
->>>>>>> c9e18206
 	type MaxLiquidationContractSlippage = MaxLiquidationContractSlippage;
 	type MaxLiquidationContracts = ConstU32<10>;
 	type LiquidationEvmBridge = module_evm_bridge::LiquidationEvmBridge<Runtime>;
@@ -1927,88 +1924,10 @@
 	frame_system::ChainContext<Runtime>,
 	Runtime,
 	AllPalletsWithSystem,
-<<<<<<< HEAD
 	(
-		FeesMigration,
+		TransactionPaymentMigration,
 		module_auction_manager::migrations::v1::MigrateToV1<Runtime>,
 	),
->;
-
-use primitives::IncomeSource;
-
-pub struct FeesMigration;
-
-impl OnRuntimeUpgrade for FeesMigration {
-	fn on_runtime_upgrade() -> frame_support::weights::Weight {
-		let incomes = vec![
-			(
-				IncomeSource::TxFee,
-				vec![
-					(runtime_common::NetworkTreasuryPool::get(), 80),
-					(runtime_common::CollatorsRewardPool::get(), 20),
-				],
-			),
-			(
-				IncomeSource::XcmFee,
-				vec![(runtime_common::NetworkTreasuryPool::get(), 100)],
-			),
-			(
-				IncomeSource::DexSwapFee,
-				vec![(runtime_common::NetworkTreasuryPool::get(), 100)],
-			),
-			(
-				IncomeSource::HonzonStabilityFee,
-				vec![
-					(runtime_common::NetworkTreasuryPool::get(), 70),
-					(runtime_common::HonzonTreasuryPool::get(), 30),
-				],
-			),
-			(
-				IncomeSource::HonzonLiquidationFee,
-				vec![
-					(runtime_common::NetworkTreasuryPool::get(), 30),
-					(runtime_common::HonzonTreasuryPool::get(), 70),
-				],
-			),
-			(
-				IncomeSource::HomaStakingRewardFee,
-				vec![
-					(runtime_common::NetworkTreasuryPool::get(), 70),
-					(runtime_common::HomaTreasuryPool::get(), 30),
-				],
-			),
-		];
-		let treasuries = vec![
-			(
-				runtime_common::NetworkTreasuryPool::get(),
-				1000 * dollar(ACA),
-				vec![
-					(runtime_common::StakingRewardPool::get(), 70),
-					(runtime_common::CollatorsRewardPool::get(), 10),
-					(runtime_common::EcosystemRewardPool::get(), 10),
-					(TreasuryAccount::get(), 10),
-				],
-			),
-			(
-				runtime_common::HonzonTreasuryPool::get(),
-				1000 * dollar(ACA),
-				vec![
-					(runtime_common::HonzonInsuranceRewardPool::get(), 30),
-					(runtime_common::HonzonLiquitationRewardPool::get(), 70),
-				],
-			),
-		];
-		incomes.iter().for_each(|(income, pools)| {
-			let pool_rates = module_fees::build_pool_percents::<AccountId>(pools.clone());
-			let _ = <module_fees::Pallet<Runtime>>::do_set_treasury_rate(*income, pool_rates);
-		});
-		treasuries.iter().for_each(|(treasury, threshold, pools)| {
-			let pool_rates = module_fees::build_pool_percents::<AccountId>(pools.clone());
-			let _ = <module_fees::Pallet<Runtime>>::do_set_incentive_rate(treasury.clone(), *threshold, pool_rates);
-		});
-
-=======
-	TransactionPaymentMigration,
 >;
 
 parameter_types! {
@@ -2023,14 +1942,11 @@
 			let _ = module_transaction_payment::Pallet::<Runtime>::disable_pool(token);
 			let _ = module_transaction_payment::Pallet::<Runtime>::initialize_pool(token, poo_size, threshold);
 		}
->>>>>>> c9e18206
 		<Runtime as frame_system::Config>::BlockWeights::get().max_block
 	}
 
 	#[cfg(feature = "try-runtime")]
 	fn pre_upgrade() -> Result<(), &'static str> {
-<<<<<<< HEAD
-=======
 		for token in FeeTokens::get() {
 			assert_eq!(
 				module_transaction_payment::TokenExchangeRate::<Runtime>::contains_key(&token),
@@ -2041,32 +1957,11 @@
 				true
 			);
 		}
->>>>>>> c9e18206
 		Ok(())
 	}
 
 	#[cfg(feature = "try-runtime")]
 	fn post_upgrade() -> Result<(), &'static str> {
-<<<<<<< HEAD
-		assert!(<module_fees::IncomeToTreasuries<Runtime>>::contains_key(
-			&IncomeSource::TxFee
-		));
-		assert!(<module_fees::IncomeToTreasuries<Runtime>>::contains_key(
-			&IncomeSource::XcmFee
-		));
-		assert!(<module_fees::IncomeToTreasuries<Runtime>>::contains_key(
-			&IncomeSource::HonzonStabilityFee
-		));
-		assert!(<module_fees::IncomeToTreasuries<Runtime>>::contains_key(
-			&IncomeSource::HomaStakingRewardFee
-		));
-		assert!(<module_fees::TreasuryToIncentives<Runtime>>::contains_key(
-			&runtime_common::NetworkTreasuryPool::get()
-		));
-		assert!(<module_fees::TreasuryToIncentives<Runtime>>::contains_key(
-			&runtime_common::HonzonTreasuryPool::get()
-		));
-=======
 		for token in FeeTokens::get() {
 			assert_eq!(
 				module_transaction_payment::TokenExchangeRate::<Runtime>::contains_key(&token),
@@ -2077,7 +1972,6 @@
 				false
 			);
 		}
->>>>>>> c9e18206
 		Ok(())
 	}
 }
