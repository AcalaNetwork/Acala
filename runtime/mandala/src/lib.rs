// This file is part of Acala.

// Copyright (C) 2020-2021 Acala Foundation.
// SPDX-License-Identifier: GPL-3.0-or-later WITH Classpath-exception-2.0

// This program is free software: you can redistribute it and/or modify
// it under the terms of the GNU General Public License as published by
// the Free Software Foundation, either version 3 of the License, or
// (at your option) any later version.

// This program is distributed in the hope that it will be useful,
// but WITHOUT ANY WARRANTY; without even the implied warranty of
// MERCHANTABILITY or FITNESS FOR A PARTICULAR PURPOSE. See the
// GNU General Public License for more details.

// You should have received a copy of the GNU General Public License
// along with this program. If not, see <https://www.gnu.org/licenses/>.

//! The Dev runtime. This can be compiled with `#[no_std]`, ready for Wasm.

#![cfg_attr(not(feature = "std"), no_std)]
// `construct_runtime!` does a lot of recursion and requires us to increase the limit to 256.
#![recursion_limit = "256"]
// The `large_enum_variant` warning originates from `construct_runtime` macro.
#![allow(clippy::large_enum_variant)]
#![allow(clippy::unnecessary_mut_passed)]
#![allow(clippy::or_fun_call)]
#![allow(clippy::from_over_into)]
#![allow(clippy::upper_case_acronyms)]

// Make the WASM binary available.
#[cfg(feature = "std")]
include!(concat!(env!("OUT_DIR"), "/wasm_binary.rs"));

use codec::{Decode, Encode};
pub use frame_support::{
	construct_runtime, log, parameter_types,
	traits::{
		All, Contains, ContainsLengthBound, Currency as PalletCurrency, EnsureOrigin, Filter, Get, Imbalance,
		InstanceFilter, IsSubType, IsType, KeyOwnerProofSystem, LockIdentifier, MaxEncodedLen, OnUnbalanced,
		Randomness, SortedMembers, U128CurrencyToVote, WithdrawReasons,
	},
	weights::{
		constants::{BlockExecutionWeight, ExtrinsicBaseWeight, RocksDbWeight, WEIGHT_PER_SECOND},
		DispatchClass, IdentityFee, Weight,
	},
	PalletId, RuntimeDebug, StorageValue,
};
use frame_system::{EnsureRoot, RawOrigin};
use hex_literal::hex;
use module_currencies::{BasicCurrencyAdapter, Currency};
use module_evm::{CallInfo, CreateInfo};
use module_evm_accounts::EvmAddressMapping;
pub use module_evm_manager::EvmCurrencyIdMapping;
use module_transaction_payment::{Multiplier, TargetedFeeAdjustment};
use orml_tokens::CurrencyAdapter;
use orml_traits::{
	create_median_value_data_provider, parameter_type_with_key, DataFeeder, DataProviderExtended, MultiCurrency,
};
use pallet_transaction_payment::{FeeDetails, RuntimeDispatchInfo};
use sp_api::impl_runtime_apis;
use sp_consensus_aura::sr25519::AuthorityId as AuraId;
use sp_core::{crypto::KeyTypeId, OpaqueMetadata, H160};
use sp_runtime::{
	create_runtime_str, generic, impl_opaque_keys,
	traits::{
		AccountIdConversion, BadOrigin, BlakeTwo256, Block as BlockT, Convert, SaturatedConversion, StaticLookup,
	},
	transaction_validity::{TransactionSource, TransactionValidity},
	ApplyExtrinsicResult, DispatchResult, FixedPointNumber,
};
use sp_std::prelude::*;

#[cfg(feature = "std")]
use sp_version::NativeVersion;
use sp_version::RuntimeVersion;

pub use cumulus_primitives_core::ParaId;
pub use orml_xcm_support::{IsNativeConcrete, MultiCurrencyAdapter, MultiNativeAsset};
use pallet_xcm::XcmPassthrough;
pub use polkadot_parachain::primitives::Sibling;
pub use xcm::v0::{
	Junction::{self, AccountId32, GeneralKey, Parachain, Parent},
	MultiAsset,
	MultiLocation::{self, X1, X2, X3},
	NetworkId, Xcm,
};
pub use xcm_builder::{
	AccountId32Aliases, AllowTopLevelPaidExecutionFrom, AllowUnpaidExecutionFrom, EnsureXcmOrigin,
	FixedRateOfConcreteFungible, FixedWeightBounds, IsConcrete, LocationInverter, NativeAsset, ParentAsSuperuser,
	ParentIsDefault, RelayChainAsNative, SiblingParachainAsNative, SiblingParachainConvertsVia,
	SignedAccountId32AsNative, SignedToAccountId32, SovereignSignedViaLocation, TakeRevenue, TakeWeightCredit,
};
pub use xcm_executor::{Config, XcmExecutor};

/// Weights for pallets used in the runtime.
mod weights;

// pub use pallet_staking::StakerStatus;
pub use pallet_timestamp::Call as TimestampCall;
#[cfg(any(feature = "std", test))]
pub use sp_runtime::BuildStorage;
pub use sp_runtime::{Perbill, Percent, Permill, Perquintill};

pub use authority::AuthorityConfigImpl;
pub use constants::{fee::*, homa::*, time::*};
pub use primitives::{
	evm::EstimateResourcesRequest, AccountId, AccountIndex, AirDropCurrencyId, Amount, AuctionId, AuthoritysOriginId,
	Balance, BlockNumber, CurrencyId, DataProviderId, EraIndex, Hash, Moment, Nonce, ReserveIdentifier, Share,
	Signature, TokenSymbol, TradingPair,
};
pub use runtime_common::{
	cent, dollar, microcent, millicent, CurveFeeModel, EnsureRootOrAllGeneralCouncil,
	EnsureRootOrAllTechnicalCommittee, EnsureRootOrHalfFinancialCouncil, EnsureRootOrHalfGeneralCouncil,
	EnsureRootOrHalfHomaCouncil, EnsureRootOrOneThirdsTechnicalCommittee, EnsureRootOrThreeFourthsGeneralCouncil,
	EnsureRootOrTwoThirdsGeneralCouncil, EnsureRootOrTwoThirdsTechnicalCommittee, ExchangeRate,
	FinancialCouncilInstance, FinancialCouncilMembershipInstance, GasToWeight, GeneralCouncilInstance,
	GeneralCouncilMembershipInstance, HomaCouncilInstance, HomaCouncilMembershipInstance, OffchainSolutionWeightLimit,
	OperatorMembershipInstanceAcala, OperatorMembershipInstanceBand, Price, ProxyType, Rate, Ratio,
	RelaychainBlockNumberProvider, RuntimeBlockLength, RuntimeBlockWeights, SystemContractsFilter,
	TechnicalCommitteeInstance, TechnicalCommitteeMembershipInstance, TimeStampedPrice, ACA, AUSD, DOT, LDOT, RENBTC,
};

mod authority;
mod benchmarking;
pub mod constants;

/// This runtime version.
#[sp_version::runtime_version]
pub const VERSION: RuntimeVersion = RuntimeVersion {
	spec_name: create_runtime_str!("mandala"),
	impl_name: create_runtime_str!("mandala"),
	authoring_version: 1,
	spec_version: 1006,
	impl_version: 0,
	apis: RUNTIME_API_VERSIONS,
	transaction_version: 1,
};

/// The version infromation used to identify this runtime when compiled
/// natively.
#[cfg(feature = "std")]
pub fn native_version() -> NativeVersion {
	NativeVersion {
		runtime_version: VERSION,
		can_author_with: Default::default(),
	}
}

impl_opaque_keys! {
	pub struct SessionKeys {
		pub aura: Aura,
	}
}

// Pallet accounts of runtime
parameter_types! {
	pub const TreasuryPalletId: PalletId = PalletId(*b"aca/trsy");
	pub const LoansPalletId: PalletId = PalletId(*b"aca/loan");
	pub const DEXPalletId: PalletId = PalletId(*b"aca/dexm");
	pub const CDPTreasuryPalletId: PalletId = PalletId(*b"aca/cdpt");
	pub const StakingPoolPalletId: PalletId = PalletId(*b"aca/stkp");
	pub const HonzonTreasuryPalletId: PalletId = PalletId(*b"aca/hztr");
	pub const HomaTreasuryPalletId: PalletId = PalletId(*b"aca/hmtr");
	pub const IncentivesPalletId: PalletId = PalletId(*b"aca/inct");
	pub const CollatorPotId: PalletId = PalletId(*b"aca/cpot");
	// Treasury reserve
	pub const TreasuryReservePalletId: PalletId = PalletId(*b"aca/reve");
	pub const PhragmenElectionPalletId: LockIdentifier = *b"aca/phre";
	pub const NftPalletId: PalletId = PalletId(*b"aca/aNFT");
	pub const NomineesElectionId: LockIdentifier = *b"aca/nome";
	pub UnreleasedNativeVaultAccountId: AccountId = PalletId(*b"aca/urls").into_account();
	// Ecosystem modules
	pub const StarportPalletId: PalletId = PalletId(*b"aca/stpt");
}

pub fn get_all_module_accounts() -> Vec<AccountId> {
	vec![
		TreasuryPalletId::get().into_account(),
		LoansPalletId::get().into_account(),
		DEXPalletId::get().into_account(),
		CDPTreasuryPalletId::get().into_account(),
		StakingPoolPalletId::get().into_account(),
		HonzonTreasuryPalletId::get().into_account(),
		HomaTreasuryPalletId::get().into_account(),
		IncentivesPalletId::get().into_account(),
		TreasuryReservePalletId::get().into_account(),
		CollatorPotId::get().into_account(),
		StarportPalletId::get().into_account(),
		ZeroAccountId::get(),
		UnreleasedNativeVaultAccountId::get(),
	]
}

parameter_types! {
	pub const BlockHashCount: BlockNumber = 900; // mortal tx can be valid up to 1 hour after signing
	pub const Version: RuntimeVersion = VERSION;
	pub const SS58Prefix: u8 = 42; // Ss58AddressFormat::SubstrateAccount
}

pub struct BaseCallFilter;
impl Filter<Call> for BaseCallFilter {
	fn filter(call: &Call) -> bool {
		!matches!(call, Call::Democracy(pallet_democracy::Call::propose(..)),)
	}
}

impl frame_system::Config for Runtime {
	type AccountId = AccountId;
	type Call = Call;
	type Lookup = (Indices, EvmAccounts);
	type Index = Nonce;
	type BlockNumber = BlockNumber;
	type Hash = Hash;
	type Hashing = BlakeTwo256;
	type Header = generic::Header<BlockNumber, BlakeTwo256>;
	type Event = Event;
	type Origin = Origin;
	type BlockHashCount = BlockHashCount;
	type BlockWeights = RuntimeBlockWeights;
	type BlockLength = RuntimeBlockLength;
	type Version = Version;
	type PalletInfo = PalletInfo;
	type AccountData = pallet_balances::AccountData<Balance>;
	type OnNewAccount = ();
	type OnKilledAccount = (
		module_evm::CallKillAccount<Runtime>,
		module_evm_accounts::CallKillAccount<Runtime>,
	);
	type DbWeight = RocksDbWeight;
	type BaseCallFilter = BaseCallFilter;
	type SystemWeightInfo = ();
	type SS58Prefix = SS58Prefix;
	type OnSetCode = cumulus_pallet_parachain_system::ParachainSetCode<Self>;
}

impl pallet_aura::Config for Runtime {
	type AuthorityId = AuraId;
}

parameter_types! {
	pub const UncleGenerations: u32 = 0;
}

impl pallet_authorship::Config for Runtime {
	type FindAuthor = pallet_session::FindAccountFromAuthorIndex<Self, Aura>;
	type UncleGenerations = UncleGenerations;
	type FilterUncle = ();
	type EventHandler = CollatorSelection;
}

parameter_types! {
	pub const DisabledValidatorsThreshold: Perbill = Perbill::from_percent(33);
	pub const Period: BlockNumber = DAYS;
}

impl pallet_session::Config for Runtime {
	type Event = Event;
	type ValidatorId = <Self as frame_system::Config>::AccountId;
	// we don't have stash and controller, thus we don't need the convert as well.
	type ValidatorIdOf = module_collator_selection::IdentityCollator;
	type ShouldEndSession = SessionManager;
	type NextSessionRotation = SessionManager;
	type SessionManager = CollatorSelection;
	// Essentially just Aura, but lets be pedantic.
	type SessionHandler = <SessionKeys as sp_runtime::traits::OpaqueKeys>::KeyTypeIdProviders;
	type Keys = SessionKeys;
	type DisabledValidatorsThreshold = DisabledValidatorsThreshold;
	type WeightInfo = ();
}

parameter_types! {
	pub const MinCandidates: u32 = 5;
	pub const MaxCandidates: u32 = 200;
	pub const MaxInvulnerables: u32 = 50;
	pub const KickPenaltySessionLength: u32 = 8;
	pub const CollatorKickThreshold: Permill = Permill::from_percent(50);
}

impl module_collator_selection::Config for Runtime {
	type Event = Event;
	type Currency = Balances;
	type ValidatorSet = Session;
	type UpdateOrigin = EnsureRootOrHalfGeneralCouncil;
	type PotId = CollatorPotId;
	type MinCandidates = MinCandidates;
	type MaxCandidates = MaxCandidates;
	type MaxInvulnerables = MaxInvulnerables;
	type KickPenaltySessionLength = KickPenaltySessionLength;
	type CollatorKickThreshold = CollatorKickThreshold;
	type WeightInfo = weights::module_collator_selection::WeightInfo<Runtime>;
}

parameter_types! {
	pub IndexDeposit: Balance = dollar(ACA);
}

impl pallet_indices::Config for Runtime {
	type AccountIndex = AccountIndex;
	type Event = Event;
	type Currency = Balances;
	type Deposit = IndexDeposit;
	type WeightInfo = ();
}

parameter_types! {
	pub const MinimumPeriod: u64 = SLOT_DURATION / 2;
}

impl pallet_timestamp::Config for Runtime {
	/// A timestamp: milliseconds since the unix epoch.
	type Moment = Moment;
	type OnTimestampSet = ();
	// type OnTimestampSet = Babe;
	type MinimumPeriod = MinimumPeriod;
	type WeightInfo = ();
}

parameter_types! {
	// For weight estimation, we assume that the most locks on an individual account will be 50.
	// This number may need to be adjusted in the future if this assumption no longer holds true.
	pub const MaxLocks: u32 = 50;
	pub const MaxReserves: u32 = ReserveIdentifier::Count as u32;
}

impl pallet_balances::Config for Runtime {
	type Balance = Balance;
	type DustRemoval = Treasury;
	type Event = Event;
	type ExistentialDeposit = NativeTokenExistentialDeposit;
	type AccountStore = frame_system::Pallet<Runtime>;
	type MaxLocks = MaxLocks;
	type MaxReserves = MaxReserves;
	type ReserveIdentifier = ReserveIdentifier;
	type WeightInfo = ();
}

parameter_types! {
	pub TransactionByteFee: Balance = 10 * millicent(ACA);
	pub const TargetBlockFullness: Perquintill = Perquintill::from_percent(25);
	pub AdjustmentVariable: Multiplier = Multiplier::saturating_from_rational(1, 100_000);
	pub MinimumMultiplier: Multiplier = Multiplier::saturating_from_rational(1, 1_000_000_000u128);
}

impl pallet_sudo::Config for Runtime {
	type Event = Event;
	type Call = Call;
}

parameter_types! {
	pub const GeneralCouncilMotionDuration: BlockNumber = 7 * DAYS;
	pub const GeneralCouncilMaxProposals: u32 = 100;
	pub const GeneralCouncilMaxMembers: u32 = 100;
}

impl pallet_collective::Config<GeneralCouncilInstance> for Runtime {
	type Origin = Origin;
	type Proposal = Call;
	type Event = Event;
	type MotionDuration = GeneralCouncilMotionDuration;
	type MaxProposals = GeneralCouncilMaxProposals;
	type MaxMembers = GeneralCouncilMaxMembers;
	type DefaultVote = pallet_collective::PrimeDefaultVote;
	type WeightInfo = ();
}

impl pallet_membership::Config<GeneralCouncilMembershipInstance> for Runtime {
	type Event = Event;
	type AddOrigin = EnsureRootOrThreeFourthsGeneralCouncil;
	type RemoveOrigin = EnsureRootOrThreeFourthsGeneralCouncil;
	type SwapOrigin = EnsureRootOrThreeFourthsGeneralCouncil;
	type ResetOrigin = EnsureRootOrThreeFourthsGeneralCouncil;
	type PrimeOrigin = EnsureRootOrThreeFourthsGeneralCouncil;
	type MembershipInitialized = GeneralCouncil;
	type MembershipChanged = GeneralCouncil;
	type MaxMembers = GeneralCouncilMaxMembers;
	type WeightInfo = ();
}

parameter_types! {
	pub const FinancialCouncilMotionDuration: BlockNumber = 7 * DAYS;
	pub const FinancialCouncilMaxProposals: u32 = 100;
	pub const FinancialCouncilMaxMembers: u32 = 100;
}

impl pallet_collective::Config<FinancialCouncilInstance> for Runtime {
	type Origin = Origin;
	type Proposal = Call;
	type Event = Event;
	type MotionDuration = FinancialCouncilMotionDuration;
	type MaxProposals = FinancialCouncilMaxProposals;
	type MaxMembers = FinancialCouncilMaxMembers;
	type DefaultVote = pallet_collective::PrimeDefaultVote;
	type WeightInfo = ();
}

impl pallet_membership::Config<FinancialCouncilMembershipInstance> for Runtime {
	type Event = Event;
	type AddOrigin = EnsureRootOrTwoThirdsGeneralCouncil;
	type RemoveOrigin = EnsureRootOrTwoThirdsGeneralCouncil;
	type SwapOrigin = EnsureRootOrTwoThirdsGeneralCouncil;
	type ResetOrigin = EnsureRootOrTwoThirdsGeneralCouncil;
	type PrimeOrigin = EnsureRootOrTwoThirdsGeneralCouncil;
	type MembershipInitialized = FinancialCouncil;
	type MembershipChanged = FinancialCouncil;
	type MaxMembers = FinancialCouncilMaxMembers;
	type WeightInfo = ();
}

parameter_types! {
	pub const HomaCouncilMotionDuration: BlockNumber = 7 * DAYS;
	pub const HomaCouncilMaxProposals: u32 = 100;
	pub const HomaCouncilMaxMembers: u32 = 100;
}

impl pallet_collective::Config<HomaCouncilInstance> for Runtime {
	type Origin = Origin;
	type Proposal = Call;
	type Event = Event;
	type MotionDuration = HomaCouncilMotionDuration;
	type MaxProposals = HomaCouncilMaxProposals;
	type MaxMembers = HomaCouncilMaxMembers;
	type DefaultVote = pallet_collective::PrimeDefaultVote;
	type WeightInfo = ();
}

impl pallet_membership::Config<HomaCouncilMembershipInstance> for Runtime {
	type Event = Event;
	type AddOrigin = EnsureRootOrTwoThirdsGeneralCouncil;
	type RemoveOrigin = EnsureRootOrTwoThirdsGeneralCouncil;
	type SwapOrigin = EnsureRootOrTwoThirdsGeneralCouncil;
	type ResetOrigin = EnsureRootOrTwoThirdsGeneralCouncil;
	type PrimeOrigin = EnsureRootOrTwoThirdsGeneralCouncil;
	type MembershipInitialized = HomaCouncil;
	type MembershipChanged = HomaCouncil;
	type MaxMembers = HomaCouncilMaxMembers;
	type WeightInfo = ();
}

parameter_types! {
	pub const TechnicalCommitteeMotionDuration: BlockNumber = 7 * DAYS;
	pub const TechnicalCommitteeMaxProposals: u32 = 100;
	pub const TechnicalCouncilMaxMembers: u32 = 100;
}

impl pallet_collective::Config<TechnicalCommitteeInstance> for Runtime {
	type Origin = Origin;
	type Proposal = Call;
	type Event = Event;
	type MotionDuration = TechnicalCommitteeMotionDuration;
	type MaxProposals = TechnicalCommitteeMaxProposals;
	type MaxMembers = TechnicalCouncilMaxMembers;
	type DefaultVote = pallet_collective::PrimeDefaultVote;
	type WeightInfo = ();
}

impl pallet_membership::Config<TechnicalCommitteeMembershipInstance> for Runtime {
	type Event = Event;
	type AddOrigin = EnsureRootOrTwoThirdsGeneralCouncil;
	type RemoveOrigin = EnsureRootOrTwoThirdsGeneralCouncil;
	type SwapOrigin = EnsureRootOrTwoThirdsGeneralCouncil;
	type ResetOrigin = EnsureRootOrTwoThirdsGeneralCouncil;
	type PrimeOrigin = EnsureRootOrTwoThirdsGeneralCouncil;
	type MembershipInitialized = TechnicalCommittee;
	type MembershipChanged = TechnicalCommittee;
	type MaxMembers = TechnicalCouncilMaxMembers;
	type WeightInfo = ();
}

parameter_types! {
	// TODO: update
	pub const OracleMaxMembers: u32 = 100;
}

impl pallet_membership::Config<OperatorMembershipInstanceAcala> for Runtime {
	type Event = Event;
	type AddOrigin = EnsureRootOrTwoThirdsGeneralCouncil;
	type RemoveOrigin = EnsureRootOrTwoThirdsGeneralCouncil;
	type SwapOrigin = EnsureRootOrTwoThirdsGeneralCouncil;
	type ResetOrigin = EnsureRootOrTwoThirdsGeneralCouncil;
	type PrimeOrigin = EnsureRootOrTwoThirdsGeneralCouncil;
	type MembershipInitialized = ();
	type MembershipChanged = AcalaOracle;
	type MaxMembers = OracleMaxMembers;
	type WeightInfo = ();
}

impl pallet_membership::Config<OperatorMembershipInstanceBand> for Runtime {
	type Event = Event;
	type AddOrigin = EnsureRootOrTwoThirdsGeneralCouncil;
	type RemoveOrigin = EnsureRootOrTwoThirdsGeneralCouncil;
	type SwapOrigin = EnsureRootOrTwoThirdsGeneralCouncil;
	type ResetOrigin = EnsureRootOrTwoThirdsGeneralCouncil;
	type PrimeOrigin = EnsureRootOrTwoThirdsGeneralCouncil;
	type MembershipInitialized = ();
	type MembershipChanged = BandOracle;
	type MaxMembers = OracleMaxMembers;
	type WeightInfo = ();
}

impl pallet_utility::Config for Runtime {
	type Event = Event;
	type Call = Call;
	type WeightInfo = ();
}

parameter_types! {
	pub MultisigDepositBase: Balance = 500 * millicent(ACA);
	pub MultisigDepositFactor: Balance = 100 * millicent(ACA);
	pub const MaxSignatories: u16 = 100;
}

impl pallet_multisig::Config for Runtime {
	type Event = Event;
	type Call = Call;
	type Currency = Balances;
	type DepositBase = MultisigDepositBase;
	type DepositFactor = MultisigDepositFactor;
	type MaxSignatories = MaxSignatories;
	type WeightInfo = ();
}

pub struct GeneralCouncilProvider;
impl SortedMembers<AccountId> for GeneralCouncilProvider {
	fn sorted_members() -> Vec<AccountId> {
		GeneralCouncil::members()
	}

	#[cfg(feature = "runtime-benchmarks")]
	fn add(_: &AccountId) {
		todo!()
	}
}

impl ContainsLengthBound for GeneralCouncilProvider {
	fn max_len() -> usize {
		100
	}
	fn min_len() -> usize {
		0
	}
}

parameter_types! {
	pub const ProposalBond: Permill = Permill::from_percent(5);
	pub ProposalBondMinimum: Balance = dollar(ACA);
	pub const SpendPeriod: BlockNumber = DAYS;
	pub const Burn: Permill = Permill::from_percent(0);
	pub const TipCountdown: BlockNumber = DAYS;
	pub const TipFindersFee: Percent = Percent::from_percent(10);
	pub TipReportDepositBase: Balance = dollar(ACA);
	pub const SevenDays: BlockNumber = 7 * DAYS;
	pub const ZeroDay: BlockNumber = 0;
	pub const OneDay: BlockNumber = DAYS;
	pub BountyDepositBase: Balance = dollar(ACA);
	pub const BountyDepositPayoutDelay: BlockNumber = DAYS;
	pub const BountyUpdatePeriod: BlockNumber = 14 * DAYS;
	pub const BountyCuratorDeposit: Permill = Permill::from_percent(50);
	pub BountyValueMinimum: Balance = 5 * dollar(ACA);
	pub DataDepositPerByte: Balance = cent(ACA);
	pub const MaximumReasonLength: u32 = 16384;
	pub const MaxApprovals: u32 = 100;
}

impl pallet_treasury::Config for Runtime {
	type PalletId = TreasuryPalletId;
	type Currency = Balances;
	type ApproveOrigin = EnsureRootOrHalfGeneralCouncil;
	type RejectOrigin = EnsureRootOrHalfGeneralCouncil;
	type Event = Event;
	type OnSlash = ();
	type ProposalBond = ProposalBond;
	type ProposalBondMinimum = ProposalBondMinimum;
	type SpendPeriod = SpendPeriod;
	type Burn = Burn;
	type BurnDestination = ();
	type SpendFunds = Bounties;
	type WeightInfo = ();
	type MaxApprovals = MaxApprovals;
}

impl pallet_bounties::Config for Runtime {
	type Event = Event;
	type BountyDepositBase = BountyDepositBase;
	type BountyDepositPayoutDelay = BountyDepositPayoutDelay;
	type BountyUpdatePeriod = BountyUpdatePeriod;
	type BountyCuratorDeposit = BountyCuratorDeposit;
	type BountyValueMinimum = BountyValueMinimum;
	type DataDepositPerByte = DataDepositPerByte;
	type MaximumReasonLength = MaximumReasonLength;
	type WeightInfo = ();
}

impl pallet_tips::Config for Runtime {
	type Event = Event;
	type DataDepositPerByte = DataDepositPerByte;
	type MaximumReasonLength = MaximumReasonLength;
	type Tippers = GeneralCouncilProvider;
	type TipCountdown = TipCountdown;
	type TipFindersFee = TipFindersFee;
	type TipReportDepositBase = TipReportDepositBase;
	type WeightInfo = ();
}

parameter_types! {
	pub ConfigDepositBase: Balance = 10 * cent(ACA);
	pub FriendDepositFactor: Balance = cent(ACA);
	pub const MaxFriends: u16 = 9;
	pub RecoveryDeposit: Balance = 10 * cent(ACA);
}

impl pallet_recovery::Config for Runtime {
	type Event = Event;
	type Call = Call;
	type Currency = Balances;
	type ConfigDepositBase = ConfigDepositBase;
	type FriendDepositFactor = FriendDepositFactor;
	type MaxFriends = MaxFriends;
	type RecoveryDeposit = RecoveryDeposit;
}

parameter_types! {
	pub const LaunchPeriod: BlockNumber = 20 * MINUTES;
	pub const VotingPeriod: BlockNumber = 10 * MINUTES;
	pub const FastTrackVotingPeriod: BlockNumber = 10 * MINUTES;
	pub MinimumDeposit: Balance = 100 * cent(ACA);
	pub const EnactmentPeriod: BlockNumber = MINUTES;
	pub const CooloffPeriod: BlockNumber = MINUTES;
	pub PreimageByteDeposit: Balance = 10 * millicent(ACA);
	pub const InstantAllowed: bool = true;
	pub const MaxVotes: u32 = 100;
	pub const MaxProposals: u32 = 100;
}

impl pallet_democracy::Config for Runtime {
	type Proposal = Call;
	type Event = Event;
	type Currency = Balances;
	type EnactmentPeriod = EnactmentPeriod;
	type LaunchPeriod = LaunchPeriod;
	type VotingPeriod = VotingPeriod;
	type MinimumDeposit = MinimumDeposit;
	/// A straight majority of the council can decide what their next motion is.
	type ExternalOrigin = EnsureRootOrHalfGeneralCouncil;
	/// A majority can have the next scheduled referendum be a straight majority-carries vote.
	type ExternalMajorityOrigin = EnsureRootOrHalfGeneralCouncil;
	/// A unanimous council can have the next scheduled referendum be a straight default-carries
	/// (NTB) vote.
	type ExternalDefaultOrigin = EnsureRootOrAllGeneralCouncil;
	/// Two thirds of the technical committee can have an ExternalMajority/ExternalDefault vote
	/// be tabled immediately and with a shorter voting/enactment period.
	type FastTrackOrigin = EnsureRootOrTwoThirdsTechnicalCommittee;
	type InstantOrigin = EnsureRootOrAllTechnicalCommittee;
	type InstantAllowed = InstantAllowed;
	type FastTrackVotingPeriod = FastTrackVotingPeriod;
	// To cancel a proposal which has been passed, 2/3 of the council must agree to it.
	type CancellationOrigin = EnsureRootOrTwoThirdsGeneralCouncil;
	type BlacklistOrigin = EnsureRoot<AccountId>;
	// To cancel a proposal before it has been passed, the technical committee must be unanimous or
	// Root must agree.
	type CancelProposalOrigin = EnsureRootOrAllTechnicalCommittee;
	// Any single technical committee member may veto a coming council proposal, however they can
	// only do it once and it lasts only for the cooloff period.
	type VetoOrigin = pallet_collective::EnsureMember<AccountId, TechnicalCommitteeInstance>;
	type CooloffPeriod = CooloffPeriod;
	type PreimageByteDeposit = PreimageByteDeposit;
	type OperationalPreimageOrigin = pallet_collective::EnsureMember<AccountId, GeneralCouncilInstance>;
	type Slash = Treasury;
	type Scheduler = Scheduler;
	type PalletsOrigin = OriginCaller;
	type MaxVotes = MaxVotes;
	//TODO: might need to weight for Mandala
	type WeightInfo = pallet_democracy::weights::SubstrateWeight<Runtime>;
	type MaxProposals = MaxProposals;
}

impl orml_auction::Config for Runtime {
	type Event = Event;
	type Balance = Balance;
	type AuctionId = AuctionId;
	type Handler = AuctionManager;
	type WeightInfo = weights::orml_auction::WeightInfo<Runtime>;
}

impl orml_authority::Config for Runtime {
	type Event = Event;
	type Origin = Origin;
	type PalletsOrigin = OriginCaller;
	type Call = Call;
	type Scheduler = Scheduler;
	type AsOriginId = AuthoritysOriginId;
	type AuthorityConfig = AuthorityConfigImpl;
	type WeightInfo = weights::orml_authority::WeightInfo<Runtime>;
}

parameter_types! {
	pub CandidacyBond: Balance = 10 * dollar(LDOT);
	pub VotingBondBase: Balance = 2 * dollar(LDOT);
	pub VotingBondFactor: Balance = dollar(LDOT);
	pub const TermDuration: BlockNumber = 7 * DAYS;
	pub const DesiredMembers: u32 = 13;
	pub const DesiredRunnersUp: u32 = 7;
}

impl pallet_elections_phragmen::Config for Runtime {
	type PalletId = PhragmenElectionPalletId;
	type Event = Event;
	type Currency = CurrencyAdapter<Runtime, GetLiquidCurrencyId>;
	type CurrencyToVote = U128CurrencyToVote;
	type ChangeMembers = HomaCouncil;
	type InitializeMembers = HomaCouncil;
	type CandidacyBond = CandidacyBond;
	type VotingBondBase = VotingBondBase;
	type VotingBondFactor = VotingBondFactor;
	type TermDuration = TermDuration;
	type DesiredMembers = DesiredMembers;
	type DesiredRunnersUp = DesiredRunnersUp;
	type LoserCandidate = ();
	type KickedMember = ();
	type WeightInfo = ();
}

parameter_types! {
	pub const MinimumCount: u32 = 1;
	pub const ExpiresIn: Moment = 1000 * 60 * 60; // 60 mins
	pub ZeroAccountId: AccountId = AccountId::from([0u8; 32]);
	pub const MaxHasDispatchedSize: u32 = 40;
}

type AcalaDataProvider = orml_oracle::Instance1;
impl orml_oracle::Config<AcalaDataProvider> for Runtime {
	type Event = Event;
	type OnNewData = ();
	type CombineData = orml_oracle::DefaultCombineData<Runtime, MinimumCount, ExpiresIn, AcalaDataProvider>;
	type Time = Timestamp;
	type OracleKey = CurrencyId;
	type OracleValue = Price;
	type RootOperatorAccountId = ZeroAccountId;
	type Members = OperatorMembershipAcala;
	type MaxHasDispatchedSize = MaxHasDispatchedSize;
	type WeightInfo = weights::orml_oracle::WeightInfo<Runtime>;
}

type BandDataProvider = orml_oracle::Instance2;
impl orml_oracle::Config<BandDataProvider> for Runtime {
	type Event = Event;
	type OnNewData = ();
	type CombineData = orml_oracle::DefaultCombineData<Runtime, MinimumCount, ExpiresIn, BandDataProvider>;
	type Time = Timestamp;
	type OracleKey = CurrencyId;
	type OracleValue = Price;
	type RootOperatorAccountId = ZeroAccountId;
	type Members = OperatorMembershipBand;
	type MaxHasDispatchedSize = MaxHasDispatchedSize;
	type WeightInfo = weights::orml_oracle::WeightInfo<Runtime>;
}

create_median_value_data_provider!(
	AggregatedDataProvider,
	CurrencyId,
	Price,
	TimeStampedPrice,
	[AcalaOracle, BandOracle]
);
// Aggregated data provider cannot feed.
impl DataFeeder<CurrencyId, Price, AccountId> for AggregatedDataProvider {
	fn feed_value(_: AccountId, _: CurrencyId, _: Price) -> DispatchResult {
		Err("Not supported".into())
	}
}

pub struct DustRemovalWhitelist;
impl Contains<AccountId> for DustRemovalWhitelist {
	fn contains(a: &AccountId) -> bool {
		get_all_module_accounts().contains(a)
	}
}

parameter_type_with_key! {
<<<<<<< HEAD
	pub ExistentialDeposits: |currency_id: CurrencyId| -> Balance {
		match currency_id {
			CurrencyId::Token(symbol) => match symbol {
				TokenSymbol::AUSD => cent(*currency_id),
				TokenSymbol::DOT => 10 * millicent(*currency_id),
				TokenSymbol::LDOT => 50 * millicent(*currency_id),

				TokenSymbol::KAR |
				TokenSymbol::KUSD |
				TokenSymbol::KSM |
				TokenSymbol::LKSM |
				TokenSymbol::RENBTC |
				TokenSymbol::ACA |
				TokenSymbol::CASH => Balance::max_value() // unsupported
			},
			CurrencyId::DexShare(dex_share_0, _) => {
				let currency_id_0: CurrencyId = (*dex_share_0).into();

				// initial dex share amount is calculated based on currency_id_0,
				// use the ED of currency_id_0 as the ED of lp token.
				if currency_id_0 == GetNativeCurrencyId::get() {
					NativeTokenExistentialDeposit::get()
				} else {
					Self::get(&currency_id_0)
				}
			},
			CurrencyId::Erc20(_) => Balance::max_value(), // not handled by orml-tokens
			CurrencyId::ChainSafe(_) => Balance::max_value(), // TODO: update this before we enable ChainSafe bridge
		}
=======
	pub ExistentialDeposits: |_currency_id: CurrencyId| -> Balance {
		1
>>>>>>> 71a0b66b
	};
}

parameter_types! {
	pub TreasuryAccount: AccountId = TreasuryPalletId::get().into_account();
}

impl orml_tokens::Config for Runtime {
	type Event = Event;
	type Balance = Balance;
	type Amount = Amount;
	type CurrencyId = CurrencyId;
	type WeightInfo = weights::orml_tokens::WeightInfo<Runtime>;
	type ExistentialDeposits = ExistentialDeposits;
	type OnDust = orml_tokens::TransferDust<Runtime, TreasuryAccount>;
	type MaxLocks = MaxLocks;
	type DustRemovalWhitelist = DustRemovalWhitelist;
}

parameter_types! {
	pub StableCurrencyFixedPrice: Price = Price::saturating_from_rational(1, 1);
}

impl module_prices::Config for Runtime {
	type Event = Event;
	type Source = AggregatedDataProvider;
	type GetStableCurrencyId = GetStableCurrencyId;
	type StableCurrencyFixedPrice = StableCurrencyFixedPrice;
	type GetStakingCurrencyId = GetStakingCurrencyId;
	type GetLiquidCurrencyId = GetLiquidCurrencyId;
	type LockOrigin = EnsureRootOrTwoThirdsGeneralCouncil;
	type LiquidStakingExchangeRateProvider = LiquidStakingExchangeRateProvider;
	type DEX = Dex;
	type Currency = Currencies;
	type CurrencyIdMapping = EvmCurrencyIdMapping<Runtime>;
	type WeightInfo = weights::module_prices::WeightInfo<Runtime>;
}

pub struct LiquidStakingExchangeRateProvider;
impl module_support::ExchangeRateProvider for LiquidStakingExchangeRateProvider {
	fn get_exchange_rate() -> ExchangeRate {
		StakingPool::liquid_exchange_rate()
	}
}

parameter_types! {
	pub const GetNativeCurrencyId: CurrencyId = ACA;
	pub const GetStableCurrencyId: CurrencyId = AUSD;
}

impl module_currencies::Config for Runtime {
	type Event = Event;
	type MultiCurrency = Tokens;
	type NativeCurrency = BasicCurrencyAdapter<Runtime, Balances, Amount, BlockNumber>;
	type GetNativeCurrencyId = GetNativeCurrencyId;
	type WeightInfo = weights::module_currencies::WeightInfo<Runtime>;
	type AddressMapping = EvmAddressMapping<Runtime>;
	type EVMBridge = EVMBridge;
}

pub struct EnsureRootOrTreasury;
impl EnsureOrigin<Origin> for EnsureRootOrTreasury {
	type Success = AccountId;

	fn try_origin(o: Origin) -> Result<Self::Success, Origin> {
		Into::<Result<RawOrigin<AccountId>, Origin>>::into(o).and_then(|o| match o {
			RawOrigin::Root => Ok(TreasuryPalletId::get().into_account()),
			RawOrigin::Signed(caller) => {
				if caller == TreasuryPalletId::get().into_account() {
					Ok(caller)
				} else {
					Err(Origin::from(Some(caller)))
				}
			}
			r => Err(Origin::from(r)),
		})
	}

	#[cfg(feature = "runtime-benchmarks")]
	fn successful_origin() -> Origin {
		Origin::from(RawOrigin::Signed(Default::default()))
	}
}

parameter_types! {
	pub MinVestedTransfer: Balance = 0;
	pub const MaxVestingSchedules: u32 = 100;
}

impl orml_vesting::Config for Runtime {
	type Event = Event;
	type Currency = pallet_balances::Pallet<Runtime>;
	type MinVestedTransfer = MinVestedTransfer;
	type VestedTransferOrigin = EnsureRootOrTreasury;
	type WeightInfo = weights::orml_vesting::WeightInfo<Runtime>;
	type MaxVestingSchedules = MaxVestingSchedules;
	type BlockNumberProvider = RelaychainBlockNumberProvider<Runtime>;
}

parameter_types! {
	pub MaximumSchedulerWeight: Weight = Perbill::from_percent(10) * RuntimeBlockWeights::get().max_block;
	pub const MaxScheduledPerBlock: u32 = 50;
}

impl pallet_scheduler::Config for Runtime {
	type Event = Event;
	type Origin = Origin;
	type PalletsOrigin = OriginCaller;
	type Call = Call;
	type MaximumWeight = MaximumSchedulerWeight;
	type ScheduleOrigin = EnsureRoot<AccountId>;
	type MaxScheduledPerBlock = MaxScheduledPerBlock;
	type WeightInfo = ();
}

parameter_types! {
	pub const UpdateFrequency: BlockNumber = 10;
	pub const MaxGraduallyUpdate: u32 = 100;
	pub const MaxStorageKeyBytes: u32 = 1024;
	pub const MaxStorageValueBytes: u32 = 1024;
}

impl orml_gradually_update::Config for Runtime {
	type Event = Event;
	type UpdateFrequency = UpdateFrequency;
	type DispatchOrigin = EnsureRoot<AccountId>;
	type WeightInfo = weights::orml_gradually_update::WeightInfo<Runtime>;
	type MaxGraduallyUpdate = MaxGraduallyUpdate;
	type MaxStorageKeyBytes = MaxStorageKeyBytes;
	type MaxStorageValueBytes = MaxStorageValueBytes;
}

parameter_types! {
	pub MinimumIncrementSize: Rate = Rate::saturating_from_rational(2, 100);
	pub const AuctionTimeToClose: BlockNumber = 15 * MINUTES;
	pub const AuctionDurationSoftCap: BlockNumber = 2 * HOURS;
}

impl module_auction_manager::Config for Runtime {
	type Event = Event;
	type Currency = Currencies;
	type Auction = Auction;
	type MinimumIncrementSize = MinimumIncrementSize;
	type AuctionTimeToClose = AuctionTimeToClose;
	type AuctionDurationSoftCap = AuctionDurationSoftCap;
	type GetStableCurrencyId = GetStableCurrencyId;
	type CDPTreasury = CdpTreasury;
	type DEX = Dex;
	type PriceSource = module_prices::PriorityLockedPriceProvider<Runtime>;
	type UnsignedPriority = runtime_common::AuctionManagerUnsignedPriority;
	type EmergencyShutdown = EmergencyShutdown;
	type WeightInfo = weights::module_auction_manager::WeightInfo<Runtime>;
}

impl module_loans::Config for Runtime {
	type Event = Event;
	type Convert = module_cdp_engine::DebitExchangeRateConvertor<Runtime>;
	type Currency = Currencies;
	type RiskManager = CdpEngine;
	type CDPTreasury = CdpTreasury;
	type PalletId = LoansPalletId;
	type OnUpdateLoan = module_incentives::OnUpdateLoan<Runtime>;
}

impl<LocalCall> frame_system::offchain::CreateSignedTransaction<LocalCall> for Runtime
where
	Call: From<LocalCall>,
{
	fn create_transaction<C: frame_system::offchain::AppCrypto<Self::Public, Self::Signature>>(
		call: Call,
		public: <Signature as sp_runtime::traits::Verify>::Signer,
		account: AccountId,
		nonce: Nonce,
	) -> Option<(
		Call,
		<UncheckedExtrinsic as sp_runtime::traits::Extrinsic>::SignaturePayload,
	)> {
		// take the biggest period possible.
		let period = BlockHashCount::get()
			.checked_next_power_of_two()
			.map(|c| c / 2)
			.unwrap_or(2) as u64;
		let current_block = System::block_number()
			.saturated_into::<u64>()
			// The `System::block_number` is initialized with `n+1`,
			// so the actual block number is `n`.
			.saturating_sub(1);
		let tip = 0;
		let extra: SignedExtra = (
			frame_system::CheckSpecVersion::<Runtime>::new(),
			frame_system::CheckTxVersion::<Runtime>::new(),
			frame_system::CheckGenesis::<Runtime>::new(),
			frame_system::CheckEra::<Runtime>::from(generic::Era::mortal(period, current_block)),
			frame_system::CheckNonce::<Runtime>::from(nonce),
			frame_system::CheckWeight::<Runtime>::new(),
			module_transaction_payment::ChargeTransactionPayment::<Runtime>::from(tip),
			module_evm::SetEvmOrigin::<Runtime>::new(),
		);
		let raw_payload = SignedPayload::new(call, extra)
			.map_err(|e| {
				log::warn!("Unable to create signed payload: {:?}", e);
			})
			.ok()?;
		let signature = raw_payload.using_encoded(|payload| C::sign(payload, public))?;
		let address = Indices::unlookup(account);
		let (call, extra, _) = raw_payload.deconstruct();
		Some((call, (address, signature, extra)))
	}
}

impl frame_system::offchain::SigningTypes for Runtime {
	type Public = <Signature as sp_runtime::traits::Verify>::Signer;
	type Signature = Signature;
}

impl<C> frame_system::offchain::SendTransactionTypes<C> for Runtime
where
	Call: From<C>,
{
	type OverarchingCall = Call;
	type Extrinsic = UncheckedExtrinsic;
}

parameter_types! {
	pub CollateralCurrencyIds: Vec<CurrencyId> = vec![DOT, LDOT, RENBTC];
	pub DefaultLiquidationRatio: Ratio = Ratio::saturating_from_rational(110, 100);
	pub DefaultDebitExchangeRate: ExchangeRate = ExchangeRate::saturating_from_rational(1, 10);
	pub DefaultLiquidationPenalty: Rate = Rate::saturating_from_rational(5, 100);
	pub MinimumDebitValue: Balance = dollar(AUSD);
	pub MaxSwapSlippageCompareToOracle: Ratio = Ratio::saturating_from_rational(5, 100);
}

impl module_cdp_engine::Config for Runtime {
	type Event = Event;
	type PriceSource = module_prices::PriorityLockedPriceProvider<Runtime>;
	type CollateralCurrencyIds = CollateralCurrencyIds;
	type DefaultLiquidationRatio = DefaultLiquidationRatio;
	type DefaultDebitExchangeRate = DefaultDebitExchangeRate;
	type DefaultLiquidationPenalty = DefaultLiquidationPenalty;
	type MinimumDebitValue = MinimumDebitValue;
	type GetStableCurrencyId = GetStableCurrencyId;
	type CDPTreasury = CdpTreasury;
	type UpdateOrigin = EnsureRootOrHalfFinancialCouncil;
	type MaxSwapSlippageCompareToOracle = MaxSwapSlippageCompareToOracle;
	type UnsignedPriority = runtime_common::CdpEngineUnsignedPriority;
	type EmergencyShutdown = EmergencyShutdown;
	type UnixTime = Timestamp;
	type WeightInfo = weights::module_cdp_engine::WeightInfo<Runtime>;
}

parameter_types! {
	pub DepositPerAuthorization: Balance = dollar(ACA);
}

impl module_honzon::Config for Runtime {
	type Event = Event;
	type Currency = Balances;
	type DepositPerAuthorization = DepositPerAuthorization;
	type WeightInfo = weights::module_honzon::WeightInfo<Runtime>;
}

impl module_emergency_shutdown::Config for Runtime {
	type Event = Event;
	type CollateralCurrencyIds = CollateralCurrencyIds;
	type PriceSource = Prices;
	type CDPTreasury = CdpTreasury;
	type AuctionManagerHandler = AuctionManager;
	type ShutdownOrigin = EnsureRootOrHalfGeneralCouncil;
	type WeightInfo = weights::module_emergency_shutdown::WeightInfo<Runtime>;
}

parameter_types! {
	pub const GetExchangeFee: (u32, u32) = (1, 1000);	// 0.1%
	pub const TradingPathLimit: u32 = 3;
	pub EnabledTradingPairs: Vec<TradingPair> = vec![
		TradingPair::from_currency_ids(AUSD, ACA).unwrap(),
		TradingPair::from_currency_ids(AUSD, DOT).unwrap(),
		TradingPair::from_currency_ids(AUSD, LDOT).unwrap(),
		TradingPair::from_currency_ids(AUSD, RENBTC).unwrap(),
	];
}

impl module_dex::Config for Runtime {
	type Event = Event;
	type Currency = Currencies;
	type GetExchangeFee = GetExchangeFee;
	type TradingPathLimit = TradingPathLimit;
	type PalletId = DEXPalletId;
	type CurrencyIdMapping = EvmCurrencyIdMapping<Runtime>;
	type DEXIncentives = Incentives;
	type WeightInfo = weights::module_dex::WeightInfo<Runtime>;
	type ListingOrigin = EnsureRootOrHalfGeneralCouncil;
}

parameter_types! {
	pub const MaxAuctionsCount: u32 = 100;
	pub HonzonTreasuryAccount: AccountId = HonzonTreasuryPalletId::get().into_account();
}

impl module_cdp_treasury::Config for Runtime {
	type Event = Event;
	type Currency = Currencies;
	type GetStableCurrencyId = GetStableCurrencyId;
	type AuctionManagerHandler = AuctionManager;
	type UpdateOrigin = EnsureRootOrHalfFinancialCouncil;
	type DEX = Dex;
	type MaxAuctionsCount = MaxAuctionsCount;
	type PalletId = CDPTreasuryPalletId;
	type TreasuryAccount = HonzonTreasuryAccount;
	type WeightInfo = weights::module_cdp_treasury::WeightInfo<Runtime>;
}

parameter_types! {
	// Sort by fee charge order
	pub DefaultFeeSwapPathList: Vec<Vec<CurrencyId>> = vec![vec![AUSD, ACA], vec![AUSD, LDOT], vec![AUSD, DOT], vec![AUSD, RENBTC]];
}

type NegativeImbalance = <Balances as PalletCurrency<AccountId>>::NegativeImbalance;
pub struct DealWithFees;
impl OnUnbalanced<NegativeImbalance> for DealWithFees {
	fn on_unbalanceds<B>(mut fees_then_tips: impl Iterator<Item = NegativeImbalance>) {
		if let Some(mut fees) = fees_then_tips.next() {
			if let Some(tips) = fees_then_tips.next() {
				tips.merge_into(&mut fees);
			}
			// for fees and tips, 80% to treasury, 20% to collator-selection pot.
			let split = fees.ration(80, 20);
			Treasury::on_unbalanced(split.0);

			Balances::resolve_creating(&CollatorSelection::account_id(), split.1);
			// Due to performance consideration remove the event.
			// let numeric_amount = split.1.peek();
			// let staking_pot = CollatorSelection::account_id();
			// System::deposit_event(pallet_balances::Event::Deposit(staking_pot, numeric_amount));
		}
	}
}

impl module_transaction_payment::Config for Runtime {
	type NativeCurrencyId = GetNativeCurrencyId;
	type DefaultFeeSwapPathList = DefaultFeeSwapPathList;
	type Currency = Balances;
	type MultiCurrency = Currencies;
	type OnTransactionPayment = DealWithFees;
	type TransactionByteFee = TransactionByteFee;
	type WeightToFee = WeightToFee;
	type FeeMultiplierUpdate = TargetedFeeAdjustment<Self, TargetBlockFullness, AdjustmentVariable, MinimumMultiplier>;
	type DEX = Dex;
	type MaxSwapSlippageCompareToOracle = MaxSwapSlippageCompareToOracle;
	type TradingPathLimit = TradingPathLimit;
	type PriceSource = module_prices::RealTimePriceProvider<Runtime>;
	type WeightInfo = weights::module_transaction_payment::WeightInfo<Runtime>;
}

impl module_evm_accounts::Config for Runtime {
	type Event = Event;
	type Currency = Balances;
	type AddressMapping = EvmAddressMapping<Runtime>;
	type TransferAll = Currencies;
	type WeightInfo = weights::module_evm_accounts::WeightInfo<Runtime>;
}

impl module_evm_manager::Config for Runtime {
	type Currency = Balances;
	type EVMBridge = EVMBridge;
}

impl orml_rewards::Config for Runtime {
	type Share = Balance;
	type Balance = Balance;
	type PoolId = module_incentives::PoolId<AccountId>;
	type Handler = Incentives;
}

parameter_types! {
	pub const AccumulatePeriod: BlockNumber = MINUTES;
}

impl module_incentives::Config for Runtime {
	type Event = Event;
	type RelaychainAccountId = AccountId;
	type NativeRewardsSource = UnreleasedNativeVaultAccountId;
	type NativeCurrencyId = GetNativeCurrencyId;
	type StableCurrencyId = GetStableCurrencyId;
	type LiquidCurrencyId = GetLiquidCurrencyId;
	type AccumulatePeriod = AccumulatePeriod;
	type UpdateOrigin = EnsureRootOrThreeFourthsGeneralCouncil;
	type CDPTreasury = CdpTreasury;
	type Currency = Currencies;
	type DEX = Dex;
	type EmergencyShutdown = EmergencyShutdown;
	type PalletId = IncentivesPalletId;
	type WeightInfo = weights::module_incentives::WeightInfo<Runtime>;
}

impl module_airdrop::Config for Runtime {
	type Event = Event;
}

parameter_types! {
	pub const PolkadotBondingDuration: EraIndex = 7;
	pub const EraLength: BlockNumber = DAYS;
	pub const MaxUnbonding: u32 = 1000;
}

impl module_polkadot_bridge::Config for Runtime {
	type DOTCurrency = Currency<Runtime, GetStakingCurrencyId>;
	type OnNewEra = (NomineesElection, StakingPool);
	type BondingDuration = PolkadotBondingDuration;
	type EraLength = EraLength;
	type PolkadotAccountId = AccountId;
	type MaxUnbonding = MaxUnbonding;
}

parameter_types! {
	pub const GetLiquidCurrencyId: CurrencyId = LDOT;
	pub const GetStakingCurrencyId: CurrencyId = DOT;
	pub DefaultExchangeRate: ExchangeRate = ExchangeRate::saturating_from_rational(10, 100);	// 1 : 10
	pub PoolAccountIndexes: Vec<u32> = vec![1, 2, 3, 4];
}

impl module_staking_pool::Config for Runtime {
	type Event = Event;
	type StakingCurrencyId = GetStakingCurrencyId;
	type LiquidCurrencyId = GetLiquidCurrencyId;
	type DefaultExchangeRate = DefaultExchangeRate;
	type PalletId = StakingPoolPalletId;
	type PoolAccountIndexes = PoolAccountIndexes;
	type UpdateOrigin = EnsureRootOrHalfHomaCouncil;
	type FeeModel = CurveFeeModel;
	type Nominees = NomineesElection;
	type Bridge = PolkadotBridge;
	type Currency = Currencies;
}

impl module_homa::Config for Runtime {
	type Homa = StakingPool;
	type WeightInfo = weights::module_homa::WeightInfo<Runtime>;
}

pub fn create_x2_parachain_multilocation(index: u16) -> MultiLocation {
	MultiLocation::X2(
		Junction::Parent,
		Junction::AccountId32 {
			network: RelayNetwork::get(),
			id: Utility::derivative_account_id(ParachainInfo::get().into_account(), index).into(),
		},
	)
}

parameter_types! {
	pub MinimumMintThreshold: Balance = 10 * cent(DOT);
	pub RelaychainSovereignSubAccount: MultiLocation = create_x2_parachain_multilocation(RELAYCHAIN_SUB_ACCOUNT_ID);
	pub MaxRewardPerEra: Permill = Permill::from_rational(411u32, 1_000_000u32); // 15% / 365 = 0.0004109
	pub MintFee: Balance = millicent(DOT);
}
impl module_homa_lite::Config for Runtime {
	type Event = Event;
	type WeightInfo = weights::module_homa_lite::WeightInfo<Runtime>;
	type Currency = Currencies;
	type StakingCurrencyId = GetStakingCurrencyId;
	type LiquidCurrencyId = GetLiquidCurrencyId;
	type GovernanceOrigin = EnsureRootOrHalfGeneralCouncil;
	type MinimumMintThreshold = MinimumMintThreshold;
	type XcmTransfer = XTokens;
	type SovereignSubAccountLocation = RelaychainSovereignSubAccount;
	type DefaultExchangeRate = DefaultExchangeRate;
	type MaxRewardPerEra = MaxRewardPerEra;
	type MintFee = MintFee;
}

parameter_types! {
	pub MinCouncilBondThreshold: Balance = dollar(LDOT);
	pub const NominateesCount: u32 = 7;
	pub const MaxUnlockingChunks: u32 = 7;
	pub const NomineesElectionBondingDuration: EraIndex = 7;
}

impl module_nominees_election::Config for Runtime {
	type Event = Event;
	type Currency = Currency<Runtime, GetLiquidCurrencyId>;
	type NomineeId = AccountId;
	type PalletId = NomineesElectionId;
	type MinBondThreshold = MinCouncilBondThreshold;
	type BondingDuration = NomineesElectionBondingDuration;
	type NominateesCount = NominateesCount;
	type MaxUnlockingChunks = MaxUnlockingChunks;
	type NomineeFilter = runtime_common::DummyNomineeFilter;
	type WeightInfo = weights::module_nominees_election::WeightInfo<Runtime>;
}

parameter_types! {
	pub MinGuaranteeAmount: Balance = dollar(LDOT);
	pub const ValidatorInsuranceThreshold: Balance = 0;
}

impl module_homa_validator_list::Config for Runtime {
	type Event = Event;
	type RelaychainAccountId = AccountId;
	type LiquidTokenCurrency = Currency<Runtime, GetLiquidCurrencyId>;
	type MinBondAmount = MinGuaranteeAmount;
	type BondingDuration = PolkadotBondingDuration;
	type ValidatorInsuranceThreshold = ValidatorInsuranceThreshold;
	type FreezeOrigin = EnsureRootOrHalfHomaCouncil;
	type SlashOrigin = EnsureRootOrHalfHomaCouncil;
	type OnSlash = module_staking_pool::OnSlash<Runtime>;
	type LiquidStakingExchangeRateProvider = LiquidStakingExchangeRateProvider;
	type WeightInfo = ();
	type OnIncreaseGuarantee = module_incentives::OnIncreaseGuarantee<Runtime>;
	type OnDecreaseGuarantee = module_incentives::OnDecreaseGuarantee<Runtime>;
	type BlockNumberProvider = RelaychainBlockNumberProvider<Runtime>;
}

parameter_types! {
	pub CreateClassDeposit: Balance = 20 * dollar(ACA);
	pub CreateTokenDeposit: Balance = 2 * dollar(ACA);
	pub MaxAttributesBytes: u32 = 2048;
}

impl module_nft::Config for Runtime {
	type Event = Event;
	type Currency = Balances;
	type CreateClassDeposit = CreateClassDeposit;
	type CreateTokenDeposit = CreateTokenDeposit;
	type DataDepositPerByte = DataDepositPerByte;
	type PalletId = NftPalletId;
	type MaxAttributesBytes = MaxAttributesBytes;
	type WeightInfo = weights::module_nft::WeightInfo<Runtime>;
}

parameter_types! {
	pub MaxClassMetadata: u32 = 1024;
	pub MaxTokenMetadata: u32 = 1024;
}

impl orml_nft::Config for Runtime {
	type ClassId = u32;
	type TokenId = u64;
	type ClassData = module_nft::ClassData<Balance>;
	type TokenData = module_nft::TokenData<Balance>;
	type MaxClassMetadata = MaxClassMetadata;
	type MaxTokenMetadata = MaxTokenMetadata;
}

parameter_types! {
	// One storage item; key size 32, value size 8; .
	pub ProxyDepositBase: Balance = deposit(1, 8);
	// Additional storage item size of 33 bytes.
	pub ProxyDepositFactor: Balance = deposit(0, 33);
	pub const MaxProxies: u16 = 32;
	pub AnnouncementDepositBase: Balance = deposit(1, 8);
	pub AnnouncementDepositFactor: Balance = deposit(0, 66);
	pub const MaxPending: u16 = 32;
}

impl InstanceFilter<Call> for ProxyType {
	fn filter(&self, c: &Call) -> bool {
		match self {
			// Always allowed Call::Utility no matter type.
			// Only transactions allowed by Proxy.filter can be executed,
			// otherwise `BadOrigin` will be returned in Call::Utility.
			_ if matches!(c, Call::Utility(..)) => true,
			ProxyType::Any => true,
			ProxyType::CancelProxy => matches!(c, Call::Proxy(pallet_proxy::Call::reject_announcement(..))),
			ProxyType::Governance => {
				matches!(
					c,
					Call::Authority(..)
						| Call::Democracy(..) | Call::PhragmenElection(..)
						| Call::GeneralCouncil(..)
						| Call::FinancialCouncil(..)
						| Call::HomaCouncil(..) | Call::TechnicalCommittee(..)
						| Call::Treasury(..) | Call::Bounties(..)
						| Call::Tips(..)
				)
			}
			ProxyType::Auction => {
				matches!(c, Call::Auction(orml_auction::Call::bid(..)))
			}
			ProxyType::Swap => {
				matches!(
					c,
					Call::Dex(module_dex::Call::swap_with_exact_supply(..))
						| Call::Dex(module_dex::Call::swap_with_exact_target(..))
				)
			}
			ProxyType::Loan => {
				matches!(
					c,
					Call::Honzon(module_honzon::Call::adjust_loan(..))
						| Call::Honzon(module_honzon::Call::close_loan_has_debit_by_dex(..))
				)
			}
		}
	}
	fn is_superset(&self, o: &Self) -> bool {
		match (self, o) {
			(x, y) if x == y => true,
			(ProxyType::Any, _) => true,
			(_, ProxyType::Any) => false,
			_ => false,
		}
	}
}

impl pallet_proxy::Config for Runtime {
	type Event = Event;
	type Call = Call;
	type Currency = Balances;
	type ProxyType = ProxyType;
	type ProxyDepositBase = ProxyDepositBase;
	type ProxyDepositFactor = ProxyDepositFactor;
	type MaxProxies = MaxProxies;
	type WeightInfo = ();
	type MaxPending = MaxPending;
	type CallHasher = BlakeTwo256;
	type AnnouncementDepositBase = AnnouncementDepositBase;
	type AnnouncementDepositFactor = AnnouncementDepositFactor;
}

parameter_types! {
	pub const RENBTCCurrencyId: CurrencyId = RENBTC;
	pub const RENBTCIdentifier: [u8; 32] = hex!["f6b5b360905f856404bd4cf39021b82209908faa44159e68ea207ab8a5e13197"];
}

impl ecosystem_renvm_bridge::Config for Runtime {
	type Event = Event;
	type Currency = Balances;
	type BridgedTokenCurrency = Currency<Runtime, RENBTCCurrencyId>;
	type CurrencyIdentifier = RENBTCIdentifier;
	type UnsignedPriority = runtime_common::RenvmBridgeUnsignedPriority;
	type ChargeTransactionPayment = module_transaction_payment::ChargeTransactionPayment<Runtime>;
}

parameter_types! {
	pub const CashCurrencyId: CurrencyId = CurrencyId::Token(TokenSymbol::CASH);
	pub const MaxGatewayAuthorityCount: u32 = 8;
	pub const PercentThresholdForGatewayAuthoritySignature: Perbill = Perbill::from_percent(50);
}

impl ecosystem_starport::Config for Runtime {
	type Event = Event;
	type Currency = Currencies;
	type CashCurrencyId = CashCurrencyId;
	type PalletId = StarportPalletId;
	type MaxGatewayAuthorities = MaxGatewayAuthorityCount;
	type PercentThresholdForAuthoritySignature = PercentThresholdForGatewayAuthoritySignature;
	type Cash = CompoundCash;
}

impl ecosystem_compound_cash::Config for Runtime {
	type Event = Event;
	type UnixTime = Timestamp;
}

parameter_types! {
	pub const ChainId: u64 = 595;
	pub NetworkContractSource: H160 = H160::from_low_u64_be(0);
}

#[cfg(feature = "with-ethereum-compatibility")]
parameter_types! {
	pub NativeTokenExistentialDeposit: Balance = 10 * cent(ACA);
	pub const NewContractExtraBytes: u32 = 0;
	pub const StorageDepositPerByte: Balance = 0;
	pub const MaxCodeSize: u32 = 0x6000;
	pub const DeveloperDeposit: Balance = 0;
	pub const DeploymentFee: Balance = 0;
}

#[cfg(not(feature = "with-ethereum-compatibility"))]
parameter_types! {
	pub NativeTokenExistentialDeposit: Balance = 10 * cent(ACA);
	pub const NewContractExtraBytes: u32 = 10_000_000;
	pub StorageDepositPerByte: Balance = microcent(ACA);
	pub const MaxCodeSize: u32 = 60 * 1024;
	pub DeveloperDeposit: Balance = dollar(ACA);
	pub DeploymentFee: Balance = dollar(ACA);
}

pub type MultiCurrencyPrecompile = runtime_common::MultiCurrencyPrecompile<
	AccountId,
	EvmAddressMapping<Runtime>,
	EvmCurrencyIdMapping<Runtime>,
	Currencies,
>;

pub type NFTPrecompile =
	runtime_common::NFTPrecompile<AccountId, EvmAddressMapping<Runtime>, EvmCurrencyIdMapping<Runtime>, NFT>;
pub type StateRentPrecompile =
	runtime_common::StateRentPrecompile<AccountId, EvmAddressMapping<Runtime>, EvmCurrencyIdMapping<Runtime>, EVM>;
pub type OraclePrecompile = runtime_common::OraclePrecompile<
	AccountId,
	EvmAddressMapping<Runtime>,
	EvmCurrencyIdMapping<Runtime>,
	module_prices::RealTimePriceProvider<Runtime>,
>;
pub type ScheduleCallPrecompile = runtime_common::ScheduleCallPrecompile<
	AccountId,
	EvmAddressMapping<Runtime>,
	EvmCurrencyIdMapping<Runtime>,
	Scheduler,
	module_transaction_payment::ChargeTransactionPayment<Runtime>,
	Call,
	Origin,
	OriginCaller,
	Runtime,
>;
pub type DexPrecompile =
	runtime_common::DexPrecompile<AccountId, EvmAddressMapping<Runtime>, EvmCurrencyIdMapping<Runtime>, Dex>;

#[cfg(feature = "with-ethereum-compatibility")]
static ISTANBUL_CONFIG: evm::Config = evm::Config::istanbul();

impl module_evm::Config for Runtime {
	type AddressMapping = EvmAddressMapping<Runtime>;
	type Currency = Balances;
	type TransferAll = Currencies;
	type NewContractExtraBytes = NewContractExtraBytes;
	type StorageDepositPerByte = StorageDepositPerByte;
	type MaxCodeSize = MaxCodeSize;

	type Event = Event;
	type Precompiles = runtime_common::AllPrecompiles<
		SystemContractsFilter,
		MultiCurrencyPrecompile,
		NFTPrecompile,
		StateRentPrecompile,
		OraclePrecompile,
		ScheduleCallPrecompile,
		DexPrecompile,
	>;
	type ChainId = ChainId;
	type GasToWeight = GasToWeight;
	type ChargeTransactionPayment = module_transaction_payment::ChargeTransactionPayment<Runtime>;
	type NetworkContractOrigin = EnsureRootOrTwoThirdsTechnicalCommittee;
	type NetworkContractSource = NetworkContractSource;
	type DeveloperDeposit = DeveloperDeposit;
	type DeploymentFee = DeploymentFee;
	type TreasuryAccount = TreasuryAccount;
	type FreeDeploymentOrigin = EnsureRootOrHalfGeneralCouncil;
	type WeightInfo = weights::module_evm::WeightInfo<Runtime>;

	#[cfg(feature = "with-ethereum-compatibility")]
	fn config() -> &'static evm::Config {
		&ISTANBUL_CONFIG
	}
}

impl module_evm_bridge::Config for Runtime {
	type EVM = EVM;
}

impl module_session_manager::Config for Runtime {
	type Event = Event;
	type ValidatorSet = Session;
	type WeightInfo = weights::module_session_manager::WeightInfo<Runtime>;
}

parameter_types! {
	pub const LocalChainId: chainbridge::ChainId = 2;
	pub const ProposalLifetime: BlockNumber = 15 * MINUTES;
}

impl chainbridge::Config for Runtime {
	type Event = Event;
	type AdminOrigin = EnsureRoot<AccountId>;
	type Proposal = Call;
	type ChainId = LocalChainId;
	type ProposalLifetime = ProposalLifetime;
}

impl ecosystem_chainsafe::Config for Runtime {
	type Event = Event;
	type Currency = Currencies;
	type NativeCurrencyId = GetNativeCurrencyId;
	type RegistorOrigin = EnsureRootOrHalfGeneralCouncil;
	type BridgeOrigin = chainbridge::EnsureBridge<Runtime>;
	type WeightInfo = weights::ecosystem_chainsafe::WeightInfo<Runtime>;
}

parameter_types! {
	pub ReservedXcmpWeight: Weight = RuntimeBlockWeights::get().max_block / 4;
	pub ReservedDmpWeight: Weight = RuntimeBlockWeights::get().max_block / 4;
}

impl cumulus_pallet_parachain_system::Config for Runtime {
	type Event = Event;
	type OnValidationData = ();
	type SelfParaId = ParachainInfo;
	type DmpMessageHandler = DmpQueue;
	type ReservedDmpWeight = ReservedDmpWeight;
	type OutboundXcmpMessageSource = XcmpQueue;
	type XcmpMessageHandler = XcmpQueue;
	type ReservedXcmpWeight = ReservedXcmpWeight;
}

impl parachain_info::Config for Runtime {}

parameter_types! {
	pub const DotLocation: MultiLocation = MultiLocation::X1(Parent);
	pub const RelayNetwork: NetworkId = NetworkId::Polkadot;
	pub RelayChainOrigin: Origin = cumulus_pallet_xcm::Origin::Relay.into();
	pub Ancestry: MultiLocation = Parachain(ParachainInfo::parachain_id().into()).into();
}

/// Type for specifying how a `MultiLocation` can be converted into an `AccountId`. This is used
/// when determining ownership of accounts for asset transacting and when attempting to use XCM
/// `Transact` in order to determine the dispatch Origin.
pub type LocationToAccountId = (
	// The parent (Relay-chain) origin converts to the default `AccountId`.
	ParentIsDefault<AccountId>,
	// Sibling parachain origins convert to AccountId via the `ParaId::into`.
	SiblingParachainConvertsVia<Sibling, AccountId>,
	// Straight up local `AccountId32` origins just alias directly to `AccountId`.
	AccountId32Aliases<RelayNetwork, AccountId>,
);

/// This is the type we use to convert an (incoming) XCM origin into a local `Origin` instance,
/// ready for dispatching a transaction with Xcm's `Transact`. There is an `OriginKind` which can
/// biases the kind of local `Origin` it will become.
pub type XcmOriginToCallOrigin = (
	// Sovereign account converter; this attempts to derive an `AccountId` from the origin location
	// using `LocationToAccountId` and then turn that into the usual `Signed` origin. Useful for
	// foreign chains who want to have a local sovereign account on this chain which they control.
	SovereignSignedViaLocation<LocationToAccountId, Origin>,
	// Native converter for Relay-chain (Parent) location; will converts to a `Relay` origin when
	// recognized.
	RelayChainAsNative<RelayChainOrigin, Origin>,
	// Native converter for sibling Parachains; will convert to a `SiblingPara` origin when
	// recognized.
	SiblingParachainAsNative<cumulus_pallet_xcm::Origin, Origin>,
	// Native signed account converter; this just converts an `AccountId32` origin into a normal
	// `Origin::Signed` origin of the same 32-byte value.
	SignedAccountId32AsNative<RelayNetwork, Origin>,
	// Xcm origins can be represented natively under the Xcm pallet's Xcm origin.
	XcmPassthrough<Origin>,
);

parameter_types! {
	// One XCM operation is 1_000_000 weight - almost certainly a conservative estimate.
	pub UnitWeightCost: Weight = 1_000_000;
	pub DotPerSecond: (MultiLocation, u128) = (X1(Parent), dot_per_second());
}

pub type Barrier = (TakeWeightCredit, AllowTopLevelPaidExecutionFrom<All<MultiLocation>>);

pub struct ToTreasury;
impl TakeRevenue for ToTreasury {
	fn take_revenue(revenue: MultiAsset) {
		if let MultiAsset::ConcreteFungible { id, amount } = revenue {
			if let Some(currency_id) = CurrencyIdConvert::convert(id) {
				// ensure KaruraTreasuryAccount have ed for all of the cross-chain asset.
				// Ignore the result.
				let _ = Currencies::deposit(currency_id, &TreasuryAccount::get(), amount);
			}
		}
	}
}

pub struct XcmConfig;
impl xcm_executor::Config for XcmConfig {
	type Call = Call;
	type XcmSender = XcmRouter;
	// How to withdraw and deposit an asset.
	type AssetTransactor = LocalAssetTransactor;
	type OriginConverter = XcmOriginToCallOrigin;
	type IsReserve = MultiNativeAsset;
	// Teleporting is disabled.
	type IsTeleporter = ();
	type LocationInverter = LocationInverter<Ancestry>;
	type Barrier = Barrier;
	type Weigher = FixedWeightBounds<UnitWeightCost, Call>;
	// Only receiving DOT is handled, and all fees must be paid in DOT.
	type Trader = FixedRateOfConcreteFungible<DotPerSecond, ToTreasury>;
	type ResponseHandler = (); // Don't handle responses for now.
}

parameter_types! {
	pub MaxDownwardMessageWeight: Weight = RuntimeBlockWeights::get().max_block / 10;
}

/// No local origins on this chain are allowed to dispatch XCM sends/executions.
pub type LocalOriginToLocation = SignedToAccountId32<Origin, AccountId, RelayNetwork>;

/// The means for routing XCM messages which are not for local execution into the right message
/// queues.
pub type XcmRouter = (
	// Two routers - use UMP to communicate with the relay chain:
	cumulus_primitives_utility::ParentAsUmp<ParachainSystem>,
	// ..and XCMP to communicate with the sibling chains.
	XcmpQueue,
);

impl pallet_xcm::Config for Runtime {
	type Event = Event;
	type SendXcmOrigin = EnsureXcmOrigin<Origin, LocalOriginToLocation>;
	type XcmRouter = XcmRouter;
	type ExecuteXcmOrigin = EnsureXcmOrigin<Origin, LocalOriginToLocation>;
	type XcmExecuteFilter = All<(MultiLocation, Xcm<Call>)>;
	type XcmExecutor = XcmExecutor<XcmConfig>;
	type XcmTeleportFilter = ();
	type XcmReserveTransferFilter = All<(MultiLocation, Vec<MultiAsset>)>;
	type Weigher = FixedWeightBounds<UnitWeightCost, Call>;
}

impl cumulus_pallet_xcm::Config for Runtime {
	type Event = Event;
	type XcmExecutor = XcmExecutor<XcmConfig>;
}

impl cumulus_pallet_xcmp_queue::Config for Runtime {
	type Event = Event;
	type XcmExecutor = XcmExecutor<XcmConfig>;
	type ChannelInfo = ParachainSystem;
}

impl cumulus_pallet_dmp_queue::Config for Runtime {
	type Event = Event;
	type XcmExecutor = XcmExecutor<XcmConfig>;
	type ExecuteOverweightOrigin = EnsureRoot<AccountId>;
}

pub type LocalAssetTransactor = MultiCurrencyAdapter<
	Currencies,
	UnknownTokens,
	IsNativeConcrete<CurrencyId, CurrencyIdConvert>,
	AccountId,
	LocationToAccountId,
	CurrencyId,
	CurrencyIdConvert,
>;

//TODO: use token registry currency type encoding
fn native_currency_location(id: CurrencyId) -> MultiLocation {
	X3(Parent, Parachain(ParachainInfo::get().into()), GeneralKey(id.encode()))
}

pub struct CurrencyIdConvert;
impl Convert<CurrencyId, Option<MultiLocation>> for CurrencyIdConvert {
	fn convert(id: CurrencyId) -> Option<MultiLocation> {
		use CurrencyId::Token;
		use TokenSymbol::*;
		match id {
			Token(DOT) => Some(X1(Parent)),
			Token(ACA) | Token(AUSD) | Token(LDOT) | Token(RENBTC) => Some(native_currency_location(id)),
			_ => None,
		}
	}
}
impl Convert<MultiLocation, Option<CurrencyId>> for CurrencyIdConvert {
	fn convert(location: MultiLocation) -> Option<CurrencyId> {
		use CurrencyId::Token;
		use TokenSymbol::*;
		match location {
			X1(Parent) => Some(Token(DOT)),
			X3(Parent, Parachain(id), GeneralKey(key)) if ParaId::from(id) == ParachainInfo::get() => {
				// decode the general key
				if let Ok(currency_id) = CurrencyId::decode(&mut &key[..]) {
					// check if `currency_id` is cross-chain asset
					match currency_id {
						Token(ACA) | Token(AUSD) | Token(LDOT) | Token(RENBTC) => Some(currency_id),
						_ => None,
					}
				} else {
					None
				}
			}
			_ => None,
		}
	}
}
impl Convert<MultiAsset, Option<CurrencyId>> for CurrencyIdConvert {
	fn convert(asset: MultiAsset) -> Option<CurrencyId> {
		if let MultiAsset::ConcreteFungible { id, amount: _ } = asset {
			Self::convert(id)
		} else {
			None
		}
	}
}

parameter_types! {
	pub SelfLocation: MultiLocation = X2(Parent, Parachain(ParachainInfo::get().into()));
}

pub struct AccountIdToMultiLocation;
impl Convert<AccountId, MultiLocation> for AccountIdToMultiLocation {
	fn convert(account: AccountId) -> MultiLocation {
		X1(AccountId32 {
			network: NetworkId::Any,
			id: account.into(),
		})
	}
}

parameter_types! {
	pub const BaseXcmWeight: Weight = 100_000_000;
}

impl orml_xtokens::Config for Runtime {
	type Event = Event;
	type Balance = Balance;
	type CurrencyId = CurrencyId;
	type CurrencyIdConvert = CurrencyIdConvert;
	type AccountIdToMultiLocation = AccountIdToMultiLocation;
	type SelfLocation = SelfLocation;
	type XcmExecutor = XcmExecutor<XcmConfig>;
	type Weigher = FixedWeightBounds<UnitWeightCost, Call>;
	type BaseXcmWeight = BaseXcmWeight;
}

impl orml_unknown_tokens::Config for Runtime {
	type Event = Event;
}

impl orml_xcm::Config for Runtime {
	type Event = Event;
	type SovereignOrigin = EnsureRootOrHalfGeneralCouncil;
}

impl cumulus_pallet_aura_ext::Config for Runtime {}

/// The address format for describing accounts.
pub type Address = sp_runtime::MultiAddress<AccountId, AccountIndex>;
/// Block header type as expected by this runtime.
pub type Header = generic::Header<BlockNumber, BlakeTwo256>;
/// Block type as expected by this runtime.
pub type Block = generic::Block<Header, UncheckedExtrinsic>;
/// A Block signed with a Justification
pub type SignedBlock = generic::SignedBlock<Block>;
/// BlockId type as expected by this runtime.
pub type BlockId = generic::BlockId<Block>;
/// The SignedExtension to the basic transaction logic.
pub type SignedExtra = (
	frame_system::CheckSpecVersion<Runtime>,
	frame_system::CheckTxVersion<Runtime>,
	frame_system::CheckGenesis<Runtime>,
	frame_system::CheckEra<Runtime>,
	frame_system::CheckNonce<Runtime>,
	frame_system::CheckWeight<Runtime>,
	module_transaction_payment::ChargeTransactionPayment<Runtime>,
	module_evm::SetEvmOrigin<Runtime>,
);
/// Unchecked extrinsic type as expected by this runtime.
pub type UncheckedExtrinsic = generic::UncheckedExtrinsic<Address, Call, Signature, SignedExtra>;
/// The payload being signed in transactions.
pub type SignedPayload = generic::SignedPayload<Call, SignedExtra>;
/// Extrinsic type that has already been checked.
pub type CheckedExtrinsic = generic::CheckedExtrinsic<AccountId, Call, SignedExtra>;
/// Executive: handles dispatch to the various modules.
pub type Executive =
	frame_executive::Executive<Runtime, Block, frame_system::ChainContext<Runtime>, Runtime, AllPallets, ()>;

#[allow(clippy::large_enum_variant)]
construct_runtime! {
	pub enum Runtime where
		Block = Block,
		NodeBlock = primitives::Block,
		UncheckedExtrinsic = UncheckedExtrinsic
	{
		// Core
		System: frame_system::{Pallet, Call, Storage, Config, Event<T>} = 0,
		Timestamp: pallet_timestamp::{Pallet, Call, Storage, Inherent} = 1,
		Scheduler: pallet_scheduler::{Pallet, Call, Storage, Event<T>} = 2,

		// Tokens & Related
		Balances: pallet_balances::{Pallet, Call, Storage, Config<T>, Event<T>} = 10,
		Tokens: orml_tokens::{Pallet, Storage, Event<T>, Config<T>} = 11,
		Currencies: module_currencies::{Pallet, Call, Event<T>} = 12,
		Vesting: orml_vesting::{Pallet, Storage, Call, Event<T>, Config<T>} = 13,
		TransactionPayment: module_transaction_payment::{Pallet, Call, Storage} = 14,

		// Treasury
		Treasury: pallet_treasury::{Pallet, Call, Storage, Config, Event<T>} = 20,
		Bounties: pallet_bounties::{Pallet, Call, Storage, Event<T>} = 21,
		Tips: pallet_tips::{Pallet, Call, Storage, Event<T>} = 22,

		// Utility
		Utility: pallet_utility::{Pallet, Call, Event} = 30,
		Multisig: pallet_multisig::{Pallet, Call, Storage, Event<T>} = 31,
		Recovery: pallet_recovery::{Pallet, Call, Storage, Event<T>} = 32,
		Proxy: pallet_proxy::{Pallet, Call, Storage, Event<T>} = 33,

		Indices: pallet_indices::{Pallet, Call, Storage, Config<T>, Event<T>} = 40,
		GraduallyUpdate: orml_gradually_update::{Pallet, Storage, Call, Event<T>} = 41,

		// Governance
		GeneralCouncil: pallet_collective::<Instance1>::{Pallet, Call, Storage, Origin<T>, Event<T>, Config<T>} = 50,
		GeneralCouncilMembership: pallet_membership::<Instance1>::{Pallet, Call, Storage, Event<T>, Config<T>} = 51,
		FinancialCouncil: pallet_collective::<Instance2>::{Pallet, Call, Storage, Origin<T>, Event<T>, Config<T>} = 52,
		FinancialCouncilMembership: pallet_membership::<Instance2>::{Pallet, Call, Storage, Event<T>, Config<T>} = 53,
		HomaCouncil: pallet_collective::<Instance3>::{Pallet, Call, Storage, Origin<T>, Event<T>, Config<T>} = 54,
		HomaCouncilMembership: pallet_membership::<Instance3>::{Pallet, Call, Storage, Event<T>, Config<T>} = 55,
		TechnicalCommittee: pallet_collective::<Instance4>::{Pallet, Call, Storage, Origin<T>, Event<T>, Config<T>} = 56,
		TechnicalCommitteeMembership: pallet_membership::<Instance4>::{Pallet, Call, Storage, Event<T>, Config<T>} = 57,

		Authority: orml_authority::{Pallet, Call, Storage, Event<T>, Origin<T>} = 70,
		PhragmenElection: pallet_elections_phragmen::{Pallet, Call, Storage, Event<T>} = 71,
		Democracy: pallet_democracy::{Pallet, Call, Storage, Config<T>, Event<T>} = 72,

		// Oracle
		//
		// NOTE: OperatorMembership must be placed after Oracle or else will have race condition on initialization
		AcalaOracle: orml_oracle::<Instance1>::{Pallet, Storage, Call, Event<T>} = 80,
		OperatorMembershipAcala: pallet_membership::<Instance5>::{Pallet, Call, Storage, Event<T>, Config<T>} = 82,
		BandOracle: orml_oracle::<Instance2>::{Pallet, Storage, Call, Event<T>} = 81,
		OperatorMembershipBand: pallet_membership::<Instance6>::{Pallet, Call, Storage, Event<T>, Config<T>} = 83,

		// ORML Core
		Auction: orml_auction::{Pallet, Storage, Call, Event<T>} = 100,
		Rewards: orml_rewards::{Pallet, Storage, Call} = 101,
		OrmlNFT: orml_nft::{Pallet, Storage, Config<T>} = 102,

		// Acala Core
		Prices: module_prices::{Pallet, Storage, Call, Event<T>} = 110,
		Dex: module_dex::{Pallet, Storage, Call, Event<T>, Config<T>} = 111,

		// Honzon
		AuctionManager: module_auction_manager::{Pallet, Storage, Call, Event<T>, ValidateUnsigned} = 120,
		Loans: module_loans::{Pallet, Storage, Call, Event<T>} = 121,
		Honzon: module_honzon::{Pallet, Storage, Call, Event<T>} = 122,
		CdpTreasury: module_cdp_treasury::{Pallet, Storage, Call, Config, Event<T>} = 123,
		CdpEngine: module_cdp_engine::{Pallet, Storage, Call, Event<T>, Config, ValidateUnsigned} = 124,
		EmergencyShutdown: module_emergency_shutdown::{Pallet, Storage, Call, Event<T>} = 125,

		// Homa
		Homa: module_homa::{Pallet, Call} = 130,
		NomineesElection: module_nominees_election::{Pallet, Call, Storage, Event<T>} = 131,
		StakingPool: module_staking_pool::{Pallet, Call, Storage, Event<T>, Config} = 132,
		PolkadotBridge: module_polkadot_bridge::{Pallet, Call, Storage} = 133,
		HomaValidatorListModule: module_homa_validator_list::{Pallet, Call, Storage, Event<T>} = 134,
		HomaLite: module_homa_lite::{Pallet, Call, Storage, Event<T>} = 135,

		// Acala Other
		Incentives: module_incentives::{Pallet, Storage, Call, Event<T>} = 140,
		NFT: module_nft::{Pallet, Call, Event<T>} = 141,
		AirDrop: module_airdrop::{Pallet, Call, Storage, Event<T>, Config<T>} = 142,

		// Ecosystem modules
		RenVmBridge: ecosystem_renvm_bridge::{Pallet, Call, Config, Storage, Event<T>, ValidateUnsigned} = 150,
		ChainBridge: chainbridge::{Pallet, Call, Storage, Event<T>} = 151,
		ChainSafeTransfer: ecosystem_chainsafe::{Pallet, Call, Storage, Event<T>} = 152,
		Starport: ecosystem_starport::{Pallet, Call, Storage, Event<T>, Config} = 153,
		CompoundCash: ecosystem_compound_cash::{Pallet, Storage, Event<T>} = 154,

		// Parachain
		ParachainSystem: cumulus_pallet_parachain_system::{Pallet, Call, Storage, Inherent, Config, Event<T>} = 160,
		ParachainInfo: parachain_info::{Pallet, Storage, Config} = 161,

		// XCM
		XcmpQueue: cumulus_pallet_xcmp_queue::{Pallet, Call, Storage, Event<T>} = 170,
		PolkadotXcm: pallet_xcm::{Pallet, Call, Event<T>, Origin} = 171,
		CumulusXcm: cumulus_pallet_xcm::{Pallet, Event<T>, Origin} = 172,
		DmpQueue: cumulus_pallet_dmp_queue::{Pallet, Call, Storage, Event<T>} = 173,
		XTokens: orml_xtokens::{Pallet, Storage, Call, Event<T>} = 174,
		UnknownTokens: orml_unknown_tokens::{Pallet, Storage, Event} = 175,
		OrmlXcm: orml_xcm::{Pallet, Call, Event<T>} = 176,

		// Smart contracts
		EVM: module_evm::{Pallet, Config<T>, Call, Storage, Event<T>} = 180,
		EVMBridge: module_evm_bridge::{Pallet} = 181,
		EvmAccounts: module_evm_accounts::{Pallet, Call, Storage, Event<T>} = 182,
		EvmManager: module_evm_manager::{Pallet, Storage} = 183,

		// Collator support. the order of these 4 are important and shall not change.
		Authorship: pallet_authorship::{Pallet, Call, Storage} = 190,
		CollatorSelection: module_collator_selection::{Pallet, Call, Storage, Event<T>, Config<T>} = 191,
		Session: pallet_session::{Pallet, Call, Storage, Event, Config<T>} = 192,
		Aura: pallet_aura::{Pallet, Storage, Config<T>} = 193,
		AuraExt: cumulus_pallet_aura_ext::{Pallet, Storage, Config} = 194,
		SessionManager: module_session_manager::{Pallet, Call, Storage, Event<T>, Config<T>} = 195,

		// Dev
		Sudo: pallet_sudo::{Pallet, Call, Config<T>, Storage, Event<T>} = 255,
	}
}

#[cfg(not(feature = "disable-runtime-api"))]
impl_runtime_apis! {
	impl sp_api::Core<Block> for Runtime {
		fn version() -> RuntimeVersion {
			VERSION
		}

		fn execute_block(block: Block) {
			Executive::execute_block(block)
		}

		fn initialize_block(header: &<Block as BlockT>::Header) {
			Executive::initialize_block(header)
		}
	}

	impl sp_api::Metadata<Block> for Runtime {
		fn metadata() -> OpaqueMetadata {
			Runtime::metadata().into()
		}
	}

	impl sp_block_builder::BlockBuilder<Block> for Runtime {
		fn apply_extrinsic(extrinsic: <Block as BlockT>::Extrinsic) -> ApplyExtrinsicResult {
			Executive::apply_extrinsic(extrinsic)
		}

		fn finalize_block() -> <Block as BlockT>::Header {
			Executive::finalize_block()
		}

		fn inherent_extrinsics(data: sp_inherents::InherentData) -> Vec<<Block as BlockT>::Extrinsic> {
			data.create_extrinsics()
		}

		fn check_inherents(
			block: Block,
			data: sp_inherents::InherentData,
		) -> sp_inherents::CheckInherentsResult {
			data.check_extrinsics(&block)
		}
	}

	impl sp_transaction_pool::runtime_api::TaggedTransactionQueue<Block> for Runtime {
		fn validate_transaction(
			source: TransactionSource,
			tx: <Block as BlockT>::Extrinsic,
			block_hash: <Block as BlockT>::Hash,
		) -> TransactionValidity {
			Executive::validate_transaction(source, tx, block_hash)
		}
	}

	impl sp_offchain::OffchainWorkerApi<Block> for Runtime {
		fn offchain_worker(header: &<Block as BlockT>::Header) {
			Executive::offchain_worker(header)
		}
	}

	impl sp_consensus_aura::AuraApi<Block, AuraId> for Runtime {
		fn slot_duration() -> sp_consensus_aura::SlotDuration {
			sp_consensus_aura::SlotDuration::from_millis(Aura::slot_duration())
		}

		fn authorities() -> Vec<AuraId> {
			Aura::authorities()
		}
	}

	impl sp_session::SessionKeys<Block> for Runtime {
		fn generate_session_keys(seed: Option<Vec<u8>>) -> Vec<u8> {
			SessionKeys::generate(seed)
		}

		fn decode_session_keys(
			encoded: Vec<u8>,
		) -> Option<Vec<(Vec<u8>, KeyTypeId)>> {
			SessionKeys::decode_into_raw_public_keys(&encoded)
		}
	}

	impl frame_system_rpc_runtime_api::AccountNonceApi<Block, AccountId, Nonce> for Runtime {
		fn account_nonce(account: AccountId) -> Nonce {
			System::account_nonce(account)
		}
	}

	impl pallet_transaction_payment_rpc_runtime_api::TransactionPaymentApi<
		Block,
		Balance,
	> for Runtime {
		fn query_info(uxt: <Block as BlockT>::Extrinsic, len: u32) -> RuntimeDispatchInfo<Balance> {
			TransactionPayment::query_info(uxt, len)
		}
		fn query_fee_details(uxt: <Block as BlockT>::Extrinsic, len: u32) -> FeeDetails<Balance> {
			TransactionPayment::query_fee_details(uxt, len)
		}
	}

	impl orml_oracle_rpc_runtime_api::OracleApi<
		Block,
		DataProviderId,
		CurrencyId,
		TimeStampedPrice,
	> for Runtime {
		fn get_value(provider_id: DataProviderId ,key: CurrencyId) -> Option<TimeStampedPrice> {
			match provider_id {
				DataProviderId::Acala => AcalaOracle::get_no_op(&key),
				DataProviderId::Aggregated => <AggregatedDataProvider as DataProviderExtended<_, _>>::get_no_op(&key)
			}
		}

		fn get_all_values(provider_id: DataProviderId) -> Vec<(CurrencyId, Option<TimeStampedPrice>)> {
			match provider_id {
				DataProviderId::Acala => AcalaOracle::get_all_values(),
				DataProviderId::Aggregated => <AggregatedDataProvider as DataProviderExtended<_, _>>::get_all_values()
			}
		}
	}

	impl module_staking_pool_rpc_runtime_api::StakingPoolApi<
		Block,
		AccountId,
		Balance,
	> for Runtime {
		fn get_available_unbonded(account: AccountId) -> module_staking_pool_rpc_runtime_api::BalanceInfo<Balance> {
			module_staking_pool_rpc_runtime_api::BalanceInfo {
				amount: StakingPool::get_available_unbonded(&account)
			}
		}

		fn get_liquid_staking_exchange_rate() -> ExchangeRate {
			StakingPool::liquid_exchange_rate()
		}
	}

	impl module_evm_rpc_runtime_api::EVMRuntimeRPCApi<Block, Balance> for Runtime {
		fn call(
			from: H160,
			to: H160,
			data: Vec<u8>,
			value: Balance,
			gas_limit: u64,
			storage_limit: u32,
			estimate: bool,
		) -> Result<CallInfo, sp_runtime::DispatchError> {
			let config = if estimate {
				let mut config = <Runtime as module_evm::Config>::config().clone();
				config.estimate = true;
				Some(config)
			} else {
				None
			};

			module_evm::Runner::<Runtime>::call(
				from,
				from,
				to,
				data,
				value,
				gas_limit,
				storage_limit,
				config.as_ref().unwrap_or(<Runtime as module_evm::Config>::config()),
			)
		}

		fn create(
			from: H160,
			data: Vec<u8>,
			value: Balance,
			gas_limit: u64,
			storage_limit: u32,
			estimate: bool,
		) -> Result<CreateInfo, sp_runtime::DispatchError> {
			let config = if estimate {
				let mut config = <Runtime as module_evm::Config>::config().clone();
				config.estimate = true;
				Some(config)
			} else {
				None
			};

			module_evm::Runner::<Runtime>::create(
				from,
				data,
				value,
				gas_limit,
				storage_limit,
				config.as_ref().unwrap_or(<Runtime as module_evm::Config>::config()),
			)
		}

		fn get_estimate_resources_request(extrinsic: Vec<u8>) -> Result<EstimateResourcesRequest, sp_runtime::DispatchError> {
			let utx = UncheckedExtrinsic::decode(&mut &*extrinsic)
				.map_err(|_| sp_runtime::DispatchError::Other("Invalid parameter extrinsic, decode failed"))?;

			let request = match utx.function {
				Call::EVM(module_evm::Call::call(to, data, value, gas_limit, storage_limit)) => {
					Some(EstimateResourcesRequest {
						from: None,
						to: Some(to),
						gas_limit: Some(gas_limit),
						storage_limit: Some(storage_limit),
						value: Some(value),
						data: Some(data),
					})
				}
				Call::EVM(module_evm::Call::create(data, value, gas_limit, storage_limit)) => {
					Some(EstimateResourcesRequest {
						from: None,
						to: None,
						gas_limit: Some(gas_limit),
						storage_limit: Some(storage_limit),
						value: Some(value),
						data: Some(data),
					})
				}
				_ => None,
			};

			request.ok_or(sp_runtime::DispatchError::Other("Invalid parameter extrinsic, not evm Call"))
		}
	}

	impl cumulus_primitives_core::CollectCollationInfo<Block> for Runtime {
		fn collect_collation_info() -> cumulus_primitives_core::CollationInfo {
			ParachainSystem::collect_collation_info()
		}
	}

	#[cfg(feature = "try-runtime")]
	impl frame_try_runtime::TryRuntime<Block> for Runtime {
		fn on_runtime_upgrade() -> Result<(Weight, Weight), sp_runtime::RuntimeString> {
			let weight = Executive::try_runtime_upgrade()?;
			Ok((weight, RuntimeBlockWeights::get().max_block))
		}
	}

	// benchmarks for acala modules
	#[cfg(feature = "runtime-benchmarks")]
	impl frame_benchmarking::Benchmark<Block> for Runtime {
		fn dispatch_benchmark(
			config: frame_benchmarking::BenchmarkConfig
		) -> Result<Vec<frame_benchmarking::BenchmarkBatch>, sp_runtime::RuntimeString> {
			use frame_benchmarking::{Benchmarking, BenchmarkBatch, add_benchmark, TrackedStorageKey};
			use orml_benchmarking::{add_benchmark as orml_add_benchmark};

			use module_nft::benchmarking::Pallet as NftBench;
			use module_homa_lite::benchmarking::Pallet as HomaLiteBench;


			let whitelist: Vec<TrackedStorageKey> = vec![
				// Block Number
				// frame_system::Number::<Runtime>::hashed_key().to_vec(),
				hex_literal::hex!("26aa394eea5630e07c48ae0c9558cef702a5c1b19ab7a04f536c519aca4983ac").to_vec().into(),
				// Total Issuance
				hex_literal::hex!("c2261276cc9d1f8598ea4b6a74b15c2f57c875e4cff74148e4628f264b974c80").to_vec().into(),
				// Execution Phase
				hex_literal::hex!("26aa394eea5630e07c48ae0c9558cef7ff553b5a9862a516939d82b3d3d8661a").to_vec().into(),
				// Event Count
				hex_literal::hex!("26aa394eea5630e07c48ae0c9558cef70a98fdbe9ce6c55837576c60c7af3850").to_vec().into(),
				// System Events
				hex_literal::hex!("26aa394eea5630e07c48ae0c9558cef780d41e5e16056765bc8461851072c9d7").to_vec().into(),
				// Caller 0 Account
				hex_literal::hex!("26aa394eea5630e07c48ae0c9558cef7b99d880ec681799c0cf30e8886371da946c154ffd9992e395af90b5b13cc6f295c77033fce8a9045824a6690bbf99c6db269502f0a8d1d2a008542d5690a0749").to_vec().into(),
				// Treasury Account
				hex_literal::hex!("26aa394eea5630e07c48ae0c9558cef7b99d880ec681799c0cf30e8886371da95ecffd7b6c0f78751baa9d281e0bfa3a6d6f646c70792f74727372790000000000000000000000000000000000000000").to_vec().into(),
			];
			let mut batches = Vec::<BenchmarkBatch>::new();
			let params = (&config, &whitelist);

			add_benchmark!(params, batches, module_nft, NftBench::<Runtime>);
			add_benchmark!(params, batches, module_homa_lite, HomaLiteBench::<Runtime>);
			orml_add_benchmark!(params, batches, module_dex, benchmarking::dex);
			orml_add_benchmark!(params, batches, module_auction_manager, benchmarking::auction_manager);
			orml_add_benchmark!(params, batches, module_cdp_engine, benchmarking::cdp_engine);
			orml_add_benchmark!(params, batches, module_collator_selection, benchmarking::collator_selection);
			orml_add_benchmark!(params, batches, module_nominees_election, benchmarking::nominees_election);
			orml_add_benchmark!(params, batches, module_emergency_shutdown, benchmarking::emergency_shutdown);
			orml_add_benchmark!(params, batches, module_evm, benchmarking::evm);
			orml_add_benchmark!(params, batches, module_honzon, benchmarking::honzon);
			orml_add_benchmark!(params, batches, module_cdp_treasury, benchmarking::cdp_treasury);
			orml_add_benchmark!(params, batches, module_transaction_payment, benchmarking::transaction_payment);
			orml_add_benchmark!(params, batches, module_incentives, benchmarking::incentives);
			orml_add_benchmark!(params, batches, module_prices, benchmarking::prices);
			orml_add_benchmark!(params, batches, module_evm_accounts, benchmarking::evm_accounts);
			orml_add_benchmark!(params, batches, module_homa, benchmarking::homa);
			orml_add_benchmark!(params, batches, module_currencies, benchmarking::currencies);
			orml_add_benchmark!(params, batches, module_session_manager, benchmarking::session_manager);

			orml_add_benchmark!(params, batches, orml_tokens, benchmarking::tokens);
			orml_add_benchmark!(params, batches, orml_vesting, benchmarking::vesting);
			orml_add_benchmark!(params, batches, orml_auction, benchmarking::auction);

			orml_add_benchmark!(params, batches, orml_authority, benchmarking::authority);
			orml_add_benchmark!(params, batches, orml_gradually_update, benchmarking::gradually_update);
			orml_add_benchmark!(params, batches, orml_oracle, benchmarking::oracle);

			orml_add_benchmark!(params, batches, ecosystem_chainsafe, benchmarking::chainsafe_transfer);

			if batches.is_empty() { return Err("Benchmark not found for this module.".into()) }
			Ok(batches)
		}
	}
}

struct CheckInherents;

impl cumulus_pallet_parachain_system::CheckInherents<Block> for CheckInherents {
	fn check_inherents(
		block: &Block,
		relay_state_proof: &cumulus_pallet_parachain_system::RelayChainStateProof,
	) -> sp_inherents::CheckInherentsResult {
		let relay_chain_slot = relay_state_proof
			.read_slot()
			.expect("Could not read the relay chain slot from the proof");

		let inherent_data = cumulus_primitives_timestamp::InherentDataProvider::from_relay_chain_slot_and_duration(
			relay_chain_slot,
			sp_std::time::Duration::from_secs(6),
		)
		.create_inherent_data()
		.expect("Could not create the timestamp inherent data");

		inherent_data.check_extrinsics(&block)
	}
}

#[cfg(not(feature = "standalone"))]
cumulus_pallet_parachain_system::register_validate_block!(
	Runtime = Runtime,
	BlockExecutor = cumulus_pallet_aura_ext::BlockExecutor::<Runtime, Executive>,
	CheckInherents = CheckInherents,
);

#[cfg(test)]
mod tests {
	use super::*;
	use frame_system::offchain::CreateSignedTransaction;

	#[test]
	fn validate_transaction_submitter_bounds() {
		fn is_submit_signed_transaction<T>()
		where
			T: CreateSignedTransaction<Call>,
		{
		}

		is_submit_signed_transaction::<Runtime>();
	}

	#[test]
	fn ensure_can_create_contract() {
		// Ensure that the `ExistentialDeposit` for creating the contract >= account `ExistentialDeposit`.
		// Otherwise, the creation of the contract account will fail because it is less than
		// ExistentialDeposit.
		assert!(
			Balance::from(NewContractExtraBytes::get()) * StorageDepositPerByte::get()
				>= NativeTokenExistentialDeposit::get()
		);
	}

	#[test]
	fn ensure_can_kick_collator() {
		// Ensure that `required_point` > 0, collator can be kicked out normally.
		assert!(
			CollatorKickThreshold::get().mul_floor(
				(Period::get() * module_collator_selection::POINT_PER_BLOCK)
					.checked_div(MaxCandidates::get())
					.unwrap()
			) > 0
		);
	}

	#[test]
	fn transfer() {
		let t = Call::System(frame_system::Call::remark(vec![1, 2, 3])).encode();
		println!("t: {:?}", t);
	}
}<|MERGE_RESOLUTION|>--- conflicted
+++ resolved
@@ -777,7 +777,6 @@
 }
 
 parameter_type_with_key! {
-<<<<<<< HEAD
 	pub ExistentialDeposits: |currency_id: CurrencyId| -> Balance {
 		match currency_id {
 			CurrencyId::Token(symbol) => match symbol {
@@ -807,10 +806,6 @@
 			CurrencyId::Erc20(_) => Balance::max_value(), // not handled by orml-tokens
 			CurrencyId::ChainSafe(_) => Balance::max_value(), // TODO: update this before we enable ChainSafe bridge
 		}
-=======
-	pub ExistentialDeposits: |_currency_id: CurrencyId| -> Balance {
-		1
->>>>>>> 71a0b66b
 	};
 }
 
