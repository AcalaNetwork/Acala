// This file is part of Acala.

// Copyright (C) 2020-2022 Acala Foundation.
// SPDX-License-Identifier: GPL-3.0-or-later WITH Classpath-exception-2.0

// This program is free software: you can redistribute it and/or modify
// it under the terms of the GNU General Public License as published by
// the Free Software Foundation, either version 3 of the License, or
// (at your option) any later version.

// This program is distributed in the hope that it will be useful,
// but WITHOUT ANY WARRANTY; without even the implied warranty of
// MERCHANTABILITY or FITNESS FOR A PARTICULAR PURPOSE. See the
// GNU General Public License for more details.

// You should have received a copy of the GNU General Public License
// along with this program. If not, see <https://www.gnu.org/licenses/>.

//! The Dev runtime. This can be compiled with `#[no_std]`, ready for Wasm.

#![cfg_attr(not(feature = "std"), no_std)]
// `construct_runtime!` does a lot of recursion and requires us to increase the limit.
#![recursion_limit = "512"]
#![allow(clippy::unnecessary_mut_passed)]
#![allow(clippy::or_fun_call)]
#![allow(clippy::from_over_into)]
#![allow(clippy::upper_case_acronyms)]

// Make the WASM binary available.
#[cfg(feature = "std")]
include!(concat!(env!("OUT_DIR"), "/wasm_binary.rs"));

use codec::{Decode, Encode};
use cumulus_pallet_parachain_system::RelaychainBlockNumberProvider;
use frame_support::pallet_prelude::InvalidTransaction;
pub use frame_support::{
	construct_runtime, log, parameter_types,
	traits::{
		ConstBool, ConstU128, ConstU16, ConstU32, Contains, ContainsLengthBound, Currency as PalletCurrency,
		EnsureOrigin, EqualPrivilegeOnly, Everything, Get, Imbalance, InstanceFilter, IsSubType, IsType,
		KeyOwnerProofSystem, LockIdentifier, Nothing, OnRuntimeUpgrade, OnUnbalanced, Randomness, SortedMembers,
		U128CurrencyToVote, WithdrawReasons,
	},
	weights::{
		constants::{BlockExecutionWeight, RocksDbWeight, WEIGHT_PER_SECOND},
		DispatchClass, IdentityFee, Weight,
	},
	PalletId, RuntimeDebug, StorageValue,
};
use frame_system::{EnsureRoot, RawOrigin};
use hex_literal::hex;
use module_asset_registry::{AssetIdMaps, EvmErc20InfoMapping, FixedRateOfForeignAsset};
use module_currencies::{BasicCurrencyAdapter, Currency};
use module_evm::{CallInfo, CreateInfo, EvmTask, Runner};
use module_evm_accounts::EvmAddressMapping;
use module_relaychain::RelayChainCallBuilder;
use module_support::{AssetIdMapping, DispatchableTask, ExchangeRateProvider};
use module_transaction_payment::{Multiplier, TargetedFeeAdjustment, TransactionFeePoolTrader};
use scale_info::TypeInfo;

use orml_tokens::CurrencyAdapter;
use orml_traits::{
	create_median_value_data_provider, parameter_type_with_key, DataFeeder, DataProviderExtended, GetByKey,
};
use pallet_transaction_payment::{FeeDetails, RuntimeDispatchInfo};
use primitives::{
	define_combined_task,
	evm::{AccessListItem, EthereumTransactionMessage},
	task::TaskResult,
	unchecked_extrinsic::AcalaUncheckedExtrinsic,
};
use sp_api::impl_runtime_apis;
use sp_consensus_aura::sr25519::AuthorityId as AuraId;
use sp_core::{crypto::KeyTypeId, OpaqueMetadata, H160};
use sp_runtime::{
	create_runtime_str, generic, impl_opaque_keys,
	traits::{
		AccountIdConversion, BadOrigin, BlakeTwo256, Block as BlockT, Convert, SaturatedConversion, StaticLookup,
	},
	transaction_validity::{TransactionSource, TransactionValidity},
	ApplyExtrinsicResult, DispatchResult, FixedPointNumber,
};
use sp_std::prelude::*;

#[cfg(feature = "std")]
use sp_version::NativeVersion;
use sp_version::RuntimeVersion;

pub use pallet_timestamp::Call as TimestampCall;
#[cfg(any(feature = "std", test))]
pub use sp_runtime::BuildStorage;
pub use sp_runtime::{Perbill, Percent, Permill, Perquintill};

pub use authority::AuthorityConfigImpl;
pub use constants::{fee::*, time::*};
pub use primitives::{
	evm::EstimateResourcesRequest, AccountId, AccountIndex, Address, Amount, AuctionId, AuthoritysOriginId, Balance,
	BlockNumber, CurrencyId, DataProviderId, EraIndex, Hash, Lease, Moment, Nonce, ReserveIdentifier, Share, Signature,
	TokenSymbol, TradingPair,
};
pub use runtime_common::{
	calculate_asset_ratio, cent, dollar, microcent, millicent, AcalaDropAssets, AllPrecompiles,
	EnsureRootOrAllGeneralCouncil, EnsureRootOrAllTechnicalCommittee, EnsureRootOrHalfFinancialCouncil,
	EnsureRootOrHalfGeneralCouncil, EnsureRootOrHalfHomaCouncil, EnsureRootOrOneGeneralCouncil,
	EnsureRootOrOneThirdsTechnicalCommittee, EnsureRootOrThreeFourthsGeneralCouncil,
	EnsureRootOrTwoThirdsGeneralCouncil, EnsureRootOrTwoThirdsTechnicalCommittee, ExchangeRate,
	FinancialCouncilInstance, FinancialCouncilMembershipInstance, GasToWeight, GeneralCouncilInstance,
	GeneralCouncilMembershipInstance, HomaCouncilInstance, HomaCouncilMembershipInstance, MaxTipsOfPriority,
	OffchainSolutionWeightLimit, OperationalFeeMultiplier, OperatorMembershipInstanceAcala, Price, ProxyType, Rate,
	Ratio, RuntimeBlockLength, RuntimeBlockWeights, SystemContractsFilter, TechnicalCommitteeInstance,
	TechnicalCommitteeMembershipInstance, TimeStampedPrice, TipPerWeightStep, ACA, AUSD, DOT, KSM, LDOT, RENBTC,
};
pub use xcm::latest::prelude::*;

/// Import the stable_asset pallet.
pub use nutsfinance_stable_asset;

mod authority;
mod benchmarking;
pub mod constants;
/// Weights for pallets used in the runtime.
mod weights;
pub mod xcm_config;

/// This runtime version.
#[sp_version::runtime_version]
pub const VERSION: RuntimeVersion = RuntimeVersion {
	spec_name: create_runtime_str!("mandala"),
	impl_name: create_runtime_str!("mandala"),
	authoring_version: 1,
	spec_version: 2042,
	impl_version: 0,
	apis: RUNTIME_API_VERSIONS,
	transaction_version: 1,
	state_version: 0,
};

/// The version infromation used to identify this runtime when compiled
/// natively.
#[cfg(feature = "std")]
pub fn native_version() -> NativeVersion {
	NativeVersion {
		runtime_version: VERSION,
		can_author_with: Default::default(),
	}
}

impl_opaque_keys! {
	pub struct SessionKeys {
		pub aura: Aura,
	}
}

// Pallet accounts of runtime
parameter_types! {
	pub const TreasuryPalletId: PalletId = PalletId(*b"aca/trsy");
	pub const LoansPalletId: PalletId = PalletId(*b"aca/loan");
	pub const DEXPalletId: PalletId = PalletId(*b"aca/dexm");
	pub const CDPTreasuryPalletId: PalletId = PalletId(*b"aca/cdpt");
	pub const HonzonTreasuryPalletId: PalletId = PalletId(*b"aca/hztr");
	pub const HomaPalletId: PalletId = PalletId(*b"aca/homa");
	pub const HomaTreasuryPalletId: PalletId = PalletId(*b"aca/hmtr");
	pub const IncentivesPalletId: PalletId = PalletId(*b"aca/inct");
	pub const CollatorPotId: PalletId = PalletId(*b"aca/cpot");
	// Treasury reserve
	pub const TreasuryReservePalletId: PalletId = PalletId(*b"aca/reve");
	pub const PhragmenElectionPalletId: LockIdentifier = *b"aca/phre";
	pub const NftPalletId: PalletId = PalletId(*b"aca/aNFT");
	pub const NomineesElectionId: LockIdentifier = *b"aca/nome";
	pub UnreleasedNativeVaultAccountId: AccountId = PalletId(*b"aca/urls").into_account();
	// This Pallet is only used to payment fee pool, it's not added to whitelist by design.
	// because transaction payment pallet will ensure the accounts always have enough ED.
	pub const TransactionPaymentPalletId: PalletId = PalletId(*b"aca/fees");
	// Ecosystem modules
	pub const StarportPalletId: PalletId = PalletId(*b"aca/stpt");
	pub const StableAssetPalletId: PalletId = PalletId(*b"nuts/sta");
	// lock identifier for earning module
	pub const EarningLockIdentifier: LockIdentifier = *b"aca/earn";
}

pub fn get_all_module_accounts() -> Vec<AccountId> {
	vec![
		TreasuryPalletId::get().into_account(),
		LoansPalletId::get().into_account(),
		DEXPalletId::get().into_account(),
		CDPTreasuryPalletId::get().into_account(),
		HonzonTreasuryPalletId::get().into_account(),
		HomaTreasuryPalletId::get().into_account(),
		IncentivesPalletId::get().into_account(),
		TreasuryReservePalletId::get().into_account(),
		CollatorPotId::get().into_account(),
		StarportPalletId::get().into_account(),
		UnreleasedNativeVaultAccountId::get(),
		StableAssetPalletId::get().into_account(),
	]
}

parameter_types! {
	pub const BlockHashCount: BlockNumber = HOURS; // mortal tx can be valid up to 1 hour after signing
	pub const Version: RuntimeVersion = VERSION;
	pub const SS58Prefix: u8 = 42; // Ss58AddressFormat::SubstrateAccount
}

pub struct BaseCallFilter;
impl Contains<Call> for BaseCallFilter {
	fn contains(call: &Call) -> bool {
		!module_transaction_pause::PausedTransactionFilter::<Runtime>::contains(call)
			&& !matches!(call, Call::Democracy(pallet_democracy::Call::propose { .. }),)
	}
}

impl frame_system::Config for Runtime {
	type AccountId = AccountId;
	type Call = Call;
	type Lookup = (Indices, EvmAccounts);
	type Index = Nonce;
	type BlockNumber = BlockNumber;
	type Hash = Hash;
	type Hashing = BlakeTwo256;
	type Header = generic::Header<BlockNumber, BlakeTwo256>;
	type Event = Event;
	type Origin = Origin;
	type BlockHashCount = BlockHashCount;
	type BlockWeights = RuntimeBlockWeights;
	type BlockLength = RuntimeBlockLength;
	type Version = Version;
	type PalletInfo = PalletInfo;
	type AccountData = pallet_balances::AccountData<Balance>;
	type OnNewAccount = ();
	type OnKilledAccount = (
		module_evm::CallKillAccount<Runtime>,
		module_evm_accounts::CallKillAccount<Runtime>,
	);
	type DbWeight = RocksDbWeight;
	type BaseCallFilter = BaseCallFilter;
	type SystemWeightInfo = ();
	type SS58Prefix = SS58Prefix;
	type OnSetCode = cumulus_pallet_parachain_system::ParachainSetCode<Self>;
	type MaxConsumers = ConstU32<16>;
}

impl pallet_aura::Config for Runtime {
	type AuthorityId = AuraId;
	type DisabledValidators = ();
	type MaxAuthorities = ConstU32<32>;
}

impl pallet_authorship::Config for Runtime {
	type FindAuthor = pallet_session::FindAccountFromAuthorIndex<Self, Aura>;
	type UncleGenerations = ConstU32<0>;
	type FilterUncle = ();
	type EventHandler = CollatorSelection;
}

parameter_types! {
	pub const DisabledValidatorsThreshold: Perbill = Perbill::from_percent(33);
	pub const SessionDuration: BlockNumber = DAYS; // used in SessionManagerConfig of genesis
}

impl pallet_session::Config for Runtime {
	type Event = Event;
	type ValidatorId = <Self as frame_system::Config>::AccountId;
	// we don't have stash and controller, thus we don't need the convert as well.
	type ValidatorIdOf = module_collator_selection::IdentityCollator;
	type ShouldEndSession = SessionManager;
	type NextSessionRotation = SessionManager;
	type SessionManager = CollatorSelection;
	// Essentially just Aura, but lets be pedantic.
	type SessionHandler = <SessionKeys as sp_runtime::traits::OpaqueKeys>::KeyTypeIdProviders;
	type Keys = SessionKeys;
	type WeightInfo = ();
}

parameter_types! {
	pub const CollatorKickThreshold: Permill = Permill::from_percent(50);
	// Ensure that can create the author(`ExistentialDeposit`) with dev mode.
	pub MinRewardDistributeAmount: Balance = NativeTokenExistentialDeposit::get();
}

impl module_collator_selection::Config for Runtime {
	type Event = Event;
	type Currency = Balances;
	type ValidatorSet = Session;
	type UpdateOrigin = EnsureRootOrHalfGeneralCouncil;
	type PotId = CollatorPotId;
	type MinCandidates = ConstU32<5>;
	type MaxCandidates = ConstU32<200>;
	type MaxInvulnerables = ConstU32<50>;
	type KickPenaltySessionLength = ConstU32<8>;
	type CollatorKickThreshold = CollatorKickThreshold;
	type MinRewardDistributeAmount = MinRewardDistributeAmount;
	type WeightInfo = weights::module_collator_selection::WeightInfo<Runtime>;
}

parameter_types! {
	pub IndexDeposit: Balance = dollar(ACA);
}

impl pallet_indices::Config for Runtime {
	type AccountIndex = AccountIndex;
	type Event = Event;
	type Currency = Balances;
	type Deposit = IndexDeposit;
	type WeightInfo = ();
}

parameter_types! {
	pub const MinimumPeriod: u64 = SLOT_DURATION / 2;
}

impl pallet_timestamp::Config for Runtime {
	/// A timestamp: milliseconds since the unix epoch.
	type Moment = Moment;
	type OnTimestampSet = ();
	// type OnTimestampSet = Babe;
	type MinimumPeriod = MinimumPeriod;
	type WeightInfo = ();
}

parameter_types! {
	pub const MaxReserves: u32 = ReserveIdentifier::Count as u32;
	pub NativeTokenExistentialDeposit: Balance = 10 * cent(ACA);
	// For weight estimation, we assume that the most locks on an individual account will be 50.
	// This number may need to be adjusted in the future if this assumption no longer holds true.
	pub const MaxLocks: u32 = 50;
}

impl pallet_balances::Config for Runtime {
	type Balance = Balance;
	type DustRemoval = Treasury;
	type Event = Event;
	type ExistentialDeposit = NativeTokenExistentialDeposit;
	type AccountStore = frame_system::Pallet<Runtime>;
	type MaxLocks = MaxLocks;
	type MaxReserves = MaxReserves;
	type ReserveIdentifier = ReserveIdentifier;
	type WeightInfo = ();
}

parameter_types! {
	pub TransactionByteFee: Balance = 10 * millicent(ACA);
	pub const TargetBlockFullness: Perquintill = Perquintill::from_percent(25);
	pub AdjustmentVariable: Multiplier = Multiplier::saturating_from_rational(1, 100_000);
	pub MinimumMultiplier: Multiplier = Multiplier::saturating_from_rational(1, 1_000_000_000u128);
}

impl pallet_sudo::Config for Runtime {
	type Event = Event;
	type Call = Call;
}

parameter_types! {
	pub const GeneralCouncilMotionDuration: BlockNumber = 7 * DAYS;
	pub const CouncilDefaultMaxProposals: u32 = 100;
	pub const CouncilDefaultMaxMembers: u32 = 100;
}

impl pallet_collective::Config<GeneralCouncilInstance> for Runtime {
	type Origin = Origin;
	type Proposal = Call;
	type Event = Event;
	type MotionDuration = GeneralCouncilMotionDuration;
	type MaxProposals = CouncilDefaultMaxProposals;
	type MaxMembers = CouncilDefaultMaxMembers;
	type DefaultVote = pallet_collective::PrimeDefaultVote;
	type WeightInfo = ();
}

impl pallet_membership::Config<GeneralCouncilMembershipInstance> for Runtime {
	type Event = Event;
	type AddOrigin = EnsureRootOrThreeFourthsGeneralCouncil;
	type RemoveOrigin = EnsureRootOrThreeFourthsGeneralCouncil;
	type SwapOrigin = EnsureRootOrThreeFourthsGeneralCouncil;
	type ResetOrigin = EnsureRootOrThreeFourthsGeneralCouncil;
	type PrimeOrigin = EnsureRootOrThreeFourthsGeneralCouncil;
	type MembershipInitialized = GeneralCouncil;
	type MembershipChanged = GeneralCouncil;
	type MaxMembers = CouncilDefaultMaxMembers;
	type WeightInfo = ();
}

parameter_types! {
	pub const FinancialCouncilMotionDuration: BlockNumber = 7 * DAYS;
}

impl pallet_collective::Config<FinancialCouncilInstance> for Runtime {
	type Origin = Origin;
	type Proposal = Call;
	type Event = Event;
	type MotionDuration = FinancialCouncilMotionDuration;
	type MaxProposals = CouncilDefaultMaxProposals;
	type MaxMembers = CouncilDefaultMaxMembers;
	type DefaultVote = pallet_collective::PrimeDefaultVote;
	type WeightInfo = ();
}

impl pallet_membership::Config<FinancialCouncilMembershipInstance> for Runtime {
	type Event = Event;
	type AddOrigin = EnsureRootOrTwoThirdsGeneralCouncil;
	type RemoveOrigin = EnsureRootOrTwoThirdsGeneralCouncil;
	type SwapOrigin = EnsureRootOrTwoThirdsGeneralCouncil;
	type ResetOrigin = EnsureRootOrTwoThirdsGeneralCouncil;
	type PrimeOrigin = EnsureRootOrTwoThirdsGeneralCouncil;
	type MembershipInitialized = FinancialCouncil;
	type MembershipChanged = FinancialCouncil;
	type MaxMembers = CouncilDefaultMaxMembers;
	type WeightInfo = ();
}

parameter_types! {
	pub const HomaCouncilMotionDuration: BlockNumber = 7 * DAYS;
}

impl pallet_collective::Config<HomaCouncilInstance> for Runtime {
	type Origin = Origin;
	type Proposal = Call;
	type Event = Event;
	type MotionDuration = HomaCouncilMotionDuration;
	type MaxProposals = CouncilDefaultMaxProposals;
	type MaxMembers = CouncilDefaultMaxMembers;
	type DefaultVote = pallet_collective::PrimeDefaultVote;
	type WeightInfo = ();
}

impl pallet_membership::Config<HomaCouncilMembershipInstance> for Runtime {
	type Event = Event;
	type AddOrigin = EnsureRootOrTwoThirdsGeneralCouncil;
	type RemoveOrigin = EnsureRootOrTwoThirdsGeneralCouncil;
	type SwapOrigin = EnsureRootOrTwoThirdsGeneralCouncil;
	type ResetOrigin = EnsureRootOrTwoThirdsGeneralCouncil;
	type PrimeOrigin = EnsureRootOrTwoThirdsGeneralCouncil;
	type MembershipInitialized = HomaCouncil;
	type MembershipChanged = HomaCouncil;
	type MaxMembers = CouncilDefaultMaxMembers;
	type WeightInfo = ();
}

parameter_types! {
	pub const TechnicalCommitteeMotionDuration: BlockNumber = 7 * DAYS;
}

impl pallet_collective::Config<TechnicalCommitteeInstance> for Runtime {
	type Origin = Origin;
	type Proposal = Call;
	type Event = Event;
	type MotionDuration = TechnicalCommitteeMotionDuration;
	type MaxProposals = CouncilDefaultMaxProposals;
	type MaxMembers = CouncilDefaultMaxMembers;
	type DefaultVote = pallet_collective::PrimeDefaultVote;
	type WeightInfo = ();
}

impl pallet_membership::Config<TechnicalCommitteeMembershipInstance> for Runtime {
	type Event = Event;
	type AddOrigin = EnsureRootOrTwoThirdsGeneralCouncil;
	type RemoveOrigin = EnsureRootOrTwoThirdsGeneralCouncil;
	type SwapOrigin = EnsureRootOrTwoThirdsGeneralCouncil;
	type ResetOrigin = EnsureRootOrTwoThirdsGeneralCouncil;
	type PrimeOrigin = EnsureRootOrTwoThirdsGeneralCouncil;
	type MembershipInitialized = TechnicalCommittee;
	type MembershipChanged = TechnicalCommittee;
	type MaxMembers = CouncilDefaultMaxMembers;
	type WeightInfo = ();
}

impl pallet_membership::Config<OperatorMembershipInstanceAcala> for Runtime {
	type Event = Event;
	type AddOrigin = EnsureRootOrTwoThirdsGeneralCouncil;
	type RemoveOrigin = EnsureRootOrTwoThirdsGeneralCouncil;
	type SwapOrigin = EnsureRootOrTwoThirdsGeneralCouncil;
	type ResetOrigin = EnsureRootOrTwoThirdsGeneralCouncil;
	type PrimeOrigin = EnsureRootOrTwoThirdsGeneralCouncil;
	type MembershipInitialized = ();
	type MembershipChanged = AcalaOracle;
	type MaxMembers = ConstU32<50>;
	type WeightInfo = ();
}

impl pallet_utility::Config for Runtime {
	type Event = Event;
	type Call = Call;
	type PalletsOrigin = OriginCaller;
	type WeightInfo = ();
}

parameter_types! {
	pub MultisigDepositBase: Balance = 500 * millicent(ACA);
	pub MultisigDepositFactor: Balance = 100 * millicent(ACA);
}

impl pallet_multisig::Config for Runtime {
	type Event = Event;
	type Call = Call;
	type Currency = Balances;
	type DepositBase = MultisigDepositBase;
	type DepositFactor = MultisigDepositFactor;
	type MaxSignatories = ConstU16<100>;
	type WeightInfo = ();
}

pub struct GeneralCouncilProvider;
impl SortedMembers<AccountId> for GeneralCouncilProvider {
	fn sorted_members() -> Vec<AccountId> {
		GeneralCouncil::members()
	}

	#[cfg(feature = "runtime-benchmarks")]
	fn add(_: &AccountId) {
		todo!()
	}
}

impl ContainsLengthBound for GeneralCouncilProvider {
	fn max_len() -> usize {
		100
	}
	fn min_len() -> usize {
		0
	}
}

parameter_types! {
	pub const ProposalBond: Permill = Permill::from_percent(5);
	pub ProposalBondMinimum: Balance = dollar(ACA);
	pub ProposalBondMaximum: Balance = 5 * dollar(ACA);
	pub const SpendPeriod: BlockNumber = DAYS;
	pub const Burn: Permill = Permill::from_percent(0);
	pub const TipCountdown: BlockNumber = DAYS;
	pub const TipFindersFee: Percent = Percent::from_percent(10);
	pub TipReportDepositBase: Balance = dollar(ACA);
	pub const SevenDays: BlockNumber = 7 * DAYS;
	pub const ZeroDay: BlockNumber = 0;
	pub const OneDay: BlockNumber = DAYS;
	pub BountyDepositBase: Balance = dollar(ACA);
	pub const BountyDepositPayoutDelay: BlockNumber = DAYS;
	pub const BountyUpdatePeriod: BlockNumber = 14 * DAYS;
	pub const BountyCuratorDeposit: Permill = Permill::from_percent(50);
	pub BountyValueMinimum: Balance = 5 * dollar(ACA);
	pub DataDepositPerByte: Balance = cent(ACA);
	pub const MaximumReasonLength: u32 = 16384;
	pub const MaxApprovals: u32 = 100;
}

impl pallet_treasury::Config for Runtime {
	type PalletId = TreasuryPalletId;
	type Currency = Balances;
	type ApproveOrigin = EnsureRootOrHalfGeneralCouncil;
	type RejectOrigin = EnsureRootOrHalfGeneralCouncil;
	type Event = Event;
	type OnSlash = ();
	type ProposalBond = ProposalBond;
	type ProposalBondMinimum = ProposalBondMinimum;
	type ProposalBondMaximum = ProposalBondMaximum;
	type SpendPeriod = SpendPeriod;
	type Burn = Burn;
	type BurnDestination = ();
	type SpendFunds = Bounties;
	type WeightInfo = ();
	type MaxApprovals = MaxApprovals;
}

impl pallet_bounties::Config for Runtime {
	type Event = Event;
	type BountyDepositBase = BountyDepositBase;
	type BountyDepositPayoutDelay = BountyDepositPayoutDelay;
	type BountyUpdatePeriod = BountyUpdatePeriod;
	type BountyCuratorDeposit = BountyCuratorDeposit;
	type BountyValueMinimum = BountyValueMinimum;
	type DataDepositPerByte = DataDepositPerByte;
	type MaximumReasonLength = MaximumReasonLength;
	type WeightInfo = ();
	type ChildBountyManager = ();
}

impl pallet_tips::Config for Runtime {
	type Event = Event;
	type DataDepositPerByte = DataDepositPerByte;
	type MaximumReasonLength = MaximumReasonLength;
	type Tippers = GeneralCouncilProvider;
	type TipCountdown = TipCountdown;
	type TipFindersFee = TipFindersFee;
	type TipReportDepositBase = TipReportDepositBase;
	type WeightInfo = ();
}

parameter_types! {
	pub ConfigDepositBase: Balance = 10 * cent(ACA);
	pub FriendDepositFactor: Balance = cent(ACA);
	pub RecoveryDeposit: Balance = 10 * cent(ACA);
}

impl pallet_recovery::Config for Runtime {
	type Event = Event;
	type Call = Call;
	type Currency = Balances;
	type ConfigDepositBase = ConfigDepositBase;
	type FriendDepositFactor = FriendDepositFactor;
	type MaxFriends = ConstU32<9>;
	type RecoveryDeposit = RecoveryDeposit;
}

parameter_types! {
	pub const LaunchPeriod: BlockNumber = 2 * HOURS;
	pub const VotingPeriod: BlockNumber = HOURS;
	pub const FastTrackVotingPeriod: BlockNumber = HOURS;
	pub MinimumDeposit: Balance = 100 * cent(ACA);
	pub const EnactmentPeriod: BlockNumber = MINUTES;
	pub const CooloffPeriod: BlockNumber = MINUTES;
}

impl pallet_democracy::Config for Runtime {
	type Proposal = Call;
	type Event = Event;
	type Currency = Balances;
	type EnactmentPeriod = EnactmentPeriod;
	type LaunchPeriod = LaunchPeriod;
	type VotingPeriod = VotingPeriod;
	type VoteLockingPeriod = EnactmentPeriod; // Same as EnactmentPeriod
	type MinimumDeposit = MinimumDeposit;
	/// A straight majority of the council can decide what their next motion is.
	type ExternalOrigin = EnsureRootOrHalfGeneralCouncil;
	/// A majority can have the next scheduled referendum be a straight majority-carries vote.
	type ExternalMajorityOrigin = EnsureRootOrHalfGeneralCouncil;
	/// A unanimous council can have the next scheduled referendum be a straight default-carries
	/// (NTB) vote.
	type ExternalDefaultOrigin = EnsureRootOrAllGeneralCouncil;
	/// Two thirds of the technical committee can have an ExternalMajority/ExternalDefault vote
	/// be tabled immediately and with a shorter voting/enactment period.
	type FastTrackOrigin = EnsureRootOrTwoThirdsTechnicalCommittee;
	type InstantOrigin = EnsureRootOrAllTechnicalCommittee;
	type InstantAllowed = ConstBool<true>;
	type FastTrackVotingPeriod = FastTrackVotingPeriod;
	// To cancel a proposal which has been passed, 2/3 of the council must agree to it.
	type CancellationOrigin = EnsureRootOrTwoThirdsGeneralCouncil;
	type BlacklistOrigin = EnsureRoot<AccountId>;
	// To cancel a proposal before it has been passed, the technical committee must be unanimous or
	// Root must agree.
	type CancelProposalOrigin = EnsureRootOrAllTechnicalCommittee;
	// Any single technical committee member may veto a coming council proposal, however they can
	// only do it once and it lasts only for the cooloff period.
	type VetoOrigin = pallet_collective::EnsureMember<AccountId, TechnicalCommitteeInstance>;
	type CooloffPeriod = CooloffPeriod;
	type PreimageByteDeposit = PreimageByteDeposit;
	type OperationalPreimageOrigin = pallet_collective::EnsureMember<AccountId, GeneralCouncilInstance>;
	type Slash = Treasury;
	type Scheduler = Scheduler;
	type PalletsOrigin = OriginCaller;
	type MaxVotes = ConstU32<100>;
	//TODO: might need to weight for Mandala
	type WeightInfo = pallet_democracy::weights::SubstrateWeight<Runtime>;
	type MaxProposals = CouncilDefaultMaxProposals;
}

impl orml_auction::Config for Runtime {
	type Event = Event;
	type Balance = Balance;
	type AuctionId = AuctionId;
	type Handler = AuctionManager;
	type WeightInfo = weights::orml_auction::WeightInfo<Runtime>;
}

impl orml_authority::Config for Runtime {
	type Event = Event;
	type Origin = Origin;
	type PalletsOrigin = OriginCaller;
	type Call = Call;
	type Scheduler = Scheduler;
	type AsOriginId = AuthoritysOriginId;
	type AuthorityConfig = AuthorityConfigImpl;
	type WeightInfo = weights::orml_authority::WeightInfo<Runtime>;
}

parameter_types! {
	pub CandidacyBond: Balance = 10 * dollar(LDOT);
	pub VotingBondBase: Balance = 2 * dollar(LDOT);
	pub VotingBondFactor: Balance = dollar(LDOT);
	pub const TermDuration: BlockNumber = 7 * DAYS;
}

impl pallet_elections_phragmen::Config for Runtime {
	type PalletId = PhragmenElectionPalletId;
	type Event = Event;
	type Currency = CurrencyAdapter<Runtime, GetLiquidCurrencyId>;
	type CurrencyToVote = U128CurrencyToVote;
	type ChangeMembers = HomaCouncil;
	type InitializeMembers = HomaCouncil;
	type CandidacyBond = CandidacyBond;
	type VotingBondBase = VotingBondBase;
	type VotingBondFactor = VotingBondFactor;
	type TermDuration = TermDuration;
	type DesiredMembers = ConstU32<13>;
	type DesiredRunnersUp = ConstU32<7>;
	type LoserCandidate = ();
	type KickedMember = ();
	type WeightInfo = ();
}

parameter_types! {
	pub const MinimumCount: u32 = 1;
	pub const ExpiresIn: Moment = 1000 * 60 * 60; // 1 hours
	pub RootOperatorAccountId: AccountId = AccountId::from([0xffu8; 32]);
}

type AcalaDataProvider = orml_oracle::Instance1;
impl orml_oracle::Config<AcalaDataProvider> for Runtime {
	type Event = Event;
	type OnNewData = ();
	type CombineData = orml_oracle::DefaultCombineData<Runtime, MinimumCount, ExpiresIn, AcalaDataProvider>;
	type Time = Timestamp;
	type OracleKey = CurrencyId;
	type OracleValue = Price;
	type RootOperatorAccountId = RootOperatorAccountId;
	type Members = OperatorMembershipAcala;
	type MaxHasDispatchedSize = ConstU32<40>;
	type WeightInfo = weights::orml_oracle::WeightInfo<Runtime>;
}

create_median_value_data_provider!(
	AggregatedDataProvider,
	CurrencyId,
	Price,
	TimeStampedPrice,
	[AcalaOracle]
);
// Aggregated data provider cannot feed.
impl DataFeeder<CurrencyId, Price, AccountId> for AggregatedDataProvider {
	fn feed_value(_: AccountId, _: CurrencyId, _: Price) -> DispatchResult {
		Err("Not supported".into())
	}
}

pub struct DustRemovalWhitelist;
impl Contains<AccountId> for DustRemovalWhitelist {
	fn contains(a: &AccountId) -> bool {
		get_all_module_accounts().contains(a)
	}
}

parameter_type_with_key! {
	pub ExistentialDeposits: |currency_id: CurrencyId| -> Balance {
		match currency_id {
			CurrencyId::Token(symbol) => match symbol {
				TokenSymbol::AUSD => cent(*currency_id),
				TokenSymbol::DOT => 10 * millicent(*currency_id),
				TokenSymbol::LDOT => 50 * millicent(*currency_id),
				TokenSymbol::BNC => 800 * millicent(*currency_id), // 80BNC = 1KSM
				TokenSymbol::VSKSM => 10 * millicent(*currency_id), // 1VSKSM = 1KSM
				TokenSymbol::PHA => 4000 * millicent(*currency_id), // 400PHA = 1KSM
				TokenSymbol::KUSD |
				TokenSymbol::KSM |
				TokenSymbol::LKSM |
				TokenSymbol::RENBTC |
				TokenSymbol::KINT |
				TokenSymbol::KBTC |
				TokenSymbol::TAI => 10 * millicent(*currency_id),
				TokenSymbol::ACA |
				TokenSymbol::KAR |
				TokenSymbol::CASH => Balance::max_value() // unsupported
			},
			CurrencyId::DexShare(dex_share_0, _) => {
				let currency_id_0: CurrencyId = (*dex_share_0).into();

				// initial dex share amount is calculated based on currency_id_0,
				// use the ED of currency_id_0 as the ED of lp token.
				if currency_id_0 == GetNativeCurrencyId::get() {
					NativeTokenExistentialDeposit::get()
				} else if let CurrencyId::Erc20(address) = currency_id_0 {
					// LP token with erc20
					AssetIdMaps::<Runtime>::get_erc20_asset_metadata(address).
						map_or(Balance::max_value(), |metatata| metatata.minimal_balance)
				} else {
					Self::get(&currency_id_0)
				}
			},
			CurrencyId::Erc20(_) => Balance::max_value(), // not handled by orml-tokens
			CurrencyId::StableAssetPoolToken(stable_asset_id) => {
				AssetIdMaps::<Runtime>::get_stable_asset_metadata(*stable_asset_id).
					map_or(Balance::max_value(), |metatata| metatata.minimal_balance)
			},
			CurrencyId::LiquidCrowdloan(_) => ExistentialDeposits::get(&CurrencyId::Token(TokenSymbol::DOT)), // the same as DOT
			CurrencyId::ForeignAsset(foreign_asset_id) => {
				AssetIdMaps::<Runtime>::get_foreign_asset_metadata(*foreign_asset_id).
					map_or(Balance::max_value(), |metatata| metatata.minimal_balance)
			},
		}
	};
}

parameter_types! {
	pub TreasuryAccount: AccountId = TreasuryPalletId::get().into_account();
}

impl orml_tokens::Config for Runtime {
	type Event = Event;
	type Balance = Balance;
	type Amount = Amount;
	type CurrencyId = CurrencyId;
	type WeightInfo = weights::orml_tokens::WeightInfo<Runtime>;
	type ExistentialDeposits = ExistentialDeposits;
	type OnDust = orml_tokens::TransferDust<Runtime, TreasuryAccount>;
	type MaxLocks = MaxLocks;
	type DustRemovalWhitelist = DustRemovalWhitelist;
}

parameter_type_with_key! {
	pub LiquidCrowdloanLeaseBlockNumber: |_lease: Lease| -> Option<BlockNumber> {
		None
	};
}

parameter_type_with_key! {
	pub PricingPegged: |currency_id: CurrencyId| -> Option<CurrencyId> {
		match currency_id {
			// taiKSM
			CurrencyId::StableAssetPoolToken(0) => Some(KSM),
			_ => None,
		}
	};
}

parameter_types! {
	pub StableCurrencyFixedPrice: Price = Price::saturating_from_rational(1, 1);
	pub RewardRatePerRelaychainBlock: Rate = Rate::saturating_from_rational(2_492, 100_000_000_000u128);	// 14% annual staking reward rate of Polkadot
}

impl module_prices::Config for Runtime {
	type Event = Event;
	type Source = AggregatedDataProvider;
	type GetStableCurrencyId = GetStableCurrencyId;
	type StableCurrencyFixedPrice = StableCurrencyFixedPrice;
	type GetStakingCurrencyId = GetStakingCurrencyId;
	type GetLiquidCurrencyId = GetLiquidCurrencyId;
	type LockOrigin = EnsureRootOrTwoThirdsGeneralCouncil;
	type LiquidStakingExchangeRateProvider = Homa;
	type DEX = Dex;
	type Currency = Currencies;
	type Erc20InfoMapping = EvmErc20InfoMapping<Runtime>;
	type LiquidCrowdloanLeaseBlockNumber = LiquidCrowdloanLeaseBlockNumber;
	type RelayChainBlockNumber = RelaychainBlockNumberProvider<Runtime>;
	type RewardRatePerRelaychainBlock = RewardRatePerRelaychainBlock;
	type PricingPegged = PricingPegged;
	type WeightInfo = weights::module_prices::WeightInfo<Runtime>;
}

parameter_types! {
	pub const GetNativeCurrencyId: CurrencyId = ACA;
	pub const GetStableCurrencyId: CurrencyId = AUSD;
}

impl module_currencies::Config for Runtime {
	type Event = Event;
	type MultiCurrency = Tokens;
	type NativeCurrency = BasicCurrencyAdapter<Runtime, Balances, Amount, BlockNumber>;
	type GetNativeCurrencyId = GetNativeCurrencyId;
	type WeightInfo = weights::module_currencies::WeightInfo<Runtime>;
	type AddressMapping = EvmAddressMapping<Runtime>;
	type EVMBridge = module_evm_bridge::EVMBridge<Runtime>;
	type SweepOrigin = EnsureRootOrOneGeneralCouncil;
	type OnDust = module_currencies::TransferDust<Runtime, TreasuryAccount>;
}

pub struct EnsureRootOrTreasury;
impl EnsureOrigin<Origin> for EnsureRootOrTreasury {
	type Success = AccountId;

	fn try_origin(o: Origin) -> Result<Self::Success, Origin> {
		Into::<Result<RawOrigin<AccountId>, Origin>>::into(o).and_then(|o| match o {
			RawOrigin::Root => Ok(TreasuryPalletId::get().into_account()),
			RawOrigin::Signed(caller) => {
				if caller == TreasuryPalletId::get().into_account() {
					Ok(caller)
				} else {
					Err(Origin::from(Some(caller)))
				}
			}
			r => Err(Origin::from(r)),
		})
	}

	#[cfg(feature = "runtime-benchmarks")]
	fn successful_origin() -> Origin {
		let zero_account_id = AccountId::decode(&mut sp_runtime::traits::TrailingZeroInput::zeroes())
			.expect("infinite length input; no invalid inputs for type; qed");
		Origin::from(RawOrigin::Signed(zero_account_id))
	}
}

impl orml_vesting::Config for Runtime {
	type Event = Event;
	type Currency = pallet_balances::Pallet<Runtime>;
	type MinVestedTransfer = ConstU128<0>;
	type VestedTransferOrigin = EnsureRootOrTreasury;
	type WeightInfo = weights::orml_vesting::WeightInfo<Runtime>;
<<<<<<< HEAD
	type MaxVestingSchedules = ConstU32<100>;
	type BlockNumberProvider = RelayChainBlockNumberProvider<Runtime>;
=======
	type MaxVestingSchedules = MaxVestingSchedules;
	type BlockNumberProvider = RelaychainBlockNumberProvider<Runtime>;
>>>>>>> 80ba6122
}

parameter_types! {
	pub MaximumSchedulerWeight: Weight = Perbill::from_percent(10) * RuntimeBlockWeights::get().max_block;
	// Retry a scheduled item every 25 blocks (5 minute) until the preimage exists.
	pub const NoPreimagePostponement: Option<u32> = Some(5 * MINUTES);
}

impl pallet_scheduler::Config for Runtime {
	type Event = Event;
	type Origin = Origin;
	type PalletsOrigin = OriginCaller;
	type Call = Call;
	type MaximumWeight = MaximumSchedulerWeight;
	type ScheduleOrigin = EnsureRoot<AccountId>;
	type MaxScheduledPerBlock = ConstU32<50>;
	type WeightInfo = ();
	type OriginPrivilegeCmp = EqualPrivilegeOnly;
	type PreimageProvider = Preimage;
	type NoPreimagePostponement = NoPreimagePostponement;
}

parameter_types! {
	pub PreimageBaseDeposit: Balance = deposit(2, 64);
	pub PreimageByteDeposit: Balance = deposit(0, 1);
}

impl pallet_preimage::Config for Runtime {
	type WeightInfo = ();
	type Event = Event;
	type Currency = Balances;
	type ManagerOrigin = EnsureRoot<AccountId>;
	// Max size 4MB allowed: 4096 * 1024
	type MaxSize = ConstU32<4_194_304>;
	type BaseDeposit = PreimageBaseDeposit;
	type ByteDeposit = PreimageByteDeposit;
}

parameter_types! {
	pub MinimumIncrementSize: Rate = Rate::saturating_from_rational(2, 100);
	pub const AuctionTimeToClose: BlockNumber = 15 * MINUTES;
	pub const AuctionDurationSoftCap: BlockNumber = 2 * HOURS;
}

impl module_auction_manager::Config for Runtime {
	type Event = Event;
	type Currency = Currencies;
	type Auction = Auction;
	type MinimumIncrementSize = MinimumIncrementSize;
	type AuctionTimeToClose = AuctionTimeToClose;
	type AuctionDurationSoftCap = AuctionDurationSoftCap;
	type GetStableCurrencyId = GetStableCurrencyId;
	type CDPTreasury = CdpTreasury;
	type PriceSource = module_prices::PriorityLockedPriceProvider<Runtime>;
	type UnsignedPriority = runtime_common::AuctionManagerUnsignedPriority;
	type EmergencyShutdown = EmergencyShutdown;
	type WeightInfo = weights::module_auction_manager::WeightInfo<Runtime>;
}

impl module_loans::Config for Runtime {
	type Event = Event;
	type Currency = Currencies;
	type RiskManager = CdpEngine;
	type CDPTreasury = CdpTreasury;
	type PalletId = LoansPalletId;
	type OnUpdateLoan = module_incentives::OnUpdateLoan<Runtime>;
}

impl<LocalCall> frame_system::offchain::CreateSignedTransaction<LocalCall> for Runtime
where
	Call: From<LocalCall>,
{
	fn create_transaction<C: frame_system::offchain::AppCrypto<Self::Public, Self::Signature>>(
		call: Call,
		public: <Signature as sp_runtime::traits::Verify>::Signer,
		account: AccountId,
		nonce: Nonce,
	) -> Option<(
		Call,
		<UncheckedExtrinsic as sp_runtime::traits::Extrinsic>::SignaturePayload,
	)> {
		// take the biggest period possible.
		let period = BlockHashCount::get()
			.checked_next_power_of_two()
			.map(|c| c / 2)
			.unwrap_or(2) as u64;
		let current_block = System::block_number()
			.saturated_into::<u64>()
			// The `System::block_number` is initialized with `n+1`,
			// so the actual block number is `n`.
			.saturating_sub(1);
		let tip = 0;
		let extra: SignedExtra = (
			frame_system::CheckNonZeroSender::<Runtime>::new(),
			frame_system::CheckSpecVersion::<Runtime>::new(),
			frame_system::CheckTxVersion::<Runtime>::new(),
			frame_system::CheckGenesis::<Runtime>::new(),
			frame_system::CheckEra::<Runtime>::from(generic::Era::mortal(period, current_block)),
			runtime_common::CheckNonce::<Runtime>::from(nonce),
			frame_system::CheckWeight::<Runtime>::new(),
			module_transaction_payment::ChargeTransactionPayment::<Runtime>::from(tip),
			module_evm::SetEvmOrigin::<Runtime>::new(),
		);
		let raw_payload = SignedPayload::new(call, extra)
			.map_err(|e| {
				log::warn!("Unable to create signed payload: {:?}", e);
			})
			.ok()?;
		let signature = raw_payload.using_encoded(|payload| C::sign(payload, public))?;
		let address = Indices::unlookup(account);
		let (call, extra, _) = raw_payload.deconstruct();
		Some((call, (address, signature, extra)))
	}
}

impl frame_system::offchain::SigningTypes for Runtime {
	type Public = <Signature as sp_runtime::traits::Verify>::Signer;
	type Signature = Signature;
}

impl<C> frame_system::offchain::SendTransactionTypes<C> for Runtime
where
	Call: From<C>,
{
	type OverarchingCall = Call;
	type Extrinsic = UncheckedExtrinsic;
}

parameter_types! {
	pub CollateralCurrencyIds: Vec<CurrencyId> = vec![DOT, LDOT, RENBTC, CurrencyId::StableAssetPoolToken(0)];
	pub DefaultLiquidationRatio: Ratio = Ratio::saturating_from_rational(110, 100);
	pub DefaultDebitExchangeRate: ExchangeRate = ExchangeRate::saturating_from_rational(1, 10);
	pub DefaultLiquidationPenalty: Rate = Rate::saturating_from_rational(5, 100);
	pub MinimumDebitValue: Balance = dollar(AUSD);
	pub MaxSwapSlippageCompareToOracle: Ratio = Ratio::saturating_from_rational(15, 100);
}

impl module_cdp_engine::Config for Runtime {
	type Event = Event;
	type PriceSource = module_prices::PriorityLockedPriceProvider<Runtime>;
	type CollateralCurrencyIds = CollateralCurrencyIds;
	type DefaultLiquidationRatio = DefaultLiquidationRatio;
	type DefaultDebitExchangeRate = DefaultDebitExchangeRate;
	type DefaultLiquidationPenalty = DefaultLiquidationPenalty;
	type MinimumDebitValue = MinimumDebitValue;
	type GetStableCurrencyId = GetStableCurrencyId;
	type CDPTreasury = CdpTreasury;
	type UpdateOrigin = EnsureRootOrHalfFinancialCouncil;
	type MaxSwapSlippageCompareToOracle = MaxSwapSlippageCompareToOracle;
	type UnsignedPriority = runtime_common::CdpEngineUnsignedPriority;
	type EmergencyShutdown = EmergencyShutdown;
	type UnixTime = Timestamp;
	type Currency = Currencies;
	type AlternativeSwapPathJointList = AlternativeSwapPathJointList;
	type DEX = Dex;
	type WeightInfo = weights::module_cdp_engine::WeightInfo<Runtime>;
}

parameter_types! {
	pub DepositPerAuthorization: Balance = dollar(ACA);
}

impl module_honzon::Config for Runtime {
	type Event = Event;
	type Currency = Balances;
	type DepositPerAuthorization = DepositPerAuthorization;
	type WeightInfo = weights::module_honzon::WeightInfo<Runtime>;
}

impl module_emergency_shutdown::Config for Runtime {
	type Event = Event;
	type CollateralCurrencyIds = CollateralCurrencyIds;
	type PriceSource = Prices;
	type CDPTreasury = CdpTreasury;
	type AuctionManagerHandler = AuctionManager;
	type ShutdownOrigin = EnsureRootOrHalfGeneralCouncil;
	type WeightInfo = weights::module_emergency_shutdown::WeightInfo<Runtime>;
}

parameter_types! {
	pub const GetExchangeFee: (u32, u32) = (1, 1000);	// 0.1%
	pub EnabledTradingPairs: Vec<TradingPair> = vec![
		TradingPair::from_currency_ids(AUSD, ACA).unwrap(),
		TradingPair::from_currency_ids(AUSD, DOT).unwrap(),
		TradingPair::from_currency_ids(DOT, LDOT).unwrap(),
		TradingPair::from_currency_ids(AUSD, RENBTC).unwrap(),
		TradingPair::from_currency_ids(DOT, ACA).unwrap(),
	];
	pub const ExtendedProvisioningBlocks: BlockNumber = 2 * DAYS;
	pub const TradingPathLimit: u32 = 4;
}

impl module_dex::Config for Runtime {
	type Event = Event;
	type Currency = Currencies;
	type GetExchangeFee = GetExchangeFee;
	type TradingPathLimit = TradingPathLimit;
	type PalletId = DEXPalletId;
	type Erc20InfoMapping = EvmErc20InfoMapping<Runtime>;
	type DEXIncentives = Incentives;
	type WeightInfo = weights::module_dex::WeightInfo<Runtime>;
	type ListingOrigin = EnsureRootOrHalfGeneralCouncil;
	type ExtendedProvisioningBlocks = ExtendedProvisioningBlocks;
	type OnLiquidityPoolUpdated = ();
}

impl module_dex_oracle::Config for Runtime {
	type DEX = Dex;
	type Time = Timestamp;
	type UpdateOrigin = EnsureRootOrHalfGeneralCouncil;
	type WeightInfo = weights::module_dex_oracle::WeightInfo<Runtime>;
}

parameter_types! {
	pub HonzonTreasuryAccount: AccountId = HonzonTreasuryPalletId::get().into_account();
	pub AlternativeSwapPathJointList: Vec<Vec<CurrencyId>> = vec![vec![GetStakingCurrencyId::get()]];
}

impl module_cdp_treasury::Config for Runtime {
	type Event = Event;
	type Currency = Currencies;
	type GetStableCurrencyId = GetStableCurrencyId;
	type AuctionManagerHandler = AuctionManager;
	type UpdateOrigin = EnsureRootOrHalfFinancialCouncil;
	type DEX = Dex;
	type MaxAuctionsCount = ConstU32<50>;
	type PalletId = CDPTreasuryPalletId;
	type TreasuryAccount = HonzonTreasuryAccount;
	type AlternativeSwapPathJointList = AlternativeSwapPathJointList;
	type WeightInfo = weights::module_cdp_treasury::WeightInfo<Runtime>;
	type StableAsset = StableAsset;
}

impl module_transaction_pause::Config for Runtime {
	type Event = Event;
	type UpdateOrigin = EnsureRootOrThreeFourthsGeneralCouncil;
	type WeightInfo = weights::module_transaction_pause::WeightInfo<Runtime>;
}

parameter_types! {
	pub DefaultFeeTokens: Vec<CurrencyId> = vec![AUSD, DOT, LDOT, RENBTC];
	pub const CustomFeeSurplus: Percent = Percent::from_percent(50);
	pub const AlternativeFeeSurplus: Percent = Percent::from_percent(25);
}

type NegativeImbalance = <Balances as PalletCurrency<AccountId>>::NegativeImbalance;
pub struct DealWithFees;
impl OnUnbalanced<NegativeImbalance> for DealWithFees {
	fn on_unbalanceds<B>(mut fees_then_tips: impl Iterator<Item = NegativeImbalance>) {
		if let Some(mut fees) = fees_then_tips.next() {
			if let Some(tips) = fees_then_tips.next() {
				tips.merge_into(&mut fees);
			}
			// for fees and tips, 80% to treasury, 20% to collator-selection pot.
			let split = fees.ration(80, 20);
			Treasury::on_unbalanced(split.0);

			Balances::resolve_creating(&CollatorSelection::account_id(), split.1);
			// Due to performance consideration remove the event.
			// let numeric_amount = split.1.peek();
			// let staking_pot = CollatorSelection::account_id();
			// System::deposit_event(pallet_balances::Event::Deposit(staking_pot, numeric_amount));
		}
	}
}

impl module_transaction_payment::Config for Runtime {
	type Event = Event;
	type Call = Call;
	type NativeCurrencyId = GetNativeCurrencyId;
	type Currency = Balances;
	type MultiCurrency = Currencies;
	type OnTransactionPayment = DealWithFees;
	type AlternativeFeeSwapDeposit = NativeTokenExistentialDeposit;
	type TransactionByteFee = TransactionByteFee;
	type OperationalFeeMultiplier = OperationalFeeMultiplier;
	type TipPerWeightStep = TipPerWeightStep;
	type MaxTipsOfPriority = MaxTipsOfPriority;
	type WeightToFee = WeightToFee;
	type FeeMultiplierUpdate = TargetedFeeAdjustment<Self, TargetBlockFullness, AdjustmentVariable, MinimumMultiplier>;
	type DEX = Dex;
	type MaxSwapSlippageCompareToOracle = MaxSwapSlippageCompareToOracle;
	type TradingPathLimit = TradingPathLimit;
	type PriceSource = module_prices::RealTimePriceProvider<Runtime>;
	type WeightInfo = weights::module_transaction_payment::WeightInfo<Runtime>;
	type PalletId = TransactionPaymentPalletId;
	type TreasuryAccount = TreasuryAccount;
	type UpdateOrigin = EnsureRootOrHalfGeneralCouncil;
	type CustomFeeSurplus = CustomFeeSurplus;
	type AlternativeFeeSurplus = AlternativeFeeSurplus;
	type DefaultFeeTokens = DefaultFeeTokens;
}

parameter_types! {
	pub const InstantUnstakeFee: Permill = Permill::from_percent(10);
}

impl module_earning::Config for Runtime {
	type Event = Event;
	type Currency = Balances;
	type OnBonded = module_incentives::OnEarningBonded<Runtime>;
	type OnUnbonded = module_incentives::OnEarningUnbonded<Runtime>;
	type OnUnstakeFee = Treasury; // fee goes to treasury
	type MinBond = ConstU128<100>;
	type UnbondingPeriod = ConstU32<3>;
	type InstantUnstakeFee = InstantUnstakeFee;
	type MaxUnbondingChunks = ConstU32<3>;
	type LockIdentifier = EarningLockIdentifier;
	type WeightInfo = ();
}

impl module_evm_accounts::Config for Runtime {
	type Event = Event;
	type Currency = Balances;
	type AddressMapping = EvmAddressMapping<Runtime>;
	type TransferAll = Currencies;
	type ChainId = ChainId;
	type WeightInfo = weights::module_evm_accounts::WeightInfo<Runtime>;
}

impl module_asset_registry::Config for Runtime {
	type Event = Event;
	type Currency = Balances;
	type StakingCurrencyId = GetStakingCurrencyId;
	type EVMBridge = module_evm_bridge::EVMBridge<Runtime>;
	type RegisterOrigin = EnsureRootOrHalfGeneralCouncil;
	type WeightInfo = weights::module_asset_registry::WeightInfo<Runtime>;
}

impl orml_rewards::Config for Runtime {
	type Share = Balance;
	type Balance = Balance;
	type PoolId = module_incentives::PoolId;
	type CurrencyId = CurrencyId;
	type Handler = Incentives;
}

parameter_types! {
	pub const AccumulatePeriod: BlockNumber = MINUTES;
	pub const EarnShareBooster: Permill = Permill::from_percent(30);
}

impl module_incentives::Config for Runtime {
	type Event = Event;
	type RewardsSource = UnreleasedNativeVaultAccountId;
	type StableCurrencyId = GetStableCurrencyId;
	type NativeCurrencyId = GetNativeCurrencyId;
	type EarnShareBooster = EarnShareBooster;
	type AccumulatePeriod = AccumulatePeriod;
	type UpdateOrigin = EnsureRootOrThreeFourthsGeneralCouncil;
	type CDPTreasury = CdpTreasury;
	type Currency = Currencies;
	type DEX = Dex;
	type EmergencyShutdown = EmergencyShutdown;
	type PalletId = IncentivesPalletId;
	type WeightInfo = weights::module_incentives::WeightInfo<Runtime>;
}

parameter_types! {
	pub const GetLiquidCurrencyId: CurrencyId = LDOT;
	pub const GetStakingCurrencyId: CurrencyId = DOT;
	pub DefaultExchangeRate: ExchangeRate = ExchangeRate::saturating_from_rational(10, 100);	// 1 : 10
}

pub fn create_x2_parachain_multilocation(index: u16) -> MultiLocation {
	MultiLocation::new(
		1,
		X1(AccountId32 {
			network: NetworkId::Any,
			id: Utility::derivative_account_id(ParachainInfo::get().into_account(), index).into(),
		}),
	)
}

parameter_types! {
	pub HomaTreasuryAccount: AccountId = HomaTreasuryPalletId::get().into_account();
	pub ActiveSubAccountsIndexList: Vec<u16> = vec![
		0,  // 15sr8Dvq3AT3Z2Z1y8FnQ4VipekAHhmQnrkgzegUr1tNgbcn
	];
	pub MintThreshold: Balance = dollar(DOT);
	pub RedeemThreshold: Balance = 10 * dollar(LDOT);
}

impl module_homa::Config for Runtime {
	type Event = Event;
	type Currency = Currencies;
	type GovernanceOrigin = EnsureRootOrHalfGeneralCouncil;
	type StakingCurrencyId = GetStakingCurrencyId;
	type LiquidCurrencyId = GetLiquidCurrencyId;
	type PalletId = HomaPalletId;
	type TreasuryAccount = HomaTreasuryAccount;
	type DefaultExchangeRate = DefaultExchangeRate;
	type ActiveSubAccountsIndexList = ActiveSubAccountsIndexList;
	type BondingDuration = ConstU32<28>;
	type MintThreshold = MintThreshold;
	type RedeemThreshold = RedeemThreshold;
	type RelayChainBlockNumber = RelaychainBlockNumberProvider<Runtime>;
	type XcmInterface = XcmInterface;
	type WeightInfo = weights::module_homa::WeightInfo<Runtime>;
}

parameter_types! {
	pub ParachainAccount: AccountId = ParachainInfo::get().into_account();
}

pub struct SubAccountIndexMultiLocationConvertor;
impl Convert<u16, MultiLocation> for SubAccountIndexMultiLocationConvertor {
	fn convert(sub_account_index: u16) -> MultiLocation {
		create_x2_parachain_multilocation(sub_account_index)
	}
}

impl module_xcm_interface::Config for Runtime {
	type Event = Event;
	type UpdateOrigin = EnsureRootOrHalfGeneralCouncil;
	type StakingCurrencyId = GetStakingCurrencyId;
	type ParachainAccount = ParachainAccount;
	type RelayChainUnbondingSlashingSpans = ConstU32<5>;
	type SovereignSubAccountLocationConvert = SubAccountIndexMultiLocationConvertor;
	type RelayChainCallBuilder = RelayChainCallBuilder<Runtime, ParachainInfo>;
	type XcmTransfer = XTokens;
}

parameter_types! {
	pub MinCouncilBondThreshold: Balance = dollar(LDOT);
}

impl module_nominees_election::Config for Runtime {
	type Event = Event;
	type Currency = Currency<Runtime, GetLiquidCurrencyId>;
	type NomineeId = AccountId;
	type PalletId = NomineesElectionId;
	type MinBond = MinCouncilBondThreshold;
	type BondingDuration = ConstU32<28>;
	type NominateesCount = ConstU32<7>;
	type MaxUnbondingChunks = ConstU32<7>;
	type NomineeFilter = runtime_common::DummyNomineeFilter;
	type WeightInfo = weights::module_nominees_election::WeightInfo<Runtime>;
}

parameter_types! {
	pub CreateClassDeposit: Balance = 20 * dollar(ACA);
	pub CreateTokenDeposit: Balance = 2 * dollar(ACA);
}

impl module_nft::Config for Runtime {
	type Event = Event;
	type Currency = Balances;
	type CreateClassDeposit = CreateClassDeposit;
	type CreateTokenDeposit = CreateTokenDeposit;
	type DataDepositPerByte = DataDepositPerByte;
	type PalletId = NftPalletId;
	type MaxAttributesBytes = ConstU32<2048>;
	type WeightInfo = weights::module_nft::WeightInfo<Runtime>;
}

impl orml_nft::Config for Runtime {
	type ClassId = u32;
	type TokenId = u64;
	type ClassData = module_nft::ClassData<Balance>;
	type TokenData = module_nft::TokenData<Balance>;
	type MaxClassMetadata = ConstU32<1024>;
	type MaxTokenMetadata = ConstU32<1024>;
}

parameter_types! {
	// One storage item; key size 32, value size 8; .
	pub ProxyDepositBase: Balance = deposit(1, 8);
	// Additional storage item size of 33 bytes.
	pub ProxyDepositFactor: Balance = deposit(0, 33);
	pub AnnouncementDepositBase: Balance = deposit(1, 8);
	pub AnnouncementDepositFactor: Balance = deposit(0, 66);
}

impl InstanceFilter<Call> for ProxyType {
	fn filter(&self, c: &Call) -> bool {
		match self {
			// Always allowed Call::Utility no matter type.
			// Only transactions allowed by Proxy.filter can be executed,
			// otherwise `BadOrigin` will be returned in Call::Utility.
			_ if matches!(c, Call::Utility(..)) => true,
			ProxyType::Any => true,
			ProxyType::CancelProxy => matches!(c, Call::Proxy(pallet_proxy::Call::reject_announcement { .. })),
			ProxyType::Governance => {
				matches!(
					c,
					Call::Authority(..)
						| Call::Democracy(..) | Call::PhragmenElection(..)
						| Call::GeneralCouncil(..)
						| Call::FinancialCouncil(..)
						| Call::HomaCouncil(..) | Call::TechnicalCommittee(..)
						| Call::Treasury(..) | Call::Bounties(..)
						| Call::Tips(..)
				)
			}
			ProxyType::Auction => {
				matches!(c, Call::Auction(orml_auction::Call::bid { .. }))
			}
			ProxyType::Swap => {
				matches!(
					c,
					Call::Dex(module_dex::Call::swap_with_exact_supply { .. })
						| Call::Dex(module_dex::Call::swap_with_exact_target { .. })
				)
			}
			ProxyType::Loan => {
				matches!(
					c,
					Call::Honzon(module_honzon::Call::adjust_loan { .. })
						| Call::Honzon(module_honzon::Call::close_loan_has_debit_by_dex { .. })
				)
			}
			ProxyType::DexLiquidity => {
				matches!(
					c,
					Call::Dex(module_dex::Call::add_liquidity { .. })
						| Call::Dex(module_dex::Call::remove_liquidity { .. })
				)
			}
		}
	}
	fn is_superset(&self, o: &Self) -> bool {
		match (self, o) {
			(x, y) if x == y => true,
			(ProxyType::Any, _) => true,
			(_, ProxyType::Any) => false,
			_ => false,
		}
	}
}

impl pallet_proxy::Config for Runtime {
	type Event = Event;
	type Call = Call;
	type Currency = Balances;
	type ProxyType = ProxyType;
	type ProxyDepositBase = ProxyDepositBase;
	type ProxyDepositFactor = ProxyDepositFactor;
	type MaxProxies = ConstU32<32>;
	type WeightInfo = ();
	type MaxPending = ConstU32<32>;
	type CallHasher = BlakeTwo256;
	type AnnouncementDepositBase = AnnouncementDepositBase;
	type AnnouncementDepositFactor = AnnouncementDepositFactor;
}

parameter_types! {
	pub const RENBTCCurrencyId: CurrencyId = RENBTC;
	pub const RENBTCIdentifier: [u8; 32] = hex!["f6b5b360905f856404bd4cf39021b82209908faa44159e68ea207ab8a5e13197"];
}

impl ecosystem_renvm_bridge::Config for Runtime {
	type Event = Event;
	type Currency = Balances;
	type BridgedTokenCurrency = Currency<Runtime, RENBTCCurrencyId>;
	type CurrencyIdentifier = RENBTCIdentifier;
	type UnsignedPriority = runtime_common::RenvmBridgeUnsignedPriority;
	type ChargeTransactionPayment = module_transaction_payment::ChargeTransactionPayment<Runtime>;
}

parameter_types! {
	pub const CashCurrencyId: CurrencyId = CurrencyId::Token(TokenSymbol::CASH);
	pub const PercentThresholdForGatewayAuthoritySignature: Perbill = Perbill::from_percent(50);
}

impl ecosystem_starport::Config for Runtime {
	type Event = Event;
	type Currency = Currencies;
	type CashCurrencyId = CashCurrencyId;
	type PalletId = StarportPalletId;
	type MaxGatewayAuthorities = ConstU32<8>;
	type PercentThresholdForAuthoritySignature = PercentThresholdForGatewayAuthoritySignature;
	type Cash = CompoundCash;
}

impl ecosystem_compound_cash::Config for Runtime {
	type Event = Event;
	type UnixTime = Timestamp;
}

parameter_types! {
	pub const ChainId: u64 = 595;
	pub NetworkContractSource: H160 = H160::from_low_u64_be(0);
	pub PrecompilesValue: AllPrecompiles<Runtime> = AllPrecompiles::<_>::mandala();
}

#[cfg(feature = "with-ethereum-compatibility")]
parameter_types! {
	pub const NewContractExtraBytes: u32 = 0;
	pub const DeveloperDeposit: Balance = 0;
	pub const PublicationFee: Balance = 0;
}

#[cfg(not(feature = "with-ethereum-compatibility"))]
parameter_types! {
	pub const NewContractExtraBytes: u32 = 10_000;
	pub DeveloperDeposit: Balance = dollar(ACA);
	pub PublicationFee: Balance = dollar(ACA);
}

#[derive(Clone, Encode, Decode, PartialEq, Eq, RuntimeDebug, TypeInfo)]
pub struct StorageDepositPerByte;
impl<I: From<Balance>> frame_support::traits::Get<I> for StorageDepositPerByte {
	fn get() -> I {
		#[cfg(not(feature = "with-ethereum-compatibility"))]
		// NOTE: ACA decimals is 12, convert to 18.
		// 10 * millicent(ACA) * 10^6
		return I::from(100_000_000_000_000);
		#[cfg(feature = "with-ethereum-compatibility")]
		return I::from(0);
	}
}

#[derive(Clone, Encode, Decode, PartialEq, Eq, RuntimeDebug, TypeInfo)]
pub struct TxFeePerGas;
impl<I: From<Balance>> frame_support::traits::Get<I> for TxFeePerGas {
	fn get() -> I {
		// NOTE: 200 GWei
		// ensure suffix is 0x0000
		I::from(200u128.saturating_mul(10u128.saturating_pow(9)) & !0xffff)
	}
}

#[cfg(feature = "with-ethereum-compatibility")]
static LONDON_CONFIG: module_evm_utility::evm::Config = module_evm_utility::evm::Config::london();

impl module_evm::Config for Runtime {
	type AddressMapping = EvmAddressMapping<Runtime>;
	type Currency = Balances;
	type TransferAll = Currencies;
	type NewContractExtraBytes = NewContractExtraBytes;
	type StorageDepositPerByte = StorageDepositPerByte;
	type TxFeePerGas = TxFeePerGas;
	type Event = Event;
	type PrecompilesType = AllPrecompiles<Self>;
	type PrecompilesValue = PrecompilesValue;
	type ChainId = ChainId;
	type GasToWeight = GasToWeight;
	type ChargeTransactionPayment = module_transaction_payment::ChargeTransactionPayment<Runtime>;
	type NetworkContractOrigin = EnsureRootOrTwoThirdsTechnicalCommittee;
	type NetworkContractSource = NetworkContractSource;
	type DeveloperDeposit = DeveloperDeposit;
	type PublicationFee = PublicationFee;
	type TreasuryAccount = TreasuryAccount;
	type FreePublicationOrigin = EnsureRootOrHalfGeneralCouncil;
	type Runner = module_evm::runner::stack::Runner<Self>;
	type FindAuthor = pallet_session::FindAccountFromAuthorIndex<Self, Aura>;
	type Task = ScheduledTasks;
	type IdleScheduler = IdleScheduler;
	type WeightInfo = weights::module_evm::WeightInfo<Runtime>;

	#[cfg(feature = "with-ethereum-compatibility")]
	fn config() -> &'static module_evm_utility::evm::Config {
		&LONDON_CONFIG
	}
}

impl module_evm_bridge::Config for Runtime {
	type EVM = EVM;
}

impl module_session_manager::Config for Runtime {
	type Event = Event;
	type ValidatorSet = Session;
	type WeightInfo = weights::module_session_manager::WeightInfo<Runtime>;
}

parameter_types! {
	pub ReservedXcmpWeight: Weight = RuntimeBlockWeights::get().max_block / 4;
	pub ReservedDmpWeight: Weight = RuntimeBlockWeights::get().max_block / 4;
}

impl cumulus_pallet_parachain_system::Config for Runtime {
	type Event = Event;
	type OnSystemEvent = ();
	type SelfParaId = ParachainInfo;
	type DmpMessageHandler = DmpQueue;
	type ReservedDmpWeight = ReservedDmpWeight;
	type OutboundXcmpMessageSource = XcmpQueue;
	type XcmpMessageHandler = XcmpQueue;
	type ReservedXcmpWeight = ReservedXcmpWeight;
}

impl parachain_info::Config for Runtime {}

impl orml_unknown_tokens::Config for Runtime {
	type Event = Event;
}

impl orml_xcm::Config for Runtime {
	type Event = Event;
	type SovereignOrigin = EnsureRootOrHalfGeneralCouncil;
}

pub struct EnsurePoolAssetId;
impl nutsfinance_stable_asset::traits::ValidateAssetId<CurrencyId> for EnsurePoolAssetId {
	fn validate(currency_id: CurrencyId) -> bool {
		matches!(currency_id, CurrencyId::StableAssetPoolToken(_))
	}
}

pub struct ConvertBalanceHoma;
impl orml_tokens::ConvertBalance<Balance, Balance> for ConvertBalanceHoma {
	type AssetId = CurrencyId;

	fn convert_balance(balance: Balance, asset_id: CurrencyId) -> Balance {
		match asset_id {
			CurrencyId::Token(TokenSymbol::LKSM) => {
				Homa::get_exchange_rate().checked_mul_int(balance).unwrap_or_default()
			}
			_ => balance,
		}
	}

	fn convert_balance_back(balance: Balance, asset_id: CurrencyId) -> Balance {
		/*
		 * When overflow occurs, it's better to return 0 than max because returning zero will fail the
		 * current transaction. If returning max here, the current transaction won't fail but latter
		 * transactions have a possibility to fail, and this is undesirable.
		 */
		match asset_id {
			CurrencyId::Token(TokenSymbol::LKSM) => Homa::get_exchange_rate()
				.reciprocal()
				.and_then(|x| x.checked_mul_int(balance))
				.and_then(|x| x.checked_add(1))
				.unwrap_or_default(),
			_ => balance,
		}
	}
}

pub struct IsLiquidToken;
impl Contains<CurrencyId> for IsLiquidToken {
	fn contains(currency_id: &CurrencyId) -> bool {
		matches!(currency_id, CurrencyId::Token(TokenSymbol::LKSM))
	}
}

type RebaseTokens = orml_tokens::Combiner<
	AccountId,
	IsLiquidToken,
	orml_tokens::Mapper<AccountId, Tokens, ConvertBalanceHoma, Balance, GetStableAssetStakingCurrencyId>,
	Tokens,
>;

parameter_types! {
	pub const GetStableAssetStakingCurrencyId: CurrencyId = CurrencyId::Token(TokenSymbol::LKSM);
}

impl nutsfinance_stable_asset::Config for Runtime {
	type Event = Event;
	type AssetId = CurrencyId;
	type Balance = Balance;
	type Assets = RebaseTokens;
	type PalletId = StableAssetPalletId;

	type AtLeast64BitUnsigned = u128;
	type FeePrecision = ConstU128<10_000_000_000>; // 10 decimals
	type APrecision = ConstU128<100>; // 2 decimals
	type PoolAssetLimit = ConstU32<5>;
	type WeightInfo = weights::nutsfinance_stable_asset::WeightInfo<Runtime>;
	type ListingOrigin = EnsureRootOrHalfGeneralCouncil;
	type EnsurePoolAssetId = EnsurePoolAssetId;
}

define_combined_task! {
	#[derive(Clone, Encode, Decode, PartialEq, RuntimeDebug, TypeInfo)]
	pub enum ScheduledTasks {
		EvmTask(EvmTask<Runtime>),
	}
}

parameter_types!(
	// At least 2% of max block weight should remain before idle tasks are dispatched.
	pub MinimumWeightRemainInBlock: Weight = RuntimeBlockWeights::get().max_block / 50;
	// Number of relay chain blocks produced with no parachain blocks finalized,
	// once this number is reached idle scheduler is disabled as block production is slow
	pub DisableBlockThreshold: BlockNumber = 6;
);

impl module_idle_scheduler::Config for Runtime {
	type Event = Event;
	type WeightInfo = ();
	type Task = ScheduledTasks;
	type MinimumWeightRemainInBlock = MinimumWeightRemainInBlock;
	type RelayChainBlockNumberProvider = RelaychainBlockNumberProvider<Runtime>;
	type DisableBlockThreshold = DisableBlockThreshold;
}

impl cumulus_pallet_aura_ext::Config for Runtime {}

#[derive(Clone, Encode, Decode, PartialEq, Eq, RuntimeDebug)]
pub struct ConvertEthereumTx;

impl Convert<(Call, SignedExtra), Result<(EthereumTransactionMessage, SignedExtra), InvalidTransaction>>
	for ConvertEthereumTx
{
	fn convert(
		(call, mut extra): (Call, SignedExtra),
	) -> Result<(EthereumTransactionMessage, SignedExtra), InvalidTransaction> {
		match call {
			Call::EVM(module_evm::Call::eth_call {
				action,
				input,
				value,
				gas_limit,
				storage_limit,
				access_list,
				valid_until,
			}) => {
				if System::block_number() > valid_until {
					return Err(InvalidTransaction::Stale);
				}

				let (_, _, _, _, mortality, check_nonce, _, charge, ..) = extra.clone();

				if mortality != frame_system::CheckEra::from(sp_runtime::generic::Era::Immortal) {
					// require immortal
					return Err(InvalidTransaction::BadProof);
				}

				let nonce = check_nonce.nonce;
				let tip = charge.0;

				extra.5.mark_as_ethereum_tx(valid_until);

				Ok((
					EthereumTransactionMessage {
						chain_id: ChainId::get(),
						genesis: System::block_hash(0),
						nonce,
						tip,
						gas_limit,
						storage_limit,
						action,
						value,
						input,
						valid_until,
						access_list,
					},
					extra,
				))
			}
			_ => Err(InvalidTransaction::BadProof),
		}
	}
}

/// Block header type as expected by this runtime.
pub type Header = generic::Header<BlockNumber, BlakeTwo256>;
/// Block type as expected by this runtime.
pub type Block = generic::Block<Header, UncheckedExtrinsic>;
/// A Block signed with a Justification
pub type SignedBlock = generic::SignedBlock<Block>;
/// BlockId type as expected by this runtime.
pub type BlockId = generic::BlockId<Block>;
/// The SignedExtension to the basic transaction logic.
pub type SignedExtra = (
	frame_system::CheckNonZeroSender<Runtime>,
	frame_system::CheckSpecVersion<Runtime>,
	frame_system::CheckTxVersion<Runtime>,
	frame_system::CheckGenesis<Runtime>,
	frame_system::CheckEra<Runtime>,
	runtime_common::CheckNonce<Runtime>,
	frame_system::CheckWeight<Runtime>,
	module_transaction_payment::ChargeTransactionPayment<Runtime>,
	module_evm::SetEvmOrigin<Runtime>,
);
/// Unchecked extrinsic type as expected by this runtime.
pub type UncheckedExtrinsic =
	AcalaUncheckedExtrinsic<Call, SignedExtra, ConvertEthereumTx, StorageDepositPerByte, TxFeePerGas>;
/// The payload being signed in transactions.
pub type SignedPayload = generic::SignedPayload<Call, SignedExtra>;
/// Extrinsic type that has already been checked.
pub type CheckedExtrinsic = generic::CheckedExtrinsic<AccountId, Call, SignedExtra>;
/// Executive: handles dispatch to the various modules.
pub type Executive = frame_executive::Executive<
	Runtime,
	Block,
	frame_system::ChainContext<Runtime>,
	Runtime,
	AllPalletsWithSystem,
	TransactionPaymentMigration,
>;

pub struct TransactionPaymentMigration;

parameter_types! {
	pub FeePoolSize: Balance = 5 * dollar(ACA);
	pub SwapBalanceThreshold: Balance = Ratio::saturating_from_rational(25, 10).saturating_mul_int(dollar(ACA));
}

impl OnRuntimeUpgrade for TransactionPaymentMigration {
	fn on_runtime_upgrade() -> frame_support::weights::Weight {
		let poo_size = FeePoolSize::get();
		let threshold = SwapBalanceThreshold::get();
		let tokens = vec![
			(AUSD, vec![AUSD, DOT, ACA]),
			(DOT, vec![DOT, ACA]),
			(LDOT, vec![LDOT, DOT, ACA]),
			(RENBTC, vec![RENBTC, AUSD, ACA]),
		];
		for (token, path) in tokens {
			let _ = module_transaction_payment::Pallet::<Runtime>::disable_pool(token);
			let _ = module_transaction_payment::Pallet::<Runtime>::initialize_pool(token, path, poo_size, threshold);
		}
		<Runtime as frame_system::Config>::BlockWeights::get().max_block
	}
}

construct_runtime!(
	pub enum Runtime where
		Block = Block,
		NodeBlock = primitives::Block,
		UncheckedExtrinsic = UncheckedExtrinsic
	{
		// Core
		System: frame_system = 0,
		Timestamp: pallet_timestamp = 1,
		Scheduler: pallet_scheduler = 2,
		TransactionPause: module_transaction_pause = 3,
		Preimage: pallet_preimage = 4,

		// Tokens & Related
		Balances: pallet_balances = 10,
		Tokens: orml_tokens exclude_parts { Call } = 11,
		Currencies: module_currencies = 12,
		Vesting: orml_vesting = 13,
		TransactionPayment: module_transaction_payment = 14,

		// Treasury
		Treasury: pallet_treasury = 20,
		Bounties: pallet_bounties = 21,
		Tips: pallet_tips = 22,

		// Utility
		Utility: pallet_utility = 30,
		Multisig: pallet_multisig = 31,
		Recovery: pallet_recovery = 32,
		Proxy: pallet_proxy = 33,
		// NOTE: IdleScheduler must be put before ParachainSystem in order to read relaychain blocknumber
		IdleScheduler: module_idle_scheduler = 34,

		Indices: pallet_indices = 40,

		// Governance
		GeneralCouncil: pallet_collective::<Instance1> = 50,
		GeneralCouncilMembership: pallet_membership::<Instance1> = 51,
		FinancialCouncil: pallet_collective::<Instance2> = 52,
		FinancialCouncilMembership: pallet_membership::<Instance2> = 53,
		HomaCouncil: pallet_collective::<Instance3> = 54,
		HomaCouncilMembership: pallet_membership::<Instance3> = 55,
		TechnicalCommittee: pallet_collective::<Instance4> = 56,
		TechnicalCommitteeMembership: pallet_membership::<Instance4> = 57,

		Authority: orml_authority = 70,
		PhragmenElection: pallet_elections_phragmen = 71,
		Democracy: pallet_democracy = 72,

		// Oracle
		//
		// NOTE: OperatorMembership must be placed after Oracle or else will have race condition on initialization
		AcalaOracle: orml_oracle::<Instance1> = 80,
		OperatorMembershipAcala: pallet_membership::<Instance5> = 82,

		// ORML Core
		Auction: orml_auction = 100,
		Rewards: orml_rewards = 101,
		OrmlNFT: orml_nft exclude_parts { Call } = 102,

		// Acala Core
		Prices: module_prices = 110,
		Dex: module_dex = 111,
		DexOracle: module_dex_oracle = 112,

		// Honzon
		AuctionManager: module_auction_manager = 120,
		Loans: module_loans = 121,
		Honzon: module_honzon = 122,
		CdpTreasury: module_cdp_treasury = 123,
		CdpEngine: module_cdp_engine = 124,
		EmergencyShutdown: module_emergency_shutdown = 125,

		// Homa
		NomineesElection: module_nominees_election = 131,
		Homa: module_homa = 136,
		XcmInterface: module_xcm_interface = 137,

		// Acala Other
		Incentives: module_incentives = 140,
		NFT: module_nft = 141,
		AssetRegistry: module_asset_registry = 142,

		// Ecosystem modules
		RenVmBridge: ecosystem_renvm_bridge = 150,
		Starport: ecosystem_starport = 151,
		CompoundCash: ecosystem_compound_cash exclude_parts { Call } = 152,

		// Parachain
		ParachainInfo: parachain_info exclude_parts { Call } = 161,

		// XCM
		XcmpQueue: cumulus_pallet_xcmp_queue = 170,
		PolkadotXcm: pallet_xcm = 171,
		CumulusXcm: cumulus_pallet_xcm exclude_parts { Call } = 172,
		DmpQueue: cumulus_pallet_dmp_queue = 173,
		XTokens: orml_xtokens = 174,
		UnknownTokens: orml_unknown_tokens exclude_parts { Call } = 175,
		OrmlXcm: orml_xcm = 176,

		// Smart contracts
		EVM: module_evm = 180,
		EVMBridge: module_evm_bridge exclude_parts { Call } = 181,
		EvmAccounts: module_evm_accounts = 182,

		// Collator support. the order of these 4 are important and shall not change.
		Authorship: pallet_authorship = 190,
		CollatorSelection: module_collator_selection = 191,
		Session: pallet_session = 192,
		Aura: pallet_aura = 193,
		AuraExt: cumulus_pallet_aura_ext exclude_parts { Call } = 194,
		SessionManager: module_session_manager = 195,

		// Stable asset
		StableAsset: nutsfinance_stable_asset = 200,

		// Staking related pallets
		Earning: module_earning = 210,

		// Parachain System, always put it at the end
		ParachainSystem: cumulus_pallet_parachain_system = 160,

		// Dev
		Sudo: pallet_sudo = 255,
	}
);

#[cfg(feature = "runtime-benchmarks")]
#[macro_use]
extern crate orml_benchmarking;

#[cfg(feature = "runtime-benchmarks")]
mod benches {
	define_benchmarks!(
		[module_dex, benchmarking::dex]
		[module_dex_oracle, benchmarking::dex_oracle]
		[module_asset_registry, benchmarking::asset_registry]
		[module_auction_manager, benchmarking::auction_manager]
		[module_cdp_engine, benchmarking::cdp_engine]
		[module_earning, benchmarking::earning]
		[module_emergency_shutdown, benchmarking::emergency_shutdown]
		[module_evm, benchmarking::evm]
		[module_homa, benchmarking::homa]
		[module_honzon, benchmarking::honzon]
		[module_cdp_treasury, benchmarking::cdp_treasury]
		[module_collator_selection, benchmarking::collator_selection]
		[module_nominees_election, benchmarking::nominees_election]
		[module_transaction_pause, benchmarking::transaction_pause]
		[module_transaction_payment, benchmarking::transaction_payment]
		[module_incentives, benchmarking::incentives]
		[module_prices, benchmarking::prices]
		[module_evm_accounts, benchmarking::evm_accounts]
		[module_currencies, benchmarking::currencies]
		[module_session_manager, benchmarking::session_manager]
		[orml_tokens, benchmarking::tokens]
		[orml_vesting, benchmarking::vesting]
		[orml_auction, benchmarking::auction]
		[orml_authority, benchmarking::authority]
		[orml_oracle, benchmarking::oracle]
		[nutsfinance_stable_asset, benchmarking::nutsfinance_stable_asset]
		[module_idle_scheduler, benchmarking::idle_scheduler]
	);
}

#[cfg(not(feature = "disable-runtime-api"))]
impl_runtime_apis! {
	impl sp_api::Core<Block> for Runtime {
		fn version() -> RuntimeVersion {
			VERSION
		}

		fn execute_block(block: Block) {
			Executive::execute_block(block)
		}

		fn initialize_block(header: &<Block as BlockT>::Header) {
			Executive::initialize_block(header)
		}
	}

	impl sp_api::Metadata<Block> for Runtime {
		fn metadata() -> OpaqueMetadata {
			OpaqueMetadata::new(Runtime::metadata().into())
		}
	}

	impl sp_block_builder::BlockBuilder<Block> for Runtime {
		fn apply_extrinsic(extrinsic: <Block as BlockT>::Extrinsic) -> ApplyExtrinsicResult {
			Executive::apply_extrinsic(extrinsic)
		}

		fn finalize_block() -> <Block as BlockT>::Header {
			Executive::finalize_block()
		}

		fn inherent_extrinsics(data: sp_inherents::InherentData) -> Vec<<Block as BlockT>::Extrinsic> {
			data.create_extrinsics()
		}

		fn check_inherents(
			block: Block,
			data: sp_inherents::InherentData,
		) -> sp_inherents::CheckInherentsResult {
			data.check_extrinsics(&block)
		}
	}

	impl sp_transaction_pool::runtime_api::TaggedTransactionQueue<Block> for Runtime {
		fn validate_transaction(
			source: TransactionSource,
			tx: <Block as BlockT>::Extrinsic,
			block_hash: <Block as BlockT>::Hash,
		) -> TransactionValidity {
			Executive::validate_transaction(source, tx, block_hash)
		}
	}

	impl sp_offchain::OffchainWorkerApi<Block> for Runtime {
		fn offchain_worker(header: &<Block as BlockT>::Header) {
			Executive::offchain_worker(header)
		}
	}

	impl sp_consensus_aura::AuraApi<Block, AuraId> for Runtime {
		fn slot_duration() -> sp_consensus_aura::SlotDuration {
			sp_consensus_aura::SlotDuration::from_millis(Aura::slot_duration())
		}

		fn authorities() -> Vec<AuraId> {
			Aura::authorities().into_inner()
		}
	}

	impl sp_session::SessionKeys<Block> for Runtime {
		fn generate_session_keys(seed: Option<Vec<u8>>) -> Vec<u8> {
			SessionKeys::generate(seed)
		}

		fn decode_session_keys(
			encoded: Vec<u8>,
		) -> Option<Vec<(Vec<u8>, KeyTypeId)>> {
			SessionKeys::decode_into_raw_public_keys(&encoded)
		}
	}

	impl frame_system_rpc_runtime_api::AccountNonceApi<Block, AccountId, Nonce> for Runtime {
		fn account_nonce(account: AccountId) -> Nonce {
			System::account_nonce(account)
		}
	}

	impl pallet_transaction_payment_rpc_runtime_api::TransactionPaymentApi<
		Block,
		Balance,
	> for Runtime {
		fn query_info(uxt: <Block as BlockT>::Extrinsic, len: u32) -> RuntimeDispatchInfo<Balance> {
			TransactionPayment::query_info(uxt, len)
		}
		fn query_fee_details(uxt: <Block as BlockT>::Extrinsic, len: u32) -> FeeDetails<Balance> {
			TransactionPayment::query_fee_details(uxt, len)
		}
	}

	impl orml_oracle_rpc_runtime_api::OracleApi<
		Block,
		DataProviderId,
		CurrencyId,
		TimeStampedPrice,
	> for Runtime {
		fn get_value(provider_id: DataProviderId ,key: CurrencyId) -> Option<TimeStampedPrice> {
			match provider_id {
				DataProviderId::Acala => AcalaOracle::get_no_op(&key),
				DataProviderId::Aggregated => <AggregatedDataProvider as DataProviderExtended<_, _>>::get_no_op(&key)
			}
		}

		fn get_all_values(provider_id: DataProviderId) -> Vec<(CurrencyId, Option<TimeStampedPrice>)> {
			match provider_id {
				DataProviderId::Acala => AcalaOracle::get_all_values(),
				DataProviderId::Aggregated => <AggregatedDataProvider as DataProviderExtended<_, _>>::get_all_values()
			}
		}
	}

	impl orml_tokens_rpc_runtime_api::TokensApi<
		Block,
		CurrencyId,
		Balance,
	> for Runtime {
		fn query_existential_deposit(key: CurrencyId) -> Balance {
			if key == GetNativeCurrencyId::get() {
				NativeTokenExistentialDeposit::get()
			} else {
				ExistentialDeposits::get(&key)
			}
		}
	}

	impl module_evm_rpc_runtime_api::EVMRuntimeRPCApi<Block, Balance> for Runtime {
		fn call(
			from: H160,
			to: H160,
			data: Vec<u8>,
			value: Balance,
			gas_limit: u64,
			storage_limit: u32,
			access_list: Option<Vec<AccessListItem>>,
			estimate: bool,
		) -> Result<CallInfo, sp_runtime::DispatchError> {
			let config = if estimate {
				let mut config = <Runtime as module_evm::Config>::config().clone();
				config.estimate = true;
				Some(config)
			} else {
				None
			};

			module_evm::runner::stack::Runner::<Runtime>::call(
				from,
				from,
				to,
				data,
				value,
				gas_limit,
				storage_limit,
				access_list.unwrap_or_default().into_iter().map(|v| (v.address, v.storage_keys)).collect(),
				config.as_ref().unwrap_or(<Runtime as module_evm::Config>::config()),
			)
		}

		fn create(
			from: H160,
			data: Vec<u8>,
			value: Balance,
			gas_limit: u64,
			storage_limit: u32,
			access_list: Option<Vec<AccessListItem>>,
			estimate: bool,
		) -> Result<CreateInfo, sp_runtime::DispatchError> {
			let config = if estimate {
				let mut config = <Runtime as module_evm::Config>::config().clone();
				config.estimate = true;
				Some(config)
			} else {
				None
			};

			module_evm::runner::stack::Runner::<Runtime>::create(
				from,
				data,
				value,
				gas_limit,
				storage_limit,
				access_list.unwrap_or_default().into_iter().map(|v| (v.address, v.storage_keys)).collect(),
				config.as_ref().unwrap_or(<Runtime as module_evm::Config>::config()),
			)
		}

		fn get_estimate_resources_request(extrinsic: Vec<u8>) -> Result<EstimateResourcesRequest, sp_runtime::DispatchError> {
			let utx = UncheckedExtrinsic::decode(&mut &*extrinsic)
				.map_err(|_| sp_runtime::DispatchError::Other("Invalid parameter extrinsic, decode failed"))?;

			let request = match utx.0.function {
				Call::EVM(module_evm::Call::call{target, input, value, gas_limit, storage_limit, access_list}) => {
					// use MAX_VALUE for no limit
					let gas_limit = if gas_limit < u64::MAX { Some(gas_limit) } else { None };
					let storage_limit = if storage_limit < u32::MAX { Some(storage_limit) } else { None };
					Some(EstimateResourcesRequest {
						from: None,
						to: Some(target),
						gas_limit,
						storage_limit,
						value: Some(value),
						data: Some(input),
						access_list: Some(access_list)
					})
				}
				Call::EVM(module_evm::Call::create{input, value, gas_limit, storage_limit, access_list}) => {
					// use MAX_VALUE for no limit
					let gas_limit = if gas_limit < u64::MAX { Some(gas_limit) } else { None };
					let storage_limit = if storage_limit < u32::MAX { Some(storage_limit) } else { None };
					Some(EstimateResourcesRequest {
						from: None,
						to: None,
						gas_limit,
						storage_limit,
						value: Some(value),
						data: Some(input),
						access_list: Some(access_list)
					})
				}
				_ => None,
			};

			request.ok_or(sp_runtime::DispatchError::Other("Invalid parameter extrinsic, not evm Call"))
		}
	}

	impl cumulus_primitives_core::CollectCollationInfo<Block> for Runtime {
		fn collect_collation_info(header: &<Block as BlockT>::Header) -> cumulus_primitives_core::CollationInfo {
			ParachainSystem::collect_collation_info(header)
		}
	}

	#[cfg(feature = "try-runtime")]
	impl frame_try_runtime::TryRuntime<Block> for Runtime {
		fn on_runtime_upgrade() -> (Weight, Weight) {
			// NOTE: intentional unwrap: we don't want to propagate the error backwards, and want to
			// have a backtrace here. If any of the pre/post migration checks fail, we shall stop
			// right here and right now.
			let weight = Executive::try_runtime_upgrade().unwrap();
			(weight, RuntimeBlockWeights::get().max_block)
		}

		fn execute_block_no_check(block: Block) -> Weight {
			Executive::execute_block_no_check(block)
		}
	}

	// benchmarks for acala modules
	#[cfg(feature = "runtime-benchmarks")]
	impl frame_benchmarking::Benchmark<Block> for Runtime {
		fn benchmark_metadata(extra: bool) -> (
			Vec<frame_benchmarking::BenchmarkList>,
			Vec<frame_support::traits::StorageInfo>,
		) {
			use frame_benchmarking::{list_benchmark as frame_list_benchmark, Benchmarking, BenchmarkList};
			use frame_support::traits::StorageInfoTrait;

			use module_nft::benchmarking::Pallet as NftBench;

			let mut list = Vec::<BenchmarkList>::new();

			frame_list_benchmark!(list, extra, module_nft, NftBench::<Runtime>);
			list_benchmarks!(list, extra);

			let storage_info = AllPalletsWithSystem::storage_info();

			return (list, storage_info)
		}

		fn dispatch_benchmark(
			config: frame_benchmarking::BenchmarkConfig
		) -> Result<Vec<frame_benchmarking::BenchmarkBatch>, sp_runtime::RuntimeString> {
			use frame_benchmarking::{Benchmarking, BenchmarkBatch, add_benchmark as frame_add_benchmark, TrackedStorageKey};
			use module_nft::benchmarking::Pallet as NftBench;

			let whitelist: Vec<TrackedStorageKey> = vec![
				// Block Number
				// frame_system::Number::<Runtime>::hashed_key().to_vec(),
				hex_literal::hex!("26aa394eea5630e07c48ae0c9558cef702a5c1b19ab7a04f536c519aca4983ac").to_vec().into(),
				// Total Issuance
				hex_literal::hex!("c2261276cc9d1f8598ea4b6a74b15c2f57c875e4cff74148e4628f264b974c80").to_vec().into(),
				// Execution Phase
				hex_literal::hex!("26aa394eea5630e07c48ae0c9558cef7ff553b5a9862a516939d82b3d3d8661a").to_vec().into(),
				// Event Count
				hex_literal::hex!("26aa394eea5630e07c48ae0c9558cef70a98fdbe9ce6c55837576c60c7af3850").to_vec().into(),
				// System Events
				hex_literal::hex!("26aa394eea5630e07c48ae0c9558cef780d41e5e16056765bc8461851072c9d7").to_vec().into(),
				// Caller 0 Account
				hex_literal::hex!("26aa394eea5630e07c48ae0c9558cef7b99d880ec681799c0cf30e8886371da946c154ffd9992e395af90b5b13cc6f295c77033fce8a9045824a6690bbf99c6db269502f0a8d1d2a008542d5690a0749").to_vec().into(),
				// Treasury Account
				hex_literal::hex!("26aa394eea5630e07c48ae0c9558cef7b99d880ec681799c0cf30e8886371da95ecffd7b6c0f78751baa9d281e0bfa3a6d6f646c70792f74727372790000000000000000000000000000000000000000").to_vec().into(),
			];
			let mut batches = Vec::<BenchmarkBatch>::new();
			let params = (&config, &whitelist);

			frame_add_benchmark!(params, batches, module_nft, NftBench::<Runtime>);
			add_benchmarks!(params, batches);

			if batches.is_empty() { return Err("Benchmark not found for this module.".into()) }
			Ok(batches)
		}
	}
}

struct CheckInherents;

impl cumulus_pallet_parachain_system::CheckInherents<Block> for CheckInherents {
	fn check_inherents(
		block: &Block,
		relay_state_proof: &cumulus_pallet_parachain_system::RelayChainStateProof,
	) -> sp_inherents::CheckInherentsResult {
		let relay_chain_slot = relay_state_proof
			.read_slot()
			.expect("Could not read the relay chain slot from the proof");

		let inherent_data = cumulus_primitives_timestamp::InherentDataProvider::from_relay_chain_slot_and_duration(
			relay_chain_slot,
			sp_std::time::Duration::from_secs(6),
		)
		.create_inherent_data()
		.expect("Could not create the timestamp inherent data");

		inherent_data.check_extrinsics(block)
	}
}

#[cfg(not(feature = "standalone"))]
cumulus_pallet_parachain_system::register_validate_block!(
	Runtime = Runtime,
	BlockExecutor = cumulus_pallet_aura_ext::BlockExecutor::<Runtime, Executive>,
	CheckInherents = CheckInherents,
);

#[cfg(test)]
mod tests {
	use super::*;
	use frame_support::dispatch::DispatchInfo;
	use frame_system::offchain::CreateSignedTransaction;
	use module_support::AddressMapping;
	use sp_runtime::traits::SignedExtension;

	#[test]
	fn validate_transaction_submitter_bounds() {
		fn is_submit_signed_transaction<T>()
		where
			T: CreateSignedTransaction<Call>,
		{
		}

		is_submit_signed_transaction::<Runtime>();
	}

	#[test]
	fn ensure_can_create_contract() {
		// Ensure that the `ExistentialDeposit` for creating the contract >= account `ExistentialDeposit`.
		// Otherwise, the creation of the contract account will fail because it is less than
		// ExistentialDeposit.
		assert!(
			Balance::from(NewContractExtraBytes::get()).saturating_mul(
				<StorageDepositPerByte as frame_support::traits::Get<Balance>>::get() / 10u128.saturating_pow(6)
			) >= NativeTokenExistentialDeposit::get()
		);
	}

	#[test]
	fn ensure_can_kick_collator() {
		// Ensure that `required_point` > 0, collator can be kicked out normally.
		assert!(
			CollatorKickThreshold::get().mul_floor(
				(SessionDuration::get() * module_collator_selection::POINT_PER_BLOCK)
					.checked_div(<Runtime as module_collator_selection::Config>::MaxCandidates::get())
					.unwrap()
			) > 0
		);
	}

	#[test]
	fn check_call_size() {
		assert!(
			core::mem::size_of::<Call>() <= 280,
			"size of Call is more than 280 bytes: some calls have too big arguments, use Box to \
			reduce the size of Call.
			If the limit is too strong, maybe consider increasing the limit",
		);
	}

	#[test]
	fn convert_tx_check_evm_nonce() {
		sp_io::TestExternalities::new_empty().execute_with(|| {
			let alice: AccountId = sp_runtime::AccountId32::from([8; 32]);
			System::inc_account_nonce(&alice); // system::account.nonce = 1

			let address = EvmAddressMapping::<Runtime>::get_evm_address(&alice)
				.unwrap_or_else(|| EvmAddressMapping::<Runtime>::get_default_evm_address(&alice));

			// set evm nonce to 3
			module_evm::Accounts::<Runtime>::insert(
				&address,
				module_evm::AccountInfo {
					nonce: 3,
					contract_info: None,
				},
			);

			let call = Call::EVM(module_evm::Call::eth_call {
				action: module_evm::TransactionAction::Create,
				input: vec![0x01],
				value: 0,
				gas_limit: 21_000,
				storage_limit: 1_000,
				valid_until: 30,
				access_list: vec![],
			});

			let extra: SignedExtra = (
				frame_system::CheckNonZeroSender::<Runtime>::new(),
				frame_system::CheckSpecVersion::<Runtime>::new(),
				frame_system::CheckTxVersion::<Runtime>::new(),
				frame_system::CheckGenesis::<Runtime>::new(),
				frame_system::CheckEra::<Runtime>::from(generic::Era::Immortal),
				runtime_common::CheckNonce::<Runtime>::from(3),
				frame_system::CheckWeight::<Runtime>::new(),
				module_transaction_payment::ChargeTransactionPayment::<Runtime>::from(0),
				module_evm::SetEvmOrigin::<Runtime>::new(),
			);

			let mut expected_extra = extra.clone();
			expected_extra.5.mark_as_ethereum_tx(30);

			assert_eq!(
				ConvertEthereumTx::convert((call.clone(), extra.clone())).unwrap(),
				(
					EthereumTransactionMessage {
						nonce: 3, // evm::account.nonce
						tip: 0,
						gas_limit: 21_000,
						storage_limit: 1_000,
						action: module_evm::TransactionAction::Create,
						value: 0,
						input: vec![0x01],
						chain_id: ChainId::get(),
						genesis: sp_core::H256::default(),
						valid_until: 30,
						access_list: vec![],
					},
					expected_extra.clone()
				)
			);

			let info = DispatchInfo::default();

			// valid tx in future
			assert_eq!(
				extra.5.validate(&alice, &call, &info, 0),
				Ok(sp_runtime::transaction_validity::ValidTransaction {
					priority: 0,
					requires: vec![Encode::encode(&(alice.clone(), 2u32))],
					provides: vec![Encode::encode(&(alice.clone(), 3u32))],
					longevity: sp_runtime::transaction_validity::TransactionLongevity::MAX,
					propagate: true,
				})
			);
			// valid evm tx
			assert_eq!(
				expected_extra.5.validate(&alice, &call, &info, 0),
				Ok(sp_runtime::transaction_validity::ValidTransaction {
					priority: 0,
					requires: vec![],
					provides: vec![Encode::encode(&(address, 3u32))],
					longevity: 30,
					propagate: true,
				})
			);

			// valid evm tx in future
			expected_extra.5.nonce = 4;
			assert_eq!(
				expected_extra.5.validate(&alice, &call, &info, 0),
				Ok(sp_runtime::transaction_validity::ValidTransaction {
					priority: 0,
					requires: vec![Encode::encode(&(address, 3u32))],
					provides: vec![Encode::encode(&(address, 4u32))],
					longevity: 30,
					propagate: true,
				})
			);
		});
	}
}<|MERGE_RESOLUTION|>--- conflicted
+++ resolved
@@ -891,13 +891,8 @@
 	type MinVestedTransfer = ConstU128<0>;
 	type VestedTransferOrigin = EnsureRootOrTreasury;
 	type WeightInfo = weights::orml_vesting::WeightInfo<Runtime>;
-<<<<<<< HEAD
 	type MaxVestingSchedules = ConstU32<100>;
-	type BlockNumberProvider = RelayChainBlockNumberProvider<Runtime>;
-=======
-	type MaxVestingSchedules = MaxVestingSchedules;
 	type BlockNumberProvider = RelaychainBlockNumberProvider<Runtime>;
->>>>>>> 80ba6122
 }
 
 parameter_types! {
@@ -1673,9 +1668,6 @@
 parameter_types!(
 	// At least 2% of max block weight should remain before idle tasks are dispatched.
 	pub MinimumWeightRemainInBlock: Weight = RuntimeBlockWeights::get().max_block / 50;
-	// Number of relay chain blocks produced with no parachain blocks finalized,
-	// once this number is reached idle scheduler is disabled as block production is slow
-	pub DisableBlockThreshold: BlockNumber = 6;
 );
 
 impl module_idle_scheduler::Config for Runtime {
@@ -1684,7 +1676,9 @@
 	type Task = ScheduledTasks;
 	type MinimumWeightRemainInBlock = MinimumWeightRemainInBlock;
 	type RelayChainBlockNumberProvider = RelaychainBlockNumberProvider<Runtime>;
-	type DisableBlockThreshold = DisableBlockThreshold;
+	// Number of relay chain blocks produced with no parachain blocks finalized,
+	// once this number is reached idle scheduler is disabled as block production is slow
+	type DisableBlockThreshold = ConstU32<6>;
 }
 
 impl cumulus_pallet_aura_ext::Config for Runtime {}
