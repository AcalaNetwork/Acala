--- conflicted
+++ resolved
@@ -1797,7 +1797,6 @@
 /// Extrinsic type that has already been checked.
 pub type CheckedExtrinsic = generic::CheckedExtrinsic<AccountId, Call, SignedExtra>;
 /// Executive: handles dispatch to the various modules.
-<<<<<<< HEAD
 pub type Executive = frame_executive::Executive<
 	Runtime,
 	Block,
@@ -1831,10 +1830,6 @@
 		<Runtime as frame_system::Config>::BlockWeights::get().max_block
 	}
 }
-=======
-pub type Executive =
-	frame_executive::Executive<Runtime, Block, frame_system::ChainContext<Runtime>, Runtime, AllPalletsWithSystem, ()>;
->>>>>>> cc437b36
 
 construct_runtime! {
 	pub enum Runtime where
