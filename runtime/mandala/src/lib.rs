// This file is part of Acala.

// Copyright (C) 2020-2022 Acala Foundation.
// SPDX-License-Identifier: GPL-3.0-or-later WITH Classpath-exception-2.0

// This program is free software: you can redistribute it and/or modify
// it under the terms of the GNU General Public License as published by
// the Free Software Foundation, either version 3 of the License, or
// (at your option) any later version.

// This program is distributed in the hope that it will be useful,
// but WITHOUT ANY WARRANTY; without even the implied warranty of
// MERCHANTABILITY or FITNESS FOR A PARTICULAR PURPOSE. See the
// GNU General Public License for more details.

// You should have received a copy of the GNU General Public License
// along with this program. If not, see <https://www.gnu.org/licenses/>.

//! The Dev runtime. This can be compiled with `#[no_std]`, ready for Wasm.

#![cfg_attr(not(feature = "std"), no_std)]
// `construct_runtime!` does a lot of recursion and requires us to increase the limit.
#![recursion_limit = "512"]
#![allow(clippy::unnecessary_mut_passed)]
#![allow(clippy::or_fun_call)]
#![allow(clippy::from_over_into)]
#![allow(clippy::upper_case_acronyms)]

// Make the WASM binary available.
#[cfg(feature = "std")]
include!(concat!(env!("OUT_DIR"), "/wasm_binary.rs"));

use codec::{Decode, DecodeLimit, Encode};
use cumulus_pallet_parachain_system::RelaychainBlockNumberProvider;
use frame_support::pallet_prelude::InvalidTransaction;
pub use frame_support::{
	construct_runtime, log, parameter_types,
	traits::{
		ConstBool, ConstU128, ConstU16, ConstU32, Contains, ContainsLengthBound, Currency as PalletCurrency,
		EnsureOrigin, EqualPrivilegeOnly, Everything, Get, Imbalance, InstanceFilter, IsSubType, IsType,
		KeyOwnerProofSystem, LockIdentifier, Nothing, OnRuntimeUpgrade, OnUnbalanced, Randomness, SortedMembers,
		U128CurrencyToVote, WithdrawReasons,
	},
	weights::{
		constants::{BlockExecutionWeight, RocksDbWeight, WEIGHT_PER_SECOND},
		DispatchClass, IdentityFee, Weight,
	},
	PalletId, RuntimeDebug, StorageValue,
};
use frame_system::{EnsureRoot, RawOrigin};
use hex_literal::hex;
use module_asset_registry::{AssetIdMaps, EvmErc20InfoMapping, FixedRateOfForeignAsset};
use module_currencies::{BasicCurrencyAdapter, Currency};
use module_evm::{CallInfo, CreateInfo, EvmTask, Runner};
use module_evm_accounts::EvmAddressMapping;
use module_relaychain::RelayChainCallBuilder;
use module_support::{
	create_aggregated_swap, AssetIdMapping, DispatchableTask, ExchangeRateProvider, SpecificJointsSwap,
};
use module_transaction_payment::{Multiplier, TargetedFeeAdjustment, TransactionFeePoolTrader};
use scale_info::TypeInfo;

use orml_tokens::CurrencyAdapter;
use orml_traits::{
	create_median_value_data_provider, parameter_type_with_key, DataFeeder, DataProviderExtended, GetByKey,
};
use pallet_transaction_payment::{FeeDetails, RuntimeDispatchInfo};
use primitives::{
	define_combined_task,
	evm::{AccessListItem, EthereumTransactionMessage},
	task::TaskResult,
	unchecked_extrinsic::AcalaUncheckedExtrinsic,
};
use sp_api::impl_runtime_apis;
use sp_consensus_aura::sr25519::AuthorityId as AuraId;
use sp_core::{crypto::KeyTypeId, OpaqueMetadata, H160};
use sp_runtime::{
	create_runtime_str, generic, impl_opaque_keys,
	traits::{
		AccountIdConversion, BadOrigin, BlakeTwo256, Block as BlockT, Convert, SaturatedConversion, StaticLookup,
	},
	transaction_validity::{TransactionSource, TransactionValidity},
	ApplyExtrinsicResult, DispatchResult, FixedPointNumber,
};
use sp_std::prelude::*;

#[cfg(feature = "std")]
use sp_version::NativeVersion;
use sp_version::RuntimeVersion;

pub use pallet_timestamp::Call as TimestampCall;
#[cfg(any(feature = "std", test))]
pub use sp_runtime::BuildStorage;
pub use sp_runtime::{Perbill, Percent, Permill, Perquintill};

pub use authority::AuthorityConfigImpl;
pub use constants::{fee::*, time::*};
pub use primitives::{
	evm::EstimateResourcesRequest, AccountId, AccountIndex, Address, Amount, AuctionId, AuthoritysOriginId, Balance,
	BlockNumber, CurrencyId, DataProviderId, EraIndex, Hash, Lease, Moment, Nonce, ReserveIdentifier, Share, Signature,
	TokenSymbol, TradingPair,
};
pub use runtime_common::{
	calculate_asset_ratio, cent, dollar, microcent, millicent, AcalaDropAssets, AllPrecompiles,
	EnsureRootOrAllGeneralCouncil, EnsureRootOrAllTechnicalCommittee, EnsureRootOrHalfFinancialCouncil,
	EnsureRootOrHalfGeneralCouncil, EnsureRootOrHalfHomaCouncil, EnsureRootOrOneGeneralCouncil,
	EnsureRootOrOneThirdsTechnicalCommittee, EnsureRootOrThreeFourthsGeneralCouncil,
	EnsureRootOrTwoThirdsGeneralCouncil, EnsureRootOrTwoThirdsTechnicalCommittee, ExchangeRate,
	FinancialCouncilInstance, FinancialCouncilMembershipInstance, GasToWeight, GeneralCouncilInstance,
	GeneralCouncilMembershipInstance, HomaCouncilInstance, HomaCouncilMembershipInstance, MaxTipsOfPriority,
	OffchainSolutionWeightLimit, OperationalFeeMultiplier, OperatorMembershipInstanceAcala, Price, ProxyType, Rate,
	Ratio, RuntimeBlockLength, RuntimeBlockWeights, SystemContractsFilter, TechnicalCommitteeInstance,
	TechnicalCommitteeMembershipInstance, TimeStampedPrice, TipPerWeightStep, ACA, AUSD, DOT, KSM, LDOT, RENBTC,
};
pub use xcm::latest::prelude::*;

/// Import the stable_asset pallet.
pub use nutsfinance_stable_asset;

use stable_asset_swap::StableAssetSwapAdaptor;

mod authority;
mod benchmarking;
pub mod constants;
mod stable_asset_swap;
/// Weights for pallets used in the runtime.
mod weights;
pub mod xcm_config;

/// This runtime version.
#[sp_version::runtime_version]
pub const VERSION: RuntimeVersion = RuntimeVersion {
	spec_name: create_runtime_str!("mandala"),
	impl_name: create_runtime_str!("mandala"),
	authoring_version: 1,
	spec_version: 2050,
	impl_version: 0,
	apis: RUNTIME_API_VERSIONS,
	transaction_version: 1,
	state_version: 0,
};

/// The version infromation used to identify this runtime when compiled
/// natively.
#[cfg(feature = "std")]
pub fn native_version() -> NativeVersion {
	NativeVersion {
		runtime_version: VERSION,
		can_author_with: Default::default(),
	}
}

impl_opaque_keys! {
	pub struct SessionKeys {
		pub aura: Aura,
	}
}

// Pallet accounts of runtime
parameter_types! {
	pub const TreasuryPalletId: PalletId = PalletId(*b"aca/trsy");
	pub const LoansPalletId: PalletId = PalletId(*b"aca/loan");
	pub const DEXPalletId: PalletId = PalletId(*b"aca/dexm");
	pub const CDPTreasuryPalletId: PalletId = PalletId(*b"aca/cdpt");
	pub const HonzonTreasuryPalletId: PalletId = PalletId(*b"aca/hztr");
	pub const HomaPalletId: PalletId = PalletId(*b"aca/homa");
	pub const HomaTreasuryPalletId: PalletId = PalletId(*b"aca/hmtr");
	pub const IncentivesPalletId: PalletId = PalletId(*b"aca/inct");
	pub const CollatorPotId: PalletId = PalletId(*b"aca/cpot");
	// Treasury reserve
	pub const TreasuryReservePalletId: PalletId = PalletId(*b"aca/reve");
	pub const PhragmenElectionPalletId: LockIdentifier = *b"aca/phre";
	pub const NftPalletId: PalletId = PalletId(*b"aca/aNFT");
	pub const NomineesElectionId: LockIdentifier = *b"aca/nome";
	pub UnreleasedNativeVaultAccountId: AccountId = PalletId(*b"aca/urls").into_account();
	// This Pallet is only used to payment fee pool, it's not added to whitelist by design.
	// because transaction payment pallet will ensure the accounts always have enough ED.
	pub const TransactionPaymentPalletId: PalletId = PalletId(*b"aca/fees");
	// Ecosystem modules
	pub const StarportPalletId: PalletId = PalletId(*b"aca/stpt");
	pub const StableAssetPalletId: PalletId = PalletId(*b"nuts/sta");
	// lock identifier for earning module
	pub const EarningLockIdentifier: LockIdentifier = *b"aca/earn";
}

pub fn get_all_module_accounts() -> Vec<AccountId> {
	vec![
		TreasuryPalletId::get().into_account(),
		LoansPalletId::get().into_account(),
		DEXPalletId::get().into_account(),
		CDPTreasuryPalletId::get().into_account(),
		HonzonTreasuryPalletId::get().into_account(),
		HomaTreasuryPalletId::get().into_account(),
		IncentivesPalletId::get().into_account(),
		TreasuryReservePalletId::get().into_account(),
		CollatorPotId::get().into_account(),
		StarportPalletId::get().into_account(),
		UnreleasedNativeVaultAccountId::get(),
		StableAssetPalletId::get().into_account(),
	]
}

parameter_types! {
	pub const BlockHashCount: BlockNumber = HOURS; // mortal tx can be valid up to 1 hour after signing
	pub const Version: RuntimeVersion = VERSION;
	pub const SS58Prefix: u8 = 42; // Ss58AddressFormat::SubstrateAccount
}

pub struct BaseCallFilter;
impl Contains<Call> for BaseCallFilter {
	fn contains(call: &Call) -> bool {
		!module_transaction_pause::PausedTransactionFilter::<Runtime>::contains(call)
			&& !matches!(call, Call::Democracy(pallet_democracy::Call::propose { .. }),)
	}
}

impl frame_system::Config for Runtime {
	type AccountId = AccountId;
	type Call = Call;
	type Lookup = (Indices, EvmAccounts);
	type Index = Nonce;
	type BlockNumber = BlockNumber;
	type Hash = Hash;
	type Hashing = BlakeTwo256;
	type Header = generic::Header<BlockNumber, BlakeTwo256>;
	type Event = Event;
	type Origin = Origin;
	type BlockHashCount = BlockHashCount;
	type BlockWeights = RuntimeBlockWeights;
	type BlockLength = RuntimeBlockLength;
	type Version = Version;
	type PalletInfo = PalletInfo;
	type AccountData = pallet_balances::AccountData<Balance>;
	type OnNewAccount = ();
	type OnKilledAccount = (
		module_evm::CallKillAccount<Runtime>,
		module_evm_accounts::CallKillAccount<Runtime>,
	);
	type DbWeight = RocksDbWeight;
	type BaseCallFilter = BaseCallFilter;
	type SystemWeightInfo = ();
	type SS58Prefix = SS58Prefix;
	type OnSetCode = cumulus_pallet_parachain_system::ParachainSetCode<Self>;
	type MaxConsumers = ConstU32<16>;
}

impl pallet_aura::Config for Runtime {
	type AuthorityId = AuraId;
	type DisabledValidators = ();
	type MaxAuthorities = ConstU32<32>;
}

impl pallet_authorship::Config for Runtime {
	type FindAuthor = pallet_session::FindAccountFromAuthorIndex<Self, Aura>;
	type UncleGenerations = ConstU32<0>;
	type FilterUncle = ();
	type EventHandler = CollatorSelection;
}

parameter_types! {
	pub const DisabledValidatorsThreshold: Perbill = Perbill::from_percent(33);
	pub const SessionDuration: BlockNumber = DAYS; // used in SessionManagerConfig of genesis
}

impl pallet_session::Config for Runtime {
	type Event = Event;
	type ValidatorId = <Self as frame_system::Config>::AccountId;
	// we don't have stash and controller, thus we don't need the convert as well.
	type ValidatorIdOf = module_collator_selection::IdentityCollator;
	type ShouldEndSession = SessionManager;
	type NextSessionRotation = SessionManager;
	type SessionManager = CollatorSelection;
	// Essentially just Aura, but lets be pedantic.
	type SessionHandler = <SessionKeys as sp_runtime::traits::OpaqueKeys>::KeyTypeIdProviders;
	type Keys = SessionKeys;
	type WeightInfo = ();
}

parameter_types! {
	pub const CollatorKickThreshold: Permill = Permill::from_percent(50);
	// Ensure that can create the author(`ExistentialDeposit`) with dev mode.
	pub MinRewardDistributeAmount: Balance = NativeTokenExistentialDeposit::get();
}

impl module_collator_selection::Config for Runtime {
	type Event = Event;
	type Currency = Balances;
	type ValidatorSet = Session;
	type UpdateOrigin = EnsureRootOrHalfGeneralCouncil;
	type PotId = CollatorPotId;
	type MinCandidates = ConstU32<5>;
	type MaxCandidates = ConstU32<200>;
	type MaxInvulnerables = ConstU32<50>;
	type KickPenaltySessionLength = ConstU32<8>;
	type CollatorKickThreshold = CollatorKickThreshold;
	type MinRewardDistributeAmount = MinRewardDistributeAmount;
	type WeightInfo = weights::module_collator_selection::WeightInfo<Runtime>;
}

parameter_types! {
	pub IndexDeposit: Balance = dollar(ACA);
}

impl pallet_indices::Config for Runtime {
	type AccountIndex = AccountIndex;
	type Event = Event;
	type Currency = Balances;
	type Deposit = IndexDeposit;
	type WeightInfo = ();
}

parameter_types! {
	pub const MinimumPeriod: u64 = SLOT_DURATION / 2;
}

impl pallet_timestamp::Config for Runtime {
	/// A timestamp: milliseconds since the unix epoch.
	type Moment = Moment;
	type OnTimestampSet = ();
	// type OnTimestampSet = Babe;
	type MinimumPeriod = MinimumPeriod;
	type WeightInfo = ();
}

parameter_types! {
	pub const MaxReserves: u32 = ReserveIdentifier::Count as u32;
	pub NativeTokenExistentialDeposit: Balance = 10 * cent(ACA);
	// For weight estimation, we assume that the most locks on an individual account will be 50.
	// This number may need to be adjusted in the future if this assumption no longer holds true.
	pub const MaxLocks: u32 = 50;
}

impl pallet_balances::Config for Runtime {
	type Balance = Balance;
	type DustRemoval = Treasury;
	type Event = Event;
	type ExistentialDeposit = NativeTokenExistentialDeposit;
	type AccountStore = frame_system::Pallet<Runtime>;
	type MaxLocks = MaxLocks;
	type MaxReserves = MaxReserves;
	type ReserveIdentifier = ReserveIdentifier;
	type WeightInfo = ();
}

parameter_types! {
	pub TransactionByteFee: Balance = 10 * millicent(ACA);
	pub const TargetBlockFullness: Perquintill = Perquintill::from_percent(25);
	pub AdjustmentVariable: Multiplier = Multiplier::saturating_from_rational(1, 100_000);
	pub MinimumMultiplier: Multiplier = Multiplier::saturating_from_rational(1, 1_000_000_000u128);
}

impl pallet_sudo::Config for Runtime {
	type Event = Event;
	type Call = Call;
}

parameter_types! {
	pub const GeneralCouncilMotionDuration: BlockNumber = 7 * DAYS;
	pub const CouncilDefaultMaxProposals: u32 = 100;
	pub const CouncilDefaultMaxMembers: u32 = 100;
}

impl pallet_collective::Config<GeneralCouncilInstance> for Runtime {
	type Origin = Origin;
	type Proposal = Call;
	type Event = Event;
	type MotionDuration = GeneralCouncilMotionDuration;
	type MaxProposals = CouncilDefaultMaxProposals;
	type MaxMembers = CouncilDefaultMaxMembers;
	type DefaultVote = pallet_collective::PrimeDefaultVote;
	type WeightInfo = ();
}

impl pallet_membership::Config<GeneralCouncilMembershipInstance> for Runtime {
	type Event = Event;
	type AddOrigin = EnsureRootOrThreeFourthsGeneralCouncil;
	type RemoveOrigin = EnsureRootOrThreeFourthsGeneralCouncil;
	type SwapOrigin = EnsureRootOrThreeFourthsGeneralCouncil;
	type ResetOrigin = EnsureRootOrThreeFourthsGeneralCouncil;
	type PrimeOrigin = EnsureRootOrThreeFourthsGeneralCouncil;
	type MembershipInitialized = GeneralCouncil;
	type MembershipChanged = GeneralCouncil;
	type MaxMembers = CouncilDefaultMaxMembers;
	type WeightInfo = ();
}

parameter_types! {
	pub const FinancialCouncilMotionDuration: BlockNumber = 7 * DAYS;
}

impl pallet_collective::Config<FinancialCouncilInstance> for Runtime {
	type Origin = Origin;
	type Proposal = Call;
	type Event = Event;
	type MotionDuration = FinancialCouncilMotionDuration;
	type MaxProposals = CouncilDefaultMaxProposals;
	type MaxMembers = CouncilDefaultMaxMembers;
	type DefaultVote = pallet_collective::PrimeDefaultVote;
	type WeightInfo = ();
}

impl pallet_membership::Config<FinancialCouncilMembershipInstance> for Runtime {
	type Event = Event;
	type AddOrigin = EnsureRootOrTwoThirdsGeneralCouncil;
	type RemoveOrigin = EnsureRootOrTwoThirdsGeneralCouncil;
	type SwapOrigin = EnsureRootOrTwoThirdsGeneralCouncil;
	type ResetOrigin = EnsureRootOrTwoThirdsGeneralCouncil;
	type PrimeOrigin = EnsureRootOrTwoThirdsGeneralCouncil;
	type MembershipInitialized = FinancialCouncil;
	type MembershipChanged = FinancialCouncil;
	type MaxMembers = CouncilDefaultMaxMembers;
	type WeightInfo = ();
}

parameter_types! {
	pub const HomaCouncilMotionDuration: BlockNumber = 7 * DAYS;
}

impl pallet_collective::Config<HomaCouncilInstance> for Runtime {
	type Origin = Origin;
	type Proposal = Call;
	type Event = Event;
	type MotionDuration = HomaCouncilMotionDuration;
	type MaxProposals = CouncilDefaultMaxProposals;
	type MaxMembers = CouncilDefaultMaxMembers;
	type DefaultVote = pallet_collective::PrimeDefaultVote;
	type WeightInfo = ();
}

impl pallet_membership::Config<HomaCouncilMembershipInstance> for Runtime {
	type Event = Event;
	type AddOrigin = EnsureRootOrTwoThirdsGeneralCouncil;
	type RemoveOrigin = EnsureRootOrTwoThirdsGeneralCouncil;
	type SwapOrigin = EnsureRootOrTwoThirdsGeneralCouncil;
	type ResetOrigin = EnsureRootOrTwoThirdsGeneralCouncil;
	type PrimeOrigin = EnsureRootOrTwoThirdsGeneralCouncil;
	type MembershipInitialized = HomaCouncil;
	type MembershipChanged = HomaCouncil;
	type MaxMembers = CouncilDefaultMaxMembers;
	type WeightInfo = ();
}

parameter_types! {
	pub const TechnicalCommitteeMotionDuration: BlockNumber = 7 * DAYS;
}

impl pallet_collective::Config<TechnicalCommitteeInstance> for Runtime {
	type Origin = Origin;
	type Proposal = Call;
	type Event = Event;
	type MotionDuration = TechnicalCommitteeMotionDuration;
	type MaxProposals = CouncilDefaultMaxProposals;
	type MaxMembers = CouncilDefaultMaxMembers;
	type DefaultVote = pallet_collective::PrimeDefaultVote;
	type WeightInfo = ();
}

impl pallet_membership::Config<TechnicalCommitteeMembershipInstance> for Runtime {
	type Event = Event;
	type AddOrigin = EnsureRootOrTwoThirdsGeneralCouncil;
	type RemoveOrigin = EnsureRootOrTwoThirdsGeneralCouncil;
	type SwapOrigin = EnsureRootOrTwoThirdsGeneralCouncil;
	type ResetOrigin = EnsureRootOrTwoThirdsGeneralCouncil;
	type PrimeOrigin = EnsureRootOrTwoThirdsGeneralCouncil;
	type MembershipInitialized = TechnicalCommittee;
	type MembershipChanged = TechnicalCommittee;
	type MaxMembers = CouncilDefaultMaxMembers;
	type WeightInfo = ();
}

impl pallet_membership::Config<OperatorMembershipInstanceAcala> for Runtime {
	type Event = Event;
	type AddOrigin = EnsureRootOrTwoThirdsGeneralCouncil;
	type RemoveOrigin = EnsureRootOrTwoThirdsGeneralCouncil;
	type SwapOrigin = EnsureRootOrTwoThirdsGeneralCouncil;
	type ResetOrigin = EnsureRootOrTwoThirdsGeneralCouncil;
	type PrimeOrigin = EnsureRootOrTwoThirdsGeneralCouncil;
	type MembershipInitialized = ();
	type MembershipChanged = AcalaOracle;
	type MaxMembers = ConstU32<50>;
	type WeightInfo = ();
}

impl pallet_utility::Config for Runtime {
	type Event = Event;
	type Call = Call;
	type PalletsOrigin = OriginCaller;
	type WeightInfo = ();
}

parameter_types! {
	pub MultisigDepositBase: Balance = 500 * millicent(ACA);
	pub MultisigDepositFactor: Balance = 100 * millicent(ACA);
}

impl pallet_multisig::Config for Runtime {
	type Event = Event;
	type Call = Call;
	type Currency = Balances;
	type DepositBase = MultisigDepositBase;
	type DepositFactor = MultisigDepositFactor;
	type MaxSignatories = ConstU16<100>;
	type WeightInfo = ();
}

pub struct GeneralCouncilProvider;
impl SortedMembers<AccountId> for GeneralCouncilProvider {
	fn sorted_members() -> Vec<AccountId> {
		GeneralCouncil::members()
	}

	#[cfg(feature = "runtime-benchmarks")]
	fn add(_: &AccountId) {
		todo!()
	}
}

impl ContainsLengthBound for GeneralCouncilProvider {
	fn max_len() -> usize {
		100
	}
	fn min_len() -> usize {
		0
	}
}

parameter_types! {
	pub const ProposalBond: Permill = Permill::from_percent(5);
	pub ProposalBondMinimum: Balance = dollar(ACA);
	pub ProposalBondMaximum: Balance = 5 * dollar(ACA);
	pub const SpendPeriod: BlockNumber = DAYS;
	pub const Burn: Permill = Permill::from_percent(0);
	pub const TipCountdown: BlockNumber = DAYS;
	pub const TipFindersFee: Percent = Percent::from_percent(10);
	pub TipReportDepositBase: Balance = dollar(ACA);
	pub const SevenDays: BlockNumber = 7 * DAYS;
	pub const ZeroDay: BlockNumber = 0;
	pub const OneDay: BlockNumber = DAYS;
	pub BountyDepositBase: Balance = dollar(ACA);
	pub const BountyDepositPayoutDelay: BlockNumber = DAYS;
	pub const BountyUpdatePeriod: BlockNumber = 14 * DAYS;
	pub const BountyCuratorDeposit: Permill = Permill::from_percent(50);
	pub BountyValueMinimum: Balance = 5 * dollar(ACA);
	pub DataDepositPerByte: Balance = cent(ACA);
	pub const MaximumReasonLength: u32 = 16384;
	pub const MaxApprovals: u32 = 100;
}

impl pallet_treasury::Config for Runtime {
	type PalletId = TreasuryPalletId;
	type Currency = Balances;
	type ApproveOrigin = EnsureRootOrHalfGeneralCouncil;
	type RejectOrigin = EnsureRootOrHalfGeneralCouncil;
	type Event = Event;
	type OnSlash = ();
	type ProposalBond = ProposalBond;
	type ProposalBondMinimum = ProposalBondMinimum;
	type ProposalBondMaximum = ProposalBondMaximum;
	type SpendPeriod = SpendPeriod;
	type Burn = Burn;
	type BurnDestination = ();
	type SpendFunds = Bounties;
	type WeightInfo = ();
	type MaxApprovals = MaxApprovals;
}

impl pallet_bounties::Config for Runtime {
	type Event = Event;
	type BountyDepositBase = BountyDepositBase;
	type BountyDepositPayoutDelay = BountyDepositPayoutDelay;
	type BountyUpdatePeriod = BountyUpdatePeriod;
	type BountyCuratorDeposit = BountyCuratorDeposit;
	type BountyValueMinimum = BountyValueMinimum;
	type DataDepositPerByte = DataDepositPerByte;
	type MaximumReasonLength = MaximumReasonLength;
	type WeightInfo = ();
	type ChildBountyManager = ();
}

impl pallet_tips::Config for Runtime {
	type Event = Event;
	type DataDepositPerByte = DataDepositPerByte;
	type MaximumReasonLength = MaximumReasonLength;
	type Tippers = GeneralCouncilProvider;
	type TipCountdown = TipCountdown;
	type TipFindersFee = TipFindersFee;
	type TipReportDepositBase = TipReportDepositBase;
	type WeightInfo = ();
}

parameter_types! {
	pub ConfigDepositBase: Balance = 10 * cent(ACA);
	pub FriendDepositFactor: Balance = cent(ACA);
	pub RecoveryDeposit: Balance = 10 * cent(ACA);
}

impl pallet_recovery::Config for Runtime {
	type Event = Event;
	type Call = Call;
	type Currency = Balances;
	type ConfigDepositBase = ConfigDepositBase;
	type FriendDepositFactor = FriendDepositFactor;
	type MaxFriends = ConstU32<9>;
	type RecoveryDeposit = RecoveryDeposit;
}

parameter_types! {
	pub const LaunchPeriod: BlockNumber = 2 * HOURS;
	pub const VotingPeriod: BlockNumber = HOURS;
	pub const FastTrackVotingPeriod: BlockNumber = HOURS;
	pub MinimumDeposit: Balance = 100 * cent(ACA);
	pub const EnactmentPeriod: BlockNumber = MINUTES;
	pub const CooloffPeriod: BlockNumber = MINUTES;
}

impl pallet_democracy::Config for Runtime {
	type Proposal = Call;
	type Event = Event;
	type Currency = Balances;
	type EnactmentPeriod = EnactmentPeriod;
	type LaunchPeriod = LaunchPeriod;
	type VotingPeriod = VotingPeriod;
	type VoteLockingPeriod = EnactmentPeriod; // Same as EnactmentPeriod
	type MinimumDeposit = MinimumDeposit;
	/// A straight majority of the council can decide what their next motion is.
	type ExternalOrigin = EnsureRootOrHalfGeneralCouncil;
	/// A majority can have the next scheduled referendum be a straight majority-carries vote.
	type ExternalMajorityOrigin = EnsureRootOrHalfGeneralCouncil;
	/// A unanimous council can have the next scheduled referendum be a straight default-carries
	/// (NTB) vote.
	type ExternalDefaultOrigin = EnsureRootOrAllGeneralCouncil;
	/// Two thirds of the technical committee can have an ExternalMajority/ExternalDefault vote
	/// be tabled immediately and with a shorter voting/enactment period.
	type FastTrackOrigin = EnsureRootOrTwoThirdsTechnicalCommittee;
	type InstantOrigin = EnsureRootOrAllTechnicalCommittee;
	type InstantAllowed = ConstBool<true>;
	type FastTrackVotingPeriod = FastTrackVotingPeriod;
	// To cancel a proposal which has been passed, 2/3 of the council must agree to it.
	type CancellationOrigin = EnsureRootOrTwoThirdsGeneralCouncil;
	type BlacklistOrigin = EnsureRoot<AccountId>;
	// To cancel a proposal before it has been passed, the technical committee must be unanimous or
	// Root must agree.
	type CancelProposalOrigin = EnsureRootOrAllTechnicalCommittee;
	// Any single technical committee member may veto a coming council proposal, however they can
	// only do it once and it lasts only for the cooloff period.
	type VetoOrigin = pallet_collective::EnsureMember<AccountId, TechnicalCommitteeInstance>;
	type CooloffPeriod = CooloffPeriod;
	type PreimageByteDeposit = PreimageByteDeposit;
	type OperationalPreimageOrigin = pallet_collective::EnsureMember<AccountId, GeneralCouncilInstance>;
	type Slash = Treasury;
	type Scheduler = Scheduler;
	type PalletsOrigin = OriginCaller;
	type MaxVotes = ConstU32<100>;
	//TODO: might need to weight for Mandala
	type WeightInfo = pallet_democracy::weights::SubstrateWeight<Runtime>;
	type MaxProposals = CouncilDefaultMaxProposals;
}

impl orml_auction::Config for Runtime {
	type Event = Event;
	type Balance = Balance;
	type AuctionId = AuctionId;
	type Handler = AuctionManager;
	type WeightInfo = weights::orml_auction::WeightInfo<Runtime>;
}

impl orml_authority::Config for Runtime {
	type Event = Event;
	type Origin = Origin;
	type PalletsOrigin = OriginCaller;
	type Call = Call;
	type Scheduler = Scheduler;
	type AsOriginId = AuthoritysOriginId;
	type AuthorityConfig = AuthorityConfigImpl;
	type WeightInfo = weights::orml_authority::WeightInfo<Runtime>;
}

parameter_types! {
	pub CandidacyBond: Balance = 10 * dollar(LDOT);
	pub VotingBondBase: Balance = 2 * dollar(LDOT);
	pub VotingBondFactor: Balance = dollar(LDOT);
	pub const TermDuration: BlockNumber = 7 * DAYS;
}

impl pallet_elections_phragmen::Config for Runtime {
	type PalletId = PhragmenElectionPalletId;
	type Event = Event;
	type Currency = CurrencyAdapter<Runtime, GetLiquidCurrencyId>;
	type CurrencyToVote = U128CurrencyToVote;
	type ChangeMembers = HomaCouncil;
	type InitializeMembers = HomaCouncil;
	type CandidacyBond = CandidacyBond;
	type VotingBondBase = VotingBondBase;
	type VotingBondFactor = VotingBondFactor;
	type TermDuration = TermDuration;
	type DesiredMembers = ConstU32<13>;
	type DesiredRunnersUp = ConstU32<7>;
	type LoserCandidate = ();
	type KickedMember = ();
	type WeightInfo = ();
}

parameter_types! {
	pub const MinimumCount: u32 = 1;
	pub const ExpiresIn: Moment = 1000 * 60 * 60; // 1 hours
	pub RootOperatorAccountId: AccountId = AccountId::from([0xffu8; 32]);
}

type AcalaDataProvider = orml_oracle::Instance1;
impl orml_oracle::Config<AcalaDataProvider> for Runtime {
	type Event = Event;
	type OnNewData = ();
	type CombineData = orml_oracle::DefaultCombineData<Runtime, MinimumCount, ExpiresIn, AcalaDataProvider>;
	type Time = Timestamp;
	type OracleKey = CurrencyId;
	type OracleValue = Price;
	type RootOperatorAccountId = RootOperatorAccountId;
	type Members = OperatorMembershipAcala;
	type MaxHasDispatchedSize = ConstU32<40>;
	type WeightInfo = weights::orml_oracle::WeightInfo<Runtime>;
}

create_median_value_data_provider!(
	AggregatedDataProvider,
	CurrencyId,
	Price,
	TimeStampedPrice,
	[AcalaOracle]
);
// Aggregated data provider cannot feed.
impl DataFeeder<CurrencyId, Price, AccountId> for AggregatedDataProvider {
	fn feed_value(_: AccountId, _: CurrencyId, _: Price) -> DispatchResult {
		Err("Not supported".into())
	}
}

pub struct DustRemovalWhitelist;
impl Contains<AccountId> for DustRemovalWhitelist {
	fn contains(a: &AccountId) -> bool {
		get_all_module_accounts().contains(a)
	}
}

parameter_type_with_key! {
	pub ExistentialDeposits: |currency_id: CurrencyId| -> Balance {
		match currency_id {
			CurrencyId::Token(symbol) => match symbol {
				TokenSymbol::AUSD => cent(*currency_id),
				TokenSymbol::DOT => 10 * millicent(*currency_id),
				TokenSymbol::LDOT => 50 * millicent(*currency_id),
				TokenSymbol::BNC => 800 * millicent(*currency_id), // 80BNC = 1KSM
				TokenSymbol::VSKSM => 10 * millicent(*currency_id), // 1VSKSM = 1KSM
				TokenSymbol::PHA => 4000 * millicent(*currency_id), // 400PHA = 1KSM
				TokenSymbol::KUSD |
				TokenSymbol::KSM |
				TokenSymbol::LKSM |
				TokenSymbol::RENBTC |
				TokenSymbol::KINT |
				TokenSymbol::KBTC |
				TokenSymbol::TAI => 10 * millicent(*currency_id),
				TokenSymbol::ACA |
				TokenSymbol::KAR |
				TokenSymbol::CASH => Balance::max_value() // unsupported
			},
			CurrencyId::DexShare(dex_share_0, _) => {
				let currency_id_0: CurrencyId = (*dex_share_0).into();

				// initial dex share amount is calculated based on currency_id_0,
				// use the ED of currency_id_0 as the ED of lp token.
				if currency_id_0 == GetNativeCurrencyId::get() {
					NativeTokenExistentialDeposit::get()
				} else if let CurrencyId::Erc20(address) = currency_id_0 {
					// LP token with erc20
					AssetIdMaps::<Runtime>::get_erc20_asset_metadata(address).
						map_or(Balance::max_value(), |metatata| metatata.minimal_balance)
				} else {
					Self::get(&currency_id_0)
				}
			},
			CurrencyId::Erc20(_) => Balance::max_value(), // not handled by orml-tokens
			CurrencyId::StableAssetPoolToken(stable_asset_id) => {
				AssetIdMaps::<Runtime>::get_stable_asset_metadata(*stable_asset_id).
					map_or(Balance::max_value(), |metatata| metatata.minimal_balance)
			},
			CurrencyId::LiquidCrowdloan(_) => ExistentialDeposits::get(&CurrencyId::Token(TokenSymbol::DOT)), // the same as DOT
			CurrencyId::ForeignAsset(foreign_asset_id) => {
				AssetIdMaps::<Runtime>::get_foreign_asset_metadata(*foreign_asset_id).
					map_or(Balance::max_value(), |metatata| metatata.minimal_balance)
			},
		}
	};
}

parameter_types! {
	pub TreasuryAccount: AccountId = TreasuryPalletId::get().into_account();
}

impl orml_tokens::Config for Runtime {
	type Event = Event;
	type Balance = Balance;
	type Amount = Amount;
	type CurrencyId = CurrencyId;
	type WeightInfo = weights::orml_tokens::WeightInfo<Runtime>;
	type ExistentialDeposits = ExistentialDeposits;
	type OnDust = orml_tokens::TransferDust<Runtime, TreasuryAccount>;
	type MaxLocks = MaxLocks;
	type DustRemovalWhitelist = DustRemovalWhitelist;
}

parameter_type_with_key! {
	pub LiquidCrowdloanLeaseBlockNumber: |_lease: Lease| -> Option<BlockNumber> {
		None
	};
}

parameter_type_with_key! {
	pub PricingPegged: |currency_id: CurrencyId| -> Option<CurrencyId> {
		match currency_id {
			// taiKSM
			CurrencyId::StableAssetPoolToken(0) => Some(KSM),
			_ => None,
		}
	};
}

parameter_types! {
	pub StableCurrencyFixedPrice: Price = Price::saturating_from_rational(1, 1);
	pub RewardRatePerRelaychainBlock: Rate = Rate::saturating_from_rational(2_492, 100_000_000_000u128);	// 14% annual staking reward rate of Polkadot
}

impl module_prices::Config for Runtime {
	type Event = Event;
	type Source = AggregatedDataProvider;
	type GetStableCurrencyId = GetStableCurrencyId;
	type StableCurrencyFixedPrice = StableCurrencyFixedPrice;
	type GetStakingCurrencyId = GetStakingCurrencyId;
	type GetLiquidCurrencyId = GetLiquidCurrencyId;
	type LockOrigin = EnsureRootOrTwoThirdsGeneralCouncil;
	type LiquidStakingExchangeRateProvider = Homa;
	type DEX = Dex;
	type Currency = Currencies;
	type Erc20InfoMapping = EvmErc20InfoMapping<Runtime>;
	type LiquidCrowdloanLeaseBlockNumber = LiquidCrowdloanLeaseBlockNumber;
	type RelayChainBlockNumber = RelaychainBlockNumberProvider<Runtime>;
	type RewardRatePerRelaychainBlock = RewardRatePerRelaychainBlock;
	type PricingPegged = PricingPegged;
	type WeightInfo = weights::module_prices::WeightInfo<Runtime>;
}

parameter_types! {
	pub const GetNativeCurrencyId: CurrencyId = ACA;
	pub const GetStableCurrencyId: CurrencyId = AUSD;
}

impl module_currencies::Config for Runtime {
	type Event = Event;
	type MultiCurrency = Tokens;
	type NativeCurrency = BasicCurrencyAdapter<Runtime, Balances, Amount, BlockNumber>;
	type GetNativeCurrencyId = GetNativeCurrencyId;
	type WeightInfo = weights::module_currencies::WeightInfo<Runtime>;
	type AddressMapping = EvmAddressMapping<Runtime>;
	type EVMBridge = module_evm_bridge::EVMBridge<Runtime>;
	type SweepOrigin = EnsureRootOrOneGeneralCouncil;
	type OnDust = module_currencies::TransferDust<Runtime, TreasuryAccount>;
}

pub struct EnsureRootOrTreasury;
impl EnsureOrigin<Origin> for EnsureRootOrTreasury {
	type Success = AccountId;

	fn try_origin(o: Origin) -> Result<Self::Success, Origin> {
		Into::<Result<RawOrigin<AccountId>, Origin>>::into(o).and_then(|o| match o {
			RawOrigin::Root => Ok(TreasuryPalletId::get().into_account()),
			RawOrigin::Signed(caller) => {
				if caller == TreasuryPalletId::get().into_account() {
					Ok(caller)
				} else {
					Err(Origin::from(Some(caller)))
				}
			}
			r => Err(Origin::from(r)),
		})
	}

	#[cfg(feature = "runtime-benchmarks")]
	fn successful_origin() -> Origin {
		let zero_account_id = AccountId::decode(&mut sp_runtime::traits::TrailingZeroInput::zeroes())
			.expect("infinite length input; no invalid inputs for type; qed");
		Origin::from(RawOrigin::Signed(zero_account_id))
	}
}

impl orml_vesting::Config for Runtime {
	type Event = Event;
	type Currency = pallet_balances::Pallet<Runtime>;
	type MinVestedTransfer = ConstU128<0>;
	type VestedTransferOrigin = EnsureRootOrTreasury;
	type WeightInfo = weights::orml_vesting::WeightInfo<Runtime>;
	type MaxVestingSchedules = ConstU32<100>;
	type BlockNumberProvider = RelaychainBlockNumberProvider<Runtime>;
}

parameter_types! {
	pub MaximumSchedulerWeight: Weight = Perbill::from_percent(10) * RuntimeBlockWeights::get().max_block;
	// Retry a scheduled item every 25 blocks (5 minute) until the preimage exists.
	pub const NoPreimagePostponement: Option<u32> = Some(5 * MINUTES);
}

impl pallet_scheduler::Config for Runtime {
	type Event = Event;
	type Origin = Origin;
	type PalletsOrigin = OriginCaller;
	type Call = Call;
	type MaximumWeight = MaximumSchedulerWeight;
	type ScheduleOrigin = EnsureRoot<AccountId>;
	type MaxScheduledPerBlock = ConstU32<50>;
	type WeightInfo = ();
	type OriginPrivilegeCmp = EqualPrivilegeOnly;
	type PreimageProvider = Preimage;
	type NoPreimagePostponement = NoPreimagePostponement;
}

parameter_types! {
	pub PreimageBaseDeposit: Balance = deposit(2, 64);
	pub PreimageByteDeposit: Balance = deposit(0, 1);
}

impl pallet_preimage::Config for Runtime {
	type WeightInfo = ();
	type Event = Event;
	type Currency = Balances;
	type ManagerOrigin = EnsureRoot<AccountId>;
	// Max size 4MB allowed: 4096 * 1024
	type MaxSize = ConstU32<4_194_304>;
	type BaseDeposit = PreimageBaseDeposit;
	type ByteDeposit = PreimageByteDeposit;
}

parameter_types! {
	pub MinimumIncrementSize: Rate = Rate::saturating_from_rational(2, 100);
	pub const AuctionTimeToClose: BlockNumber = 15 * MINUTES;
	pub const AuctionDurationSoftCap: BlockNumber = 2 * HOURS;
}

impl module_auction_manager::Config for Runtime {
	type Event = Event;
	type Currency = Currencies;
	type Auction = Auction;
	type MinimumIncrementSize = MinimumIncrementSize;
	type AuctionTimeToClose = AuctionTimeToClose;
	type AuctionDurationSoftCap = AuctionDurationSoftCap;
	type GetStableCurrencyId = GetStableCurrencyId;
	type CDPTreasury = CdpTreasury;
	type PriceSource = module_prices::PriorityLockedPriceProvider<Runtime>;
	type UnsignedPriority = runtime_common::AuctionManagerUnsignedPriority;
	type EmergencyShutdown = EmergencyShutdown;
	type WeightInfo = weights::module_auction_manager::WeightInfo<Runtime>;
}

impl module_loans::Config for Runtime {
	type Event = Event;
	type Currency = Currencies;
	type RiskManager = CdpEngine;
	type CDPTreasury = CdpTreasury;
	type PalletId = LoansPalletId;
	type OnUpdateLoan = module_incentives::OnUpdateLoan<Runtime>;
}

impl<LocalCall> frame_system::offchain::CreateSignedTransaction<LocalCall> for Runtime
where
	Call: From<LocalCall>,
{
	fn create_transaction<C: frame_system::offchain::AppCrypto<Self::Public, Self::Signature>>(
		call: Call,
		public: <Signature as sp_runtime::traits::Verify>::Signer,
		account: AccountId,
		nonce: Nonce,
	) -> Option<(
		Call,
		<UncheckedExtrinsic as sp_runtime::traits::Extrinsic>::SignaturePayload,
	)> {
		// take the biggest period possible.
		let period = BlockHashCount::get()
			.checked_next_power_of_two()
			.map(|c| c / 2)
			.unwrap_or(2) as u64;
		let current_block = System::block_number()
			.saturated_into::<u64>()
			// The `System::block_number` is initialized with `n+1`,
			// so the actual block number is `n`.
			.saturating_sub(1);
		let tip = 0;
		let extra: SignedExtra = (
			frame_system::CheckNonZeroSender::<Runtime>::new(),
			frame_system::CheckSpecVersion::<Runtime>::new(),
			frame_system::CheckTxVersion::<Runtime>::new(),
			frame_system::CheckGenesis::<Runtime>::new(),
			frame_system::CheckEra::<Runtime>::from(generic::Era::mortal(period, current_block)),
			runtime_common::CheckNonce::<Runtime>::from(nonce),
			frame_system::CheckWeight::<Runtime>::new(),
			module_transaction_payment::ChargeTransactionPayment::<Runtime>::from(tip),
			module_evm::SetEvmOrigin::<Runtime>::new(),
		);
		let raw_payload = SignedPayload::new(call, extra)
			.map_err(|e| {
				log::warn!("Unable to create signed payload: {:?}", e);
			})
			.ok()?;
		let signature = raw_payload.using_encoded(|payload| C::sign(payload, public))?;
		let address = Indices::unlookup(account);
		let (call, extra, _) = raw_payload.deconstruct();
		Some((call, (address, signature, extra)))
	}
}

impl frame_system::offchain::SigningTypes for Runtime {
	type Public = <Signature as sp_runtime::traits::Verify>::Signer;
	type Signature = Signature;
}

impl<C> frame_system::offchain::SendTransactionTypes<C> for Runtime
where
	Call: From<C>,
{
	type OverarchingCall = Call;
	type Extrinsic = UncheckedExtrinsic;
}

parameter_types! {
	pub CollateralCurrencyIds: Vec<CurrencyId> = vec![DOT, LDOT, RENBTC, CurrencyId::StableAssetPoolToken(0)];
	pub DefaultLiquidationRatio: Ratio = Ratio::saturating_from_rational(110, 100);
	pub DefaultDebitExchangeRate: ExchangeRate = ExchangeRate::saturating_from_rational(1, 10);
	pub DefaultLiquidationPenalty: Rate = Rate::saturating_from_rational(5, 100);
	pub MinimumDebitValue: Balance = dollar(AUSD);
	pub MaxSwapSlippageCompareToOracle: Ratio = Ratio::saturating_from_rational(15, 100);
}

impl module_cdp_engine::Config for Runtime {
	type Event = Event;
	type PriceSource = module_prices::PriorityLockedPriceProvider<Runtime>;
	type CollateralCurrencyIds = CollateralCurrencyIds;
	type DefaultLiquidationRatio = DefaultLiquidationRatio;
	type DefaultDebitExchangeRate = DefaultDebitExchangeRate;
	type DefaultLiquidationPenalty = DefaultLiquidationPenalty;
	type MinimumDebitValue = MinimumDebitValue;
	type GetStableCurrencyId = GetStableCurrencyId;
	type CDPTreasury = CdpTreasury;
	type UpdateOrigin = EnsureRootOrHalfFinancialCouncil;
	type MaxSwapSlippageCompareToOracle = MaxSwapSlippageCompareToOracle;
	type UnsignedPriority = runtime_common::CdpEngineUnsignedPriority;
	type EmergencyShutdown = EmergencyShutdown;
	type UnixTime = Timestamp;
	type Currency = Currencies;
	type DEX = Dex;
	type Swap = AggregatedSwap;
	type WeightInfo = weights::module_cdp_engine::WeightInfo<Runtime>;
}

parameter_types! {
	pub DepositPerAuthorization: Balance = dollar(ACA);
}

impl module_honzon::Config for Runtime {
	type Event = Event;
	type Currency = Balances;
	type DepositPerAuthorization = DepositPerAuthorization;
	type WeightInfo = weights::module_honzon::WeightInfo<Runtime>;
}

impl module_emergency_shutdown::Config for Runtime {
	type Event = Event;
	type CollateralCurrencyIds = CollateralCurrencyIds;
	type PriceSource = Prices;
	type CDPTreasury = CdpTreasury;
	type AuctionManagerHandler = AuctionManager;
	type ShutdownOrigin = EnsureRootOrHalfGeneralCouncil;
	type WeightInfo = weights::module_emergency_shutdown::WeightInfo<Runtime>;
}

parameter_types! {
	pub const GetExchangeFee: (u32, u32) = (1, 1000);	// 0.1%
	pub EnabledTradingPairs: Vec<TradingPair> = vec![
		TradingPair::from_currency_ids(AUSD, ACA).unwrap(),
		TradingPair::from_currency_ids(AUSD, DOT).unwrap(),
		TradingPair::from_currency_ids(DOT, LDOT).unwrap(),
		TradingPair::from_currency_ids(AUSD, RENBTC).unwrap(),
		TradingPair::from_currency_ids(DOT, ACA).unwrap(),
	];
	pub const ExtendedProvisioningBlocks: BlockNumber = 2 * DAYS;
	pub const TradingPathLimit: u32 = 4;
}

impl module_dex::Config for Runtime {
	type Event = Event;
	type Currency = Currencies;
	type GetExchangeFee = GetExchangeFee;
	type TradingPathLimit = TradingPathLimit;
	type PalletId = DEXPalletId;
	type Erc20InfoMapping = EvmErc20InfoMapping<Runtime>;
	type DEXIncentives = Incentives;
	type WeightInfo = weights::module_dex::WeightInfo<Runtime>;
	type ListingOrigin = EnsureRootOrHalfGeneralCouncil;
	type ExtendedProvisioningBlocks = ExtendedProvisioningBlocks;
	type OnLiquidityPoolUpdated = ();
}

pub type AcalaSwap = SpecificJointsSwap<Dex, AlternativeSwapPathJointList>;
pub type StableAssetSwap = StableAssetSwapAdaptor<StableAsset>;

create_aggregated_swap!(
	AggregatedSwap,
	AccountId,
	Balance,
	CurrencyId,
	[AcalaSwap, StableAssetSwapAdaptor<StableAsset>]
);

impl module_dex_oracle::Config for Runtime {
	type DEX = Dex;
	type Time = Timestamp;
	type UpdateOrigin = EnsureRootOrHalfGeneralCouncil;
	type WeightInfo = weights::module_dex_oracle::WeightInfo<Runtime>;
}

parameter_types! {
	pub HonzonTreasuryAccount: AccountId = HonzonTreasuryPalletId::get().into_account();
	pub AlternativeSwapPathJointList: Vec<Vec<CurrencyId>> = vec![vec![GetStakingCurrencyId::get()]];
}

impl module_cdp_treasury::Config for Runtime {
	type Event = Event;
	type Currency = Currencies;
	type GetStableCurrencyId = GetStableCurrencyId;
	type AuctionManagerHandler = AuctionManager;
	type UpdateOrigin = EnsureRootOrHalfFinancialCouncil;
	type DEX = Dex;
<<<<<<< HEAD
	type Swap = AggregatedSwap;
	type MaxAuctionsCount = MaxAuctionsCount;
=======
	type MaxAuctionsCount = ConstU32<50>;
>>>>>>> 2fa44c17
	type PalletId = CDPTreasuryPalletId;
	type TreasuryAccount = HonzonTreasuryAccount;
	type WeightInfo = weights::module_cdp_treasury::WeightInfo<Runtime>;
	type StableAsset = StableAsset;
}

impl module_transaction_pause::Config for Runtime {
	type Event = Event;
	type UpdateOrigin = EnsureRootOrThreeFourthsGeneralCouncil;
	type WeightInfo = weights::module_transaction_pause::WeightInfo<Runtime>;
}

parameter_types! {
	pub DefaultFeeTokens: Vec<CurrencyId> = vec![AUSD, DOT, LDOT, RENBTC];
	pub const CustomFeeSurplus: Percent = Percent::from_percent(50);
	pub const AlternativeFeeSurplus: Percent = Percent::from_percent(25);
}

type NegativeImbalance = <Balances as PalletCurrency<AccountId>>::NegativeImbalance;
pub struct DealWithFees;
impl OnUnbalanced<NegativeImbalance> for DealWithFees {
	fn on_unbalanceds<B>(mut fees_then_tips: impl Iterator<Item = NegativeImbalance>) {
		if let Some(mut fees) = fees_then_tips.next() {
			if let Some(tips) = fees_then_tips.next() {
				tips.merge_into(&mut fees);
			}
			// for fees and tips, 80% to treasury, 20% to collator-selection pot.
			let split = fees.ration(80, 20);
			Treasury::on_unbalanced(split.0);

			Balances::resolve_creating(&CollatorSelection::account_id(), split.1);
			// Due to performance consideration remove the event.
			// let numeric_amount = split.1.peek();
			// let staking_pot = CollatorSelection::account_id();
			// System::deposit_event(pallet_balances::Event::Deposit(staking_pot, numeric_amount));
		}
	}
}

impl module_transaction_payment::Config for Runtime {
	type Event = Event;
	type Call = Call;
	type NativeCurrencyId = GetNativeCurrencyId;
	type Currency = Balances;
	type MultiCurrency = Currencies;
	type OnTransactionPayment = DealWithFees;
	type AlternativeFeeSwapDeposit = NativeTokenExistentialDeposit;
	type TransactionByteFee = TransactionByteFee;
	type OperationalFeeMultiplier = OperationalFeeMultiplier;
	type TipPerWeightStep = TipPerWeightStep;
	type MaxTipsOfPriority = MaxTipsOfPriority;
	type WeightToFee = WeightToFee;
	type FeeMultiplierUpdate = TargetedFeeAdjustment<Self, TargetBlockFullness, AdjustmentVariable, MinimumMultiplier>;
	type DEX = Dex;
	type MaxSwapSlippageCompareToOracle = MaxSwapSlippageCompareToOracle;
	type TradingPathLimit = TradingPathLimit;
	type PriceSource = module_prices::RealTimePriceProvider<Runtime>;
	type WeightInfo = weights::module_transaction_payment::WeightInfo<Runtime>;
	type PalletId = TransactionPaymentPalletId;
	type TreasuryAccount = TreasuryAccount;
	type UpdateOrigin = EnsureRootOrHalfGeneralCouncil;
	type CustomFeeSurplus = CustomFeeSurplus;
	type AlternativeFeeSurplus = AlternativeFeeSurplus;
	type DefaultFeeTokens = DefaultFeeTokens;
}

parameter_types! {
	pub const InstantUnstakeFee: Permill = Permill::from_percent(10);
}

impl module_earning::Config for Runtime {
	type Event = Event;
	type Currency = Balances;
	type OnBonded = module_incentives::OnEarningBonded<Runtime>;
	type OnUnbonded = module_incentives::OnEarningUnbonded<Runtime>;
	type OnUnstakeFee = Treasury; // fee goes to treasury
	type MinBond = ConstU128<100>;
	type UnbondingPeriod = ConstU32<3>;
	type InstantUnstakeFee = InstantUnstakeFee;
	type MaxUnbondingChunks = ConstU32<3>;
	type LockIdentifier = EarningLockIdentifier;
	type WeightInfo = ();
}

impl module_evm_accounts::Config for Runtime {
	type Event = Event;
	type Currency = Balances;
	type AddressMapping = EvmAddressMapping<Runtime>;
	type TransferAll = Currencies;
	type ChainId = ChainId;
	type WeightInfo = weights::module_evm_accounts::WeightInfo<Runtime>;
}

impl module_asset_registry::Config for Runtime {
	type Event = Event;
	type Currency = Balances;
	type StakingCurrencyId = GetStakingCurrencyId;
	type EVMBridge = module_evm_bridge::EVMBridge<Runtime>;
	type RegisterOrigin = EnsureRootOrHalfGeneralCouncil;
	type WeightInfo = weights::module_asset_registry::WeightInfo<Runtime>;
}

impl orml_rewards::Config for Runtime {
	type Share = Balance;
	type Balance = Balance;
	type PoolId = module_incentives::PoolId;
	type CurrencyId = CurrencyId;
	type Handler = Incentives;
}

parameter_types! {
	pub const AccumulatePeriod: BlockNumber = MINUTES;
	pub const EarnShareBooster: Permill = Permill::from_percent(30);
}

impl module_incentives::Config for Runtime {
	type Event = Event;
	type RewardsSource = UnreleasedNativeVaultAccountId;
	type StableCurrencyId = GetStableCurrencyId;
	type NativeCurrencyId = GetNativeCurrencyId;
	type EarnShareBooster = EarnShareBooster;
	type AccumulatePeriod = AccumulatePeriod;
	type UpdateOrigin = EnsureRootOrThreeFourthsGeneralCouncil;
	type CDPTreasury = CdpTreasury;
	type Currency = Currencies;
	type DEX = Dex;
	type EmergencyShutdown = EmergencyShutdown;
	type PalletId = IncentivesPalletId;
	type WeightInfo = weights::module_incentives::WeightInfo<Runtime>;
}

parameter_types! {
	pub const GetLiquidCurrencyId: CurrencyId = LDOT;
	pub const GetStakingCurrencyId: CurrencyId = DOT;
	pub DefaultExchangeRate: ExchangeRate = ExchangeRate::saturating_from_rational(10, 100);	// 1 : 10
}

pub fn create_x2_parachain_multilocation(index: u16) -> MultiLocation {
	MultiLocation::new(
		1,
		X1(AccountId32 {
			network: NetworkId::Any,
			id: Utility::derivative_account_id(ParachainInfo::get().into_account(), index).into(),
		}),
	)
}

parameter_types! {
	pub HomaTreasuryAccount: AccountId = HomaTreasuryPalletId::get().into_account();
	pub ActiveSubAccountsIndexList: Vec<u16> = vec![
		0,  // 15sr8Dvq3AT3Z2Z1y8FnQ4VipekAHhmQnrkgzegUr1tNgbcn
	];
	pub MintThreshold: Balance = dollar(DOT);
	pub RedeemThreshold: Balance = 10 * dollar(LDOT);
}

impl module_homa::Config for Runtime {
	type Event = Event;
	type Currency = Currencies;
	type GovernanceOrigin = EnsureRootOrHalfGeneralCouncil;
	type StakingCurrencyId = GetStakingCurrencyId;
	type LiquidCurrencyId = GetLiquidCurrencyId;
	type PalletId = HomaPalletId;
	type TreasuryAccount = HomaTreasuryAccount;
	type DefaultExchangeRate = DefaultExchangeRate;
	type ActiveSubAccountsIndexList = ActiveSubAccountsIndexList;
	type BondingDuration = ConstU32<28>;
	type MintThreshold = MintThreshold;
	type RedeemThreshold = RedeemThreshold;
	type RelayChainBlockNumber = RelaychainBlockNumberProvider<Runtime>;
	type XcmInterface = XcmInterface;
	type WeightInfo = weights::module_homa::WeightInfo<Runtime>;
}

parameter_types! {
	pub ParachainAccount: AccountId = ParachainInfo::get().into_account();
}

pub struct SubAccountIndexMultiLocationConvertor;
impl Convert<u16, MultiLocation> for SubAccountIndexMultiLocationConvertor {
	fn convert(sub_account_index: u16) -> MultiLocation {
		create_x2_parachain_multilocation(sub_account_index)
	}
}

impl module_xcm_interface::Config for Runtime {
	type Event = Event;
	type UpdateOrigin = EnsureRootOrHalfGeneralCouncil;
	type StakingCurrencyId = GetStakingCurrencyId;
	type ParachainAccount = ParachainAccount;
	type RelayChainUnbondingSlashingSpans = ConstU32<5>;
	type SovereignSubAccountLocationConvert = SubAccountIndexMultiLocationConvertor;
	type RelayChainCallBuilder = RelayChainCallBuilder<Runtime, ParachainInfo>;
	type XcmTransfer = XTokens;
}

parameter_types! {
	pub MinCouncilBondThreshold: Balance = dollar(LDOT);
}

impl module_nominees_election::Config for Runtime {
	type Event = Event;
	type Currency = Currency<Runtime, GetLiquidCurrencyId>;
	type NomineeId = AccountId;
	type PalletId = NomineesElectionId;
	type MinBond = MinCouncilBondThreshold;
	type BondingDuration = ConstU32<28>;
	type NominateesCount = ConstU32<7>;
	type MaxUnbondingChunks = ConstU32<7>;
	type NomineeFilter = runtime_common::DummyNomineeFilter;
	type WeightInfo = weights::module_nominees_election::WeightInfo<Runtime>;
}

parameter_types! {
	pub CreateClassDeposit: Balance = 20 * dollar(ACA);
	pub CreateTokenDeposit: Balance = 2 * dollar(ACA);
}

impl module_nft::Config for Runtime {
	type Event = Event;
	type Currency = Balances;
	type CreateClassDeposit = CreateClassDeposit;
	type CreateTokenDeposit = CreateTokenDeposit;
	type DataDepositPerByte = DataDepositPerByte;
	type PalletId = NftPalletId;
	type MaxAttributesBytes = ConstU32<2048>;
	type WeightInfo = weights::module_nft::WeightInfo<Runtime>;
}

impl orml_nft::Config for Runtime {
	type ClassId = u32;
	type TokenId = u64;
	type ClassData = module_nft::ClassData<Balance>;
	type TokenData = module_nft::TokenData<Balance>;
	type MaxClassMetadata = ConstU32<1024>;
	type MaxTokenMetadata = ConstU32<1024>;
}

parameter_types! {
	// One storage item; key size 32, value size 8; .
	pub ProxyDepositBase: Balance = deposit(1, 8);
	// Additional storage item size of 33 bytes.
	pub ProxyDepositFactor: Balance = deposit(0, 33);
	pub AnnouncementDepositBase: Balance = deposit(1, 8);
	pub AnnouncementDepositFactor: Balance = deposit(0, 66);
}

impl InstanceFilter<Call> for ProxyType {
	fn filter(&self, c: &Call) -> bool {
		match self {
			// Always allowed Call::Utility no matter type.
			// Only transactions allowed by Proxy.filter can be executed,
			// otherwise `BadOrigin` will be returned in Call::Utility.
			_ if matches!(c, Call::Utility(..)) => true,
			ProxyType::Any => true,
			ProxyType::CancelProxy => matches!(c, Call::Proxy(pallet_proxy::Call::reject_announcement { .. })),
			ProxyType::Governance => {
				matches!(
					c,
					Call::Authority(..)
						| Call::Democracy(..) | Call::PhragmenElection(..)
						| Call::GeneralCouncil(..)
						| Call::FinancialCouncil(..)
						| Call::HomaCouncil(..) | Call::TechnicalCommittee(..)
						| Call::Treasury(..) | Call::Bounties(..)
						| Call::Tips(..)
				)
			}
			ProxyType::Auction => {
				matches!(c, Call::Auction(orml_auction::Call::bid { .. }))
			}
			ProxyType::Swap => {
				matches!(
					c,
					Call::Dex(module_dex::Call::swap_with_exact_supply { .. })
						| Call::Dex(module_dex::Call::swap_with_exact_target { .. })
				)
			}
			ProxyType::Loan => {
				matches!(
					c,
					Call::Honzon(module_honzon::Call::adjust_loan { .. })
						| Call::Honzon(module_honzon::Call::close_loan_has_debit_by_dex { .. })
				)
			}
			ProxyType::DexLiquidity => {
				matches!(
					c,
					Call::Dex(module_dex::Call::add_liquidity { .. })
						| Call::Dex(module_dex::Call::remove_liquidity { .. })
				)
			}
		}
	}
	fn is_superset(&self, o: &Self) -> bool {
		match (self, o) {
			(x, y) if x == y => true,
			(ProxyType::Any, _) => true,
			(_, ProxyType::Any) => false,
			_ => false,
		}
	}
}

impl pallet_proxy::Config for Runtime {
	type Event = Event;
	type Call = Call;
	type Currency = Balances;
	type ProxyType = ProxyType;
	type ProxyDepositBase = ProxyDepositBase;
	type ProxyDepositFactor = ProxyDepositFactor;
	type MaxProxies = ConstU32<32>;
	type WeightInfo = ();
	type MaxPending = ConstU32<32>;
	type CallHasher = BlakeTwo256;
	type AnnouncementDepositBase = AnnouncementDepositBase;
	type AnnouncementDepositFactor = AnnouncementDepositFactor;
}

parameter_types! {
	pub const RENBTCCurrencyId: CurrencyId = RENBTC;
	pub const RENBTCIdentifier: [u8; 32] = hex!["f6b5b360905f856404bd4cf39021b82209908faa44159e68ea207ab8a5e13197"];
}

impl ecosystem_renvm_bridge::Config for Runtime {
	type Event = Event;
	type Currency = Balances;
	type BridgedTokenCurrency = Currency<Runtime, RENBTCCurrencyId>;
	type CurrencyIdentifier = RENBTCIdentifier;
	type UnsignedPriority = runtime_common::RenvmBridgeUnsignedPriority;
	type ChargeTransactionPayment = module_transaction_payment::ChargeTransactionPayment<Runtime>;
}

parameter_types! {
	pub const CashCurrencyId: CurrencyId = CurrencyId::Token(TokenSymbol::CASH);
	pub const PercentThresholdForGatewayAuthoritySignature: Perbill = Perbill::from_percent(50);
}

impl ecosystem_starport::Config for Runtime {
	type Event = Event;
	type Currency = Currencies;
	type CashCurrencyId = CashCurrencyId;
	type PalletId = StarportPalletId;
	type MaxGatewayAuthorities = ConstU32<8>;
	type PercentThresholdForAuthoritySignature = PercentThresholdForGatewayAuthoritySignature;
	type Cash = CompoundCash;
}

impl ecosystem_compound_cash::Config for Runtime {
	type Event = Event;
	type UnixTime = Timestamp;
}

parameter_types! {
	pub const ChainId: u64 = 595;
	pub NetworkContractSource: H160 = H160::from_low_u64_be(0);
	pub PrecompilesValue: AllPrecompiles<Runtime> = AllPrecompiles::<_>::mandala();
}

#[cfg(feature = "with-ethereum-compatibility")]
parameter_types! {
	pub const NewContractExtraBytes: u32 = 0;
	pub const DeveloperDeposit: Balance = 0;
	pub const PublicationFee: Balance = 0;
}

#[cfg(not(feature = "with-ethereum-compatibility"))]
parameter_types! {
	pub const NewContractExtraBytes: u32 = 10_000;
	pub DeveloperDeposit: Balance = dollar(ACA);
	pub PublicationFee: Balance = dollar(ACA);
}

#[derive(Clone, Encode, Decode, PartialEq, Eq, RuntimeDebug, TypeInfo)]
pub struct StorageDepositPerByte;
impl<I: From<Balance>> frame_support::traits::Get<I> for StorageDepositPerByte {
	fn get() -> I {
		#[cfg(not(feature = "with-ethereum-compatibility"))]
		// NOTE: ACA decimals is 12, convert to 18.
		// 10 * millicent(ACA) * 10^6
		return I::from(100_000_000_000_000);
		#[cfg(feature = "with-ethereum-compatibility")]
		return I::from(0);
	}
}

#[derive(Clone, Encode, Decode, PartialEq, Eq, RuntimeDebug, TypeInfo)]
pub struct TxFeePerGas;
impl<I: From<Balance>> frame_support::traits::Get<I> for TxFeePerGas {
	fn get() -> I {
		// NOTE: 200 GWei
		// ensure suffix is 0x0000
		I::from(200u128.saturating_mul(10u128.saturating_pow(9)) & !0xffff)
	}
}

#[cfg(feature = "with-ethereum-compatibility")]
static LONDON_CONFIG: module_evm_utility::evm::Config = module_evm_utility::evm::Config::london();

impl module_evm::Config for Runtime {
	type AddressMapping = EvmAddressMapping<Runtime>;
	type Currency = Balances;
	type TransferAll = Currencies;
	type NewContractExtraBytes = NewContractExtraBytes;
	type StorageDepositPerByte = StorageDepositPerByte;
	type TxFeePerGas = TxFeePerGas;
	type Event = Event;
	type PrecompilesType = AllPrecompiles<Self>;
	type PrecompilesValue = PrecompilesValue;
	type ChainId = ChainId;
	type GasToWeight = GasToWeight;
	type ChargeTransactionPayment = module_transaction_payment::ChargeTransactionPayment<Runtime>;
	type NetworkContractOrigin = EnsureRootOrTwoThirdsTechnicalCommittee;
	type NetworkContractSource = NetworkContractSource;
	type DeveloperDeposit = DeveloperDeposit;
	type PublicationFee = PublicationFee;
	type TreasuryAccount = TreasuryAccount;
	type FreePublicationOrigin = EnsureRootOrHalfGeneralCouncil;
	type Runner = module_evm::runner::stack::Runner<Self>;
	type FindAuthor = pallet_session::FindAccountFromAuthorIndex<Self, Aura>;
	type Task = ScheduledTasks;
	type IdleScheduler = IdleScheduler;
	type WeightInfo = weights::module_evm::WeightInfo<Runtime>;

	#[cfg(feature = "with-ethereum-compatibility")]
	fn config() -> &'static module_evm_utility::evm::Config {
		&LONDON_CONFIG
	}
}

impl module_evm_bridge::Config for Runtime {
	type EVM = EVM;
}

impl module_session_manager::Config for Runtime {
	type Event = Event;
	type ValidatorSet = Session;
	type WeightInfo = weights::module_session_manager::WeightInfo<Runtime>;
}

parameter_types! {
	pub ReservedXcmpWeight: Weight = RuntimeBlockWeights::get().max_block / 4;
	pub ReservedDmpWeight: Weight = RuntimeBlockWeights::get().max_block / 4;
}

impl cumulus_pallet_parachain_system::Config for Runtime {
	type Event = Event;
	type OnSystemEvent = ();
	type SelfParaId = ParachainInfo;
	type DmpMessageHandler = DmpQueue;
	type ReservedDmpWeight = ReservedDmpWeight;
	type OutboundXcmpMessageSource = XcmpQueue;
	type XcmpMessageHandler = XcmpQueue;
	type ReservedXcmpWeight = ReservedXcmpWeight;
}

impl parachain_info::Config for Runtime {}

impl orml_unknown_tokens::Config for Runtime {
	type Event = Event;
}

impl orml_xcm::Config for Runtime {
	type Event = Event;
	type SovereignOrigin = EnsureRootOrHalfGeneralCouncil;
}

pub struct EnsurePoolAssetId;
impl nutsfinance_stable_asset::traits::ValidateAssetId<CurrencyId> for EnsurePoolAssetId {
	fn validate(currency_id: CurrencyId) -> bool {
		matches!(currency_id, CurrencyId::StableAssetPoolToken(_))
	}
}

pub struct ConvertBalanceHoma;
impl orml_tokens::ConvertBalance<Balance, Balance> for ConvertBalanceHoma {
	type AssetId = CurrencyId;

	fn convert_balance(balance: Balance, asset_id: CurrencyId) -> Balance {
		match asset_id {
			CurrencyId::Token(TokenSymbol::LKSM) => {
				Homa::get_exchange_rate().checked_mul_int(balance).unwrap_or_default()
			}
			_ => balance,
		}
	}

	fn convert_balance_back(balance: Balance, asset_id: CurrencyId) -> Balance {
		/*
		 * When overflow occurs, it's better to return 0 than max because returning zero will fail the
		 * current transaction. If returning max here, the current transaction won't fail but latter
		 * transactions have a possibility to fail, and this is undesirable.
		 */
		match asset_id {
			CurrencyId::Token(TokenSymbol::LKSM) => Homa::get_exchange_rate()
				.reciprocal()
				.and_then(|x| x.checked_mul_int(balance))
				.and_then(|x| x.checked_add(1))
				.unwrap_or_default(),
			_ => balance,
		}
	}
}

pub struct IsLiquidToken;
impl Contains<CurrencyId> for IsLiquidToken {
	fn contains(currency_id: &CurrencyId) -> bool {
		matches!(currency_id, CurrencyId::Token(TokenSymbol::LKSM))
	}
}

type RebaseTokens = orml_tokens::Combiner<
	AccountId,
	IsLiquidToken,
	orml_tokens::Mapper<AccountId, Tokens, ConvertBalanceHoma, Balance, GetStableAssetStakingCurrencyId>,
	Tokens,
>;

parameter_types! {
	pub const GetStableAssetStakingCurrencyId: CurrencyId = CurrencyId::Token(TokenSymbol::LKSM);
}

impl nutsfinance_stable_asset::Config for Runtime {
	type Event = Event;
	type AssetId = CurrencyId;
	type Balance = Balance;
	type Assets = RebaseTokens;
	type PalletId = StableAssetPalletId;

	type AtLeast64BitUnsigned = u128;
	type FeePrecision = ConstU128<10_000_000_000>; // 10 decimals
	type APrecision = ConstU128<100>; // 2 decimals
	type PoolAssetLimit = ConstU32<5>;
	type SwapExactOverAmount = ConstU128<100>;
	type WeightInfo = weights::nutsfinance_stable_asset::WeightInfo<Runtime>;
	type ListingOrigin = EnsureRootOrHalfGeneralCouncil;
	type EnsurePoolAssetId = EnsurePoolAssetId;
}

define_combined_task! {
	#[derive(Clone, Encode, Decode, PartialEq, RuntimeDebug, TypeInfo)]
	pub enum ScheduledTasks {
		EvmTask(EvmTask<Runtime>),
	}
}

parameter_types!(
	// At least 2% of max block weight should remain before idle tasks are dispatched.
	pub MinimumWeightRemainInBlock: Weight = RuntimeBlockWeights::get().max_block / 50;
);

impl module_idle_scheduler::Config for Runtime {
	type Event = Event;
	type WeightInfo = ();
	type Task = ScheduledTasks;
	type MinimumWeightRemainInBlock = MinimumWeightRemainInBlock;
	type RelayChainBlockNumberProvider = RelaychainBlockNumberProvider<Runtime>;
	// Number of relay chain blocks produced with no parachain blocks finalized,
	// once this number is reached idle scheduler is disabled as block production is slow
	type DisableBlockThreshold = ConstU32<6>;
}

impl cumulus_pallet_aura_ext::Config for Runtime {}

#[derive(Clone, Encode, Decode, PartialEq, Eq, RuntimeDebug)]
pub struct ConvertEthereumTx;

impl Convert<(Call, SignedExtra), Result<(EthereumTransactionMessage, SignedExtra), InvalidTransaction>>
	for ConvertEthereumTx
{
	fn convert(
		(call, mut extra): (Call, SignedExtra),
	) -> Result<(EthereumTransactionMessage, SignedExtra), InvalidTransaction> {
		match call {
			Call::EVM(module_evm::Call::eth_call {
				action,
				input,
				value,
				gas_limit,
				storage_limit,
				access_list,
				valid_until,
			}) => {
				if System::block_number() > valid_until {
					return Err(InvalidTransaction::Stale);
				}

				let (_, _, _, _, mortality, check_nonce, _, charge, ..) = extra.clone();

				if mortality != frame_system::CheckEra::from(sp_runtime::generic::Era::Immortal) {
					// require immortal
					return Err(InvalidTransaction::BadProof);
				}

				let nonce = check_nonce.nonce;
				let tip = charge.0;

				extra.5.mark_as_ethereum_tx(valid_until);

				Ok((
					EthereumTransactionMessage {
						chain_id: ChainId::get(),
						genesis: System::block_hash(0),
						nonce,
						tip,
						gas_limit,
						storage_limit,
						action,
						value,
						input,
						valid_until,
						access_list,
					},
					extra,
				))
			}
			_ => Err(InvalidTransaction::BadProof),
		}
	}
}

/// Block header type as expected by this runtime.
pub type Header = generic::Header<BlockNumber, BlakeTwo256>;
/// Block type as expected by this runtime.
pub type Block = generic::Block<Header, UncheckedExtrinsic>;
/// A Block signed with a Justification
pub type SignedBlock = generic::SignedBlock<Block>;
/// BlockId type as expected by this runtime.
pub type BlockId = generic::BlockId<Block>;
/// The SignedExtension to the basic transaction logic.
pub type SignedExtra = (
	frame_system::CheckNonZeroSender<Runtime>,
	frame_system::CheckSpecVersion<Runtime>,
	frame_system::CheckTxVersion<Runtime>,
	frame_system::CheckGenesis<Runtime>,
	frame_system::CheckEra<Runtime>,
	runtime_common::CheckNonce<Runtime>,
	frame_system::CheckWeight<Runtime>,
	module_transaction_payment::ChargeTransactionPayment<Runtime>,
	module_evm::SetEvmOrigin<Runtime>,
);
/// Unchecked extrinsic type as expected by this runtime.
pub type UncheckedExtrinsic =
	AcalaUncheckedExtrinsic<Call, SignedExtra, ConvertEthereumTx, StorageDepositPerByte, TxFeePerGas>;
/// The payload being signed in transactions.
pub type SignedPayload = generic::SignedPayload<Call, SignedExtra>;
/// Extrinsic type that has already been checked.
pub type CheckedExtrinsic = generic::CheckedExtrinsic<AccountId, Call, SignedExtra>;
/// Executive: handles dispatch to the various modules.
pub type Executive =
	frame_executive::Executive<Runtime, Block, frame_system::ChainContext<Runtime>, Runtime, AllPalletsWithSystem, ()>;

construct_runtime!(
	pub enum Runtime where
		Block = Block,
		NodeBlock = primitives::Block,
		UncheckedExtrinsic = UncheckedExtrinsic
	{
		// Core
		System: frame_system = 0,
		Timestamp: pallet_timestamp = 1,
		Scheduler: pallet_scheduler = 2,
		TransactionPause: module_transaction_pause = 3,
		Preimage: pallet_preimage = 4,

		// Tokens & Related
		Balances: pallet_balances = 10,
		Tokens: orml_tokens exclude_parts { Call } = 11,
		Currencies: module_currencies = 12,
		Vesting: orml_vesting = 13,
		TransactionPayment: module_transaction_payment = 14,

		// Treasury
		Treasury: pallet_treasury = 20,
		Bounties: pallet_bounties = 21,
		Tips: pallet_tips = 22,

		// Utility
		Utility: pallet_utility = 30,
		Multisig: pallet_multisig = 31,
		Recovery: pallet_recovery = 32,
		Proxy: pallet_proxy = 33,
		// NOTE: IdleScheduler must be put before ParachainSystem in order to read relaychain blocknumber
		IdleScheduler: module_idle_scheduler = 34,

		Indices: pallet_indices = 40,

		// Governance
		GeneralCouncil: pallet_collective::<Instance1> = 50,
		GeneralCouncilMembership: pallet_membership::<Instance1> = 51,
		FinancialCouncil: pallet_collective::<Instance2> = 52,
		FinancialCouncilMembership: pallet_membership::<Instance2> = 53,
		HomaCouncil: pallet_collective::<Instance3> = 54,
		HomaCouncilMembership: pallet_membership::<Instance3> = 55,
		TechnicalCommittee: pallet_collective::<Instance4> = 56,
		TechnicalCommitteeMembership: pallet_membership::<Instance4> = 57,

		Authority: orml_authority = 70,
		PhragmenElection: pallet_elections_phragmen = 71,
		Democracy: pallet_democracy = 72,

		// Oracle
		//
		// NOTE: OperatorMembership must be placed after Oracle or else will have race condition on initialization
		AcalaOracle: orml_oracle::<Instance1> = 80,
		OperatorMembershipAcala: pallet_membership::<Instance5> = 82,

		// ORML Core
		Auction: orml_auction = 100,
		Rewards: orml_rewards = 101,
		OrmlNFT: orml_nft exclude_parts { Call } = 102,

		// Acala Core
		Prices: module_prices = 110,
		Dex: module_dex = 111,
		DexOracle: module_dex_oracle = 112,

		// Honzon
		AuctionManager: module_auction_manager = 120,
		Loans: module_loans = 121,
		Honzon: module_honzon = 122,
		CdpTreasury: module_cdp_treasury = 123,
		CdpEngine: module_cdp_engine = 124,
		EmergencyShutdown: module_emergency_shutdown = 125,

		// Homa
		NomineesElection: module_nominees_election = 131,
		Homa: module_homa = 136,
		XcmInterface: module_xcm_interface = 137,

		// Acala Other
		Incentives: module_incentives = 140,
		NFT: module_nft = 141,
		AssetRegistry: module_asset_registry = 142,

		// Ecosystem modules
		RenVmBridge: ecosystem_renvm_bridge = 150,
		Starport: ecosystem_starport = 151,
		CompoundCash: ecosystem_compound_cash exclude_parts { Call } = 152,

		// Parachain
		ParachainInfo: parachain_info exclude_parts { Call } = 161,

		// XCM
		XcmpQueue: cumulus_pallet_xcmp_queue = 170,
		PolkadotXcm: pallet_xcm = 171,
		CumulusXcm: cumulus_pallet_xcm exclude_parts { Call } = 172,
		DmpQueue: cumulus_pallet_dmp_queue = 173,
		XTokens: orml_xtokens = 174,
		UnknownTokens: orml_unknown_tokens exclude_parts { Call } = 175,
		OrmlXcm: orml_xcm = 176,

		// Smart contracts
		EVM: module_evm = 180,
		EVMBridge: module_evm_bridge exclude_parts { Call } = 181,
		EvmAccounts: module_evm_accounts = 182,

		// Collator support. the order of these 4 are important and shall not change.
		Authorship: pallet_authorship = 190,
		CollatorSelection: module_collator_selection = 191,
		Session: pallet_session = 192,
		Aura: pallet_aura = 193,
		AuraExt: cumulus_pallet_aura_ext exclude_parts { Call } = 194,
		SessionManager: module_session_manager = 195,

		// Stable asset
		StableAsset: nutsfinance_stable_asset = 200,

		// Staking related pallets
		Earning: module_earning = 210,

		// Parachain System, always put it at the end
		ParachainSystem: cumulus_pallet_parachain_system = 160,

		// Dev
		Sudo: pallet_sudo = 255,
	}
);

#[cfg(feature = "runtime-benchmarks")]
#[macro_use]
extern crate orml_benchmarking;

#[cfg(feature = "runtime-benchmarks")]
mod benches {
	define_benchmarks!(
		[module_dex, benchmarking::dex]
		[module_dex_oracle, benchmarking::dex_oracle]
		[module_asset_registry, benchmarking::asset_registry]
		[module_auction_manager, benchmarking::auction_manager]
		[module_cdp_engine, benchmarking::cdp_engine]
		[module_earning, benchmarking::earning]
		[module_emergency_shutdown, benchmarking::emergency_shutdown]
		[module_evm, benchmarking::evm]
		[module_homa, benchmarking::homa]
		[module_honzon, benchmarking::honzon]
		[module_cdp_treasury, benchmarking::cdp_treasury]
		[module_collator_selection, benchmarking::collator_selection]
		[module_nominees_election, benchmarking::nominees_election]
		[module_transaction_pause, benchmarking::transaction_pause]
		[module_transaction_payment, benchmarking::transaction_payment]
		[module_incentives, benchmarking::incentives]
		[module_prices, benchmarking::prices]
		[module_evm_accounts, benchmarking::evm_accounts]
		[module_currencies, benchmarking::currencies]
		[module_session_manager, benchmarking::session_manager]
		[orml_tokens, benchmarking::tokens]
		[orml_vesting, benchmarking::vesting]
		[orml_auction, benchmarking::auction]
		[orml_authority, benchmarking::authority]
		[orml_oracle, benchmarking::oracle]
		[nutsfinance_stable_asset, benchmarking::nutsfinance_stable_asset]
		[module_idle_scheduler, benchmarking::idle_scheduler]
	);
}

#[cfg(not(feature = "disable-runtime-api"))]
impl_runtime_apis! {
	impl sp_api::Core<Block> for Runtime {
		fn version() -> RuntimeVersion {
			VERSION
		}

		fn execute_block(block: Block) {
			Executive::execute_block(block)
		}

		fn initialize_block(header: &<Block as BlockT>::Header) {
			Executive::initialize_block(header)
		}
	}

	impl sp_api::Metadata<Block> for Runtime {
		fn metadata() -> OpaqueMetadata {
			OpaqueMetadata::new(Runtime::metadata().into())
		}
	}

	impl sp_block_builder::BlockBuilder<Block> for Runtime {
		fn apply_extrinsic(extrinsic: <Block as BlockT>::Extrinsic) -> ApplyExtrinsicResult {
			Executive::apply_extrinsic(extrinsic)
		}

		fn finalize_block() -> <Block as BlockT>::Header {
			Executive::finalize_block()
		}

		fn inherent_extrinsics(data: sp_inherents::InherentData) -> Vec<<Block as BlockT>::Extrinsic> {
			data.create_extrinsics()
		}

		fn check_inherents(
			block: Block,
			data: sp_inherents::InherentData,
		) -> sp_inherents::CheckInherentsResult {
			data.check_extrinsics(&block)
		}
	}

	impl sp_transaction_pool::runtime_api::TaggedTransactionQueue<Block> for Runtime {
		fn validate_transaction(
			source: TransactionSource,
			tx: <Block as BlockT>::Extrinsic,
			block_hash: <Block as BlockT>::Hash,
		) -> TransactionValidity {
			Executive::validate_transaction(source, tx, block_hash)
		}
	}

	impl sp_offchain::OffchainWorkerApi<Block> for Runtime {
		fn offchain_worker(header: &<Block as BlockT>::Header) {
			Executive::offchain_worker(header)
		}
	}

	impl sp_consensus_aura::AuraApi<Block, AuraId> for Runtime {
		fn slot_duration() -> sp_consensus_aura::SlotDuration {
			sp_consensus_aura::SlotDuration::from_millis(Aura::slot_duration())
		}

		fn authorities() -> Vec<AuraId> {
			Aura::authorities().into_inner()
		}
	}

	impl sp_session::SessionKeys<Block> for Runtime {
		fn generate_session_keys(seed: Option<Vec<u8>>) -> Vec<u8> {
			SessionKeys::generate(seed)
		}

		fn decode_session_keys(
			encoded: Vec<u8>,
		) -> Option<Vec<(Vec<u8>, KeyTypeId)>> {
			SessionKeys::decode_into_raw_public_keys(&encoded)
		}
	}

	impl frame_system_rpc_runtime_api::AccountNonceApi<Block, AccountId, Nonce> for Runtime {
		fn account_nonce(account: AccountId) -> Nonce {
			System::account_nonce(account)
		}
	}

	impl pallet_transaction_payment_rpc_runtime_api::TransactionPaymentApi<
		Block,
		Balance,
	> for Runtime {
		fn query_info(uxt: <Block as BlockT>::Extrinsic, len: u32) -> RuntimeDispatchInfo<Balance> {
			TransactionPayment::query_info(uxt, len)
		}
		fn query_fee_details(uxt: <Block as BlockT>::Extrinsic, len: u32) -> FeeDetails<Balance> {
			TransactionPayment::query_fee_details(uxt, len)
		}
	}

	impl orml_oracle_rpc_runtime_api::OracleApi<
		Block,
		DataProviderId,
		CurrencyId,
		TimeStampedPrice,
	> for Runtime {
		fn get_value(provider_id: DataProviderId ,key: CurrencyId) -> Option<TimeStampedPrice> {
			match provider_id {
				DataProviderId::Acala => AcalaOracle::get_no_op(&key),
				DataProviderId::Aggregated => <AggregatedDataProvider as DataProviderExtended<_, _>>::get_no_op(&key)
			}
		}

		fn get_all_values(provider_id: DataProviderId) -> Vec<(CurrencyId, Option<TimeStampedPrice>)> {
			match provider_id {
				DataProviderId::Acala => AcalaOracle::get_all_values(),
				DataProviderId::Aggregated => <AggregatedDataProvider as DataProviderExtended<_, _>>::get_all_values()
			}
		}
	}

	impl orml_tokens_rpc_runtime_api::TokensApi<
		Block,
		CurrencyId,
		Balance,
	> for Runtime {
		fn query_existential_deposit(key: CurrencyId) -> Balance {
			if key == GetNativeCurrencyId::get() {
				NativeTokenExistentialDeposit::get()
			} else {
				ExistentialDeposits::get(&key)
			}
		}
	}

	impl module_evm_rpc_runtime_api::EVMRuntimeRPCApi<Block, Balance> for Runtime {
		fn call(
			from: H160,
			to: H160,
			data: Vec<u8>,
			value: Balance,
			gas_limit: u64,
			storage_limit: u32,
			access_list: Option<Vec<AccessListItem>>,
			estimate: bool,
		) -> Result<CallInfo, sp_runtime::DispatchError> {
			let config = if estimate {
				let mut config = <Runtime as module_evm::Config>::config().clone();
				config.estimate = true;
				Some(config)
			} else {
				None
			};

			module_evm::runner::stack::Runner::<Runtime>::call(
				from,
				from,
				to,
				data,
				value,
				gas_limit,
				storage_limit,
				access_list.unwrap_or_default().into_iter().map(|v| (v.address, v.storage_keys)).collect(),
				config.as_ref().unwrap_or(<Runtime as module_evm::Config>::config()),
			)
		}

		fn create(
			from: H160,
			data: Vec<u8>,
			value: Balance,
			gas_limit: u64,
			storage_limit: u32,
			access_list: Option<Vec<AccessListItem>>,
			estimate: bool,
		) -> Result<CreateInfo, sp_runtime::DispatchError> {
			let config = if estimate {
				let mut config = <Runtime as module_evm::Config>::config().clone();
				config.estimate = true;
				Some(config)
			} else {
				None
			};

			module_evm::runner::stack::Runner::<Runtime>::create(
				from,
				data,
				value,
				gas_limit,
				storage_limit,
				access_list.unwrap_or_default().into_iter().map(|v| (v.address, v.storage_keys)).collect(),
				config.as_ref().unwrap_or(<Runtime as module_evm::Config>::config()),
			)
		}

		fn get_estimate_resources_request(extrinsic: Vec<u8>) -> Result<EstimateResourcesRequest, sp_runtime::DispatchError> {
			let utx = UncheckedExtrinsic::decode_all_with_depth_limit(sp_api::MAX_EXTRINSIC_DEPTH, &mut &*extrinsic)
				.map_err(|_| sp_runtime::DispatchError::Other("Invalid parameter extrinsic, decode failed"))?;

			let request = match utx.0.function {
				Call::EVM(module_evm::Call::call{target, input, value, gas_limit, storage_limit, access_list}) => {
					// use MAX_VALUE for no limit
					let gas_limit = if gas_limit < u64::MAX { Some(gas_limit) } else { None };
					let storage_limit = if storage_limit < u32::MAX { Some(storage_limit) } else { None };
					Some(EstimateResourcesRequest {
						from: None,
						to: Some(target),
						gas_limit,
						storage_limit,
						value: Some(value),
						data: Some(input),
						access_list: Some(access_list)
					})
				}
				Call::EVM(module_evm::Call::create{input, value, gas_limit, storage_limit, access_list}) => {
					// use MAX_VALUE for no limit
					let gas_limit = if gas_limit < u64::MAX { Some(gas_limit) } else { None };
					let storage_limit = if storage_limit < u32::MAX { Some(storage_limit) } else { None };
					Some(EstimateResourcesRequest {
						from: None,
						to: None,
						gas_limit,
						storage_limit,
						value: Some(value),
						data: Some(input),
						access_list: Some(access_list)
					})
				}
				_ => None,
			};

			request.ok_or(sp_runtime::DispatchError::Other("Invalid parameter extrinsic, not evm Call"))
		}
	}

	impl cumulus_primitives_core::CollectCollationInfo<Block> for Runtime {
		fn collect_collation_info(header: &<Block as BlockT>::Header) -> cumulus_primitives_core::CollationInfo {
			ParachainSystem::collect_collation_info(header)
		}
	}

	#[cfg(feature = "try-runtime")]
	impl frame_try_runtime::TryRuntime<Block> for Runtime {
		fn on_runtime_upgrade() -> (Weight, Weight) {
			// NOTE: intentional unwrap: we don't want to propagate the error backwards, and want to
			// have a backtrace here. If any of the pre/post migration checks fail, we shall stop
			// right here and right now.
			let weight = Executive::try_runtime_upgrade().unwrap();
			(weight, RuntimeBlockWeights::get().max_block)
		}

		fn execute_block_no_check(block: Block) -> Weight {
			Executive::execute_block_no_check(block)
		}
	}

	// benchmarks for acala modules
	#[cfg(feature = "runtime-benchmarks")]
	impl frame_benchmarking::Benchmark<Block> for Runtime {
		fn benchmark_metadata(extra: bool) -> (
			Vec<frame_benchmarking::BenchmarkList>,
			Vec<frame_support::traits::StorageInfo>,
		) {
			use frame_benchmarking::{list_benchmark as frame_list_benchmark, Benchmarking, BenchmarkList};
			use frame_support::traits::StorageInfoTrait;

			use module_nft::benchmarking::Pallet as NftBench;

			let mut list = Vec::<BenchmarkList>::new();

			frame_list_benchmark!(list, extra, module_nft, NftBench::<Runtime>);
			list_benchmarks!(list, extra);

			let storage_info = AllPalletsWithSystem::storage_info();

			return (list, storage_info)
		}

		fn dispatch_benchmark(
			config: frame_benchmarking::BenchmarkConfig
		) -> Result<Vec<frame_benchmarking::BenchmarkBatch>, sp_runtime::RuntimeString> {
			use frame_benchmarking::{Benchmarking, BenchmarkBatch, add_benchmark as frame_add_benchmark, TrackedStorageKey};
			use module_nft::benchmarking::Pallet as NftBench;

			let whitelist: Vec<TrackedStorageKey> = vec![
				// Block Number
				// frame_system::Number::<Runtime>::hashed_key().to_vec(),
				hex_literal::hex!("26aa394eea5630e07c48ae0c9558cef702a5c1b19ab7a04f536c519aca4983ac").to_vec().into(),
				// Total Issuance
				hex_literal::hex!("c2261276cc9d1f8598ea4b6a74b15c2f57c875e4cff74148e4628f264b974c80").to_vec().into(),
				// Execution Phase
				hex_literal::hex!("26aa394eea5630e07c48ae0c9558cef7ff553b5a9862a516939d82b3d3d8661a").to_vec().into(),
				// Event Count
				hex_literal::hex!("26aa394eea5630e07c48ae0c9558cef70a98fdbe9ce6c55837576c60c7af3850").to_vec().into(),
				// System Events
				hex_literal::hex!("26aa394eea5630e07c48ae0c9558cef780d41e5e16056765bc8461851072c9d7").to_vec().into(),
				// Caller 0 Account
				hex_literal::hex!("26aa394eea5630e07c48ae0c9558cef7b99d880ec681799c0cf30e8886371da946c154ffd9992e395af90b5b13cc6f295c77033fce8a9045824a6690bbf99c6db269502f0a8d1d2a008542d5690a0749").to_vec().into(),
				// Treasury Account
				hex_literal::hex!("26aa394eea5630e07c48ae0c9558cef7b99d880ec681799c0cf30e8886371da95ecffd7b6c0f78751baa9d281e0bfa3a6d6f646c70792f74727372790000000000000000000000000000000000000000").to_vec().into(),
			];
			let mut batches = Vec::<BenchmarkBatch>::new();
			let params = (&config, &whitelist);

			frame_add_benchmark!(params, batches, module_nft, NftBench::<Runtime>);
			add_benchmarks!(params, batches);

			if batches.is_empty() { return Err("Benchmark not found for this module.".into()) }
			Ok(batches)
		}
	}
}

struct CheckInherents;

impl cumulus_pallet_parachain_system::CheckInherents<Block> for CheckInherents {
	fn check_inherents(
		block: &Block,
		relay_state_proof: &cumulus_pallet_parachain_system::RelayChainStateProof,
	) -> sp_inherents::CheckInherentsResult {
		let relay_chain_slot = relay_state_proof
			.read_slot()
			.expect("Could not read the relay chain slot from the proof");

		let inherent_data = cumulus_primitives_timestamp::InherentDataProvider::from_relay_chain_slot_and_duration(
			relay_chain_slot,
			sp_std::time::Duration::from_secs(6),
		)
		.create_inherent_data()
		.expect("Could not create the timestamp inherent data");

		inherent_data.check_extrinsics(block)
	}
}

#[cfg(not(feature = "standalone"))]
cumulus_pallet_parachain_system::register_validate_block!(
	Runtime = Runtime,
	BlockExecutor = cumulus_pallet_aura_ext::BlockExecutor::<Runtime, Executive>,
	CheckInherents = CheckInherents,
);

#[cfg(test)]
mod tests {
	use super::*;
	use frame_support::dispatch::DispatchInfo;
	use frame_system::offchain::CreateSignedTransaction;
	use module_support::AddressMapping;
	use sp_runtime::traits::SignedExtension;

	#[test]
	fn validate_transaction_submitter_bounds() {
		fn is_submit_signed_transaction<T>()
		where
			T: CreateSignedTransaction<Call>,
		{
		}

		is_submit_signed_transaction::<Runtime>();
	}

	#[test]
	fn ensure_can_create_contract() {
		// Ensure that the `ExistentialDeposit` for creating the contract >= account `ExistentialDeposit`.
		// Otherwise, the creation of the contract account will fail because it is less than
		// ExistentialDeposit.
		assert!(
			Balance::from(NewContractExtraBytes::get()).saturating_mul(
				<StorageDepositPerByte as frame_support::traits::Get<Balance>>::get() / 10u128.saturating_pow(6)
			) >= NativeTokenExistentialDeposit::get()
		);
	}

	#[test]
	fn ensure_can_kick_collator() {
		// Ensure that `required_point` > 0, collator can be kicked out normally.
		assert!(
			CollatorKickThreshold::get().mul_floor(
				(SessionDuration::get() * module_collator_selection::POINT_PER_BLOCK)
					.checked_div(<Runtime as module_collator_selection::Config>::MaxCandidates::get())
					.unwrap()
			) > 0
		);
	}

	#[test]
	fn check_call_size() {
		assert!(
			core::mem::size_of::<Call>() <= 280,
			"size of Call is more than 280 bytes: some calls have too big arguments, use Box to \
			reduce the size of Call.
			If the limit is too strong, maybe consider increasing the limit",
		);
	}

	#[test]
	fn convert_tx_check_evm_nonce() {
		sp_io::TestExternalities::new_empty().execute_with(|| {
			let alice: AccountId = sp_runtime::AccountId32::from([8; 32]);
			System::inc_account_nonce(&alice); // system::account.nonce = 1

			let address = EvmAddressMapping::<Runtime>::get_evm_address(&alice)
				.unwrap_or_else(|| EvmAddressMapping::<Runtime>::get_default_evm_address(&alice));

			// set evm nonce to 3
			module_evm::Accounts::<Runtime>::insert(
				&address,
				module_evm::AccountInfo {
					nonce: 3,
					contract_info: None,
				},
			);

			let call = Call::EVM(module_evm::Call::eth_call {
				action: module_evm::TransactionAction::Create,
				input: vec![0x01],
				value: 0,
				gas_limit: 21_000,
				storage_limit: 1_000,
				valid_until: 30,
				access_list: vec![],
			});

			let extra: SignedExtra = (
				frame_system::CheckNonZeroSender::<Runtime>::new(),
				frame_system::CheckSpecVersion::<Runtime>::new(),
				frame_system::CheckTxVersion::<Runtime>::new(),
				frame_system::CheckGenesis::<Runtime>::new(),
				frame_system::CheckEra::<Runtime>::from(generic::Era::Immortal),
				runtime_common::CheckNonce::<Runtime>::from(3),
				frame_system::CheckWeight::<Runtime>::new(),
				module_transaction_payment::ChargeTransactionPayment::<Runtime>::from(0),
				module_evm::SetEvmOrigin::<Runtime>::new(),
			);

			let mut expected_extra = extra.clone();
			expected_extra.5.mark_as_ethereum_tx(30);

			assert_eq!(
				ConvertEthereumTx::convert((call.clone(), extra.clone())).unwrap(),
				(
					EthereumTransactionMessage {
						nonce: 3, // evm::account.nonce
						tip: 0,
						gas_limit: 21_000,
						storage_limit: 1_000,
						action: module_evm::TransactionAction::Create,
						value: 0,
						input: vec![0x01],
						chain_id: ChainId::get(),
						genesis: sp_core::H256::default(),
						valid_until: 30,
						access_list: vec![],
					},
					expected_extra.clone()
				)
			);

			let info = DispatchInfo::default();

			// valid tx in future
			assert_eq!(
				extra.5.validate(&alice, &call, &info, 0),
				Ok(sp_runtime::transaction_validity::ValidTransaction {
					priority: 0,
					requires: vec![Encode::encode(&(alice.clone(), 2u32))],
					provides: vec![Encode::encode(&(alice.clone(), 3u32))],
					longevity: sp_runtime::transaction_validity::TransactionLongevity::MAX,
					propagate: true,
				})
			);
			// valid evm tx
			assert_eq!(
				expected_extra.5.validate(&alice, &call, &info, 0),
				Ok(sp_runtime::transaction_validity::ValidTransaction {
					priority: 0,
					requires: vec![],
					provides: vec![Encode::encode(&(address, 3u32))],
					longevity: 30,
					propagate: true,
				})
			);

			// valid evm tx in future
			expected_extra.5.nonce = 4;
			assert_eq!(
				expected_extra.5.validate(&alice, &call, &info, 0),
				Ok(sp_runtime::transaction_validity::ValidTransaction {
					priority: 0,
					requires: vec![Encode::encode(&(address, 3u32))],
					provides: vec![Encode::encode(&(address, 4u32))],
					longevity: 30,
					propagate: true,
				})
			);
		});
	}
}<|MERGE_RESOLUTION|>--- conflicted
+++ resolved
@@ -1134,12 +1134,8 @@
 	type AuctionManagerHandler = AuctionManager;
 	type UpdateOrigin = EnsureRootOrHalfFinancialCouncil;
 	type DEX = Dex;
-<<<<<<< HEAD
 	type Swap = AggregatedSwap;
-	type MaxAuctionsCount = MaxAuctionsCount;
-=======
 	type MaxAuctionsCount = ConstU32<50>;
->>>>>>> 2fa44c17
 	type PalletId = CDPTreasuryPalletId;
 	type TreasuryAccount = HonzonTreasuryAccount;
 	type WeightInfo = weights::module_cdp_treasury::WeightInfo<Runtime>;
