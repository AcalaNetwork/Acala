--- conflicted
+++ resolved
@@ -1674,13 +1674,9 @@
 				NFT: module_nft::{Pallet, Call, Event<T>} = 51,
 
 				// Ecosystem modules
-<<<<<<< HEAD
-				RenVmBridge: ecosystem_renvm_bridge::{Module, Call, Config, Storage, Event<T>, ValidateUnsigned},
-				ChainBridge: chainbridge::{Module, Call, Storage, Event<T>},
-				ChainSafeTransfer: ecosystem_chainsafe::{Module, Call, Storage, Event<T>},
-=======
 				RenVmBridge: ecosystem_renvm_bridge::{Pallet, Call, Config, Storage, Event<T>, ValidateUnsigned} = 52,
->>>>>>> 240e4f42
+				ChainBridge: chainbridge::{Pallet, Call, Storage, Event<T>} = 100,
+				ChainSafeTransfer: ecosystem_chainsafe::{Pallet, Call, Storage, Event<T>} = 101,
 
 				// Smart contracts
 				EVM: module_evm::{Pallet, Config<T>, Call, Storage, Event<T>} = 53,
