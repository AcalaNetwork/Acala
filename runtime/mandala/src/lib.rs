--- conflicted
+++ resolved
@@ -1765,13 +1765,9 @@
 				NFT: module_nft::{Pallet, Call, Event<T>} = 52,
 
 				// Ecosystem modules
-<<<<<<< HEAD
-				RenVmBridge: ecosystem_renvm_bridge::{Pallet, Call, Config, Storage, Event<T>, ValidateUnsigned} = 52,
+				RenVmBridge: ecosystem_renvm_bridge::{Pallet, Call, Config, Storage, Event<T>, ValidateUnsigned} = 53,
 				ChainBridge: chainbridge::{Pallet, Call, Storage, Event<T>} = 100,
 				ChainSafeTransfer: ecosystem_chainsafe::{Pallet, Call, Storage, Event<T>} = 101,
-=======
-				RenVmBridge: ecosystem_renvm_bridge::{Pallet, Call, Config, Storage, Event<T>, ValidateUnsigned} = 53,
->>>>>>> a6b4ac9e
 
 				// Smart contracts
 				EVM: module_evm::{Pallet, Config<T>, Call, Storage, Event<T>} = 54,
