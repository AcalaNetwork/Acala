// This file is part of Acala.

// Copyright (C) 2020-2021 Acala Foundation.
// SPDX-License-Identifier: GPL-3.0-or-later WITH Classpath-exception-2.0

// This program is free software: you can redistribute it and/or modify
// it under the terms of the GNU General Public License as published by
// the Free Software Foundation, either version 3 of the License, or
// (at your option) any later version.

// This program is distributed in the hope that it will be useful,
// but WITHOUT ANY WARRANTY; without even the implied warranty of
// MERCHANTABILITY or FITNESS FOR A PARTICULAR PURPOSE. See the
// GNU General Public License for more details.

// You should have received a copy of the GNU General Public License
// along with this program. If not, see <https://www.gnu.org/licenses/>.

//! The Dev runtime. This can be compiled with `#[no_std]`, ready for Wasm.

#![cfg_attr(not(feature = "std"), no_std)]
// `construct_runtime!` does a lot of recursion and requires us to increase the limit to 256.
#![recursion_limit = "256"]
// The `large_enum_variant` warning originates from `construct_runtime` macro.
#![allow(clippy::large_enum_variant)]
#![allow(clippy::unnecessary_mut_passed)]
#![allow(clippy::or_fun_call)]
#![allow(clippy::from_over_into)]
#![allow(clippy::upper_case_acronyms)]

// Make the WASM binary available.
#[cfg(feature = "std")]
include!(concat!(env!("OUT_DIR"), "/wasm_binary.rs"));

use codec::{Decode, Encode};
pub use frame_support::{
	construct_runtime, log, parameter_types,
	traits::{
		All, Contains, ContainsLengthBound, Currency as PalletCurrency, EnsureOrigin, Filter, Get, Imbalance,
		InstanceFilter, IsSubType, IsType, KeyOwnerProofSystem, LockIdentifier, MaxEncodedLen, OnUnbalanced,
		Randomness, SortedMembers, U128CurrencyToVote, WithdrawReasons,
	},
	weights::{
		constants::{BlockExecutionWeight, ExtrinsicBaseWeight, RocksDbWeight, WEIGHT_PER_SECOND},
		DispatchClass, IdentityFee, Weight,
	},
	PalletId, RuntimeDebug, StorageValue,
};
use frame_system::{EnsureRoot, RawOrigin};
use hex_literal::hex;
use module_currencies::{BasicCurrencyAdapter, Currency};
use module_evm::{CallInfo, CreateInfo};
use module_evm_accounts::EvmAddressMapping;
pub use module_evm_manager::EvmCurrencyIdMapping;
use module_transaction_payment::{Multiplier, TargetedFeeAdjustment};
use orml_tokens::CurrencyAdapter;
use orml_traits::{
	create_median_value_data_provider, parameter_type_with_key, DataFeeder, DataProviderExtended, MultiCurrency,
};
use pallet_transaction_payment::{FeeDetails, RuntimeDispatchInfo};
use sp_api::impl_runtime_apis;
use sp_consensus_aura::sr25519::AuthorityId as AuraId;
use sp_core::{crypto::KeyTypeId, OpaqueMetadata, H160};
use sp_runtime::{
	create_runtime_str, generic, impl_opaque_keys,
	traits::{
		AccountIdConversion, BadOrigin, BlakeTwo256, Block as BlockT, Convert, SaturatedConversion, StaticLookup,
	},
	transaction_validity::{TransactionSource, TransactionValidity},
	ApplyExtrinsicResult, DispatchResult, FixedPointNumber,
};
use sp_std::prelude::*;

#[cfg(feature = "std")]
use sp_version::NativeVersion;
use sp_version::RuntimeVersion;

pub use cumulus_primitives_core::ParaId;
pub use orml_xcm_support::{IsNativeConcrete, MultiCurrencyAdapter, MultiNativeAsset};
use pallet_xcm::XcmPassthrough;
pub use polkadot_parachain::primitives::Sibling;
pub use xcm::v0::{
	Junction::{self, AccountId32, GeneralKey, Parachain, Parent},
	MultiAsset,
	MultiLocation::{self, X1, X2, X3},
	NetworkId, Xcm,
};
pub use xcm_builder::{
	AccountId32Aliases, AllowTopLevelPaidExecutionFrom, AllowUnpaidExecutionFrom, EnsureXcmOrigin,
	FixedRateOfConcreteFungible, FixedWeightBounds, IsConcrete, LocationInverter, NativeAsset, ParentAsSuperuser,
	ParentIsDefault, RelayChainAsNative, SiblingParachainAsNative, SiblingParachainConvertsVia,
	SignedAccountId32AsNative, SignedToAccountId32, SovereignSignedViaLocation, TakeRevenue, TakeWeightCredit,
};
pub use xcm_executor::{Config, XcmExecutor};

/// Weights for pallets used in the runtime.
mod weights;

// pub use pallet_staking::StakerStatus;
pub use pallet_timestamp::Call as TimestampCall;
#[cfg(any(feature = "std", test))]
pub use sp_runtime::BuildStorage;
pub use sp_runtime::{Perbill, Percent, Permill, Perquintill};

pub use authority::AuthorityConfigImpl;
pub use constants::{fee::*, time::*};
pub use primitives::{
	evm::EstimateResourcesRequest, AccountId, AccountIndex, AirDropCurrencyId, Amount, AuctionId, AuthoritysOriginId,
	Balance, BlockNumber, CurrencyId, DataProviderId, EraIndex, Hash, Moment, Nonce, ReserveIdentifier, Share,
	Signature, TokenSymbol, TradingPair,
};
pub use runtime_common::{
	cent, dollar, microcent, millicent, CurveFeeModel, EnsureRootOrAllGeneralCouncil,
	EnsureRootOrAllTechnicalCommittee, EnsureRootOrHalfFinancialCouncil, EnsureRootOrHalfGeneralCouncil,
	EnsureRootOrHalfHomaCouncil, EnsureRootOrOneThirdsTechnicalCommittee, EnsureRootOrThreeFourthsGeneralCouncil,
	EnsureRootOrTwoThirdsGeneralCouncil, EnsureRootOrTwoThirdsTechnicalCommittee, ExchangeRate,
	FinancialCouncilInstance, FinancialCouncilMembershipInstance, GasToWeight, GeneralCouncilInstance,
	GeneralCouncilMembershipInstance, HomaCouncilInstance, HomaCouncilMembershipInstance, OffchainSolutionWeightLimit,
	OperatorMembershipInstanceAcala, OperatorMembershipInstanceBand, Price, ProxyType, Rate, Ratio,
	RelaychainBlockNumberProvider, RelaychainSubAccountId, RuntimeBlockLength, RuntimeBlockWeights,
	SystemContractsFilter, TechnicalCommitteeInstance, TechnicalCommitteeMembershipInstance, TimeStampedPrice, ACA,
	AUSD, DOT, LDOT, RENBTC,
};

/// Import the stable_asset pallet.
pub use nutsfinance_stable_asset;

mod authority;
mod benchmarking;
pub mod constants;

/// This runtime version.
#[sp_version::runtime_version]
pub const VERSION: RuntimeVersion = RuntimeVersion {
	spec_name: create_runtime_str!("mandala"),
	impl_name: create_runtime_str!("mandala"),
	authoring_version: 1,
	spec_version: 1100,
	impl_version: 0,
	apis: RUNTIME_API_VERSIONS,
	transaction_version: 1,
};

/// The version infromation used to identify this runtime when compiled
/// natively.
#[cfg(feature = "std")]
pub fn native_version() -> NativeVersion {
	NativeVersion {
		runtime_version: VERSION,
		can_author_with: Default::default(),
	}
}

impl_opaque_keys! {
	pub struct SessionKeys {
		pub aura: Aura,
	}
}

// Pallet accounts of runtime
parameter_types! {
	pub const TreasuryPalletId: PalletId = PalletId(*b"aca/trsy");
	pub const LoansPalletId: PalletId = PalletId(*b"aca/loan");
	pub const DEXPalletId: PalletId = PalletId(*b"aca/dexm");
	pub const CDPTreasuryPalletId: PalletId = PalletId(*b"aca/cdpt");
	pub const StakingPoolPalletId: PalletId = PalletId(*b"aca/stkp");
	pub const HonzonTreasuryPalletId: PalletId = PalletId(*b"aca/hztr");
	pub const HomaTreasuryPalletId: PalletId = PalletId(*b"aca/hmtr");
	pub const IncentivesPalletId: PalletId = PalletId(*b"aca/inct");
	pub const CollatorPotId: PalletId = PalletId(*b"aca/cpot");
	// Treasury reserve
	pub const TreasuryReservePalletId: PalletId = PalletId(*b"aca/reve");
	pub const PhragmenElectionPalletId: LockIdentifier = *b"aca/phre";
	pub const NftPalletId: PalletId = PalletId(*b"aca/aNFT");
	pub const NomineesElectionId: LockIdentifier = *b"aca/nome";
	pub UnreleasedNativeVaultAccountId: AccountId = PalletId(*b"aca/urls").into_account();
	// Ecosystem modules
	pub const StarportPalletId: PalletId = PalletId(*b"aca/stpt");
<<<<<<< HEAD
	pub const StableAssetPalletId: PalletId = PalletId(*b"nuts/sta");
	pub const HomaLitePalletId: PalletId = PalletId(*b"aca/hmlt");
=======
>>>>>>> 66e24b88
}

pub fn get_all_module_accounts() -> Vec<AccountId> {
	vec![
		TreasuryPalletId::get().into_account(),
		LoansPalletId::get().into_account(),
		DEXPalletId::get().into_account(),
		CDPTreasuryPalletId::get().into_account(),
		StakingPoolPalletId::get().into_account(),
		HonzonTreasuryPalletId::get().into_account(),
		HomaTreasuryPalletId::get().into_account(),
		IncentivesPalletId::get().into_account(),
		TreasuryReservePalletId::get().into_account(),
		CollatorPotId::get().into_account(),
		StarportPalletId::get().into_account(),
<<<<<<< HEAD
		StableAssetPalletId::get().into_account(),
=======
		ZeroAccountId::get(),
		UnreleasedNativeVaultAccountId::get(),
>>>>>>> 66e24b88
	]
}

parameter_types! {
	pub const BlockHashCount: BlockNumber = 900; // mortal tx can be valid up to 1 hour after signing
	pub const Version: RuntimeVersion = VERSION;
	pub const SS58Prefix: u8 = 42; // Ss58AddressFormat::SubstrateAccount
}

pub struct BaseCallFilter;
impl Filter<Call> for BaseCallFilter {
	fn filter(call: &Call) -> bool {
		module_transaction_pause::NonPausedTransactionFilter::<Runtime>::filter(call)
			&& !matches!(call, Call::Democracy(pallet_democracy::Call::propose(..)),)
	}
}

impl frame_system::Config for Runtime {
	type AccountId = AccountId;
	type Call = Call;
	type Lookup = (Indices, EvmAccounts);
	type Index = Nonce;
	type BlockNumber = BlockNumber;
	type Hash = Hash;
	type Hashing = BlakeTwo256;
	type Header = generic::Header<BlockNumber, BlakeTwo256>;
	type Event = Event;
	type Origin = Origin;
	type BlockHashCount = BlockHashCount;
	type BlockWeights = RuntimeBlockWeights;
	type BlockLength = RuntimeBlockLength;
	type Version = Version;
	type PalletInfo = PalletInfo;
	type AccountData = pallet_balances::AccountData<Balance>;
	type OnNewAccount = ();
	type OnKilledAccount = (
		module_evm::CallKillAccount<Runtime>,
		module_evm_accounts::CallKillAccount<Runtime>,
	);
	type DbWeight = RocksDbWeight;
	type BaseCallFilter = BaseCallFilter;
	type SystemWeightInfo = ();
	type SS58Prefix = SS58Prefix;
	type OnSetCode = cumulus_pallet_parachain_system::ParachainSetCode<Self>;
}

impl pallet_aura::Config for Runtime {
	type AuthorityId = AuraId;
}

parameter_types! {
	pub const UncleGenerations: u32 = 0;
}

impl pallet_authorship::Config for Runtime {
	type FindAuthor = pallet_session::FindAccountFromAuthorIndex<Self, Aura>;
	type UncleGenerations = UncleGenerations;
	type FilterUncle = ();
	type EventHandler = CollatorSelection;
}

parameter_types! {
	pub const DisabledValidatorsThreshold: Perbill = Perbill::from_percent(33);
	pub const Period: BlockNumber = DAYS;
}

impl pallet_session::Config for Runtime {
	type Event = Event;
	type ValidatorId = <Self as frame_system::Config>::AccountId;
	// we don't have stash and controller, thus we don't need the convert as well.
	type ValidatorIdOf = module_collator_selection::IdentityCollator;
	type ShouldEndSession = SessionManager;
	type NextSessionRotation = SessionManager;
	type SessionManager = CollatorSelection;
	// Essentially just Aura, but lets be pedantic.
	type SessionHandler = <SessionKeys as sp_runtime::traits::OpaqueKeys>::KeyTypeIdProviders;
	type Keys = SessionKeys;
	type DisabledValidatorsThreshold = DisabledValidatorsThreshold;
	type WeightInfo = ();
}

parameter_types! {
	pub const MinCandidates: u32 = 5;
	pub const MaxCandidates: u32 = 200;
	pub const MaxInvulnerables: u32 = 50;
	pub const KickPenaltySessionLength: u32 = 8;
	pub const CollatorKickThreshold: Permill = Permill::from_percent(50);
}

impl module_collator_selection::Config for Runtime {
	type Event = Event;
	type Currency = Balances;
	type ValidatorSet = Session;
	type UpdateOrigin = EnsureRootOrHalfGeneralCouncil;
	type PotId = CollatorPotId;
	type MinCandidates = MinCandidates;
	type MaxCandidates = MaxCandidates;
	type MaxInvulnerables = MaxInvulnerables;
	type KickPenaltySessionLength = KickPenaltySessionLength;
	type CollatorKickThreshold = CollatorKickThreshold;
	type WeightInfo = weights::module_collator_selection::WeightInfo<Runtime>;
}

parameter_types! {
	pub IndexDeposit: Balance = dollar(ACA);
}

impl pallet_indices::Config for Runtime {
	type AccountIndex = AccountIndex;
	type Event = Event;
	type Currency = Balances;
	type Deposit = IndexDeposit;
	type WeightInfo = ();
}

parameter_types! {
	pub const MinimumPeriod: u64 = SLOT_DURATION / 2;
}

impl pallet_timestamp::Config for Runtime {
	/// A timestamp: milliseconds since the unix epoch.
	type Moment = Moment;
	type OnTimestampSet = ();
	// type OnTimestampSet = Babe;
	type MinimumPeriod = MinimumPeriod;
	type WeightInfo = ();
}

parameter_types! {
	// For weight estimation, we assume that the most locks on an individual account will be 50.
	// This number may need to be adjusted in the future if this assumption no longer holds true.
	pub const MaxLocks: u32 = 50;
	pub const MaxReserves: u32 = ReserveIdentifier::Count as u32;
}

impl pallet_balances::Config for Runtime {
	type Balance = Balance;
	type DustRemoval = Treasury;
	type Event = Event;
	type ExistentialDeposit = NativeTokenExistentialDeposit;
	type AccountStore = frame_system::Pallet<Runtime>;
	type MaxLocks = MaxLocks;
	type MaxReserves = MaxReserves;
	type ReserveIdentifier = ReserveIdentifier;
	type WeightInfo = ();
}

parameter_types! {
	pub TransactionByteFee: Balance = 10 * millicent(ACA);
	pub const TargetBlockFullness: Perquintill = Perquintill::from_percent(25);
	pub AdjustmentVariable: Multiplier = Multiplier::saturating_from_rational(1, 100_000);
	pub MinimumMultiplier: Multiplier = Multiplier::saturating_from_rational(1, 1_000_000_000u128);
}

impl pallet_sudo::Config for Runtime {
	type Event = Event;
	type Call = Call;
}

parameter_types! {
	pub const GeneralCouncilMotionDuration: BlockNumber = 7 * DAYS;
	pub const GeneralCouncilMaxProposals: u32 = 100;
	pub const GeneralCouncilMaxMembers: u32 = 100;
}

impl pallet_collective::Config<GeneralCouncilInstance> for Runtime {
	type Origin = Origin;
	type Proposal = Call;
	type Event = Event;
	type MotionDuration = GeneralCouncilMotionDuration;
	type MaxProposals = GeneralCouncilMaxProposals;
	type MaxMembers = GeneralCouncilMaxMembers;
	type DefaultVote = pallet_collective::PrimeDefaultVote;
	type WeightInfo = ();
}

impl pallet_membership::Config<GeneralCouncilMembershipInstance> for Runtime {
	type Event = Event;
	type AddOrigin = EnsureRootOrThreeFourthsGeneralCouncil;
	type RemoveOrigin = EnsureRootOrThreeFourthsGeneralCouncil;
	type SwapOrigin = EnsureRootOrThreeFourthsGeneralCouncil;
	type ResetOrigin = EnsureRootOrThreeFourthsGeneralCouncil;
	type PrimeOrigin = EnsureRootOrThreeFourthsGeneralCouncil;
	type MembershipInitialized = GeneralCouncil;
	type MembershipChanged = GeneralCouncil;
	type MaxMembers = GeneralCouncilMaxMembers;
	type WeightInfo = ();
}

parameter_types! {
	pub const FinancialCouncilMotionDuration: BlockNumber = 7 * DAYS;
	pub const FinancialCouncilMaxProposals: u32 = 100;
	pub const FinancialCouncilMaxMembers: u32 = 100;
}

impl pallet_collective::Config<FinancialCouncilInstance> for Runtime {
	type Origin = Origin;
	type Proposal = Call;
	type Event = Event;
	type MotionDuration = FinancialCouncilMotionDuration;
	type MaxProposals = FinancialCouncilMaxProposals;
	type MaxMembers = FinancialCouncilMaxMembers;
	type DefaultVote = pallet_collective::PrimeDefaultVote;
	type WeightInfo = ();
}

impl pallet_membership::Config<FinancialCouncilMembershipInstance> for Runtime {
	type Event = Event;
	type AddOrigin = EnsureRootOrTwoThirdsGeneralCouncil;
	type RemoveOrigin = EnsureRootOrTwoThirdsGeneralCouncil;
	type SwapOrigin = EnsureRootOrTwoThirdsGeneralCouncil;
	type ResetOrigin = EnsureRootOrTwoThirdsGeneralCouncil;
	type PrimeOrigin = EnsureRootOrTwoThirdsGeneralCouncil;
	type MembershipInitialized = FinancialCouncil;
	type MembershipChanged = FinancialCouncil;
	type MaxMembers = FinancialCouncilMaxMembers;
	type WeightInfo = ();
}

parameter_types! {
	pub const HomaCouncilMotionDuration: BlockNumber = 7 * DAYS;
	pub const HomaCouncilMaxProposals: u32 = 100;
	pub const HomaCouncilMaxMembers: u32 = 100;
}

impl pallet_collective::Config<HomaCouncilInstance> for Runtime {
	type Origin = Origin;
	type Proposal = Call;
	type Event = Event;
	type MotionDuration = HomaCouncilMotionDuration;
	type MaxProposals = HomaCouncilMaxProposals;
	type MaxMembers = HomaCouncilMaxMembers;
	type DefaultVote = pallet_collective::PrimeDefaultVote;
	type WeightInfo = ();
}

impl pallet_membership::Config<HomaCouncilMembershipInstance> for Runtime {
	type Event = Event;
	type AddOrigin = EnsureRootOrTwoThirdsGeneralCouncil;
	type RemoveOrigin = EnsureRootOrTwoThirdsGeneralCouncil;
	type SwapOrigin = EnsureRootOrTwoThirdsGeneralCouncil;
	type ResetOrigin = EnsureRootOrTwoThirdsGeneralCouncil;
	type PrimeOrigin = EnsureRootOrTwoThirdsGeneralCouncil;
	type MembershipInitialized = HomaCouncil;
	type MembershipChanged = HomaCouncil;
	type MaxMembers = HomaCouncilMaxMembers;
	type WeightInfo = ();
}

parameter_types! {
	pub const TechnicalCommitteeMotionDuration: BlockNumber = 7 * DAYS;
	pub const TechnicalCommitteeMaxProposals: u32 = 100;
	pub const TechnicalCouncilMaxMembers: u32 = 100;
}

impl pallet_collective::Config<TechnicalCommitteeInstance> for Runtime {
	type Origin = Origin;
	type Proposal = Call;
	type Event = Event;
	type MotionDuration = TechnicalCommitteeMotionDuration;
	type MaxProposals = TechnicalCommitteeMaxProposals;
	type MaxMembers = TechnicalCouncilMaxMembers;
	type DefaultVote = pallet_collective::PrimeDefaultVote;
	type WeightInfo = ();
}

impl pallet_membership::Config<TechnicalCommitteeMembershipInstance> for Runtime {
	type Event = Event;
	type AddOrigin = EnsureRootOrTwoThirdsGeneralCouncil;
	type RemoveOrigin = EnsureRootOrTwoThirdsGeneralCouncil;
	type SwapOrigin = EnsureRootOrTwoThirdsGeneralCouncil;
	type ResetOrigin = EnsureRootOrTwoThirdsGeneralCouncil;
	type PrimeOrigin = EnsureRootOrTwoThirdsGeneralCouncil;
	type MembershipInitialized = TechnicalCommittee;
	type MembershipChanged = TechnicalCommittee;
	type MaxMembers = TechnicalCouncilMaxMembers;
	type WeightInfo = ();
}

parameter_types! {
	// TODO: update
	pub const OracleMaxMembers: u32 = 100;
}

impl pallet_membership::Config<OperatorMembershipInstanceAcala> for Runtime {
	type Event = Event;
	type AddOrigin = EnsureRootOrTwoThirdsGeneralCouncil;
	type RemoveOrigin = EnsureRootOrTwoThirdsGeneralCouncil;
	type SwapOrigin = EnsureRootOrTwoThirdsGeneralCouncil;
	type ResetOrigin = EnsureRootOrTwoThirdsGeneralCouncil;
	type PrimeOrigin = EnsureRootOrTwoThirdsGeneralCouncil;
	type MembershipInitialized = ();
	type MembershipChanged = AcalaOracle;
	type MaxMembers = OracleMaxMembers;
	type WeightInfo = ();
}

impl pallet_membership::Config<OperatorMembershipInstanceBand> for Runtime {
	type Event = Event;
	type AddOrigin = EnsureRootOrTwoThirdsGeneralCouncil;
	type RemoveOrigin = EnsureRootOrTwoThirdsGeneralCouncil;
	type SwapOrigin = EnsureRootOrTwoThirdsGeneralCouncil;
	type ResetOrigin = EnsureRootOrTwoThirdsGeneralCouncil;
	type PrimeOrigin = EnsureRootOrTwoThirdsGeneralCouncil;
	type MembershipInitialized = ();
	type MembershipChanged = BandOracle;
	type MaxMembers = OracleMaxMembers;
	type WeightInfo = ();
}

impl pallet_utility::Config for Runtime {
	type Event = Event;
	type Call = Call;
	type WeightInfo = ();
}

parameter_types! {
	pub MultisigDepositBase: Balance = 500 * millicent(ACA);
	pub MultisigDepositFactor: Balance = 100 * millicent(ACA);
	pub const MaxSignatories: u16 = 100;
}

impl pallet_multisig::Config for Runtime {
	type Event = Event;
	type Call = Call;
	type Currency = Balances;
	type DepositBase = MultisigDepositBase;
	type DepositFactor = MultisigDepositFactor;
	type MaxSignatories = MaxSignatories;
	type WeightInfo = ();
}

pub struct GeneralCouncilProvider;
impl SortedMembers<AccountId> for GeneralCouncilProvider {
	fn sorted_members() -> Vec<AccountId> {
		GeneralCouncil::members()
	}

	#[cfg(feature = "runtime-benchmarks")]
	fn add(_: &AccountId) {
		todo!()
	}
}

impl ContainsLengthBound for GeneralCouncilProvider {
	fn max_len() -> usize {
		100
	}
	fn min_len() -> usize {
		0
	}
}

parameter_types! {
	pub const ProposalBond: Permill = Permill::from_percent(5);
	pub ProposalBondMinimum: Balance = dollar(ACA);
	pub const SpendPeriod: BlockNumber = DAYS;
	pub const Burn: Permill = Permill::from_percent(0);
	pub const TipCountdown: BlockNumber = DAYS;
	pub const TipFindersFee: Percent = Percent::from_percent(10);
	pub TipReportDepositBase: Balance = dollar(ACA);
	pub const SevenDays: BlockNumber = 7 * DAYS;
	pub const ZeroDay: BlockNumber = 0;
	pub const OneDay: BlockNumber = DAYS;
	pub BountyDepositBase: Balance = dollar(ACA);
	pub const BountyDepositPayoutDelay: BlockNumber = DAYS;
	pub const BountyUpdatePeriod: BlockNumber = 14 * DAYS;
	pub const BountyCuratorDeposit: Permill = Permill::from_percent(50);
	pub BountyValueMinimum: Balance = 5 * dollar(ACA);
	pub DataDepositPerByte: Balance = cent(ACA);
	pub const MaximumReasonLength: u32 = 16384;
	pub const MaxApprovals: u32 = 100;
}

impl pallet_treasury::Config for Runtime {
	type PalletId = TreasuryPalletId;
	type Currency = Balances;
	type ApproveOrigin = EnsureRootOrHalfGeneralCouncil;
	type RejectOrigin = EnsureRootOrHalfGeneralCouncil;
	type Event = Event;
	type OnSlash = ();
	type ProposalBond = ProposalBond;
	type ProposalBondMinimum = ProposalBondMinimum;
	type SpendPeriod = SpendPeriod;
	type Burn = Burn;
	type BurnDestination = ();
	type SpendFunds = Bounties;
	type WeightInfo = ();
	type MaxApprovals = MaxApprovals;
}

impl pallet_bounties::Config for Runtime {
	type Event = Event;
	type BountyDepositBase = BountyDepositBase;
	type BountyDepositPayoutDelay = BountyDepositPayoutDelay;
	type BountyUpdatePeriod = BountyUpdatePeriod;
	type BountyCuratorDeposit = BountyCuratorDeposit;
	type BountyValueMinimum = BountyValueMinimum;
	type DataDepositPerByte = DataDepositPerByte;
	type MaximumReasonLength = MaximumReasonLength;
	type WeightInfo = ();
}

impl pallet_tips::Config for Runtime {
	type Event = Event;
	type DataDepositPerByte = DataDepositPerByte;
	type MaximumReasonLength = MaximumReasonLength;
	type Tippers = GeneralCouncilProvider;
	type TipCountdown = TipCountdown;
	type TipFindersFee = TipFindersFee;
	type TipReportDepositBase = TipReportDepositBase;
	type WeightInfo = ();
}

parameter_types! {
	pub ConfigDepositBase: Balance = 10 * cent(ACA);
	pub FriendDepositFactor: Balance = cent(ACA);
	pub const MaxFriends: u16 = 9;
	pub RecoveryDeposit: Balance = 10 * cent(ACA);
}

impl pallet_recovery::Config for Runtime {
	type Event = Event;
	type Call = Call;
	type Currency = Balances;
	type ConfigDepositBase = ConfigDepositBase;
	type FriendDepositFactor = FriendDepositFactor;
	type MaxFriends = MaxFriends;
	type RecoveryDeposit = RecoveryDeposit;
}

parameter_types! {
	pub const LaunchPeriod: BlockNumber = 20 * MINUTES;
	pub const VotingPeriod: BlockNumber = 10 * MINUTES;
	pub const FastTrackVotingPeriod: BlockNumber = 10 * MINUTES;
	pub MinimumDeposit: Balance = 100 * cent(ACA);
	pub const EnactmentPeriod: BlockNumber = MINUTES;
	pub const CooloffPeriod: BlockNumber = MINUTES;
	pub PreimageByteDeposit: Balance = 10 * millicent(ACA);
	pub const InstantAllowed: bool = true;
	pub const MaxVotes: u32 = 100;
	pub const MaxProposals: u32 = 100;
}

impl pallet_democracy::Config for Runtime {
	type Proposal = Call;
	type Event = Event;
	type Currency = Balances;
	type EnactmentPeriod = EnactmentPeriod;
	type LaunchPeriod = LaunchPeriod;
	type VotingPeriod = VotingPeriod;
	type MinimumDeposit = MinimumDeposit;
	/// A straight majority of the council can decide what their next motion is.
	type ExternalOrigin = EnsureRootOrHalfGeneralCouncil;
	/// A majority can have the next scheduled referendum be a straight majority-carries vote.
	type ExternalMajorityOrigin = EnsureRootOrHalfGeneralCouncil;
	/// A unanimous council can have the next scheduled referendum be a straight default-carries
	/// (NTB) vote.
	type ExternalDefaultOrigin = EnsureRootOrAllGeneralCouncil;
	/// Two thirds of the technical committee can have an ExternalMajority/ExternalDefault vote
	/// be tabled immediately and with a shorter voting/enactment period.
	type FastTrackOrigin = EnsureRootOrTwoThirdsTechnicalCommittee;
	type InstantOrigin = EnsureRootOrAllTechnicalCommittee;
	type InstantAllowed = InstantAllowed;
	type FastTrackVotingPeriod = FastTrackVotingPeriod;
	// To cancel a proposal which has been passed, 2/3 of the council must agree to it.
	type CancellationOrigin = EnsureRootOrTwoThirdsGeneralCouncil;
	type BlacklistOrigin = EnsureRoot<AccountId>;
	// To cancel a proposal before it has been passed, the technical committee must be unanimous or
	// Root must agree.
	type CancelProposalOrigin = EnsureRootOrAllTechnicalCommittee;
	// Any single technical committee member may veto a coming council proposal, however they can
	// only do it once and it lasts only for the cooloff period.
	type VetoOrigin = pallet_collective::EnsureMember<AccountId, TechnicalCommitteeInstance>;
	type CooloffPeriod = CooloffPeriod;
	type PreimageByteDeposit = PreimageByteDeposit;
	type OperationalPreimageOrigin = pallet_collective::EnsureMember<AccountId, GeneralCouncilInstance>;
	type Slash = Treasury;
	type Scheduler = Scheduler;
	type PalletsOrigin = OriginCaller;
	type MaxVotes = MaxVotes;
	//TODO: might need to weight for Mandala
	type WeightInfo = pallet_democracy::weights::SubstrateWeight<Runtime>;
	type MaxProposals = MaxProposals;
}

impl orml_auction::Config for Runtime {
	type Event = Event;
	type Balance = Balance;
	type AuctionId = AuctionId;
	type Handler = AuctionManager;
	type WeightInfo = weights::orml_auction::WeightInfo<Runtime>;
}

impl orml_authority::Config for Runtime {
	type Event = Event;
	type Origin = Origin;
	type PalletsOrigin = OriginCaller;
	type Call = Call;
	type Scheduler = Scheduler;
	type AsOriginId = AuthoritysOriginId;
	type AuthorityConfig = AuthorityConfigImpl;
	type WeightInfo = weights::orml_authority::WeightInfo<Runtime>;
}

parameter_types! {
	pub CandidacyBond: Balance = 10 * dollar(LDOT);
	pub VotingBondBase: Balance = 2 * dollar(LDOT);
	pub VotingBondFactor: Balance = dollar(LDOT);
	pub const TermDuration: BlockNumber = 7 * DAYS;
	pub const DesiredMembers: u32 = 13;
	pub const DesiredRunnersUp: u32 = 7;
}

impl pallet_elections_phragmen::Config for Runtime {
	type PalletId = PhragmenElectionPalletId;
	type Event = Event;
	type Currency = CurrencyAdapter<Runtime, GetLiquidCurrencyId>;
	type CurrencyToVote = U128CurrencyToVote;
	type ChangeMembers = HomaCouncil;
	type InitializeMembers = HomaCouncil;
	type CandidacyBond = CandidacyBond;
	type VotingBondBase = VotingBondBase;
	type VotingBondFactor = VotingBondFactor;
	type TermDuration = TermDuration;
	type DesiredMembers = DesiredMembers;
	type DesiredRunnersUp = DesiredRunnersUp;
	type LoserCandidate = ();
	type KickedMember = ();
	type WeightInfo = ();
}

parameter_types! {
	pub const MinimumCount: u32 = 1;
	pub const ExpiresIn: Moment = 1000 * 60 * 60; // 60 mins
	pub ZeroAccountId: AccountId = AccountId::from([0u8; 32]);
	pub const MaxHasDispatchedSize: u32 = 40;
}

type AcalaDataProvider = orml_oracle::Instance1;
impl orml_oracle::Config<AcalaDataProvider> for Runtime {
	type Event = Event;
	type OnNewData = ();
	type CombineData = orml_oracle::DefaultCombineData<Runtime, MinimumCount, ExpiresIn, AcalaDataProvider>;
	type Time = Timestamp;
	type OracleKey = CurrencyId;
	type OracleValue = Price;
	type RootOperatorAccountId = ZeroAccountId;
	type Members = OperatorMembershipAcala;
	type MaxHasDispatchedSize = MaxHasDispatchedSize;
	type WeightInfo = weights::orml_oracle::WeightInfo<Runtime>;
}

type BandDataProvider = orml_oracle::Instance2;
impl orml_oracle::Config<BandDataProvider> for Runtime {
	type Event = Event;
	type OnNewData = ();
	type CombineData = orml_oracle::DefaultCombineData<Runtime, MinimumCount, ExpiresIn, BandDataProvider>;
	type Time = Timestamp;
	type OracleKey = CurrencyId;
	type OracleValue = Price;
	type RootOperatorAccountId = ZeroAccountId;
	type Members = OperatorMembershipBand;
	type MaxHasDispatchedSize = MaxHasDispatchedSize;
	type WeightInfo = weights::orml_oracle::WeightInfo<Runtime>;
}

create_median_value_data_provider!(
	AggregatedDataProvider,
	CurrencyId,
	Price,
	TimeStampedPrice,
	[AcalaOracle, BandOracle]
);
// Aggregated data provider cannot feed.
impl DataFeeder<CurrencyId, Price, AccountId> for AggregatedDataProvider {
	fn feed_value(_: AccountId, _: CurrencyId, _: Price) -> DispatchResult {
		Err("Not supported".into())
	}
}

pub struct DustRemovalWhitelist;
impl Contains<AccountId> for DustRemovalWhitelist {
	fn contains(a: &AccountId) -> bool {
		get_all_module_accounts().contains(a)
	}
}

parameter_type_with_key! {
	pub ExistentialDeposits: |currency_id: CurrencyId| -> Balance {
		match currency_id {
			CurrencyId::Token(symbol) => match symbol {
				TokenSymbol::AUSD => cent(*currency_id),
				TokenSymbol::DOT => 10 * millicent(*currency_id),
				TokenSymbol::LDOT => 50 * millicent(*currency_id),

				TokenSymbol::KAR |
				TokenSymbol::KUSD |
				TokenSymbol::KSM |
				TokenSymbol::LKSM |
				TokenSymbol::RENBTC |
				TokenSymbol::ACA |
				TokenSymbol::CASH => Balance::max_value() // unsupported
			},
			CurrencyId::DexShare(dex_share_0, _) => {
				let currency_id_0: CurrencyId = (*dex_share_0).into();

				// initial dex share amount is calculated based on currency_id_0,
				// use the ED of currency_id_0 as the ED of lp token.
				if currency_id_0 == GetNativeCurrencyId::get() {
					NativeTokenExistentialDeposit::get()
				} else if let CurrencyId::Erc20(_) = currency_id_0 {
					// LP token with erc20
					1
				} else {
					Self::get(&currency_id_0)
				}
			},
			CurrencyId::Erc20(_) => Balance::max_value(), // not handled by orml-tokens
			CurrencyId::ChainSafe(_) => 1, // TODO: update this before we enable ChainSafe bridge
		}
	};
}

parameter_types! {
	pub TreasuryAccount: AccountId = TreasuryPalletId::get().into_account();
}

impl orml_tokens::Config for Runtime {
	type Event = Event;
	type Balance = Balance;
	type Amount = Amount;
	type CurrencyId = CurrencyId;
	type WeightInfo = weights::orml_tokens::WeightInfo<Runtime>;
	type ExistentialDeposits = ExistentialDeposits;
	type OnDust = orml_tokens::TransferDust<Runtime, TreasuryAccount>;
	type MaxLocks = MaxLocks;
	type DustRemovalWhitelist = DustRemovalWhitelist;
}

parameter_types! {
	pub StableCurrencyFixedPrice: Price = Price::saturating_from_rational(1, 1);
}

impl module_prices::Config for Runtime {
	type Event = Event;
	type Source = AggregatedDataProvider;
	type GetStableCurrencyId = GetStableCurrencyId;
	type StableCurrencyFixedPrice = StableCurrencyFixedPrice;
	type GetStakingCurrencyId = GetStakingCurrencyId;
	type GetLiquidCurrencyId = GetLiquidCurrencyId;
	type LockOrigin = EnsureRootOrTwoThirdsGeneralCouncil;
	type LiquidStakingExchangeRateProvider = LiquidStakingExchangeRateProvider;
	type DEX = Dex;
	type Currency = Currencies;
	type CurrencyIdMapping = EvmCurrencyIdMapping<Runtime>;
	type WeightInfo = weights::module_prices::WeightInfo<Runtime>;
}

pub struct LiquidStakingExchangeRateProvider;
impl module_support::ExchangeRateProvider for LiquidStakingExchangeRateProvider {
	fn get_exchange_rate() -> ExchangeRate {
		StakingPool::liquid_exchange_rate()
	}
}

parameter_types! {
	pub const GetNativeCurrencyId: CurrencyId = ACA;
	pub const GetStableCurrencyId: CurrencyId = AUSD;
}

impl module_currencies::Config for Runtime {
	type Event = Event;
	type MultiCurrency = Tokens;
	type NativeCurrency = BasicCurrencyAdapter<Runtime, Balances, Amount, BlockNumber>;
	type GetNativeCurrencyId = GetNativeCurrencyId;
	type WeightInfo = weights::module_currencies::WeightInfo<Runtime>;
	type AddressMapping = EvmAddressMapping<Runtime>;
	type EVMBridge = EVMBridge;
}

pub struct EnsureRootOrTreasury;
impl EnsureOrigin<Origin> for EnsureRootOrTreasury {
	type Success = AccountId;

	fn try_origin(o: Origin) -> Result<Self::Success, Origin> {
		Into::<Result<RawOrigin<AccountId>, Origin>>::into(o).and_then(|o| match o {
			RawOrigin::Root => Ok(TreasuryPalletId::get().into_account()),
			RawOrigin::Signed(caller) => {
				if caller == TreasuryPalletId::get().into_account() {
					Ok(caller)
				} else {
					Err(Origin::from(Some(caller)))
				}
			}
			r => Err(Origin::from(r)),
		})
	}

	#[cfg(feature = "runtime-benchmarks")]
	fn successful_origin() -> Origin {
		Origin::from(RawOrigin::Signed(Default::default()))
	}
}

parameter_types! {
	pub MinVestedTransfer: Balance = 0;
	pub const MaxVestingSchedules: u32 = 100;
}

impl orml_vesting::Config for Runtime {
	type Event = Event;
	type Currency = pallet_balances::Pallet<Runtime>;
	type MinVestedTransfer = MinVestedTransfer;
	type VestedTransferOrigin = EnsureRootOrTreasury;
	type WeightInfo = weights::orml_vesting::WeightInfo<Runtime>;
	type MaxVestingSchedules = MaxVestingSchedules;
	type BlockNumberProvider = RelaychainBlockNumberProvider<Runtime>;
}

parameter_types! {
	pub MaximumSchedulerWeight: Weight = Perbill::from_percent(10) * RuntimeBlockWeights::get().max_block;
	pub const MaxScheduledPerBlock: u32 = 50;
}

impl pallet_scheduler::Config for Runtime {
	type Event = Event;
	type Origin = Origin;
	type PalletsOrigin = OriginCaller;
	type Call = Call;
	type MaximumWeight = MaximumSchedulerWeight;
	type ScheduleOrigin = EnsureRoot<AccountId>;
	type MaxScheduledPerBlock = MaxScheduledPerBlock;
	type WeightInfo = ();
}

parameter_types! {
	pub const UpdateFrequency: BlockNumber = 10;
	pub const MaxGraduallyUpdate: u32 = 100;
	pub const MaxStorageKeyBytes: u32 = 1024;
	pub const MaxStorageValueBytes: u32 = 1024;
}

impl orml_gradually_update::Config for Runtime {
	type Event = Event;
	type UpdateFrequency = UpdateFrequency;
	type DispatchOrigin = EnsureRoot<AccountId>;
	type WeightInfo = weights::orml_gradually_update::WeightInfo<Runtime>;
	type MaxGraduallyUpdate = MaxGraduallyUpdate;
	type MaxStorageKeyBytes = MaxStorageKeyBytes;
	type MaxStorageValueBytes = MaxStorageValueBytes;
}

parameter_types! {
	pub MinimumIncrementSize: Rate = Rate::saturating_from_rational(2, 100);
	pub const AuctionTimeToClose: BlockNumber = 15 * MINUTES;
	pub const AuctionDurationSoftCap: BlockNumber = 2 * HOURS;
	pub DefaultSwapParitalPathList: Vec<Vec<CurrencyId>> = vec![
		vec![GetStableCurrencyId::get()],
	];
}

impl module_auction_manager::Config for Runtime {
	type Event = Event;
	type Currency = Currencies;
	type Auction = Auction;
	type MinimumIncrementSize = MinimumIncrementSize;
	type AuctionTimeToClose = AuctionTimeToClose;
	type AuctionDurationSoftCap = AuctionDurationSoftCap;
	type GetStableCurrencyId = GetStableCurrencyId;
	type CDPTreasury = CdpTreasury;
	type DEX = Dex;
	type PriceSource = module_prices::PriorityLockedPriceProvider<Runtime>;
	type UnsignedPriority = runtime_common::AuctionManagerUnsignedPriority;
	type EmergencyShutdown = EmergencyShutdown;
	type DefaultSwapParitalPathList = DefaultSwapParitalPathList;
	type WeightInfo = weights::module_auction_manager::WeightInfo<Runtime>;
}

impl module_loans::Config for Runtime {
	type Event = Event;
	type Convert = module_cdp_engine::DebitExchangeRateConvertor<Runtime>;
	type Currency = Currencies;
	type RiskManager = CdpEngine;
	type CDPTreasury = CdpTreasury;
	type PalletId = LoansPalletId;
	type OnUpdateLoan = module_incentives::OnUpdateLoan<Runtime>;
}

impl<LocalCall> frame_system::offchain::CreateSignedTransaction<LocalCall> for Runtime
where
	Call: From<LocalCall>,
{
	fn create_transaction<C: frame_system::offchain::AppCrypto<Self::Public, Self::Signature>>(
		call: Call,
		public: <Signature as sp_runtime::traits::Verify>::Signer,
		account: AccountId,
		nonce: Nonce,
	) -> Option<(
		Call,
		<UncheckedExtrinsic as sp_runtime::traits::Extrinsic>::SignaturePayload,
	)> {
		// take the biggest period possible.
		let period = BlockHashCount::get()
			.checked_next_power_of_two()
			.map(|c| c / 2)
			.unwrap_or(2) as u64;
		let current_block = System::block_number()
			.saturated_into::<u64>()
			// The `System::block_number` is initialized with `n+1`,
			// so the actual block number is `n`.
			.saturating_sub(1);
		let tip = 0;
		let extra: SignedExtra = (
			frame_system::CheckSpecVersion::<Runtime>::new(),
			frame_system::CheckTxVersion::<Runtime>::new(),
			frame_system::CheckGenesis::<Runtime>::new(),
			frame_system::CheckEra::<Runtime>::from(generic::Era::mortal(period, current_block)),
			frame_system::CheckNonce::<Runtime>::from(nonce),
			frame_system::CheckWeight::<Runtime>::new(),
			module_transaction_payment::ChargeTransactionPayment::<Runtime>::from(tip),
			module_evm::SetEvmOrigin::<Runtime>::new(),
		);
		let raw_payload = SignedPayload::new(call, extra)
			.map_err(|e| {
				log::warn!("Unable to create signed payload: {:?}", e);
			})
			.ok()?;
		let signature = raw_payload.using_encoded(|payload| C::sign(payload, public))?;
		let address = Indices::unlookup(account);
		let (call, extra, _) = raw_payload.deconstruct();
		Some((call, (address, signature, extra)))
	}
}

impl frame_system::offchain::SigningTypes for Runtime {
	type Public = <Signature as sp_runtime::traits::Verify>::Signer;
	type Signature = Signature;
}

impl<C> frame_system::offchain::SendTransactionTypes<C> for Runtime
where
	Call: From<C>,
{
	type OverarchingCall = Call;
	type Extrinsic = UncheckedExtrinsic;
}

parameter_types! {
	pub CollateralCurrencyIds: Vec<CurrencyId> = vec![DOT, LDOT, RENBTC];
	pub DefaultLiquidationRatio: Ratio = Ratio::saturating_from_rational(110, 100);
	pub DefaultDebitExchangeRate: ExchangeRate = ExchangeRate::saturating_from_rational(1, 10);
	pub DefaultLiquidationPenalty: Rate = Rate::saturating_from_rational(5, 100);
	pub MinimumDebitValue: Balance = dollar(AUSD);
	pub MaxSwapSlippageCompareToOracle: Ratio = Ratio::saturating_from_rational(15, 100);
}

impl module_cdp_engine::Config for Runtime {
	type Event = Event;
	type PriceSource = module_prices::PriorityLockedPriceProvider<Runtime>;
	type CollateralCurrencyIds = CollateralCurrencyIds;
	type DefaultLiquidationRatio = DefaultLiquidationRatio;
	type DefaultDebitExchangeRate = DefaultDebitExchangeRate;
	type DefaultLiquidationPenalty = DefaultLiquidationPenalty;
	type MinimumDebitValue = MinimumDebitValue;
	type GetStableCurrencyId = GetStableCurrencyId;
	type CDPTreasury = CdpTreasury;
	type UpdateOrigin = EnsureRootOrHalfFinancialCouncil;
	type MaxSwapSlippageCompareToOracle = MaxSwapSlippageCompareToOracle;
	type UnsignedPriority = runtime_common::CdpEngineUnsignedPriority;
	type EmergencyShutdown = EmergencyShutdown;
	type UnixTime = Timestamp;
	type DefaultSwapParitalPathList = DefaultSwapParitalPathList;
	type WeightInfo = weights::module_cdp_engine::WeightInfo<Runtime>;
}

parameter_types! {
	pub DepositPerAuthorization: Balance = dollar(ACA);
}

impl module_honzon::Config for Runtime {
	type Event = Event;
	type Currency = Balances;
	type DepositPerAuthorization = DepositPerAuthorization;
	type WeightInfo = weights::module_honzon::WeightInfo<Runtime>;
}

impl module_emergency_shutdown::Config for Runtime {
	type Event = Event;
	type CollateralCurrencyIds = CollateralCurrencyIds;
	type PriceSource = Prices;
	type CDPTreasury = CdpTreasury;
	type AuctionManagerHandler = AuctionManager;
	type ShutdownOrigin = EnsureRootOrHalfGeneralCouncil;
	type WeightInfo = weights::module_emergency_shutdown::WeightInfo<Runtime>;
}

parameter_types! {
	pub const GetExchangeFee: (u32, u32) = (1, 1000);	// 0.1%
	pub const TradingPathLimit: u32 = 3;
	pub EnabledTradingPairs: Vec<TradingPair> = vec![
		TradingPair::from_currency_ids(AUSD, ACA).unwrap(),
		TradingPair::from_currency_ids(AUSD, DOT).unwrap(),
		TradingPair::from_currency_ids(AUSD, LDOT).unwrap(),
		TradingPair::from_currency_ids(AUSD, RENBTC).unwrap(),
	];
}

impl module_dex::Config for Runtime {
	type Event = Event;
	type Currency = Currencies;
	type GetExchangeFee = GetExchangeFee;
	type TradingPathLimit = TradingPathLimit;
	type PalletId = DEXPalletId;
	type CurrencyIdMapping = EvmCurrencyIdMapping<Runtime>;
	type DEXIncentives = Incentives;
	type WeightInfo = weights::module_dex::WeightInfo<Runtime>;
	type ListingOrigin = EnsureRootOrHalfGeneralCouncil;
}

parameter_types! {
	pub const MaxAuctionsCount: u32 = 100;
	pub HonzonTreasuryAccount: AccountId = HonzonTreasuryPalletId::get().into_account();
}

impl module_cdp_treasury::Config for Runtime {
	type Event = Event;
	type Currency = Currencies;
	type GetStableCurrencyId = GetStableCurrencyId;
	type AuctionManagerHandler = AuctionManager;
	type UpdateOrigin = EnsureRootOrHalfFinancialCouncil;
	type DEX = Dex;
	type MaxAuctionsCount = MaxAuctionsCount;
	type PalletId = CDPTreasuryPalletId;
	type TreasuryAccount = HonzonTreasuryAccount;
	type WeightInfo = weights::module_cdp_treasury::WeightInfo<Runtime>;
}

impl module_transaction_pause::Config for Runtime {
	type Event = Event;
	type UpdateOrigin = EnsureRootOrThreeFourthsGeneralCouncil;
	type WeightInfo = weights::module_transaction_pause::WeightInfo<Runtime>;
}

parameter_types! {
	// Sort by fee charge order
	pub DefaultFeeSwapPathList: Vec<Vec<CurrencyId>> = vec![vec![AUSD, ACA], vec![AUSD, LDOT], vec![AUSD, DOT], vec![AUSD, RENBTC]];
}

type NegativeImbalance = <Balances as PalletCurrency<AccountId>>::NegativeImbalance;
pub struct DealWithFees;
impl OnUnbalanced<NegativeImbalance> for DealWithFees {
	fn on_unbalanceds<B>(mut fees_then_tips: impl Iterator<Item = NegativeImbalance>) {
		if let Some(mut fees) = fees_then_tips.next() {
			if let Some(tips) = fees_then_tips.next() {
				tips.merge_into(&mut fees);
			}
			// for fees and tips, 80% to treasury, 20% to collator-selection pot.
			let split = fees.ration(80, 20);
			Treasury::on_unbalanced(split.0);

			Balances::resolve_creating(&CollatorSelection::account_id(), split.1);
			// Due to performance consideration remove the event.
			// let numeric_amount = split.1.peek();
			// let staking_pot = CollatorSelection::account_id();
			// System::deposit_event(pallet_balances::Event::Deposit(staking_pot, numeric_amount));
		}
	}
}

impl module_transaction_payment::Config for Runtime {
	type NativeCurrencyId = GetNativeCurrencyId;
	type DefaultFeeSwapPathList = DefaultFeeSwapPathList;
	type Currency = Balances;
	type MultiCurrency = Currencies;
	type OnTransactionPayment = DealWithFees;
	type TransactionByteFee = TransactionByteFee;
	type WeightToFee = WeightToFee;
	type FeeMultiplierUpdate = TargetedFeeAdjustment<Self, TargetBlockFullness, AdjustmentVariable, MinimumMultiplier>;
	type DEX = Dex;
	type MaxSwapSlippageCompareToOracle = MaxSwapSlippageCompareToOracle;
	type TradingPathLimit = TradingPathLimit;
	type PriceSource = module_prices::RealTimePriceProvider<Runtime>;
	type WeightInfo = weights::module_transaction_payment::WeightInfo<Runtime>;
}

impl module_evm_accounts::Config for Runtime {
	type Event = Event;
	type Currency = Balances;
	type AddressMapping = EvmAddressMapping<Runtime>;
	type TransferAll = Currencies;
	type WeightInfo = weights::module_evm_accounts::WeightInfo<Runtime>;
}

impl module_evm_manager::Config for Runtime {
	type Currency = Balances;
	type EVMBridge = EVMBridge;
}

impl orml_rewards::Config for Runtime {
	type Share = Balance;
	type Balance = Balance;
	type PoolId = module_incentives::PoolId<AccountId>;
	type Handler = Incentives;
}

parameter_types! {
	pub const AccumulatePeriod: BlockNumber = MINUTES;
}

impl module_incentives::Config for Runtime {
	type Event = Event;
	type RelaychainAccountId = AccountId;
	type NativeRewardsSource = UnreleasedNativeVaultAccountId;
	type NativeCurrencyId = GetNativeCurrencyId;
	type StableCurrencyId = GetStableCurrencyId;
	type LiquidCurrencyId = GetLiquidCurrencyId;
	type AccumulatePeriod = AccumulatePeriod;
	type UpdateOrigin = EnsureRootOrThreeFourthsGeneralCouncil;
	type CDPTreasury = CdpTreasury;
	type Currency = Currencies;
	type DEX = Dex;
	type EmergencyShutdown = EmergencyShutdown;
	type PalletId = IncentivesPalletId;
	type WeightInfo = weights::module_incentives::WeightInfo<Runtime>;
}

impl module_airdrop::Config for Runtime {
	type Event = Event;
}

parameter_types! {
	pub const PolkadotBondingDuration: EraIndex = 7;
	pub const EraLength: BlockNumber = DAYS;
	pub const MaxUnbonding: u32 = 1000;
}

impl module_polkadot_bridge::Config for Runtime {
	type DOTCurrency = Currency<Runtime, GetStakingCurrencyId>;
	type OnNewEra = (NomineesElection, StakingPool);
	type BondingDuration = PolkadotBondingDuration;
	type EraLength = EraLength;
	type PolkadotAccountId = AccountId;
	type MaxUnbonding = MaxUnbonding;
}

parameter_types! {
	pub const GetLiquidCurrencyId: CurrencyId = LDOT;
	pub const GetStakingCurrencyId: CurrencyId = DOT;
	pub DefaultExchangeRate: ExchangeRate = ExchangeRate::saturating_from_rational(10, 100);	// 1 : 10
	pub PoolAccountIndexes: Vec<u32> = vec![1, 2, 3, 4];
}

impl module_staking_pool::Config for Runtime {
	type Event = Event;
	type StakingCurrencyId = GetStakingCurrencyId;
	type LiquidCurrencyId = GetLiquidCurrencyId;
	type DefaultExchangeRate = DefaultExchangeRate;
	type PalletId = StakingPoolPalletId;
	type PoolAccountIndexes = PoolAccountIndexes;
	type UpdateOrigin = EnsureRootOrHalfHomaCouncil;
	type FeeModel = CurveFeeModel;
	type Nominees = NomineesElection;
	type Bridge = PolkadotBridge;
	type Currency = Currencies;
}

impl module_homa::Config for Runtime {
	type Homa = StakingPool;
	type WeightInfo = weights::module_homa::WeightInfo<Runtime>;
}

pub fn create_x2_parachain_multilocation(index: u16) -> MultiLocation {
	MultiLocation::X2(
		Junction::Parent,
		Junction::AccountId32 {
			network: NetworkId::Any,
			id: Utility::derivative_account_id(ParachainInfo::get().into_account(), index).into(),
		},
	)
}

parameter_types! {
	pub MinimumMintThreshold: Balance = 10 * cent(DOT);
	pub RelaychainSovereignSubAccount: MultiLocation = create_x2_parachain_multilocation(RelaychainSubAccountId::HomaLite as u16);
	pub MaxRewardPerEra: Permill = Permill::from_rational(500u32, 1_000_000u32); // 1.2 ^ (1/365) = 1.0004996359
	pub MintFee: Balance = 20 * millicent(DOT); // 2x XCM fee on Kusama
}
impl module_homa_lite::Config for Runtime {
	type Event = Event;
	type WeightInfo = weights::module_homa_lite::WeightInfo<Runtime>;
	type Currency = Currencies;
	type StakingCurrencyId = GetStakingCurrencyId;
	type LiquidCurrencyId = GetLiquidCurrencyId;
	type GovernanceOrigin = EnsureRootOrHalfGeneralCouncil;
	type MinimumMintThreshold = MinimumMintThreshold;
	type XcmTransfer = XTokens;
	type SovereignSubAccountLocation = RelaychainSovereignSubAccount;
	type DefaultExchangeRate = DefaultExchangeRate;
	type MaxRewardPerEra = MaxRewardPerEra;
	type MintFee = MintFee;
}

parameter_types! {
	pub MinCouncilBondThreshold: Balance = dollar(LDOT);
	pub const NominateesCount: u32 = 7;
	pub const MaxUnlockingChunks: u32 = 7;
	pub const NomineesElectionBondingDuration: EraIndex = 7;
}

impl module_nominees_election::Config for Runtime {
	type Event = Event;
	type Currency = Currency<Runtime, GetLiquidCurrencyId>;
	type NomineeId = AccountId;
	type PalletId = NomineesElectionId;
	type MinBondThreshold = MinCouncilBondThreshold;
	type BondingDuration = NomineesElectionBondingDuration;
	type NominateesCount = NominateesCount;
	type MaxUnlockingChunks = MaxUnlockingChunks;
	type NomineeFilter = runtime_common::DummyNomineeFilter;
	type WeightInfo = weights::module_nominees_election::WeightInfo<Runtime>;
}

parameter_types! {
	pub MinGuaranteeAmount: Balance = dollar(LDOT);
	pub const ValidatorInsuranceThreshold: Balance = 0;
}

impl module_homa_validator_list::Config for Runtime {
	type Event = Event;
	type RelaychainAccountId = AccountId;
	type LiquidTokenCurrency = Currency<Runtime, GetLiquidCurrencyId>;
	type MinBondAmount = MinGuaranteeAmount;
	type BondingDuration = PolkadotBondingDuration;
	type ValidatorInsuranceThreshold = ValidatorInsuranceThreshold;
	type FreezeOrigin = EnsureRootOrHalfHomaCouncil;
	type SlashOrigin = EnsureRootOrHalfHomaCouncil;
	type OnSlash = module_staking_pool::OnSlash<Runtime>;
	type LiquidStakingExchangeRateProvider = LiquidStakingExchangeRateProvider;
	type WeightInfo = ();
	type OnIncreaseGuarantee = module_incentives::OnIncreaseGuarantee<Runtime>;
	type OnDecreaseGuarantee = module_incentives::OnDecreaseGuarantee<Runtime>;
	type BlockNumberProvider = RelaychainBlockNumberProvider<Runtime>;
}

parameter_types! {
	pub CreateClassDeposit: Balance = 20 * dollar(ACA);
	pub CreateTokenDeposit: Balance = 2 * dollar(ACA);
	pub MaxAttributesBytes: u32 = 2048;
}

impl module_nft::Config for Runtime {
	type Event = Event;
	type Currency = Balances;
	type CreateClassDeposit = CreateClassDeposit;
	type CreateTokenDeposit = CreateTokenDeposit;
	type DataDepositPerByte = DataDepositPerByte;
	type PalletId = NftPalletId;
	type MaxAttributesBytes = MaxAttributesBytes;
	type WeightInfo = weights::module_nft::WeightInfo<Runtime>;
}

parameter_types! {
	pub MaxClassMetadata: u32 = 1024;
	pub MaxTokenMetadata: u32 = 1024;
}

impl orml_nft::Config for Runtime {
	type ClassId = u32;
	type TokenId = u64;
	type ClassData = module_nft::ClassData<Balance>;
	type TokenData = module_nft::TokenData<Balance>;
	type MaxClassMetadata = MaxClassMetadata;
	type MaxTokenMetadata = MaxTokenMetadata;
}

parameter_types! {
	// One storage item; key size 32, value size 8; .
	pub ProxyDepositBase: Balance = deposit(1, 8);
	// Additional storage item size of 33 bytes.
	pub ProxyDepositFactor: Balance = deposit(0, 33);
	pub const MaxProxies: u16 = 32;
	pub AnnouncementDepositBase: Balance = deposit(1, 8);
	pub AnnouncementDepositFactor: Balance = deposit(0, 66);
	pub const MaxPending: u16 = 32;
}

impl InstanceFilter<Call> for ProxyType {
	fn filter(&self, c: &Call) -> bool {
		match self {
			// Always allowed Call::Utility no matter type.
			// Only transactions allowed by Proxy.filter can be executed,
			// otherwise `BadOrigin` will be returned in Call::Utility.
			_ if matches!(c, Call::Utility(..)) => true,
			ProxyType::Any => true,
			ProxyType::CancelProxy => matches!(c, Call::Proxy(pallet_proxy::Call::reject_announcement(..))),
			ProxyType::Governance => {
				matches!(
					c,
					Call::Authority(..)
						| Call::Democracy(..) | Call::PhragmenElection(..)
						| Call::GeneralCouncil(..)
						| Call::FinancialCouncil(..)
						| Call::HomaCouncil(..) | Call::TechnicalCommittee(..)
						| Call::Treasury(..) | Call::Bounties(..)
						| Call::Tips(..)
				)
			}
			ProxyType::Auction => {
				matches!(c, Call::Auction(orml_auction::Call::bid(..)))
			}
			ProxyType::Swap => {
				matches!(
					c,
					Call::Dex(module_dex::Call::swap_with_exact_supply(..))
						| Call::Dex(module_dex::Call::swap_with_exact_target(..))
				)
			}
			ProxyType::Loan => {
				matches!(
					c,
					Call::Honzon(module_honzon::Call::adjust_loan(..))
						| Call::Honzon(module_honzon::Call::close_loan_has_debit_by_dex(..))
				)
			}
		}
	}
	fn is_superset(&self, o: &Self) -> bool {
		match (self, o) {
			(x, y) if x == y => true,
			(ProxyType::Any, _) => true,
			(_, ProxyType::Any) => false,
			_ => false,
		}
	}
}

impl pallet_proxy::Config for Runtime {
	type Event = Event;
	type Call = Call;
	type Currency = Balances;
	type ProxyType = ProxyType;
	type ProxyDepositBase = ProxyDepositBase;
	type ProxyDepositFactor = ProxyDepositFactor;
	type MaxProxies = MaxProxies;
	type WeightInfo = ();
	type MaxPending = MaxPending;
	type CallHasher = BlakeTwo256;
	type AnnouncementDepositBase = AnnouncementDepositBase;
	type AnnouncementDepositFactor = AnnouncementDepositFactor;
}

parameter_types! {
	pub const RENBTCCurrencyId: CurrencyId = RENBTC;
	pub const RENBTCIdentifier: [u8; 32] = hex!["f6b5b360905f856404bd4cf39021b82209908faa44159e68ea207ab8a5e13197"];
}

impl ecosystem_renvm_bridge::Config for Runtime {
	type Event = Event;
	type Currency = Balances;
	type BridgedTokenCurrency = Currency<Runtime, RENBTCCurrencyId>;
	type CurrencyIdentifier = RENBTCIdentifier;
	type UnsignedPriority = runtime_common::RenvmBridgeUnsignedPriority;
	type ChargeTransactionPayment = module_transaction_payment::ChargeTransactionPayment<Runtime>;
}

parameter_types! {
	pub const CashCurrencyId: CurrencyId = CurrencyId::Token(TokenSymbol::CASH);
	pub const MaxGatewayAuthorityCount: u32 = 8;
	pub const PercentThresholdForGatewayAuthoritySignature: Perbill = Perbill::from_percent(50);
}

impl ecosystem_starport::Config for Runtime {
	type Event = Event;
	type Currency = Currencies;
	type CashCurrencyId = CashCurrencyId;
	type PalletId = StarportPalletId;
	type MaxGatewayAuthorities = MaxGatewayAuthorityCount;
	type PercentThresholdForAuthoritySignature = PercentThresholdForGatewayAuthoritySignature;
	type Cash = CompoundCash;
}

impl ecosystem_compound_cash::Config for Runtime {
	type Event = Event;
	type UnixTime = Timestamp;
}

parameter_types! {
	pub const ChainId: u64 = 595;
	pub NetworkContractSource: H160 = H160::from_low_u64_be(0);
}

#[cfg(feature = "with-ethereum-compatibility")]
parameter_types! {
	pub NativeTokenExistentialDeposit: Balance = 10 * cent(ACA);
	pub const NewContractExtraBytes: u32 = 0;
	pub const StorageDepositPerByte: Balance = 0;
	pub const MaxCodeSize: u32 = 0x6000;
	pub const DeveloperDeposit: Balance = 0;
	pub const DeploymentFee: Balance = 0;
}

#[cfg(not(feature = "with-ethereum-compatibility"))]
parameter_types! {
	pub NativeTokenExistentialDeposit: Balance = 10 * cent(ACA);
	pub const NewContractExtraBytes: u32 = 10_000;
	pub StorageDepositPerByte: Balance = deposit(0, 1);
	pub const MaxCodeSize: u32 = 60 * 1024;
	pub DeveloperDeposit: Balance = dollar(ACA);
	pub DeploymentFee: Balance = dollar(ACA);
}

pub type MultiCurrencyPrecompile = runtime_common::MultiCurrencyPrecompile<
	AccountId,
	EvmAddressMapping<Runtime>,
	EvmCurrencyIdMapping<Runtime>,
	Currencies,
>;

pub type NFTPrecompile =
	runtime_common::NFTPrecompile<AccountId, EvmAddressMapping<Runtime>, EvmCurrencyIdMapping<Runtime>, NFT>;
pub type StateRentPrecompile =
	runtime_common::StateRentPrecompile<AccountId, EvmAddressMapping<Runtime>, EvmCurrencyIdMapping<Runtime>, EVM>;
pub type OraclePrecompile = runtime_common::OraclePrecompile<
	AccountId,
	EvmAddressMapping<Runtime>,
	EvmCurrencyIdMapping<Runtime>,
	module_prices::RealTimePriceProvider<Runtime>,
>;
pub type ScheduleCallPrecompile = runtime_common::ScheduleCallPrecompile<
	AccountId,
	EvmAddressMapping<Runtime>,
	EvmCurrencyIdMapping<Runtime>,
	Scheduler,
	module_transaction_payment::ChargeTransactionPayment<Runtime>,
	Call,
	Origin,
	OriginCaller,
	Runtime,
>;
pub type DexPrecompile =
	runtime_common::DexPrecompile<AccountId, EvmAddressMapping<Runtime>, EvmCurrencyIdMapping<Runtime>, Dex>;

#[cfg(feature = "with-ethereum-compatibility")]
static ISTANBUL_CONFIG: evm::Config = evm::Config::istanbul();

impl module_evm::Config for Runtime {
	type AddressMapping = EvmAddressMapping<Runtime>;
	type Currency = Balances;
	type TransferAll = Currencies;
	type NewContractExtraBytes = NewContractExtraBytes;
	type StorageDepositPerByte = StorageDepositPerByte;
	type MaxCodeSize = MaxCodeSize;

	type Event = Event;
	type Precompiles = runtime_common::AllPrecompiles<
		SystemContractsFilter,
		MultiCurrencyPrecompile,
		NFTPrecompile,
		StateRentPrecompile,
		OraclePrecompile,
		ScheduleCallPrecompile,
		DexPrecompile,
	>;
	type ChainId = ChainId;
	type GasToWeight = GasToWeight;
	type ChargeTransactionPayment = module_transaction_payment::ChargeTransactionPayment<Runtime>;
	type NetworkContractOrigin = EnsureRootOrTwoThirdsTechnicalCommittee;
	type NetworkContractSource = NetworkContractSource;
	type DeveloperDeposit = DeveloperDeposit;
	type DeploymentFee = DeploymentFee;
	type TreasuryAccount = TreasuryAccount;
	type FreeDeploymentOrigin = EnsureRootOrHalfGeneralCouncil;
	type WeightInfo = weights::module_evm::WeightInfo<Runtime>;

	#[cfg(feature = "with-ethereum-compatibility")]
	fn config() -> &'static evm::Config {
		&ISTANBUL_CONFIG
	}
}

impl module_evm_bridge::Config for Runtime {
	type EVM = EVM;
}

impl module_session_manager::Config for Runtime {
	type Event = Event;
	type ValidatorSet = Session;
	type WeightInfo = weights::module_session_manager::WeightInfo<Runtime>;
}

parameter_types! {
	pub const LocalChainId: chainbridge::ChainId = 2;
	pub const ProposalLifetime: BlockNumber = 15 * MINUTES;
}

impl chainbridge::Config for Runtime {
	type Event = Event;
	type AdminOrigin = EnsureRoot<AccountId>;
	type Proposal = Call;
	type ChainId = LocalChainId;
	type ProposalLifetime = ProposalLifetime;
}

impl ecosystem_chainsafe::Config for Runtime {
	type Event = Event;
	type Currency = Currencies;
	type NativeCurrencyId = GetNativeCurrencyId;
	type RegistorOrigin = EnsureRootOrHalfGeneralCouncil;
	type BridgeOrigin = chainbridge::EnsureBridge<Runtime>;
	type WeightInfo = weights::ecosystem_chainsafe::WeightInfo<Runtime>;
}

parameter_types! {
	pub ReservedXcmpWeight: Weight = RuntimeBlockWeights::get().max_block / 4;
	pub ReservedDmpWeight: Weight = RuntimeBlockWeights::get().max_block / 4;
}

impl cumulus_pallet_parachain_system::Config for Runtime {
	type Event = Event;
	type OnValidationData = ();
	type SelfParaId = ParachainInfo;
	type DmpMessageHandler = DmpQueue;
	type ReservedDmpWeight = ReservedDmpWeight;
	type OutboundXcmpMessageSource = XcmpQueue;
	type XcmpMessageHandler = XcmpQueue;
	type ReservedXcmpWeight = ReservedXcmpWeight;
}

impl parachain_info::Config for Runtime {}

parameter_types! {
	pub const DotLocation: MultiLocation = MultiLocation::X1(Parent);
	pub const RelayNetwork: NetworkId = NetworkId::Polkadot;
	pub RelayChainOrigin: Origin = cumulus_pallet_xcm::Origin::Relay.into();
	pub Ancestry: MultiLocation = Parachain(ParachainInfo::parachain_id().into()).into();
}

/// Type for specifying how a `MultiLocation` can be converted into an `AccountId`. This is used
/// when determining ownership of accounts for asset transacting and when attempting to use XCM
/// `Transact` in order to determine the dispatch Origin.
pub type LocationToAccountId = (
	// The parent (Relay-chain) origin converts to the default `AccountId`.
	ParentIsDefault<AccountId>,
	// Sibling parachain origins convert to AccountId via the `ParaId::into`.
	SiblingParachainConvertsVia<Sibling, AccountId>,
	// Straight up local `AccountId32` origins just alias directly to `AccountId`.
	AccountId32Aliases<RelayNetwork, AccountId>,
);

/// This is the type we use to convert an (incoming) XCM origin into a local `Origin` instance,
/// ready for dispatching a transaction with Xcm's `Transact`. There is an `OriginKind` which can
/// biases the kind of local `Origin` it will become.
pub type XcmOriginToCallOrigin = (
	// Sovereign account converter; this attempts to derive an `AccountId` from the origin location
	// using `LocationToAccountId` and then turn that into the usual `Signed` origin. Useful for
	// foreign chains who want to have a local sovereign account on this chain which they control.
	SovereignSignedViaLocation<LocationToAccountId, Origin>,
	// Native converter for Relay-chain (Parent) location; will converts to a `Relay` origin when
	// recognized.
	RelayChainAsNative<RelayChainOrigin, Origin>,
	// Native converter for sibling Parachains; will convert to a `SiblingPara` origin when
	// recognized.
	SiblingParachainAsNative<cumulus_pallet_xcm::Origin, Origin>,
	// Native signed account converter; this just converts an `AccountId32` origin into a normal
	// `Origin::Signed` origin of the same 32-byte value.
	SignedAccountId32AsNative<RelayNetwork, Origin>,
	// Xcm origins can be represented natively under the Xcm pallet's Xcm origin.
	XcmPassthrough<Origin>,
);

parameter_types! {
	// One XCM operation is 1_000_000 weight - almost certainly a conservative estimate.
	pub UnitWeightCost: Weight = 1_000_000;
	pub DotPerSecond: (MultiLocation, u128) = (X1(Parent), dot_per_second());
}

pub type Barrier = (TakeWeightCredit, AllowTopLevelPaidExecutionFrom<All<MultiLocation>>);

pub struct ToTreasury;
impl TakeRevenue for ToTreasury {
	fn take_revenue(revenue: MultiAsset) {
		if let MultiAsset::ConcreteFungible { id, amount } = revenue {
			if let Some(currency_id) = CurrencyIdConvert::convert(id) {
				// ensure KaruraTreasuryAccount have ed for all of the cross-chain asset.
				// Ignore the result.
				let _ = Currencies::deposit(currency_id, &TreasuryAccount::get(), amount);
			}
		}
	}
}

pub struct XcmConfig;
impl xcm_executor::Config for XcmConfig {
	type Call = Call;
	type XcmSender = XcmRouter;
	// How to withdraw and deposit an asset.
	type AssetTransactor = LocalAssetTransactor;
	type OriginConverter = XcmOriginToCallOrigin;
	type IsReserve = MultiNativeAsset;
	// Teleporting is disabled.
	type IsTeleporter = ();
	type LocationInverter = LocationInverter<Ancestry>;
	type Barrier = Barrier;
	type Weigher = FixedWeightBounds<UnitWeightCost, Call>;
	// Only receiving DOT is handled, and all fees must be paid in DOT.
	type Trader = FixedRateOfConcreteFungible<DotPerSecond, ToTreasury>;
	type ResponseHandler = (); // Don't handle responses for now.
}

parameter_types! {
	pub MaxDownwardMessageWeight: Weight = RuntimeBlockWeights::get().max_block / 10;
}

/// No local origins on this chain are allowed to dispatch XCM sends/executions.
pub type LocalOriginToLocation = SignedToAccountId32<Origin, AccountId, RelayNetwork>;

/// The means for routing XCM messages which are not for local execution into the right message
/// queues.
pub type XcmRouter = (
	// Two routers - use UMP to communicate with the relay chain:
	cumulus_primitives_utility::ParentAsUmp<ParachainSystem>,
	// ..and XCMP to communicate with the sibling chains.
	XcmpQueue,
);

impl pallet_xcm::Config for Runtime {
	type Event = Event;
	type SendXcmOrigin = EnsureXcmOrigin<Origin, LocalOriginToLocation>;
	type XcmRouter = XcmRouter;
	type ExecuteXcmOrigin = EnsureXcmOrigin<Origin, LocalOriginToLocation>;
	type XcmExecuteFilter = All<(MultiLocation, Xcm<Call>)>;
	type XcmExecutor = XcmExecutor<XcmConfig>;
	type XcmTeleportFilter = ();
	type XcmReserveTransferFilter = All<(MultiLocation, Vec<MultiAsset>)>;
	type Weigher = FixedWeightBounds<UnitWeightCost, Call>;
}

impl cumulus_pallet_xcm::Config for Runtime {
	type Event = Event;
	type XcmExecutor = XcmExecutor<XcmConfig>;
}

impl cumulus_pallet_xcmp_queue::Config for Runtime {
	type Event = Event;
	type XcmExecutor = XcmExecutor<XcmConfig>;
	type ChannelInfo = ParachainSystem;
}

impl cumulus_pallet_dmp_queue::Config for Runtime {
	type Event = Event;
	type XcmExecutor = XcmExecutor<XcmConfig>;
	type ExecuteOverweightOrigin = EnsureRoot<AccountId>;
}

pub type LocalAssetTransactor = MultiCurrencyAdapter<
	Currencies,
	UnknownTokens,
	IsNativeConcrete<CurrencyId, CurrencyIdConvert>,
	AccountId,
	LocationToAccountId,
	CurrencyId,
	CurrencyIdConvert,
>;

//TODO: use token registry currency type encoding
fn native_currency_location(id: CurrencyId) -> MultiLocation {
	X3(Parent, Parachain(ParachainInfo::get().into()), GeneralKey(id.encode()))
}

pub struct CurrencyIdConvert;
impl Convert<CurrencyId, Option<MultiLocation>> for CurrencyIdConvert {
	fn convert(id: CurrencyId) -> Option<MultiLocation> {
		use CurrencyId::Token;
		use TokenSymbol::*;
		match id {
			Token(DOT) => Some(X1(Parent)),
			Token(ACA) | Token(AUSD) | Token(LDOT) | Token(RENBTC) => Some(native_currency_location(id)),
			_ => None,
		}
	}
}
impl Convert<MultiLocation, Option<CurrencyId>> for CurrencyIdConvert {
	fn convert(location: MultiLocation) -> Option<CurrencyId> {
		use CurrencyId::Token;
		use TokenSymbol::*;
		match location {
			X1(Parent) => Some(Token(DOT)),
			X3(Parent, Parachain(id), GeneralKey(key)) if ParaId::from(id) == ParachainInfo::get() => {
				// decode the general key
				if let Ok(currency_id) = CurrencyId::decode(&mut &key[..]) {
					// check if `currency_id` is cross-chain asset
					match currency_id {
						Token(ACA) | Token(AUSD) | Token(LDOT) | Token(RENBTC) => Some(currency_id),
						_ => None,
					}
				} else {
					None
				}
			}
			_ => None,
		}
	}
}
impl Convert<MultiAsset, Option<CurrencyId>> for CurrencyIdConvert {
	fn convert(asset: MultiAsset) -> Option<CurrencyId> {
		if let MultiAsset::ConcreteFungible { id, amount: _ } = asset {
			Self::convert(id)
		} else {
			None
		}
	}
}

parameter_types! {
	pub SelfLocation: MultiLocation = X2(Parent, Parachain(ParachainInfo::get().into()));
}

pub struct AccountIdToMultiLocation;
impl Convert<AccountId, MultiLocation> for AccountIdToMultiLocation {
	fn convert(account: AccountId) -> MultiLocation {
		X1(AccountId32 {
			network: NetworkId::Any,
			id: account.into(),
		})
	}
}

parameter_types! {
	pub const BaseXcmWeight: Weight = 100_000_000;
}

impl orml_xtokens::Config for Runtime {
	type Event = Event;
	type Balance = Balance;
	type CurrencyId = CurrencyId;
	type CurrencyIdConvert = CurrencyIdConvert;
	type AccountIdToMultiLocation = AccountIdToMultiLocation;
	type SelfLocation = SelfLocation;
	type XcmExecutor = XcmExecutor<XcmConfig>;
	type Weigher = FixedWeightBounds<UnitWeightCost, Call>;
	type BaseXcmWeight = BaseXcmWeight;
}

impl orml_unknown_tokens::Config for Runtime {
	type Event = Event;
}

impl orml_xcm::Config for Runtime {
	type Event = Event;
	type SovereignOrigin = EnsureRootOrHalfGeneralCouncil;
}

parameter_types! {
	pub Precision: u128 = 1000000000000000000u128;
	pub FeePrecision: u128 = 10000000000u128;
}

pub struct AccountIdConvert;

impl Convert<(AccountId, u32), AccountId> for AccountIdConvert {
	fn convert(a: (AccountId, u32)) -> AccountId {
		match a {
			(pallet_id, pool_id) => {
				let pallet_id_bytes: [u8; 32] = pallet_id.into();
				let bytes: [u8; 4] = pool_id.to_be_bytes();
				let mut res: [u8; 36] = [0; 36];
				for idx in 0..pallet_id_bytes.len() {
					res[idx] = pallet_id_bytes[idx];
				}
				for idx in 0..bytes.len() {
					res[idx + 32] = bytes[idx];
				}
				let hash: [u8; 32] = sp_io::hashing::blake2_256(&res);
				hash.into()
			}
		}
	}
}

impl nutsfinance_stable_asset::Config for Runtime {
	type Event = Event;
	type AssetId = CurrencyId;
	type Balance = Balance;
	type Assets = orml_tokens::Pallet<Runtime>;
	//type Assets = FrameAssets;
	type PalletId = StableAssetPalletId;

	type AtLeast64BitUnsigned = u128;
	type Precision = Precision;
	type FeePrecision = FeePrecision;
	type AccountIdConvert = AccountIdConvert;
}

impl cumulus_pallet_aura_ext::Config for Runtime {}

/// The address format for describing accounts.
pub type Address = sp_runtime::MultiAddress<AccountId, AccountIndex>;
/// Block header type as expected by this runtime.
pub type Header = generic::Header<BlockNumber, BlakeTwo256>;
/// Block type as expected by this runtime.
pub type Block = generic::Block<Header, UncheckedExtrinsic>;
/// A Block signed with a Justification
pub type SignedBlock = generic::SignedBlock<Block>;
/// BlockId type as expected by this runtime.
pub type BlockId = generic::BlockId<Block>;
/// The SignedExtension to the basic transaction logic.
pub type SignedExtra = (
	frame_system::CheckSpecVersion<Runtime>,
	frame_system::CheckTxVersion<Runtime>,
	frame_system::CheckGenesis<Runtime>,
	frame_system::CheckEra<Runtime>,
	frame_system::CheckNonce<Runtime>,
	frame_system::CheckWeight<Runtime>,
	module_transaction_payment::ChargeTransactionPayment<Runtime>,
	module_evm::SetEvmOrigin<Runtime>,
);
/// Unchecked extrinsic type as expected by this runtime.
pub type UncheckedExtrinsic = generic::UncheckedExtrinsic<Address, Call, Signature, SignedExtra>;
/// The payload being signed in transactions.
pub type SignedPayload = generic::SignedPayload<Call, SignedExtra>;
/// Extrinsic type that has already been checked.
pub type CheckedExtrinsic = generic::CheckedExtrinsic<AccountId, Call, SignedExtra>;
/// Executive: handles dispatch to the various modules.
pub type Executive =
	frame_executive::Executive<Runtime, Block, frame_system::ChainContext<Runtime>, Runtime, AllPallets, ()>;

#[allow(clippy::large_enum_variant)]
construct_runtime! {
	pub enum Runtime where
		Block = Block,
		NodeBlock = primitives::Block,
		UncheckedExtrinsic = UncheckedExtrinsic
	{
		// Core
		System: frame_system::{Pallet, Call, Storage, Config, Event<T>} = 0,
		Timestamp: pallet_timestamp::{Pallet, Call, Storage, Inherent} = 1,
		Scheduler: pallet_scheduler::{Pallet, Call, Storage, Event<T>} = 2,
		TransactionPause: module_transaction_pause::{Pallet, Call, Storage, Event<T>} = 3,

		// Tokens & Related
		Balances: pallet_balances::{Pallet, Call, Storage, Config<T>, Event<T>} = 10,
		Tokens: orml_tokens::{Pallet, Storage, Event<T>, Config<T>} = 11,
		Currencies: module_currencies::{Pallet, Call, Event<T>} = 12,
		Vesting: orml_vesting::{Pallet, Storage, Call, Event<T>, Config<T>} = 13,
		TransactionPayment: module_transaction_payment::{Pallet, Call, Storage} = 14,

		// Treasury
		Treasury: pallet_treasury::{Pallet, Call, Storage, Config, Event<T>} = 20,
		Bounties: pallet_bounties::{Pallet, Call, Storage, Event<T>} = 21,
		Tips: pallet_tips::{Pallet, Call, Storage, Event<T>} = 22,

		// Utility
		Utility: pallet_utility::{Pallet, Call, Event} = 30,
		Multisig: pallet_multisig::{Pallet, Call, Storage, Event<T>} = 31,
		Recovery: pallet_recovery::{Pallet, Call, Storage, Event<T>} = 32,
		Proxy: pallet_proxy::{Pallet, Call, Storage, Event<T>} = 33,

		Indices: pallet_indices::{Pallet, Call, Storage, Config<T>, Event<T>} = 40,
		GraduallyUpdate: orml_gradually_update::{Pallet, Storage, Call, Event<T>} = 41,

		// Governance
		GeneralCouncil: pallet_collective::<Instance1>::{Pallet, Call, Storage, Origin<T>, Event<T>, Config<T>} = 50,
		GeneralCouncilMembership: pallet_membership::<Instance1>::{Pallet, Call, Storage, Event<T>, Config<T>} = 51,
		FinancialCouncil: pallet_collective::<Instance2>::{Pallet, Call, Storage, Origin<T>, Event<T>, Config<T>} = 52,
		FinancialCouncilMembership: pallet_membership::<Instance2>::{Pallet, Call, Storage, Event<T>, Config<T>} = 53,
		HomaCouncil: pallet_collective::<Instance3>::{Pallet, Call, Storage, Origin<T>, Event<T>, Config<T>} = 54,
		HomaCouncilMembership: pallet_membership::<Instance3>::{Pallet, Call, Storage, Event<T>, Config<T>} = 55,
		TechnicalCommittee: pallet_collective::<Instance4>::{Pallet, Call, Storage, Origin<T>, Event<T>, Config<T>} = 56,
		TechnicalCommitteeMembership: pallet_membership::<Instance4>::{Pallet, Call, Storage, Event<T>, Config<T>} = 57,

		Authority: orml_authority::{Pallet, Call, Storage, Event<T>, Origin<T>} = 70,
		PhragmenElection: pallet_elections_phragmen::{Pallet, Call, Storage, Event<T>} = 71,
		Democracy: pallet_democracy::{Pallet, Call, Storage, Config<T>, Event<T>} = 72,

		// Oracle
		//
		// NOTE: OperatorMembership must be placed after Oracle or else will have race condition on initialization
		AcalaOracle: orml_oracle::<Instance1>::{Pallet, Storage, Call, Event<T>} = 80,
		OperatorMembershipAcala: pallet_membership::<Instance5>::{Pallet, Call, Storage, Event<T>, Config<T>} = 82,
		BandOracle: orml_oracle::<Instance2>::{Pallet, Storage, Call, Event<T>} = 81,
		OperatorMembershipBand: pallet_membership::<Instance6>::{Pallet, Call, Storage, Event<T>, Config<T>} = 83,

		// ORML Core
		Auction: orml_auction::{Pallet, Storage, Call, Event<T>} = 100,
		Rewards: orml_rewards::{Pallet, Storage, Call} = 101,
		OrmlNFT: orml_nft::{Pallet, Storage, Config<T>} = 102,

		// Acala Core
		Prices: module_prices::{Pallet, Storage, Call, Event<T>} = 110,
		Dex: module_dex::{Pallet, Storage, Call, Event<T>, Config<T>} = 111,

		// Honzon
		AuctionManager: module_auction_manager::{Pallet, Storage, Call, Event<T>, ValidateUnsigned} = 120,
		Loans: module_loans::{Pallet, Storage, Call, Event<T>} = 121,
		Honzon: module_honzon::{Pallet, Storage, Call, Event<T>} = 122,
		CdpTreasury: module_cdp_treasury::{Pallet, Storage, Call, Config, Event<T>} = 123,
		CdpEngine: module_cdp_engine::{Pallet, Storage, Call, Event<T>, Config, ValidateUnsigned} = 124,
		EmergencyShutdown: module_emergency_shutdown::{Pallet, Storage, Call, Event<T>} = 125,

		// Homa
		Homa: module_homa::{Pallet, Call} = 130,
		NomineesElection: module_nominees_election::{Pallet, Call, Storage, Event<T>} = 131,
		StakingPool: module_staking_pool::{Pallet, Call, Storage, Event<T>, Config} = 132,
		PolkadotBridge: module_polkadot_bridge::{Pallet, Call, Storage} = 133,
		HomaValidatorListModule: module_homa_validator_list::{Pallet, Call, Storage, Event<T>} = 134,
		HomaLite: module_homa_lite::{Pallet, Call, Storage, Event<T>} = 135,

		// Acala Other
		Incentives: module_incentives::{Pallet, Storage, Call, Event<T>} = 140,
		NFT: module_nft::{Pallet, Call, Event<T>} = 141,
		AirDrop: module_airdrop::{Pallet, Call, Storage, Event<T>, Config<T>} = 142,

		// Ecosystem modules
		RenVmBridge: ecosystem_renvm_bridge::{Pallet, Call, Config, Storage, Event<T>, ValidateUnsigned} = 150,
		ChainBridge: chainbridge::{Pallet, Call, Storage, Event<T>} = 151,
		ChainSafeTransfer: ecosystem_chainsafe::{Pallet, Call, Storage, Event<T>} = 152,
		Starport: ecosystem_starport::{Pallet, Call, Storage, Event<T>, Config} = 153,
		CompoundCash: ecosystem_compound_cash::{Pallet, Storage, Event<T>} = 154,

		// Parachain
		ParachainSystem: cumulus_pallet_parachain_system::{Pallet, Call, Storage, Inherent, Config, Event<T>} = 160,
		ParachainInfo: parachain_info::{Pallet, Storage, Config} = 161,

		// XCM
		XcmpQueue: cumulus_pallet_xcmp_queue::{Pallet, Call, Storage, Event<T>} = 170,
		PolkadotXcm: pallet_xcm::{Pallet, Call, Event<T>, Origin} = 171,
		CumulusXcm: cumulus_pallet_xcm::{Pallet, Event<T>, Origin} = 172,
		DmpQueue: cumulus_pallet_dmp_queue::{Pallet, Call, Storage, Event<T>} = 173,
		XTokens: orml_xtokens::{Pallet, Storage, Call, Event<T>} = 174,
		UnknownTokens: orml_unknown_tokens::{Pallet, Storage, Event} = 175,
		OrmlXcm: orml_xcm::{Pallet, Call, Event<T>} = 176,

		// Smart contracts
		EVM: module_evm::{Pallet, Config<T>, Call, Storage, Event<T>} = 180,
		EVMBridge: module_evm_bridge::{Pallet} = 181,
		EvmAccounts: module_evm_accounts::{Pallet, Call, Storage, Event<T>} = 182,
		EvmManager: module_evm_manager::{Pallet, Storage} = 183,

		// Collator support. the order of these 4 are important and shall not change.
		Authorship: pallet_authorship::{Pallet, Call, Storage} = 190,
		CollatorSelection: module_collator_selection::{Pallet, Call, Storage, Event<T>, Config<T>} = 191,
		Session: pallet_session::{Pallet, Call, Storage, Event, Config<T>} = 192,
		Aura: pallet_aura::{Pallet, Storage, Config<T>} = 193,
		AuraExt: cumulus_pallet_aura_ext::{Pallet, Storage, Config} = 194,
		SessionManager: module_session_manager::{Pallet, Call, Storage, Event<T>, Config<T>} = 195,

		// Stable asset
		StableAsset: nutsfinance_stable_asset::{Pallet, Call, Storage, Event<T>} = 200,

		// Dev
		Sudo: pallet_sudo::{Pallet, Call, Config<T>, Storage, Event<T>} = 255,
	}
}

#[cfg(not(feature = "disable-runtime-api"))]
impl_runtime_apis! {
	impl sp_api::Core<Block> for Runtime {
		fn version() -> RuntimeVersion {
			VERSION
		}

		fn execute_block(block: Block) {
			Executive::execute_block(block)
		}

		fn initialize_block(header: &<Block as BlockT>::Header) {
			Executive::initialize_block(header)
		}
	}

	impl sp_api::Metadata<Block> for Runtime {
		fn metadata() -> OpaqueMetadata {
			Runtime::metadata().into()
		}
	}

	impl sp_block_builder::BlockBuilder<Block> for Runtime {
		fn apply_extrinsic(extrinsic: <Block as BlockT>::Extrinsic) -> ApplyExtrinsicResult {
			Executive::apply_extrinsic(extrinsic)
		}

		fn finalize_block() -> <Block as BlockT>::Header {
			Executive::finalize_block()
		}

		fn inherent_extrinsics(data: sp_inherents::InherentData) -> Vec<<Block as BlockT>::Extrinsic> {
			data.create_extrinsics()
		}

		fn check_inherents(
			block: Block,
			data: sp_inherents::InherentData,
		) -> sp_inherents::CheckInherentsResult {
			data.check_extrinsics(&block)
		}
	}

	impl sp_transaction_pool::runtime_api::TaggedTransactionQueue<Block> for Runtime {
		fn validate_transaction(
			source: TransactionSource,
			tx: <Block as BlockT>::Extrinsic,
			block_hash: <Block as BlockT>::Hash,
		) -> TransactionValidity {
			Executive::validate_transaction(source, tx, block_hash)
		}
	}

	impl sp_offchain::OffchainWorkerApi<Block> for Runtime {
		fn offchain_worker(header: &<Block as BlockT>::Header) {
			Executive::offchain_worker(header)
		}
	}

	impl sp_consensus_aura::AuraApi<Block, AuraId> for Runtime {
		fn slot_duration() -> sp_consensus_aura::SlotDuration {
			sp_consensus_aura::SlotDuration::from_millis(Aura::slot_duration())
		}

		fn authorities() -> Vec<AuraId> {
			Aura::authorities()
		}
	}

	impl sp_session::SessionKeys<Block> for Runtime {
		fn generate_session_keys(seed: Option<Vec<u8>>) -> Vec<u8> {
			SessionKeys::generate(seed)
		}

		fn decode_session_keys(
			encoded: Vec<u8>,
		) -> Option<Vec<(Vec<u8>, KeyTypeId)>> {
			SessionKeys::decode_into_raw_public_keys(&encoded)
		}
	}

	impl frame_system_rpc_runtime_api::AccountNonceApi<Block, AccountId, Nonce> for Runtime {
		fn account_nonce(account: AccountId) -> Nonce {
			System::account_nonce(account)
		}
	}

	impl pallet_transaction_payment_rpc_runtime_api::TransactionPaymentApi<
		Block,
		Balance,
	> for Runtime {
		fn query_info(uxt: <Block as BlockT>::Extrinsic, len: u32) -> RuntimeDispatchInfo<Balance> {
			TransactionPayment::query_info(uxt, len)
		}
		fn query_fee_details(uxt: <Block as BlockT>::Extrinsic, len: u32) -> FeeDetails<Balance> {
			TransactionPayment::query_fee_details(uxt, len)
		}
	}

	impl orml_oracle_rpc_runtime_api::OracleApi<
		Block,
		DataProviderId,
		CurrencyId,
		TimeStampedPrice,
	> for Runtime {
		fn get_value(provider_id: DataProviderId ,key: CurrencyId) -> Option<TimeStampedPrice> {
			match provider_id {
				DataProviderId::Acala => AcalaOracle::get_no_op(&key),
				DataProviderId::Aggregated => <AggregatedDataProvider as DataProviderExtended<_, _>>::get_no_op(&key)
			}
		}

		fn get_all_values(provider_id: DataProviderId) -> Vec<(CurrencyId, Option<TimeStampedPrice>)> {
			match provider_id {
				DataProviderId::Acala => AcalaOracle::get_all_values(),
				DataProviderId::Aggregated => <AggregatedDataProvider as DataProviderExtended<_, _>>::get_all_values()
			}
		}
	}

	impl module_staking_pool_rpc_runtime_api::StakingPoolApi<
		Block,
		AccountId,
		Balance,
	> for Runtime {
		fn get_available_unbonded(account: AccountId) -> module_staking_pool_rpc_runtime_api::BalanceInfo<Balance> {
			module_staking_pool_rpc_runtime_api::BalanceInfo {
				amount: StakingPool::get_available_unbonded(&account)
			}
		}

		fn get_liquid_staking_exchange_rate() -> ExchangeRate {
			StakingPool::liquid_exchange_rate()
		}
	}

	impl module_evm_rpc_runtime_api::EVMRuntimeRPCApi<Block, Balance> for Runtime {
		fn call(
			from: H160,
			to: H160,
			data: Vec<u8>,
			value: Balance,
			gas_limit: u64,
			storage_limit: u32,
			estimate: bool,
		) -> Result<CallInfo, sp_runtime::DispatchError> {
			let config = if estimate {
				let mut config = <Runtime as module_evm::Config>::config().clone();
				config.estimate = true;
				Some(config)
			} else {
				None
			};

			module_evm::Runner::<Runtime>::call(
				from,
				from,
				to,
				data,
				value,
				gas_limit,
				storage_limit,
				config.as_ref().unwrap_or(<Runtime as module_evm::Config>::config()),
			)
		}

		fn create(
			from: H160,
			data: Vec<u8>,
			value: Balance,
			gas_limit: u64,
			storage_limit: u32,
			estimate: bool,
		) -> Result<CreateInfo, sp_runtime::DispatchError> {
			let config = if estimate {
				let mut config = <Runtime as module_evm::Config>::config().clone();
				config.estimate = true;
				Some(config)
			} else {
				None
			};

			module_evm::Runner::<Runtime>::create(
				from,
				data,
				value,
				gas_limit,
				storage_limit,
				config.as_ref().unwrap_or(<Runtime as module_evm::Config>::config()),
			)
		}

		fn get_estimate_resources_request(extrinsic: Vec<u8>) -> Result<EstimateResourcesRequest, sp_runtime::DispatchError> {
			let utx = UncheckedExtrinsic::decode(&mut &*extrinsic)
				.map_err(|_| sp_runtime::DispatchError::Other("Invalid parameter extrinsic, decode failed"))?;

			let request = match utx.function {
				Call::EVM(module_evm::Call::call(to, data, value, gas_limit, storage_limit)) => {
					Some(EstimateResourcesRequest {
						from: None,
						to: Some(to),
						gas_limit: Some(gas_limit),
						storage_limit: Some(storage_limit),
						value: Some(value),
						data: Some(data),
					})
				}
				Call::EVM(module_evm::Call::create(data, value, gas_limit, storage_limit)) => {
					Some(EstimateResourcesRequest {
						from: None,
						to: None,
						gas_limit: Some(gas_limit),
						storage_limit: Some(storage_limit),
						value: Some(value),
						data: Some(data),
					})
				}
				_ => None,
			};

			request.ok_or(sp_runtime::DispatchError::Other("Invalid parameter extrinsic, not evm Call"))
		}
	}

	impl cumulus_primitives_core::CollectCollationInfo<Block> for Runtime {
		fn collect_collation_info() -> cumulus_primitives_core::CollationInfo {
			ParachainSystem::collect_collation_info()
		}
	}

	#[cfg(feature = "try-runtime")]
	impl frame_try_runtime::TryRuntime<Block> for Runtime {
		fn on_runtime_upgrade() -> Result<(Weight, Weight), sp_runtime::RuntimeString> {
			let weight = Executive::try_runtime_upgrade()?;
			Ok((weight, RuntimeBlockWeights::get().max_block))
		}
	}

	// benchmarks for acala modules
	#[cfg(feature = "runtime-benchmarks")]
	impl frame_benchmarking::Benchmark<Block> for Runtime {
		fn dispatch_benchmark(
			config: frame_benchmarking::BenchmarkConfig
		) -> Result<Vec<frame_benchmarking::BenchmarkBatch>, sp_runtime::RuntimeString> {
			use frame_benchmarking::{Benchmarking, BenchmarkBatch, add_benchmark, TrackedStorageKey};
			use orml_benchmarking::{add_benchmark as orml_add_benchmark};

			use module_nft::benchmarking::Pallet as NftBench;
			use module_homa_lite::benchmarking::Pallet as HomaLiteBench;


			let whitelist: Vec<TrackedStorageKey> = vec![
				// Block Number
				// frame_system::Number::<Runtime>::hashed_key().to_vec(),
				hex_literal::hex!("26aa394eea5630e07c48ae0c9558cef702a5c1b19ab7a04f536c519aca4983ac").to_vec().into(),
				// Total Issuance
				hex_literal::hex!("c2261276cc9d1f8598ea4b6a74b15c2f57c875e4cff74148e4628f264b974c80").to_vec().into(),
				// Execution Phase
				hex_literal::hex!("26aa394eea5630e07c48ae0c9558cef7ff553b5a9862a516939d82b3d3d8661a").to_vec().into(),
				// Event Count
				hex_literal::hex!("26aa394eea5630e07c48ae0c9558cef70a98fdbe9ce6c55837576c60c7af3850").to_vec().into(),
				// System Events
				hex_literal::hex!("26aa394eea5630e07c48ae0c9558cef780d41e5e16056765bc8461851072c9d7").to_vec().into(),
				// Caller 0 Account
				hex_literal::hex!("26aa394eea5630e07c48ae0c9558cef7b99d880ec681799c0cf30e8886371da946c154ffd9992e395af90b5b13cc6f295c77033fce8a9045824a6690bbf99c6db269502f0a8d1d2a008542d5690a0749").to_vec().into(),
				// Treasury Account
				hex_literal::hex!("26aa394eea5630e07c48ae0c9558cef7b99d880ec681799c0cf30e8886371da95ecffd7b6c0f78751baa9d281e0bfa3a6d6f646c70792f74727372790000000000000000000000000000000000000000").to_vec().into(),
			];
			let mut batches = Vec::<BenchmarkBatch>::new();
			let params = (&config, &whitelist);

			add_benchmark!(params, batches, module_nft, NftBench::<Runtime>);
			add_benchmark!(params, batches, module_homa_lite, HomaLiteBench::<Runtime>);
			orml_add_benchmark!(params, batches, module_dex, benchmarking::dex);
			orml_add_benchmark!(params, batches, module_auction_manager, benchmarking::auction_manager);
			orml_add_benchmark!(params, batches, module_cdp_engine, benchmarking::cdp_engine);
			orml_add_benchmark!(params, batches, module_collator_selection, benchmarking::collator_selection);
			orml_add_benchmark!(params, batches, module_nominees_election, benchmarking::nominees_election);
			orml_add_benchmark!(params, batches, module_emergency_shutdown, benchmarking::emergency_shutdown);
			orml_add_benchmark!(params, batches, module_evm, benchmarking::evm);
			orml_add_benchmark!(params, batches, module_honzon, benchmarking::honzon);
			orml_add_benchmark!(params, batches, module_cdp_treasury, benchmarking::cdp_treasury);
			orml_add_benchmark!(params, batches, module_transaction_pause, benchmarking::transaction_pause);
			orml_add_benchmark!(params, batches, module_transaction_payment, benchmarking::transaction_payment);
			orml_add_benchmark!(params, batches, module_incentives, benchmarking::incentives);
			orml_add_benchmark!(params, batches, module_prices, benchmarking::prices);
			orml_add_benchmark!(params, batches, module_evm_accounts, benchmarking::evm_accounts);
			orml_add_benchmark!(params, batches, module_homa, benchmarking::homa);
			orml_add_benchmark!(params, batches, module_currencies, benchmarking::currencies);
			orml_add_benchmark!(params, batches, module_session_manager, benchmarking::session_manager);

			orml_add_benchmark!(params, batches, orml_tokens, benchmarking::tokens);
			orml_add_benchmark!(params, batches, orml_vesting, benchmarking::vesting);
			orml_add_benchmark!(params, batches, orml_auction, benchmarking::auction);

			orml_add_benchmark!(params, batches, orml_authority, benchmarking::authority);
			orml_add_benchmark!(params, batches, orml_gradually_update, benchmarking::gradually_update);
			orml_add_benchmark!(params, batches, orml_oracle, benchmarking::oracle);

			orml_add_benchmark!(params, batches, ecosystem_chainsafe, benchmarking::chainsafe_transfer);
			orml_add_benchmark!(params, batches, nutsfinance_stable_asset, benchmarking::nutsfinance_stable_asset);

			if batches.is_empty() { return Err("Benchmark not found for this module.".into()) }
			Ok(batches)
		}
	}
}

struct CheckInherents;

impl cumulus_pallet_parachain_system::CheckInherents<Block> for CheckInherents {
	fn check_inherents(
		block: &Block,
		relay_state_proof: &cumulus_pallet_parachain_system::RelayChainStateProof,
	) -> sp_inherents::CheckInherentsResult {
		let relay_chain_slot = relay_state_proof
			.read_slot()
			.expect("Could not read the relay chain slot from the proof");

		let inherent_data = cumulus_primitives_timestamp::InherentDataProvider::from_relay_chain_slot_and_duration(
			relay_chain_slot,
			sp_std::time::Duration::from_secs(6),
		)
		.create_inherent_data()
		.expect("Could not create the timestamp inherent data");

		inherent_data.check_extrinsics(&block)
	}
}

#[cfg(not(feature = "standalone"))]
cumulus_pallet_parachain_system::register_validate_block!(
	Runtime = Runtime,
	BlockExecutor = cumulus_pallet_aura_ext::BlockExecutor::<Runtime, Executive>,
	CheckInherents = CheckInherents,
);

#[cfg(test)]
mod tests {
	use super::*;
	use frame_system::offchain::CreateSignedTransaction;

	#[test]
	fn validate_transaction_submitter_bounds() {
		fn is_submit_signed_transaction<T>()
		where
			T: CreateSignedTransaction<Call>,
		{
		}

		is_submit_signed_transaction::<Runtime>();
	}

	#[test]
	fn ensure_can_create_contract() {
		// Ensure that the `ExistentialDeposit` for creating the contract >= account `ExistentialDeposit`.
		// Otherwise, the creation of the contract account will fail because it is less than
		// ExistentialDeposit.
		assert!(
			Balance::from(NewContractExtraBytes::get()) * StorageDepositPerByte::get()
				>= NativeTokenExistentialDeposit::get()
		);
	}

	#[test]
	fn ensure_can_kick_collator() {
		// Ensure that `required_point` > 0, collator can be kicked out normally.
		assert!(
			CollatorKickThreshold::get().mul_floor(
				(Period::get() * module_collator_selection::POINT_PER_BLOCK)
					.checked_div(MaxCandidates::get())
					.unwrap()
			) > 0
		);
	}
}<|MERGE_RESOLUTION|>--- conflicted
+++ resolved
@@ -176,11 +176,7 @@
 	pub UnreleasedNativeVaultAccountId: AccountId = PalletId(*b"aca/urls").into_account();
 	// Ecosystem modules
 	pub const StarportPalletId: PalletId = PalletId(*b"aca/stpt");
-<<<<<<< HEAD
 	pub const StableAssetPalletId: PalletId = PalletId(*b"nuts/sta");
-	pub const HomaLitePalletId: PalletId = PalletId(*b"aca/hmlt");
-=======
->>>>>>> 66e24b88
 }
 
 pub fn get_all_module_accounts() -> Vec<AccountId> {
@@ -196,12 +192,9 @@
 		TreasuryReservePalletId::get().into_account(),
 		CollatorPotId::get().into_account(),
 		StarportPalletId::get().into_account(),
-<<<<<<< HEAD
-		StableAssetPalletId::get().into_account(),
-=======
 		ZeroAccountId::get(),
 		UnreleasedNativeVaultAccountId::get(),
->>>>>>> 66e24b88
+		StableAssetPalletId::get().into_account(),
 	]
 }
 
