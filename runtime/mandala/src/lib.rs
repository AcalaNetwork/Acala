// This file is part of Acala.

// Copyright (C) 2020-2021 Acala Foundation.
// SPDX-License-Identifier: GPL-3.0-or-later WITH Classpath-exception-2.0

// This program is free software: you can redistribute it and/or modify
// it under the terms of the GNU General Public License as published by
// the Free Software Foundation, either version 3 of the License, or
// (at your option) any later version.

// This program is distributed in the hope that it will be useful,
// but WITHOUT ANY WARRANTY; without even the implied warranty of
// MERCHANTABILITY or FITNESS FOR A PARTICULAR PURPOSE. See the
// GNU General Public License for more details.

// You should have received a copy of the GNU General Public License
// along with this program. If not, see <https://www.gnu.org/licenses/>.

//! The Dev runtime. This can be compiled with `#[no_std]`, ready for Wasm.

#![cfg_attr(not(feature = "std"), no_std)]
// `construct_runtime!` does a lot of recursion and requires us to increase the limit to 256.
#![recursion_limit = "256"]
// The `large_enum_variant` warning originates from `construct_runtime` macro.
#![allow(clippy::large_enum_variant)]
#![allow(clippy::unnecessary_mut_passed)]
#![allow(clippy::or_fun_call)]
#![allow(clippy::from_over_into)]
#![allow(clippy::upper_case_acronyms)]

// Make the WASM binary available.
#[cfg(feature = "std")]
include!(concat!(env!("OUT_DIR"), "/wasm_binary.rs"));

use codec::{Decode, Encode};
pub use frame_support::{
	construct_runtime, log, parameter_types,
	traits::{
<<<<<<< HEAD
		All, ContainsLengthBound, EnsureOrigin, Filter, Get, InstanceFilter, IsType, KeyOwnerProofSystem,
		LockIdentifier, MaxEncodedLen, Randomness, SortedMembers, U128CurrencyToVote, WithdrawReasons,
=======
		ContainsLengthBound, Currency as PalletCurrency, EnsureOrigin, Filter, Get, InstanceFilter, IsType,
		KeyOwnerProofSystem, LockIdentifier, MaxEncodedLen, Randomness, SortedMembers, U128CurrencyToVote,
		WithdrawReasons,
>>>>>>> 6f2c77f0
	},
	weights::{
		constants::{BlockExecutionWeight, ExtrinsicBaseWeight, RocksDbWeight, WEIGHT_PER_SECOND},
		DispatchClass, IdentityFee, Weight,
	},
	PalletId, RuntimeDebug, StorageValue,
};
use frame_system::{EnsureOneOf, EnsureRoot, RawOrigin};
use hex_literal::hex;
use module_currencies::{BasicCurrencyAdapter, Currency};
use module_evm::{CallInfo, CreateInfo};
use module_evm_accounts::EvmAddressMapping;
pub use module_evm_manager::EvmCurrencyIdMapping;
use module_transaction_payment::{Multiplier, TargetedFeeAdjustment};
use orml_tokens::CurrencyAdapter;
use orml_traits::{create_median_value_data_provider, parameter_type_with_key, DataFeeder, DataProviderExtended};
use pallet_transaction_payment::{FeeDetails, RuntimeDispatchInfo};
use sp_api::impl_runtime_apis;
use sp_consensus_aura::sr25519::AuthorityId as AuraId;
use sp_core::{
	crypto::KeyTypeId,
	u32_trait::{_1, _2, _3, _4},
	OpaqueMetadata, H160,
};
use sp_runtime::{
	create_runtime_str, generic, impl_opaque_keys,
	traits::{
		AccountIdConversion, BadOrigin, BlakeTwo256, Block as BlockT, Convert, Identity, SaturatedConversion,
		StaticLookup, Zero,
	},
	transaction_validity::{TransactionSource, TransactionValidity},
	ApplyExtrinsicResult, DispatchResult, FixedPointNumber,
};
use sp_std::{collections::btree_set::BTreeSet, prelude::*};

#[cfg(feature = "std")]
use sp_version::NativeVersion;
use sp_version::RuntimeVersion;

pub use cumulus_primitives_core::ParaId;
pub use orml_xcm_support::{ExecuteXcm as ExecuteXcmT, IsNativeConcrete, MultiCurrencyAdapter, MultiNativeAsset};
use pallet_xcm::XcmPassthrough;
pub use polkadot_parachain::primitives::Sibling;
pub use xcm::v0::{
	Junction::{AccountId32, GeneralKey, Parachain, Parent},
	MultiAsset,
	MultiLocation::{self, X1, X2, X3},
	NetworkId, Xcm,
};
pub use xcm_builder::{
	AccountId32Aliases, AllowTopLevelPaidExecutionFrom, AllowUnpaidExecutionFrom, EnsureXcmOrigin, FixedWeightBounds,
	IsConcrete, LocationInverter, NativeAsset, ParentAsSuperuser, ParentIsDefault, RelayChainAsNative,
	SiblingParachainAsNative, SiblingParachainConvertsVia, SignedAccountId32AsNative, SignedToAccountId32,
	SovereignSignedViaLocation, TakeWeightCredit, UsingComponents,
};
pub use xcm_executor::{Config, XcmExecutor};

/// Weights for pallets used in the runtime.
mod weights;

// pub use pallet_staking::StakerStatus;
pub use pallet_timestamp::Call as TimestampCall;
#[cfg(any(feature = "std", test))]
pub use sp_runtime::BuildStorage;
pub use sp_runtime::{Perbill, Percent, Permill, Perquintill};

pub use authority::AuthorityConfigImpl;
pub use constants::{fee::*, time::*};
pub use primitives::{
	evm::EstimateResourcesRequest, AccountId, AccountIndex, AirDropCurrencyId, Amount, AuctionId, AuthoritysOriginId,
	Balance, BlockNumber, CurrencyId, DataProviderId, EraIndex, Hash, Moment, Nonce, ReserveIdentifier, Share,
	Signature, TokenSymbol, TradingPair,
};
pub use runtime_common::{
	cent, dollar, microcent, millicent, CurveFeeModel, ExchangeRate, GasToWeight, OffchainSolutionWeightLimit, Price,
	Rate, Ratio, RuntimeBlockLength, RuntimeBlockWeights, SystemContractsFilter, TimeStampedPrice, ACA, AUSD, DOT,
	LDOT, RENBTC,
};

mod authority;
mod benchmarking;
mod constants;

/// This runtime version.
#[sp_version::runtime_version]
pub const VERSION: RuntimeVersion = RuntimeVersion {
	spec_name: create_runtime_str!("mandala"),
	impl_name: create_runtime_str!("mandala"),
	authoring_version: 1,
	spec_version: 801,
	impl_version: 0,
	apis: RUNTIME_API_VERSIONS,
	transaction_version: 1,
};

/// The version infromation used to identify this runtime when compiled
/// natively.
#[cfg(feature = "std")]
pub fn native_version() -> NativeVersion {
	NativeVersion {
		runtime_version: VERSION,
		can_author_with: Default::default(),
	}
}

impl_opaque_keys! {
	pub struct SessionKeys {
		pub aura: Aura,
	}
}

// Pallet accounts of runtime
parameter_types! {
	pub const AcalaTreasuryPalletId: PalletId = PalletId(*b"aca/trsy");
	pub const LoansPalletId: PalletId = PalletId(*b"aca/loan");
	pub const DEXPalletId: PalletId = PalletId(*b"aca/dexm");
	pub const CDPTreasuryPalletId: PalletId = PalletId(*b"aca/cdpt");
	pub const StakingPoolPalletId: PalletId = PalletId(*b"aca/stkp");
	pub const HonzonTreasuryPalletId: PalletId = PalletId(*b"aca/hztr");
	pub const HomaTreasuryPalletId: PalletId = PalletId(*b"aca/hmtr");
	pub const IncentivesPalletId: PalletId = PalletId(*b"aca/inct");
	// Treasury reserve
	pub const TreasuryReservePalletId: PalletId = PalletId(*b"aca/reve");
	pub const ElectionsPhragmenPalletId: LockIdentifier = *b"aca/phre";
	pub const NftPalletId: PalletId = PalletId(*b"aca/aNFT");
	pub UnreleasedNativeVaultAccountId: AccountId = PalletId(*b"aca/urls").into_account();
}

pub fn get_all_module_accounts() -> Vec<AccountId> {
	vec![
		AcalaTreasuryPalletId::get().into_account(),
		LoansPalletId::get().into_account(),
		DEXPalletId::get().into_account(),
		CDPTreasuryPalletId::get().into_account(),
		StakingPoolPalletId::get().into_account(),
		HonzonTreasuryPalletId::get().into_account(),
		HomaTreasuryPalletId::get().into_account(),
		IncentivesPalletId::get().into_account(),
		TreasuryReservePalletId::get().into_account(),
		ZeroAccountId::get(),
	]
}

parameter_types! {
	pub const BlockHashCount: BlockNumber = 900; // mortal tx can be valid up to 1 hour after signing
	pub const Version: RuntimeVersion = VERSION;
	pub const SS58Prefix: u8 = 42; // Ss58AddressFormat::SubstrateAccount
}

pub struct BaseCallFilter;
impl Filter<Call> for BaseCallFilter {
	fn filter(call: &Call) -> bool {
		!matches!(call, Call::Democracy(pallet_democracy::Call::propose(..)),)
	}
}

impl frame_system::Config for Runtime {
	type AccountId = AccountId;
	type Call = Call;
	type Lookup = (Indices, EvmAccounts);
	type Index = Nonce;
	type BlockNumber = BlockNumber;
	type Hash = Hash;
	type Hashing = BlakeTwo256;
	type Header = generic::Header<BlockNumber, BlakeTwo256>;
	type Event = Event;
	type Origin = Origin;
	type BlockHashCount = BlockHashCount;
	type BlockWeights = RuntimeBlockWeights;
	type BlockLength = RuntimeBlockLength;
	type Version = Version;
	type PalletInfo = PalletInfo;
	type AccountData = pallet_balances::AccountData<Balance>;
	type OnNewAccount = ();
	type OnKilledAccount = (
		module_evm::CallKillAccount<Runtime>,
		module_evm_accounts::CallKillAccount<Runtime>,
	);
	type DbWeight = RocksDbWeight;
	type BaseCallFilter = BaseCallFilter;
	type SystemWeightInfo = ();
	type SS58Prefix = SS58Prefix;
	type OnSetCode = cumulus_pallet_parachain_system::ParachainSetCode<Self>;
}

impl pallet_aura::Config for Runtime {
	type AuthorityId = AuraId;
}

parameter_types! {
	pub const UncleGenerations: u32 = 0;
}

impl pallet_authorship::Config for Runtime {
	type FindAuthor = pallet_session::FindAccountFromAuthorIndex<Self, Aura>;
	type UncleGenerations = UncleGenerations;
	type FilterUncle = ();
	type EventHandler = CollatorSelection;
}

parameter_types! {
	pub const DisabledValidatorsThreshold: Perbill = Perbill::from_percent(33);
	pub const Period: BlockNumber = DAYS;
	pub const Offset: BlockNumber = 0;
}

impl pallet_session::Config for Runtime {
	type Event = Event;
	type ValidatorId = <Self as frame_system::Config>::AccountId;
	// we don't have stash and controller, thus we don't need the convert as well.
	type ValidatorIdOf = module_collator_selection::IdentityCollator;
	type ShouldEndSession = pallet_session::PeriodicSessions<Period, Offset>;
	type NextSessionRotation = pallet_session::PeriodicSessions<Period, Offset>;
	type SessionManager = CollatorSelection;
	// Essentially just Aura, but lets be pedantic.
	type SessionHandler = <SessionKeys as sp_runtime::traits::OpaqueKeys>::KeyTypeIdProviders;
	type Keys = SessionKeys;
	type DisabledValidatorsThreshold = DisabledValidatorsThreshold;
	type WeightInfo = ();
}

parameter_types! {
	pub const PotId: PalletId = PalletId(*b"PotStake");
	pub const MinCandidates: u32 = 5;
	pub const MaxCandidates: u32 = 200;
	pub const MaxInvulnerables: u32 = 50;
}

impl module_collator_selection::Config for Runtime {
	type Event = Event;
	type Currency = Balances;
	type ValidatorSet = Session;
	type UpdateOrigin = EnsureRootOrHalfGeneralCouncil;
	type PotId = PotId;
	type MinCandidates = MinCandidates;
	type MaxCandidates = MaxCandidates;
	type MaxInvulnerables = MaxInvulnerables;
	type WeightInfo = weights::module_collator_selection::WeightInfo<Runtime>;
}

parameter_types! {
	pub IndexDeposit: Balance = dollar(ACA);
}

impl pallet_indices::Config for Runtime {
	type AccountIndex = AccountIndex;
	type Event = Event;
	type Currency = Balances;
	type Deposit = IndexDeposit;
	type WeightInfo = ();
}

parameter_types! {
	pub const MinimumPeriod: u64 = SLOT_DURATION / 2;
}

impl pallet_timestamp::Config for Runtime {
	/// A timestamp: milliseconds since the unix epoch.
	type Moment = Moment;
	type OnTimestampSet = ();
	// type OnTimestampSet = Babe;
	type MinimumPeriod = MinimumPeriod;
	type WeightInfo = ();
}

parameter_types! {
	// For weight estimation, we assume that the most locks on an individual account will be 50.
	// This number may need to be adjusted in the future if this assumption no longer holds true.
	pub const MaxLocks: u32 = 50;
	pub const MaxReserves: u32 = 50;
}

impl pallet_balances::Config for Runtime {
	type Balance = Balance;
	type DustRemoval = AcalaTreasury;
	type Event = Event;
	type ExistentialDeposit = NativeTokenExistentialDeposit;
	type AccountStore = frame_system::Pallet<Runtime>;
	type MaxLocks = MaxLocks;
	type MaxReserves = MaxReserves;
	type ReserveIdentifier = ReserveIdentifier;
	type WeightInfo = ();
}

parameter_types! {
	pub TransactionByteFee: Balance = 10 * millicent(ACA);
	pub const TargetBlockFullness: Perquintill = Perquintill::from_percent(25);
	pub AdjustmentVariable: Multiplier = Multiplier::saturating_from_rational(1, 100_000);
	pub MinimumMultiplier: Multiplier = Multiplier::saturating_from_rational(1, 1_000_000_000u128);
}

impl pallet_sudo::Config for Runtime {
	type Event = Event;
	type Call = Call;
}

type EnsureRootOrAllGeneralCouncil = EnsureOneOf<
	AccountId,
	EnsureRoot<AccountId>,
	pallet_collective::EnsureProportionMoreThan<_1, _1, AccountId, GeneralCouncilInstance>,
>;

type EnsureRootOrHalfGeneralCouncil = EnsureOneOf<
	AccountId,
	EnsureRoot<AccountId>,
	pallet_collective::EnsureProportionMoreThan<_1, _2, AccountId, GeneralCouncilInstance>,
>;

type EnsureRootOrHalfFinancialCouncil = EnsureOneOf<
	AccountId,
	EnsureRoot<AccountId>,
	pallet_collective::EnsureProportionMoreThan<_1, _2, AccountId, FinancialCouncilInstance>,
>;

type EnsureRootOrHalfHomaCouncil = EnsureOneOf<
	AccountId,
	EnsureRoot<AccountId>,
	pallet_collective::EnsureProportionMoreThan<_1, _2, AccountId, HomaCouncilInstance>,
>;

type EnsureRootOrTwoThirdsGeneralCouncil = EnsureOneOf<
	AccountId,
	EnsureRoot<AccountId>,
	pallet_collective::EnsureProportionMoreThan<_2, _3, AccountId, GeneralCouncilInstance>,
>;

type EnsureRootOrThreeFourthsGeneralCouncil = EnsureOneOf<
	AccountId,
	EnsureRoot<AccountId>,
	pallet_collective::EnsureProportionMoreThan<_3, _4, AccountId, GeneralCouncilInstance>,
>;

type EnsureRootOrAllTechnicalCommittee = EnsureOneOf<
	AccountId,
	EnsureRoot<AccountId>,
	pallet_collective::EnsureProportionMoreThan<_1, _1, AccountId, TechnicalCommitteeInstance>,
>;

type EnsureRootOrOneThirdsTechnicalCommittee = EnsureOneOf<
	AccountId,
	EnsureRoot<AccountId>,
	pallet_collective::EnsureProportionMoreThan<_1, _3, AccountId, TechnicalCommitteeInstance>,
>;

type EnsureRootOrTwoThirdsTechnicalCommittee = EnsureOneOf<
	AccountId,
	EnsureRoot<AccountId>,
	pallet_collective::EnsureProportionMoreThan<_2, _3, AccountId, TechnicalCommitteeInstance>,
>;

parameter_types! {
	pub const GeneralCouncilMotionDuration: BlockNumber = 7 * DAYS;
	pub const GeneralCouncilMaxProposals: u32 = 100;
	pub const GeneralCouncilMaxMembers: u32 = 100;
}

type GeneralCouncilInstance = pallet_collective::Instance1;
impl pallet_collective::Config<GeneralCouncilInstance> for Runtime {
	type Origin = Origin;
	type Proposal = Call;
	type Event = Event;
	type MotionDuration = GeneralCouncilMotionDuration;
	type MaxProposals = GeneralCouncilMaxProposals;
	type MaxMembers = GeneralCouncilMaxMembers;
	type DefaultVote = pallet_collective::PrimeDefaultVote;
	type WeightInfo = ();
}

type GeneralCouncilMembershipInstance = pallet_membership::Instance1;
impl pallet_membership::Config<GeneralCouncilMembershipInstance> for Runtime {
	type Event = Event;
	type AddOrigin = EnsureRootOrThreeFourthsGeneralCouncil;
	type RemoveOrigin = EnsureRootOrThreeFourthsGeneralCouncil;
	type SwapOrigin = EnsureRootOrThreeFourthsGeneralCouncil;
	type ResetOrigin = EnsureRootOrThreeFourthsGeneralCouncil;
	type PrimeOrigin = EnsureRootOrThreeFourthsGeneralCouncil;
	type MembershipInitialized = GeneralCouncil;
	type MembershipChanged = GeneralCouncil;
	type MaxMembers = GeneralCouncilMaxMembers;
	type WeightInfo = ();
}

parameter_types! {
	pub const FinancialCouncilMotionDuration: BlockNumber = 7 * DAYS;
	pub const FinancialCouncilMaxProposals: u32 = 100;
	pub const FinancialCouncilMaxMembers: u32 = 100;
}

type FinancialCouncilInstance = pallet_collective::Instance2;
impl pallet_collective::Config<FinancialCouncilInstance> for Runtime {
	type Origin = Origin;
	type Proposal = Call;
	type Event = Event;
	type MotionDuration = FinancialCouncilMotionDuration;
	type MaxProposals = FinancialCouncilMaxProposals;
	type MaxMembers = FinancialCouncilMaxMembers;
	type DefaultVote = pallet_collective::PrimeDefaultVote;
	type WeightInfo = ();
}

type FinancialCouncilMembershipInstance = pallet_membership::Instance2;
impl pallet_membership::Config<FinancialCouncilMembershipInstance> for Runtime {
	type Event = Event;
	type AddOrigin = EnsureRootOrTwoThirdsGeneralCouncil;
	type RemoveOrigin = EnsureRootOrTwoThirdsGeneralCouncil;
	type SwapOrigin = EnsureRootOrTwoThirdsGeneralCouncil;
	type ResetOrigin = EnsureRootOrTwoThirdsGeneralCouncil;
	type PrimeOrigin = EnsureRootOrTwoThirdsGeneralCouncil;
	type MembershipInitialized = FinancialCouncil;
	type MembershipChanged = FinancialCouncil;
	type MaxMembers = FinancialCouncilMaxMembers;
	type WeightInfo = ();
}

parameter_types! {
	pub const HomaCouncilMotionDuration: BlockNumber = 7 * DAYS;
	pub const HomaCouncilMaxProposals: u32 = 100;
	pub const HomaCouncilMaxMembers: u32 = 100;
}

type HomaCouncilInstance = pallet_collective::Instance3;
impl pallet_collective::Config<HomaCouncilInstance> for Runtime {
	type Origin = Origin;
	type Proposal = Call;
	type Event = Event;
	type MotionDuration = HomaCouncilMotionDuration;
	type MaxProposals = HomaCouncilMaxProposals;
	type MaxMembers = HomaCouncilMaxMembers;
	type DefaultVote = pallet_collective::PrimeDefaultVote;
	type WeightInfo = ();
}

type HomaCouncilMembershipInstance = pallet_membership::Instance3;
impl pallet_membership::Config<HomaCouncilMembershipInstance> for Runtime {
	type Event = Event;
	type AddOrigin = EnsureRootOrTwoThirdsGeneralCouncil;
	type RemoveOrigin = EnsureRootOrTwoThirdsGeneralCouncil;
	type SwapOrigin = EnsureRootOrTwoThirdsGeneralCouncil;
	type ResetOrigin = EnsureRootOrTwoThirdsGeneralCouncil;
	type PrimeOrigin = EnsureRootOrTwoThirdsGeneralCouncil;
	type MembershipInitialized = HomaCouncil;
	type MembershipChanged = HomaCouncil;
	type MaxMembers = HomaCouncilMaxMembers;
	type WeightInfo = ();
}

parameter_types! {
	pub const TechnicalCommitteeMotionDuration: BlockNumber = 7 * DAYS;
	pub const TechnicalCommitteeMaxProposals: u32 = 100;
	pub const TechnicalCouncilMaxMembers: u32 = 100;
}

type TechnicalCommitteeInstance = pallet_collective::Instance4;
impl pallet_collective::Config<TechnicalCommitteeInstance> for Runtime {
	type Origin = Origin;
	type Proposal = Call;
	type Event = Event;
	type MotionDuration = TechnicalCommitteeMotionDuration;
	type MaxProposals = TechnicalCommitteeMaxProposals;
	type MaxMembers = TechnicalCouncilMaxMembers;
	type DefaultVote = pallet_collective::PrimeDefaultVote;
	type WeightInfo = ();
}

type TechnicalCommitteeMembershipInstance = pallet_membership::Instance4;
impl pallet_membership::Config<TechnicalCommitteeMembershipInstance> for Runtime {
	type Event = Event;
	type AddOrigin = EnsureRootOrTwoThirdsGeneralCouncil;
	type RemoveOrigin = EnsureRootOrTwoThirdsGeneralCouncil;
	type SwapOrigin = EnsureRootOrTwoThirdsGeneralCouncil;
	type ResetOrigin = EnsureRootOrTwoThirdsGeneralCouncil;
	type PrimeOrigin = EnsureRootOrTwoThirdsGeneralCouncil;
	type MembershipInitialized = TechnicalCommittee;
	type MembershipChanged = TechnicalCommittee;
	type MaxMembers = TechnicalCouncilMaxMembers;
	type WeightInfo = ();
}

parameter_types! {
	// TODO: update
	pub const OracleMaxMembers: u32 = 100;
}

type OperatorMembershipInstanceAcala = pallet_membership::Instance5;
impl pallet_membership::Config<OperatorMembershipInstanceAcala> for Runtime {
	type Event = Event;
	type AddOrigin = EnsureRootOrTwoThirdsGeneralCouncil;
	type RemoveOrigin = EnsureRootOrTwoThirdsGeneralCouncil;
	type SwapOrigin = EnsureRootOrTwoThirdsGeneralCouncil;
	type ResetOrigin = EnsureRootOrTwoThirdsGeneralCouncil;
	type PrimeOrigin = EnsureRootOrTwoThirdsGeneralCouncil;
	type MembershipInitialized = ();
	type MembershipChanged = AcalaOracle;
	type MaxMembers = OracleMaxMembers;
	type WeightInfo = ();
}

type OperatorMembershipInstanceBand = pallet_membership::Instance6;
impl pallet_membership::Config<OperatorMembershipInstanceBand> for Runtime {
	type Event = Event;
	type AddOrigin = EnsureRootOrTwoThirdsGeneralCouncil;
	type RemoveOrigin = EnsureRootOrTwoThirdsGeneralCouncil;
	type SwapOrigin = EnsureRootOrTwoThirdsGeneralCouncil;
	type ResetOrigin = EnsureRootOrTwoThirdsGeneralCouncil;
	type PrimeOrigin = EnsureRootOrTwoThirdsGeneralCouncil;
	type MembershipInitialized = ();
	type MembershipChanged = BandOracle;
	type MaxMembers = OracleMaxMembers;
	type WeightInfo = ();
}

impl pallet_utility::Config for Runtime {
	type Event = Event;
	type Call = Call;
	type WeightInfo = ();
}

parameter_types! {
	pub MultisigDepositBase: Balance = 500 * millicent(ACA);
	pub MultisigDepositFactor: Balance = 100 * millicent(ACA);
	pub const MaxSignatories: u16 = 100;
}

impl pallet_multisig::Config for Runtime {
	type Event = Event;
	type Call = Call;
	type Currency = Balances;
	type DepositBase = MultisigDepositBase;
	type DepositFactor = MultisigDepositFactor;
	type MaxSignatories = MaxSignatories;
	type WeightInfo = ();
}

pub struct GeneralCouncilProvider;
impl SortedMembers<AccountId> for GeneralCouncilProvider {
	fn sorted_members() -> Vec<AccountId> {
		GeneralCouncil::members()
	}

	#[cfg(feature = "runtime-benchmarks")]
	fn add(_: &AccountId) {
		todo!()
	}
}

impl ContainsLengthBound for GeneralCouncilProvider {
	fn max_len() -> usize {
		100
	}
	fn min_len() -> usize {
		0
	}
}

parameter_types! {
	pub const ProposalBond: Permill = Permill::from_percent(5);
	pub ProposalBondMinimum: Balance = dollar(ACA);
	pub const SpendPeriod: BlockNumber = DAYS;
	pub const Burn: Permill = Permill::from_percent(0);
	pub const TipCountdown: BlockNumber = DAYS;
	pub const TipFindersFee: Percent = Percent::from_percent(10);
	pub TipReportDepositBase: Balance = dollar(ACA);
	pub const SevenDays: BlockNumber = 7 * DAYS;
	pub const ZeroDay: BlockNumber = 0;
	pub const OneDay: BlockNumber = DAYS;
	pub BountyDepositBase: Balance = dollar(ACA);
	pub const BountyDepositPayoutDelay: BlockNumber = DAYS;
	pub const BountyUpdatePeriod: BlockNumber = 14 * DAYS;
	pub const BountyCuratorDeposit: Permill = Permill::from_percent(50);
	pub BountyValueMinimum: Balance = 5 * dollar(ACA);
	pub DataDepositPerByte: Balance = cent(ACA);
	pub const MaximumReasonLength: u32 = 16384;
	pub const MaxApprovals: u32 = 100;
}

impl pallet_treasury::Config for Runtime {
	type PalletId = AcalaTreasuryPalletId;
	type Currency = Balances;
	type ApproveOrigin = EnsureRootOrHalfGeneralCouncil;
	type RejectOrigin = EnsureRootOrHalfGeneralCouncil;
	type Event = Event;
	type OnSlash = ();
	type ProposalBond = ProposalBond;
	type ProposalBondMinimum = ProposalBondMinimum;
	type SpendPeriod = SpendPeriod;
	type Burn = Burn;
	type BurnDestination = ();
	type SpendFunds = Bounties;
	type WeightInfo = ();
	type MaxApprovals = MaxApprovals;
}

impl pallet_bounties::Config for Runtime {
	type Event = Event;
	type BountyDepositBase = BountyDepositBase;
	type BountyDepositPayoutDelay = BountyDepositPayoutDelay;
	type BountyUpdatePeriod = BountyUpdatePeriod;
	type BountyCuratorDeposit = BountyCuratorDeposit;
	type BountyValueMinimum = BountyValueMinimum;
	type DataDepositPerByte = DataDepositPerByte;
	type MaximumReasonLength = MaximumReasonLength;
	type WeightInfo = ();
}

impl pallet_tips::Config for Runtime {
	type Event = Event;
	type DataDepositPerByte = DataDepositPerByte;
	type MaximumReasonLength = MaximumReasonLength;
	type Tippers = GeneralCouncilProvider;
	type TipCountdown = TipCountdown;
	type TipFindersFee = TipFindersFee;
	type TipReportDepositBase = TipReportDepositBase;
	type WeightInfo = ();
}

parameter_types! {
	pub ConfigDepositBase: Balance = 10 * cent(ACA);
	pub FriendDepositFactor: Balance = cent(ACA);
	pub const MaxFriends: u16 = 9;
	pub RecoveryDeposit: Balance = 10 * cent(ACA);
}

impl pallet_recovery::Config for Runtime {
	type Event = Event;
	type Call = Call;
	type Currency = Balances;
	type ConfigDepositBase = ConfigDepositBase;
	type FriendDepositFactor = FriendDepositFactor;
	type MaxFriends = MaxFriends;
	type RecoveryDeposit = RecoveryDeposit;
}

parameter_types! {
	pub const LaunchPeriod: BlockNumber = 20 * MINUTES;
	pub const VotingPeriod: BlockNumber = 10 * MINUTES;
	pub const FastTrackVotingPeriod: BlockNumber = 10 * MINUTES;
	pub MinimumDeposit: Balance = 100 * cent(ACA);
	pub const EnactmentPeriod: BlockNumber = MINUTES;
	pub const CooloffPeriod: BlockNumber = MINUTES;
	pub PreimageByteDeposit: Balance = 10 * millicent(ACA);
	pub const InstantAllowed: bool = true;
	pub const MaxVotes: u32 = 100;
	pub const MaxProposals: u32 = 100;
}

impl pallet_democracy::Config for Runtime {
	type Proposal = Call;
	type Event = Event;
	type Currency = Balances;
	type EnactmentPeriod = EnactmentPeriod;
	type LaunchPeriod = LaunchPeriod;
	type VotingPeriod = VotingPeriod;
	type MinimumDeposit = MinimumDeposit;
	/// A straight majority of the council can decide what their next motion is.
	type ExternalOrigin = EnsureRootOrHalfGeneralCouncil;
	/// A majority can have the next scheduled referendum be a straight majority-carries vote.
	type ExternalMajorityOrigin = EnsureRootOrHalfGeneralCouncil;
	/// A unanimous council can have the next scheduled referendum be a straight default-carries
	/// (NTB) vote.
	type ExternalDefaultOrigin = EnsureRootOrAllGeneralCouncil;
	/// Two thirds of the technical committee can have an ExternalMajority/ExternalDefault vote
	/// be tabled immediately and with a shorter voting/enactment period.
	type FastTrackOrigin = EnsureRootOrTwoThirdsTechnicalCommittee;
	type InstantOrigin = EnsureRootOrAllTechnicalCommittee;
	type InstantAllowed = InstantAllowed;
	type FastTrackVotingPeriod = FastTrackVotingPeriod;
	// To cancel a proposal which has been passed, 2/3 of the council must agree to it.
	type CancellationOrigin = EnsureRootOrTwoThirdsGeneralCouncil;
	type BlacklistOrigin = EnsureRoot<AccountId>;
	// To cancel a proposal before it has been passed, the technical committee must be unanimous or
	// Root must agree.
	type CancelProposalOrigin = EnsureRootOrAllTechnicalCommittee;
	// Any single technical committee member may veto a coming council proposal, however they can
	// only do it once and it lasts only for the cooloff period.
	type VetoOrigin = pallet_collective::EnsureMember<AccountId, TechnicalCommitteeInstance>;
	type CooloffPeriod = CooloffPeriod;
	type PreimageByteDeposit = PreimageByteDeposit;
	type OperationalPreimageOrigin = pallet_collective::EnsureMember<AccountId, GeneralCouncilInstance>;
	type Slash = AcalaTreasury;
	type Scheduler = Scheduler;
	type PalletsOrigin = OriginCaller;
	type MaxVotes = MaxVotes;
	//TODO: might need to weight for Mandala
	type WeightInfo = pallet_democracy::weights::SubstrateWeight<Runtime>;
	type MaxProposals = MaxProposals;
}

impl orml_auction::Config for Runtime {
	type Event = Event;
	type Balance = Balance;
	type AuctionId = AuctionId;
	type Handler = AuctionManager;
	type WeightInfo = weights::orml_auction::WeightInfo<Runtime>;
}

impl orml_authority::Config for Runtime {
	type Event = Event;
	type Origin = Origin;
	type PalletsOrigin = OriginCaller;
	type Call = Call;
	type Scheduler = Scheduler;
	type AsOriginId = AuthoritysOriginId;
	type AuthorityConfig = AuthorityConfigImpl;
	type WeightInfo = weights::orml_authority::WeightInfo<Runtime>;
}

parameter_types! {
	pub CandidacyBond: Balance = 10 * dollar(LDOT);
	pub VotingBondBase: Balance = 2 * dollar(LDOT);
	pub VotingBondFactor: Balance = dollar(LDOT);
	pub const TermDuration: BlockNumber = 7 * DAYS;
	pub const DesiredMembers: u32 = 13;
	pub const DesiredRunnersUp: u32 = 7;
}

impl pallet_elections_phragmen::Config for Runtime {
	type PalletId = ElectionsPhragmenPalletId;
	type Event = Event;
	type Currency = CurrencyAdapter<Runtime, GetLiquidCurrencyId>;
	type CurrencyToVote = U128CurrencyToVote;
	type ChangeMembers = HomaCouncil;
	type InitializeMembers = HomaCouncil;
	type CandidacyBond = CandidacyBond;
	type VotingBondBase = VotingBondBase;
	type VotingBondFactor = VotingBondFactor;
	type TermDuration = TermDuration;
	type DesiredMembers = DesiredMembers;
	type DesiredRunnersUp = DesiredRunnersUp;
	type LoserCandidate = ();
	type KickedMember = ();
	type WeightInfo = ();
}

parameter_types! {
	pub const MinimumCount: u32 = 1;
	pub const ExpiresIn: Moment = 1000 * 60 * 60; // 60 mins
	pub ZeroAccountId: AccountId = AccountId::from([0u8; 32]);
}

type AcalaDataProvider = orml_oracle::Instance1;
impl orml_oracle::Config<AcalaDataProvider> for Runtime {
	type Event = Event;
	type OnNewData = ();
	type CombineData = orml_oracle::DefaultCombineData<Runtime, MinimumCount, ExpiresIn, AcalaDataProvider>;
	type Time = Timestamp;
	type OracleKey = CurrencyId;
	type OracleValue = Price;
	type RootOperatorAccountId = ZeroAccountId;
	type Members = OperatorMembershipAcala;
	type WeightInfo = weights::orml_oracle::WeightInfo<Runtime>;
}

type BandDataProvider = orml_oracle::Instance2;
impl orml_oracle::Config<BandDataProvider> for Runtime {
	type Event = Event;
	type OnNewData = ();
	type CombineData = orml_oracle::DefaultCombineData<Runtime, MinimumCount, ExpiresIn, BandDataProvider>;
	type Time = Timestamp;
	type OracleKey = CurrencyId;
	type OracleValue = Price;
	type RootOperatorAccountId = ZeroAccountId;
	type Members = OperatorMembershipBand;
	type WeightInfo = weights::orml_oracle::WeightInfo<Runtime>;
}

create_median_value_data_provider!(
	AggregatedDataProvider,
	CurrencyId,
	Price,
	TimeStampedPrice,
	[AcalaOracle, BandOracle]
);
// Aggregated data provider cannot feed.
impl DataFeeder<CurrencyId, Price, AccountId> for AggregatedDataProvider {
	fn feed_value(_: AccountId, _: CurrencyId, _: Price) -> DispatchResult {
		Err("Not supported".into())
	}
}

parameter_type_with_key! {
	pub ExistentialDeposits: |_currency_id: CurrencyId| -> Balance {
		Zero::zero()
	};
}

parameter_types! {
	pub AcalaTreasuryAccount: AccountId = AcalaTreasuryPalletId::get().into_account();
}

impl orml_tokens::Config for Runtime {
	type Event = Event;
	type Balance = Balance;
	type Amount = Amount;
	type CurrencyId = CurrencyId;
	type WeightInfo = weights::orml_tokens::WeightInfo<Runtime>;
	type ExistentialDeposits = ExistentialDeposits;
	type OnDust = orml_tokens::TransferDust<Runtime, AcalaTreasuryAccount>;
	type MaxLocks = MaxLocks;
}

parameter_types! {
	pub StableCurrencyFixedPrice: Price = Price::saturating_from_rational(1, 1);
}

impl module_prices::Config for Runtime {
	type Event = Event;
	type Source = AggregatedDataProvider;
	type GetStableCurrencyId = GetStableCurrencyId;
	type StableCurrencyFixedPrice = StableCurrencyFixedPrice;
	type GetStakingCurrencyId = GetStakingCurrencyId;
	type GetLiquidCurrencyId = GetLiquidCurrencyId;
	type LockOrigin = EnsureRootOrTwoThirdsGeneralCouncil;
	type LiquidStakingExchangeRateProvider = LiquidStakingExchangeRateProvider;
	type DEX = Dex;
	type Currency = Currencies;
	type CurrencyIdMapping = EvmCurrencyIdMapping<Runtime>;
	type WeightInfo = weights::module_prices::WeightInfo<Runtime>;
}

pub struct LiquidStakingExchangeRateProvider;
impl module_support::ExchangeRateProvider for LiquidStakingExchangeRateProvider {
	fn get_exchange_rate() -> ExchangeRate {
		StakingPool::liquid_exchange_rate()
	}
}

parameter_types! {
	pub const GetNativeCurrencyId: CurrencyId = ACA;
	pub const GetStableCurrencyId: CurrencyId = AUSD;
}

impl module_currencies::Config for Runtime {
	type Event = Event;
	type MultiCurrency = Tokens;
	type NativeCurrency = BasicCurrencyAdapter<Runtime, Balances, Amount, BlockNumber>;
	type GetNativeCurrencyId = GetNativeCurrencyId;
	type WeightInfo = weights::module_currencies::WeightInfo<Runtime>;
	type AddressMapping = EvmAddressMapping<Runtime>;
	type EVMBridge = EVMBridge;
}

pub struct EnsureRootOrAcalaTreasury;
impl EnsureOrigin<Origin> for EnsureRootOrAcalaTreasury {
	type Success = AccountId;

	fn try_origin(o: Origin) -> Result<Self::Success, Origin> {
		Into::<Result<RawOrigin<AccountId>, Origin>>::into(o).and_then(|o| match o {
			RawOrigin::Root => Ok(AcalaTreasuryPalletId::get().into_account()),
			RawOrigin::Signed(caller) => {
				if caller == AcalaTreasuryPalletId::get().into_account() {
					Ok(caller)
				} else {
					Err(Origin::from(Some(caller)))
				}
			}
			r => Err(Origin::from(r)),
		})
	}

	#[cfg(feature = "runtime-benchmarks")]
	fn successful_origin() -> Origin {
		Origin::from(RawOrigin::Signed(Default::default()))
	}
}

parameter_types! {
	pub MinVestedTransfer: Balance = 100 * dollar(ACA);
	pub const MaxVestingSchedules: u32 = 100;
}

impl orml_vesting::Config for Runtime {
	type Event = Event;
	type Currency = pallet_balances::Pallet<Runtime>;
	type MinVestedTransfer = MinVestedTransfer;
	type VestedTransferOrigin = EnsureRootOrAcalaTreasury;
	type WeightInfo = weights::orml_vesting::WeightInfo<Runtime>;
	type MaxVestingSchedules = MaxVestingSchedules;
}

parameter_types! {
	pub MaximumSchedulerWeight: Weight = Perbill::from_percent(10) * RuntimeBlockWeights::get().max_block;
	pub const MaxScheduledPerBlock: u32 = 50;
}

impl pallet_scheduler::Config for Runtime {
	type Event = Event;
	type Origin = Origin;
	type PalletsOrigin = OriginCaller;
	type Call = Call;
	type MaximumWeight = MaximumSchedulerWeight;
	type ScheduleOrigin = EnsureRoot<AccountId>;
	type MaxScheduledPerBlock = MaxScheduledPerBlock;
	type WeightInfo = ();
}

parameter_types! {
	pub const UpdateFrequency: BlockNumber = 10;
	pub const MaxGraduallyUpdate: u32 = 100;
	pub const MaxStorageKeyBytes: u32 = 1024;
	pub const MaxStorageValueBytes: u32 = 1024;
}

impl orml_gradually_update::Config for Runtime {
	type Event = Event;
	type UpdateFrequency = UpdateFrequency;
	type DispatchOrigin = EnsureRoot<AccountId>;
	type WeightInfo = weights::orml_gradually_update::WeightInfo<Runtime>;
	type MaxGraduallyUpdate = MaxGraduallyUpdate;
	type MaxStorageKeyBytes = MaxStorageKeyBytes;
	type MaxStorageValueBytes = MaxStorageValueBytes;
}

parameter_types! {
	pub MinimumIncrementSize: Rate = Rate::saturating_from_rational(2, 100);
	pub const AuctionTimeToClose: BlockNumber = 15 * MINUTES;
	pub const AuctionDurationSoftCap: BlockNumber = 2 * HOURS;
}

impl module_auction_manager::Config for Runtime {
	type Event = Event;
	type Currency = Currencies;
	type Auction = Auction;
	type MinimumIncrementSize = MinimumIncrementSize;
	type AuctionTimeToClose = AuctionTimeToClose;
	type AuctionDurationSoftCap = AuctionDurationSoftCap;
	type GetStableCurrencyId = GetStableCurrencyId;
	type CDPTreasury = CdpTreasury;
	type DEX = Dex;
	type PriceSource = Prices;
	type UnsignedPriority = runtime_common::AuctionManagerUnsignedPriority;
	type EmergencyShutdown = EmergencyShutdown;
	type WeightInfo = weights::module_auction_manager::WeightInfo<Runtime>;
}

impl module_loans::Config for Runtime {
	type Event = Event;
	type Convert = module_cdp_engine::DebitExchangeRateConvertor<Runtime>;
	type Currency = Currencies;
	type RiskManager = CdpEngine;
	type CDPTreasury = CdpTreasury;
	type PalletId = LoansPalletId;
	type OnUpdateLoan = module_incentives::OnUpdateLoan<Runtime>;
}

impl<LocalCall> frame_system::offchain::CreateSignedTransaction<LocalCall> for Runtime
where
	Call: From<LocalCall>,
{
	fn create_transaction<C: frame_system::offchain::AppCrypto<Self::Public, Self::Signature>>(
		call: Call,
		public: <Signature as sp_runtime::traits::Verify>::Signer,
		account: AccountId,
		nonce: Nonce,
	) -> Option<(
		Call,
		<UncheckedExtrinsic as sp_runtime::traits::Extrinsic>::SignaturePayload,
	)> {
		// take the biggest period possible.
		let period = BlockHashCount::get()
			.checked_next_power_of_two()
			.map(|c| c / 2)
			.unwrap_or(2) as u64;
		let current_block = System::block_number()
			.saturated_into::<u64>()
			// The `System::block_number` is initialized with `n+1`,
			// so the actual block number is `n`.
			.saturating_sub(1);
		let tip = 0;
		let extra: SignedExtra = (
			frame_system::CheckSpecVersion::<Runtime>::new(),
			frame_system::CheckTxVersion::<Runtime>::new(),
			frame_system::CheckGenesis::<Runtime>::new(),
			frame_system::CheckEra::<Runtime>::from(generic::Era::mortal(period, current_block)),
			frame_system::CheckNonce::<Runtime>::from(nonce),
			frame_system::CheckWeight::<Runtime>::new(),
			module_transaction_payment::ChargeTransactionPayment::<Runtime>::from(tip),
			module_evm::SetEvmOrigin::<Runtime>::new(),
		);
		let raw_payload = SignedPayload::new(call, extra)
			.map_err(|e| {
				log::warn!("Unable to create signed payload: {:?}", e);
			})
			.ok()?;
		let signature = raw_payload.using_encoded(|payload| C::sign(payload, public))?;
		let address = Indices::unlookup(account);
		let (call, extra, _) = raw_payload.deconstruct();
		Some((call, (address, signature, extra)))
	}
}

impl frame_system::offchain::SigningTypes for Runtime {
	type Public = <Signature as sp_runtime::traits::Verify>::Signer;
	type Signature = Signature;
}

impl<C> frame_system::offchain::SendTransactionTypes<C> for Runtime
where
	Call: From<C>,
{
	type OverarchingCall = Call;
	type Extrinsic = UncheckedExtrinsic;
}

parameter_types! {
	pub CollateralCurrencyIds: Vec<CurrencyId> = vec![DOT, LDOT, RENBTC];
	pub DefaultLiquidationRatio: Ratio = Ratio::saturating_from_rational(110, 100);
	pub DefaultDebitExchangeRate: ExchangeRate = ExchangeRate::saturating_from_rational(1, 10);
	pub DefaultLiquidationPenalty: Rate = Rate::saturating_from_rational(5, 100);
	pub MinimumDebitValue: Balance = dollar(AUSD);
	pub MaxSlippageSwapWithDEX: Ratio = Ratio::saturating_from_rational(5, 100);
}

impl module_cdp_engine::Config for Runtime {
	type Event = Event;
	type PriceSource = Prices;
	type CollateralCurrencyIds = CollateralCurrencyIds;
	type DefaultLiquidationRatio = DefaultLiquidationRatio;
	type DefaultDebitExchangeRate = DefaultDebitExchangeRate;
	type DefaultLiquidationPenalty = DefaultLiquidationPenalty;
	type MinimumDebitValue = MinimumDebitValue;
	type GetStableCurrencyId = GetStableCurrencyId;
	type CDPTreasury = CdpTreasury;
	type UpdateOrigin = EnsureRootOrHalfFinancialCouncil;
	type MaxSlippageSwapWithDEX = MaxSlippageSwapWithDEX;
	type UnsignedPriority = runtime_common::CdpEngineUnsignedPriority;
	type EmergencyShutdown = EmergencyShutdown;
	type UnixTime = Timestamp;
	type WeightInfo = weights::module_cdp_engine::WeightInfo<Runtime>;
}

parameter_types! {
	pub DepositPerAuthorization: Balance = dollar(ACA);
}

impl module_honzon::Config for Runtime {
	type Event = Event;
	type Currency = Balances;
	type DepositPerAuthorization = DepositPerAuthorization;
	type WeightInfo = weights::module_honzon::WeightInfo<Runtime>;
}

impl module_emergency_shutdown::Config for Runtime {
	type Event = Event;
	type CollateralCurrencyIds = CollateralCurrencyIds;
	type PriceSource = Prices;
	type CDPTreasury = CdpTreasury;
	type AuctionManagerHandler = AuctionManager;
	type ShutdownOrigin = EnsureRootOrHalfGeneralCouncil;
	type WeightInfo = weights::module_emergency_shutdown::WeightInfo<Runtime>;
}

parameter_types! {
	pub const GetExchangeFee: (u32, u32) = (1, 1000);	// 0.1%
	pub const TradingPathLimit: u32 = 3;
	pub EnabledTradingPairs: Vec<TradingPair> = vec![
		TradingPair::new(AUSD, ACA),
		TradingPair::new(AUSD, DOT),
		TradingPair::new(AUSD, LDOT),
		TradingPair::new(AUSD, RENBTC),
	];
}

impl module_dex::Config for Runtime {
	type Event = Event;
	type Currency = Currencies;
	type GetExchangeFee = GetExchangeFee;
	type TradingPathLimit = TradingPathLimit;
	type PalletId = DEXPalletId;
	type CurrencyIdMapping = EvmCurrencyIdMapping<Runtime>;
	type DEXIncentives = Incentives;
	type WeightInfo = weights::module_dex::WeightInfo<Runtime>;
	type ListingOrigin = EnsureRootOrHalfGeneralCouncil;
}

parameter_types! {
	pub const MaxAuctionsCount: u32 = 100;
	pub HonzonTreasuryAccount: AccountId = HonzonTreasuryPalletId::get().into_account();
}

impl module_cdp_treasury::Config for Runtime {
	type Event = Event;
	type Currency = Currencies;
	type GetStableCurrencyId = GetStableCurrencyId;
	type AuctionManagerHandler = AuctionManager;
	type UpdateOrigin = EnsureRootOrHalfFinancialCouncil;
	type DEX = Dex;
	type MaxAuctionsCount = MaxAuctionsCount;
	type PalletId = CDPTreasuryPalletId;
	type TreasuryAccount = HonzonTreasuryAccount;
	type WeightInfo = weights::module_cdp_treasury::WeightInfo<Runtime>;
}

parameter_types! {
	// All currency types except for native currency, Sort by fee charge order
	pub AllNonNativeCurrencyIds: Vec<CurrencyId> = vec![AUSD, LDOT, DOT, RENBTC];
}

impl module_transaction_payment::Config for Runtime {
	type AllNonNativeCurrencyIds = AllNonNativeCurrencyIds;
	type NativeCurrencyId = GetNativeCurrencyId;
	type StableCurrencyId = GetStableCurrencyId;
	type Currency = Balances;
	type MultiCurrency = Currencies;
	type OnTransactionPayment = AcalaTreasury;
	type TransactionByteFee = TransactionByteFee;
	type WeightToFee = WeightToFee;
	type FeeMultiplierUpdate = TargetedFeeAdjustment<Self, TargetBlockFullness, AdjustmentVariable, MinimumMultiplier>;
	type DEX = Dex;
	type MaxSlippageSwapWithDEX = MaxSlippageSwapWithDEX;
	type WeightInfo = weights::module_transaction_payment::WeightInfo<Runtime>;
}

impl module_evm_accounts::Config for Runtime {
	type Event = Event;
	type Currency = Balances;
	type AddressMapping = EvmAddressMapping<Runtime>;
	type TransferAll = Currencies;
	type WeightInfo = weights::module_evm_accounts::WeightInfo<Runtime>;
}

impl module_evm_manager::Config for Runtime {
	type Currency = Balances;
	type EVMBridge = EVMBridge;
}

impl orml_rewards::Config for Runtime {
	type Share = Balance;
	type Balance = Balance;
	type PoolId = module_incentives::PoolId<AccountId>;
	type Handler = Incentives;
}

parameter_types! {
	pub const AccumulatePeriod: BlockNumber = MINUTES;
}

impl module_incentives::Config for Runtime {
	type Event = Event;
	type RelaychainAccountId = AccountId;
	type NativeRewardsSource = UnreleasedNativeVaultAccountId;
	type RewardsVaultAccountId = ZeroAccountId;
	type NativeCurrencyId = GetNativeCurrencyId;
	type StableCurrencyId = GetStableCurrencyId;
	type LiquidCurrencyId = GetLiquidCurrencyId;
	type AccumulatePeriod = AccumulatePeriod;
	type UpdateOrigin = EnsureRootOrThreeFourthsGeneralCouncil;
	type CDPTreasury = CdpTreasury;
	type Currency = Currencies;
	type DEX = Dex;
	type EmergencyShutdown = EmergencyShutdown;
	type PalletId = IncentivesPalletId;
	type WeightInfo = weights::module_incentives::WeightInfo<Runtime>;
}

impl module_airdrop::Config for Runtime {
	type Event = Event;
}

parameter_types! {
	pub const PolkadotBondingDuration: EraIndex = 7;
	pub const EraLength: BlockNumber = DAYS;
	pub const MaxUnbonding: u32 = 1000;
}

impl module_polkadot_bridge::Config for Runtime {
	type DOTCurrency = Currency<Runtime, GetStakingCurrencyId>;
	type OnNewEra = (NomineesElection, StakingPool);
	type BondingDuration = PolkadotBondingDuration;
	type EraLength = EraLength;
	type PolkadotAccountId = AccountId;
	type MaxUnbonding = MaxUnbonding;
}

parameter_types! {
	pub const GetLiquidCurrencyId: CurrencyId = LDOT;
	pub const GetStakingCurrencyId: CurrencyId = DOT;
	pub DefaultExchangeRate: ExchangeRate = ExchangeRate::saturating_from_rational(10, 100);	// 1 : 10
	pub PoolAccountIndexes: Vec<u32> = vec![1, 2, 3, 4];
}

impl module_staking_pool::Config for Runtime {
	type Event = Event;
	type StakingCurrencyId = GetStakingCurrencyId;
	type LiquidCurrencyId = GetLiquidCurrencyId;
	type DefaultExchangeRate = DefaultExchangeRate;
	type PalletId = StakingPoolPalletId;
	type PoolAccountIndexes = PoolAccountIndexes;
	type UpdateOrigin = EnsureRootOrHalfHomaCouncil;
	type FeeModel = CurveFeeModel;
	type Nominees = NomineesElection;
	type Bridge = PolkadotBridge;
	type Currency = Currencies;
}

impl module_homa::Config for Runtime {
	type Homa = StakingPool;
	type WeightInfo = weights::module_homa::WeightInfo<Runtime>;
}

parameter_types! {
	pub MinCouncilBondThreshold: Balance = dollar(LDOT);
	pub const NominateesCount: u32 = 7;
	pub const MaxUnlockingChunks: u32 = 7;
	pub const NomineesElectionBondingDuration: EraIndex = 7;
}

impl module_nominees_election::Config for Runtime {
	type Event = Event;
	type Currency = Currency<Runtime, GetLiquidCurrencyId>;
	type NomineeId = AccountId;
	type MinBondThreshold = MinCouncilBondThreshold;
	type BondingDuration = NomineesElectionBondingDuration;
	type NominateesCount = NominateesCount;
	type MaxUnlockingChunks = MaxUnlockingChunks;
	type RelaychainValidatorFilter = runtime_common::RelaychainValidatorFilter;
}

parameter_types! {
	pub MinGuaranteeAmount: Balance = dollar(LDOT);
	pub const ValidatorInsuranceThreshold: Balance = 0;
}

impl module_homa_validator_list::Config for Runtime {
	type Event = Event;
	type RelaychainAccountId = AccountId;
	type LiquidTokenCurrency = Currency<Runtime, GetLiquidCurrencyId>;
	type MinBondAmount = MinGuaranteeAmount;
	type BondingDuration = PolkadotBondingDuration;
	type ValidatorInsuranceThreshold = ValidatorInsuranceThreshold;
	type FreezeOrigin = EnsureRootOrHalfHomaCouncil;
	type SlashOrigin = EnsureRootOrHalfHomaCouncil;
	type OnSlash = module_staking_pool::OnSlash<Runtime>;
	type LiquidStakingExchangeRateProvider = LiquidStakingExchangeRateProvider;
	type WeightInfo = ();
	type OnIncreaseGuarantee = module_incentives::OnIncreaseGuarantee<Runtime>;
	type OnDecreaseGuarantee = module_incentives::OnDecreaseGuarantee<Runtime>;
}

parameter_types! {
	pub CreateClassDeposit: Balance = 500 * millicent(ACA);
	pub CreateTokenDeposit: Balance = 100 * millicent(ACA);
}

impl module_nft::Config for Runtime {
	type Event = Event;
	type CreateClassDeposit = CreateClassDeposit;
	type CreateTokenDeposit = CreateTokenDeposit;
	type PalletId = NftPalletId;
	type WeightInfo = weights::module_nft::WeightInfo<Runtime>;
}

parameter_types! {
	pub MaxClassMetadata: u32 = 1024;
	pub MaxTokenMetadata: u32 = 1024;
}

impl orml_nft::Config for Runtime {
	type ClassId = u32;
	type TokenId = u64;
	type ClassData = module_nft::ClassData<Balance>;
	type TokenData = module_nft::TokenData<Balance>;
	type MaxClassMetadata = MaxClassMetadata;
	type MaxTokenMetadata = MaxTokenMetadata;
}

parameter_types! {
	// One storage item; key size 32, value size 8; .
	pub ProxyDepositBase: Balance = deposit(1, 8);
	// Additional storage item size of 33 bytes.
	pub ProxyDepositFactor: Balance = deposit(0, 33);
	pub const MaxProxies: u16 = 32;
	pub AnnouncementDepositBase: Balance = deposit(1, 8);
	pub AnnouncementDepositFactor: Balance = deposit(0, 66);
	pub const MaxPending: u16 = 32;
}

/// The type used to represent the kinds of proxying allowed.
#[derive(Copy, Clone, Eq, PartialEq, Ord, PartialOrd, Encode, Decode, RuntimeDebug, MaxEncodedLen)]
pub enum ProxyType {
	Any,
	CancelProxy,
	NonTransfer,
	Governance,
	Staking,
}
impl Default for ProxyType {
	fn default() -> Self {
		Self::Any
	}
}
impl InstanceFilter<Call> for ProxyType {
	fn filter(&self, c: &Call) -> bool {
		match self {
			ProxyType::Any => true,
			ProxyType::CancelProxy => matches!(c, Call::Proxy(pallet_proxy::Call::reject_announcement(..))),
			ProxyType::NonTransfer => matches!(
				c,
				Call::System(..) |
				Call::Timestamp(..) |
				Call::Scheduler(..) |
				Call::Utility(..) |
				Call::Multisig(..) |
				Call::Proxy(..) |
				// Specifically omitting the entire Balances, Tokens and Currencies pallet
				Call::Vesting(orml_vesting::Call::claim(..)) |
				Call::Vesting(orml_vesting::Call::update_vesting_schedules(..)) |
				// Specifically omitting Vesting `vested_transfer`
				Call::TransactionPayment(..) |
				Call::AcalaTreasury(..) |
				Call::Bounties(..) |
				Call::Tips(..) |
				Call::ParachainSystem(..) |
				Call::Authorship(..) |
				Call::CollatorSelection(..) |
				Call::Session(..) |
				Call::Indices(..) |
				Call::GraduallyUpdate(..) |
				Call::Authority(..) |
				Call::ElectionsPhragmen(..) |
				Call::GeneralCouncil(..) |
				Call::GeneralCouncilMembership(..) |
				Call::FinancialCouncil(..) |
				Call::FinancialCouncilMembership(..) |
				Call::HomaCouncil(..) |
				Call::HomaCouncilMembership(..) |
				Call::TechnicalCommittee(..) |
				Call::TechnicalCommitteeMembership(..) |
				Call::AcalaOracle(..) |
				Call::OperatorMembershipAcala(..) |
				Call::BandOracle(..) |
				Call::OperatorMembershipBand(..) |
				Call::Auction(..) |
				Call::Rewards(..) |
				Call::Prices(..) |
				Call::Dex(..) |
				Call::AuctionManager(..) |
				Call::Loans(..) |
				Call::Honzon(..) |
				Call::CdpTreasury(..) |
				Call::CdpEngine(..) |
				Call::EmergencyShutdown(..) |
				Call::Homa(..) |
				Call::NomineesElection(..) |
				Call::StakingPool(..) |
				Call::PolkadotBridge(..) |
				Call::HomaValidatorListModule(..) |
				Call::Incentives(..) |
				Call::AirDrop(..) |
				Call::EvmAccounts(..)
			),
			ProxyType::Governance => matches!(
				c,
				Call::Authority(..)
					| Call::GeneralCouncil(..)
					| Call::FinancialCouncil(..)
					| Call::HomaCouncil(..)
					| Call::TechnicalCommittee(..)
					| Call::AcalaTreasury(..)
					| Call::Bounties(..) | Call::Tips(..)
					| Call::Utility(..)
			),
			ProxyType::Staking => matches!(c, Call::CollatorSelection(..) | Call::Session(..) | Call::Utility(..)),
		}
	}
	fn is_superset(&self, o: &Self) -> bool {
		match (self, o) {
			(x, y) if x == y => true,
			(ProxyType::Any, _) => true,
			(_, ProxyType::Any) => false,
			(ProxyType::NonTransfer, _) => true,
			_ => false,
		}
	}
}

impl pallet_proxy::Config for Runtime {
	type Event = Event;
	type Call = Call;
	type Currency = Balances;
	type ProxyType = ProxyType;
	type ProxyDepositBase = ProxyDepositBase;
	type ProxyDepositFactor = ProxyDepositFactor;
	type MaxProxies = MaxProxies;
	type WeightInfo = ();
	type MaxPending = MaxPending;
	type CallHasher = BlakeTwo256;
	type AnnouncementDepositBase = AnnouncementDepositBase;
	type AnnouncementDepositFactor = AnnouncementDepositFactor;
}

parameter_types! {
	pub const RENBTCCurrencyId: CurrencyId = RENBTC;
	pub const RENBTCIdentifier: [u8; 32] = hex!["f6b5b360905f856404bd4cf39021b82209908faa44159e68ea207ab8a5e13197"];
}

impl ecosystem_renvm_bridge::Config for Runtime {
	type Event = Event;
	type Currency = Balances;
	type BridgedTokenCurrency = Currency<Runtime, RENBTCCurrencyId>;
	type CurrencyIdentifier = RENBTCIdentifier;
	type UnsignedPriority = runtime_common::RenvmBridgeUnsignedPriority;
	type ChargeTransactionPayment = module_transaction_payment::ChargeTransactionPayment<Runtime>;
}

parameter_types! {
	pub const ChainId: u64 = 595;
	pub NetworkContractSource: H160 = H160::from_low_u64_be(0);
}

#[cfg(feature = "with-ethereum-compatibility")]
parameter_types! {
	pub const NativeTokenExistentialDeposit: Balance = 1;
	pub const NewContractExtraBytes: u32 = 0;
	pub const StorageDepositPerByte: Balance = 0;
	pub const MaxCodeSize: u32 = 0x6000;
	pub const DeveloperDeposit: Balance = 0;
	pub const DeploymentFee: Balance = 0;
}

#[cfg(not(feature = "with-ethereum-compatibility"))]
parameter_types! {
	pub NativeTokenExistentialDeposit: Balance = microcent(ACA);
	pub const NewContractExtraBytes: u32 = 10_000;
	pub StorageDepositPerByte: Balance = microcent(ACA);
	pub const MaxCodeSize: u32 = 60 * 1024;
	pub DeveloperDeposit: Balance = dollar(ACA);
	pub DeploymentFee: Balance = dollar(ACA);
}

pub type MultiCurrencyPrecompile = runtime_common::MultiCurrencyPrecompile<
	AccountId,
	EvmAddressMapping<Runtime>,
	EvmCurrencyIdMapping<Runtime>,
	Currencies,
>;

pub type NFTPrecompile =
	runtime_common::NFTPrecompile<AccountId, EvmAddressMapping<Runtime>, EvmCurrencyIdMapping<Runtime>, NFT>;
pub type StateRentPrecompile =
	runtime_common::StateRentPrecompile<AccountId, EvmAddressMapping<Runtime>, EvmCurrencyIdMapping<Runtime>, EVM>;
pub type OraclePrecompile =
	runtime_common::OraclePrecompile<AccountId, EvmAddressMapping<Runtime>, EvmCurrencyIdMapping<Runtime>, Prices>;
pub type ScheduleCallPrecompile = runtime_common::ScheduleCallPrecompile<
	AccountId,
	EvmAddressMapping<Runtime>,
	EvmCurrencyIdMapping<Runtime>,
	Scheduler,
	module_transaction_payment::ChargeTransactionPayment<Runtime>,
	Call,
	Origin,
	OriginCaller,
	Runtime,
>;
pub type DexPrecompile =
	runtime_common::DexPrecompile<AccountId, EvmAddressMapping<Runtime>, EvmCurrencyIdMapping<Runtime>, Dex>;

#[cfg(feature = "with-ethereum-compatibility")]
static ISTANBUL_CONFIG: evm::Config = evm::Config::istanbul();

impl module_evm::Config for Runtime {
	type AddressMapping = EvmAddressMapping<Runtime>;
	type Currency = Balances;
	type TransferAll = Currencies;
	type NewContractExtraBytes = NewContractExtraBytes;
	type StorageDepositPerByte = StorageDepositPerByte;
	type MaxCodeSize = MaxCodeSize;

	type Event = Event;
	type Precompiles = runtime_common::AllPrecompiles<
		SystemContractsFilter,
		MultiCurrencyPrecompile,
		NFTPrecompile,
		StateRentPrecompile,
		OraclePrecompile,
		ScheduleCallPrecompile,
		DexPrecompile,
	>;
	type ChainId = ChainId;
	type GasToWeight = GasToWeight;
	type ChargeTransactionPayment = module_transaction_payment::ChargeTransactionPayment<Runtime>;
	type NetworkContractOrigin = EnsureRootOrTwoThirdsTechnicalCommittee;
	type NetworkContractSource = NetworkContractSource;
	type DeveloperDeposit = DeveloperDeposit;
	type DeploymentFee = DeploymentFee;
	type TreasuryAccount = AcalaTreasuryAccount;
	type FreeDeploymentOrigin = EnsureRootOrHalfGeneralCouncil;
	type WeightInfo = weights::module_evm::WeightInfo<Runtime>;

	#[cfg(feature = "with-ethereum-compatibility")]
	fn config() -> &'static evm::Config {
		&ISTANBUL_CONFIG
	}
}

impl module_evm_bridge::Config for Runtime {
	type EVM = EVM;
}

parameter_types! {
	pub const LocalChainId: chainbridge::ChainId = 2;
	pub const ProposalLifetime: BlockNumber = 15 * MINUTES;
}

impl chainbridge::Config for Runtime {
	type Event = Event;
	type AdminOrigin = EnsureRoot<AccountId>;
	type Proposal = Call;
	type ChainId = LocalChainId;
	type ProposalLifetime = ProposalLifetime;
}

impl ecosystem_chainsafe::Config for Runtime {
	type Event = Event;
	type Currency = Currencies;
	type NativeCurrencyId = GetNativeCurrencyId;
	type RegistorOrigin = EnsureRootOrHalfGeneralCouncil;
	type BridgeOrigin = chainbridge::EnsureBridge<Runtime>;
	type WeightInfo = weights::ecosystem_chainsafe::WeightInfo<Runtime>;
}

parameter_types! {
	pub ReservedXcmpWeight: Weight = RuntimeBlockWeights::get().max_block / 4;
	pub ReservedDmpWeight: Weight = RuntimeBlockWeights::get().max_block / 4;
}

impl cumulus_pallet_parachain_system::Config for Runtime {
	type Event = Event;
	type OnValidationData = ();
	type SelfParaId = ParachainInfo;
	type DmpMessageHandler = DmpQueue;
	type ReservedDmpWeight = ReservedDmpWeight;
	type OutboundXcmpMessageSource = XcmpQueue;
	type XcmpMessageHandler = XcmpQueue;
	type ReservedXcmpWeight = ReservedXcmpWeight;
}

impl parachain_info::Config for Runtime {}

<<<<<<< HEAD
parameter_types! {
	pub const DotLocation: MultiLocation = MultiLocation::X1(Parent);
	pub const RelayNetwork: NetworkId = NetworkId::Polkadot;
	pub RelayChainOrigin: Origin = cumulus_pallet_xcm::Origin::Relay.into();
	pub Ancestry: MultiLocation = Parachain(ParachainInfo::parachain_id().into()).into();
}

/// Type for specifying how a `MultiLocation` can be converted into an `AccountId`. This is used
/// when determining ownership of accounts for asset transacting and when attempting to use XCM
/// `Transact` in order to determine the dispatch Origin.
pub type LocationToAccountId = (
	// The parent (Relay-chain) origin converts to the default `AccountId`.
	ParentIsDefault<AccountId>,
	// Sibling parachain origins convert to AccountId via the `ParaId::into`.
	SiblingParachainConvertsVia<Sibling, AccountId>,
	// Straight up local `AccountId32` origins just alias directly to `AccountId`.
	AccountId32Aliases<RelayNetwork, AccountId>,
);

/// This is the type we use to convert an (incoming) XCM origin into a local `Origin` instance,
/// ready for dispatching a transaction with Xcm's `Transact`. There is an `OriginKind` which can
/// biases the kind of local `Origin` it will become.
pub type XcmOriginToCallOrigin = (
	// Sovereign account converter; this attempts to derive an `AccountId` from the origin location
	// using `LocationToAccountId` and then turn that into the usual `Signed` origin. Useful for
	// foreign chains who want to have a local sovereign account on this chain which they control.
	SovereignSignedViaLocation<LocationToAccountId, Origin>,
	// Native converter for Relay-chain (Parent) location; will converts to a `Relay` origin when
	// recognized.
	RelayChainAsNative<RelayChainOrigin, Origin>,
	// Native converter for sibling Parachains; will convert to a `SiblingPara` origin when
	// recognized.
	SiblingParachainAsNative<cumulus_pallet_xcm::Origin, Origin>,
	// Native signed account converter; this just converts an `AccountId32` origin into a normal
	// `Origin::Signed` origin of the same 32-byte value.
	SignedAccountId32AsNative<RelayNetwork, Origin>,
	// Xcm origins can be represented natively under the Xcm pallet's Xcm origin.
	XcmPassthrough<Origin>,
);

parameter_types! {
	// One XCM operation is 1_000_000 weight - almost certainly a conservative estimate.
	pub UnitWeightCost: Weight = 1_000_000;
}

pub type Barrier = (TakeWeightCredit, AllowTopLevelPaidExecutionFrom<All<MultiLocation>>);

pub struct XcmConfig;
impl Config for XcmConfig {
	type Call = Call;
	type XcmSender = XcmRouter;
	// How to withdraw and deposit an asset.
	type AssetTransactor = LocalAssetTransactor;
	type OriginConverter = XcmOriginToCallOrigin;
	type IsReserve = MultiNativeAsset;
	// Teleporting is disabled.
	type IsTeleporter = ();
	type LocationInverter = LocationInverter<Ancestry>;
	type Barrier = Barrier;
	type Weigher = FixedWeightBounds<UnitWeightCost, Call>;
	//TODO: Update trader
	type Trader = UsingComponents<IdentityFee<Balance>, DotLocation, AccountId, Balances, ()>;
	type ResponseHandler = (); // Don't handle responses for now.
}

parameter_types! {
	pub MaxDownwardMessageWeight: Weight = RuntimeBlockWeights::get().max_block / 10;
}

/// No local origins on this chain are allowed to dispatch XCM sends/executions.
pub type LocalOriginToLocation = (SignedToAccountId32<Origin, AccountId, RelayNetwork>,);

/// The means for routing XCM messages which are not for local execution into the right message
/// queues.
pub type XcmRouter = (
	// Two routers - use UMP to communicate with the relay chain:
	cumulus_primitives_utility::ParentAsUmp<ParachainSystem>,
	// ..and XCMP to communicate with the sibling chains.
	XcmpQueue,
);

impl pallet_xcm::Config for Runtime {
	type Event = Event;
	type SendXcmOrigin = EnsureXcmOrigin<Origin, LocalOriginToLocation>;
	type XcmRouter = XcmRouter;
	type ExecuteXcmOrigin = EnsureXcmOrigin<Origin, LocalOriginToLocation>;
	type XcmExecuteFilter = All<(MultiLocation, Xcm<Call>)>;
	type XcmExecutor = XcmExecutor<XcmConfig>;
	type XcmTeleportFilter = ();
	type XcmReserveTransferFilter = All<(MultiLocation, Vec<MultiAsset>)>;
	type Weigher = FixedWeightBounds<UnitWeightCost, Call>;
}

impl cumulus_pallet_xcm::Config for Runtime {
	type Event = Event;
	type XcmExecutor = XcmExecutor<XcmConfig>;
}

impl cumulus_pallet_xcmp_queue::Config for Runtime {
	type Event = Event;
	type XcmExecutor = XcmExecutor<XcmConfig>;
	type ChannelInfo = ParachainSystem;
}

impl cumulus_pallet_dmp_queue::Config for Runtime {
	type Event = Event;
	type XcmExecutor = XcmExecutor<XcmConfig>;
	type ExecuteOverweightOrigin = EnsureRoot<AccountId>;
}

pub type LocalAssetTransactor = MultiCurrencyAdapter<
	Currencies,
	UnknownTokens,
	IsNativeConcrete<CurrencyId, CurrencyIdConvert>,
	AccountId,
	LocationToAccountId,
	CurrencyId,
	CurrencyIdConvert,
>;

//TODO: use token registry currency type encoding
fn native_currency_location(id: CurrencyId) -> MultiLocation {
	X3(Parent, Parachain(ParachainInfo::get().into()), GeneralKey(id.encode()))
}

pub struct CurrencyIdConvert;
impl Convert<CurrencyId, Option<MultiLocation>> for CurrencyIdConvert {
	fn convert(id: CurrencyId) -> Option<MultiLocation> {
		use CurrencyId::Token;
		use TokenSymbol::*;
		match id {
			Token(DOT) => Some(X1(Parent)),
			Token(ACA) | Token(AUSD) | Token(LDOT) | Token(RENBTC) => Some(native_currency_location(id)),
			_ => None,
		}
	}
}
impl Convert<MultiLocation, Option<CurrencyId>> for CurrencyIdConvert {
	fn convert(location: MultiLocation) -> Option<CurrencyId> {
		use CurrencyId::Token;
		use TokenSymbol::*;
		match location {
			X1(Parent) => Some(Token(DOT)),
			X3(Parent, Parachain(id), GeneralKey(key)) if ParaId::from(id) == ParachainInfo::get() => {
				// decode the general key
				if let Ok(currency_id) = CurrencyId::decode(&mut &key[..]) {
					// check if `currency_id` is cross-chain asset
					match currency_id {
						Token(ACA) | Token(AUSD) | Token(LDOT) | Token(RENBTC) => Some(currency_id),
						_ => None,
					}
				} else {
					None
				}
			}
			_ => None,
		}
	}
}
impl Convert<MultiAsset, Option<CurrencyId>> for CurrencyIdConvert {
	fn convert(asset: MultiAsset) -> Option<CurrencyId> {
		if let MultiAsset::ConcreteFungible { id, amount: _ } = asset {
			Self::convert(id)
		} else {
			None
		}
	}
}

parameter_types! {
	pub SelfLocation: MultiLocation = X2(Parent, Parachain(ParachainInfo::get().into()));
}

pub struct AccountIdToMultiLocation;
impl Convert<AccountId, MultiLocation> for AccountIdToMultiLocation {
	fn convert(account: AccountId) -> MultiLocation {
		X1(AccountId32 {
			network: NetworkId::Any,
			id: account.into(),
		})
	}
}

impl orml_xtokens::Config for Runtime {
	type Event = Event;
	type Balance = Balance;
	type CurrencyId = CurrencyId;
	type CurrencyIdConvert = CurrencyIdConvert;
	type AccountIdToMultiLocation = AccountIdToMultiLocation;
	type SelfLocation = SelfLocation;
	type XcmExecutor = XcmExecutor<XcmConfig>;
	type Weigher = FixedWeightBounds<UnitWeightCost, Call>;
}

impl orml_unknown_tokens::Config for Runtime {
	type Event = Event;
}
=======
impl cumulus_pallet_aura_ext::Config for Runtime {}

// parameter_types! {
// 	pub const PolkadotNetworkId: NetworkId = NetworkId::Polkadot;
// }

// pub struct AccountId32Convert;
// impl Convert<AccountId, [u8; 32]> for AccountId32Convert {
// 	fn convert(account_id: AccountId) -> [u8; 32] {
// 		account_id.into()
// 	}
// }

// parameter_types! {
// 	pub AcalaNetwork: NetworkId = NetworkId::Named("acala".into());
// 	pub RelayChainOrigin: Origin = cumulus_pallet_xcm_handler::Origin::Relay.into();
// 	pub Ancestry: MultiLocation = X1(Parachain {
// 		id: ParachainInfo::get().into(),
// 	});
// 	pub const RelayChainCurrencyId: CurrencyId = CurrencyId::Token(TokenSymbol::DOT);
// }

// pub type LocationConverter = (
// 	ParentIsDefault<AccountId>,
// 	SiblingParachainConvertsVia<Sibling, AccountId>,
// 	AccountId32Aliases<AcalaNetwork, AccountId>,
// );

// pub type LocalAssetTransactor = MultiCurrencyAdapter<
// 	Currencies,
// 	UnknownTokens,
// 	IsNativeConcrete<CurrencyId, CurrencyIdConvert>,
// 	AccountId,
// 	LocationConverter,
// 	CurrencyId,
// 	CurrencyIdConvert,
// >;

// pub type LocalOriginConverter = (
// 	SovereignSignedViaLocation<LocationConverter, Origin>,
// 	RelayChainAsNative<RelayChainOrigin, Origin>,
// 	SiblingParachainAsNative<cumulus_pallet_xcm_handler::Origin, Origin>,
// 	SignedAccountId32AsNative<AcalaNetwork, Origin>,
// );

// pub struct XcmConfig;
// impl Config for XcmConfig {
// 	type Call = Call;
// 	type XcmSender = XcmHandler;
// 	type AssetTransactor = LocalAssetTransactor;
// 	type OriginConverter = LocalOriginConverter;
// 	type IsReserve = MultiNativeAsset;
// 	type IsTeleporter = ();
// 	type LocationInverter = LocationInverter<Ancestry>;
// }

// impl cumulus_pallet_xcm_handler::Config for Runtime {
// 	type Event = Event;
// 	type XcmExecutor = XcmExecutor<XcmConfig>;
// 	type UpwardMessageSender = ParachainSystem;
// 	type XcmpMessageSender = ParachainSystem;
// 	type SendXcmOrigin = EnsureRoot<AccountId>;
// 	type AccountIdConverter = LocationConverter;
// }

// pub struct HandleXcm;
// impl XcmHandlerT<AccountId> for HandleXcm {
// 	fn execute_xcm(origin: AccountId, xcm: Xcm) -> DispatchResult {
// 		XcmHandler::execute_xcm(origin, xcm)
// 	}
// }

// //TODO: use token registry currency type encoding
// fn native_currency_location(id: CurrencyId) -> MultiLocation {
// 	X3(
// 		Parent,
// 		Parachain {
// 			id: ParachainInfo::get().into(),
// 		},
// 		GeneralKey(id.encode()),
// 	)
// }

// pub struct CurrencyIdConvert;
// impl Convert<CurrencyId, Option<MultiLocation>> for CurrencyIdConvert {
// 	fn convert(id: CurrencyId) -> Option<MultiLocation> {
// 		use CurrencyId::Token;
// 		use TokenSymbol::*;
// 		match id {
// 			Token(DOT) => Some(X1(Parent)),
// 			Token(ACA) | Token(AUSD) | Token(LDOT) | Token(RENBTC) => Some(native_currency_location(id)),
// 			_ => None,
// 		}
// 	}
// }
// impl Convert<MultiLocation, Option<CurrencyId>> for CurrencyIdConvert {
// 	fn convert(location: MultiLocation) -> Option<CurrencyId> {
// 		use CurrencyId::Token;
// 		use TokenSymbol::*;
// 		match location {
// 			X1(Parent) => Some(Token(DOT)),
// 			X3(Parent, Parachain { id }, GeneralKey(key)) if ParaId::from(id) == ParachainInfo::get() => {
// 				// decode the general key
// 				if let Ok(currency_id) = CurrencyId::decode(&mut &key[..]) {
// 					// check if `currency_id` is cross-chain asset
// 					match currency_id {
// 						Token(ACA) | Token(AUSD) | Token(LDOT) | Token(RENBTC) => Some(currency_id),
// 						_ => None,
// 					}
// 				} else {
// 					None
// 				}
// 			}
// 			_ => None,
// 		}
// 	}
// }
// impl Convert<MultiAsset, Option<CurrencyId>> for CurrencyIdConvert {
// 	fn convert(asset: MultiAsset) -> Option<CurrencyId> {
// 		if let MultiAsset::ConcreteFungible { id, amount: _ } = asset {
// 			Self::convert(id)
// 		} else {
// 			None
// 		}
// 	}
// }

// parameter_types! {
// 	pub SelfLocation: MultiLocation = X2(Parent, Parachain { id: ParachainInfo::get().into() });
// }

// impl orml_xtokens::Config for Runtime {
// 	type Event = Event;
// 	type Balance = Balance;
// 	type CurrencyId = CurrencyId;
// 	type CurrencyIdConvert = CurrencyIdConvert;
// 	type AccountId32Convert = AccountId32Convert;
// 	type SelfLocation = SelfLocation;
// 	type XcmHandler = HandleXcm;
// }

// impl orml_unknown_tokens::Config for Runtime {
// 	type Event = Event;
// }
>>>>>>> 6f2c77f0

/// The address format for describing accounts.
pub type Address = sp_runtime::MultiAddress<AccountId, AccountIndex>;
/// Block header type as expected by this runtime.
pub type Header = generic::Header<BlockNumber, BlakeTwo256>;
/// Block type as expected by this runtime.
pub type Block = generic::Block<Header, UncheckedExtrinsic>;
/// A Block signed with a Justification
pub type SignedBlock = generic::SignedBlock<Block>;
/// BlockId type as expected by this runtime.
pub type BlockId = generic::BlockId<Block>;
/// The SignedExtension to the basic transaction logic.
pub type SignedExtra = (
	frame_system::CheckSpecVersion<Runtime>,
	frame_system::CheckTxVersion<Runtime>,
	frame_system::CheckGenesis<Runtime>,
	frame_system::CheckEra<Runtime>,
	frame_system::CheckNonce<Runtime>,
	frame_system::CheckWeight<Runtime>,
	module_transaction_payment::ChargeTransactionPayment<Runtime>,
	module_evm::SetEvmOrigin<Runtime>,
);
/// Unchecked extrinsic type as expected by this runtime.
pub type UncheckedExtrinsic = generic::UncheckedExtrinsic<Address, Call, Signature, SignedExtra>;
/// The payload being signed in transactions.
pub type SignedPayload = generic::SignedPayload<Call, SignedExtra>;
/// Extrinsic type that has already been checked.
pub type CheckedExtrinsic = generic::CheckedExtrinsic<AccountId, Call, SignedExtra>;
/// Executive: handles dispatch to the various modules.
pub type Executive =
	frame_executive::Executive<Runtime, Block, frame_system::ChainContext<Runtime>, Runtime, AllPallets, ()>;

#[allow(clippy::large_enum_variant)]
construct_runtime! {
	pub enum Runtime where
		Block = Block,
		NodeBlock = primitives::Block,
		UncheckedExtrinsic = UncheckedExtrinsic
	{
		// Core
		System: frame_system::{Pallet, Call, Storage, Config, Event<T>} = 0,
		Timestamp: pallet_timestamp::{Pallet, Call, Storage, Inherent} = 1,
		Scheduler: pallet_scheduler::{Pallet, Call, Storage, Event<T>} = 2,

		// Tokens & Related
		Balances: pallet_balances::{Pallet, Call, Storage, Config<T>, Event<T>} = 10,
		Tokens: orml_tokens::{Pallet, Storage, Event<T>, Config<T>} = 11,
		Currencies: module_currencies::{Pallet, Call, Event<T>} = 12,
		Vesting: orml_vesting::{Pallet, Storage, Call, Event<T>, Config<T>} = 13,
		TransactionPayment: module_transaction_payment::{Pallet, Call, Storage} = 14,

		// Treasury
		AcalaTreasury: pallet_treasury::{Pallet, Call, Storage, Config, Event<T>} = 20,
		Bounties: pallet_bounties::{Pallet, Call, Storage, Event<T>} = 21,
		Tips: pallet_tips::{Pallet, Call, Storage, Event<T>} = 22,

		// Utility
		Utility: pallet_utility::{Pallet, Call, Event} = 30,
		Multisig: pallet_multisig::{Pallet, Call, Storage, Event<T>} = 31,
		Recovery: pallet_recovery::{Pallet, Call, Storage, Event<T>} = 32,
		Proxy: pallet_proxy::{Pallet, Call, Storage, Event<T>} = 33,

		Indices: pallet_indices::{Pallet, Call, Storage, Config<T>, Event<T>} = 40,
		GraduallyUpdate: orml_gradually_update::{Pallet, Storage, Call, Event<T>} = 41,

		// Governance
		GeneralCouncil: pallet_collective::<Instance1>::{Pallet, Call, Storage, Origin<T>, Event<T>, Config<T>} = 50,
		GeneralCouncilMembership: pallet_membership::<Instance1>::{Pallet, Call, Storage, Event<T>, Config<T>} = 51,
		FinancialCouncil: pallet_collective::<Instance2>::{Pallet, Call, Storage, Origin<T>, Event<T>, Config<T>} = 52,
		FinancialCouncilMembership: pallet_membership::<Instance2>::{Pallet, Call, Storage, Event<T>, Config<T>} = 53,
		HomaCouncil: pallet_collective::<Instance3>::{Pallet, Call, Storage, Origin<T>, Event<T>, Config<T>} = 54,
		HomaCouncilMembership: pallet_membership::<Instance3>::{Pallet, Call, Storage, Event<T>, Config<T>} = 55,
		TechnicalCommittee: pallet_collective::<Instance4>::{Pallet, Call, Storage, Origin<T>, Event<T>, Config<T>} = 56,
		TechnicalCommitteeMembership: pallet_membership::<Instance4>::{Pallet, Call, Storage, Event<T>, Config<T>} = 57,

		Authority: orml_authority::{Pallet, Call, Storage, Event<T>, Origin<T>} = 70,
		ElectionsPhragmen: pallet_elections_phragmen::{Pallet, Call, Storage, Event<T>} = 71,
		Democracy: pallet_democracy::{Pallet, Call, Storage, Config<T>, Event<T>} = 72,

		// Oracle
		//
		// NOTE: OperatorMembership must be placed after Oracle or else will have race condition on initialization
		AcalaOracle: orml_oracle::<Instance1>::{Pallet, Storage, Call, Event<T>} = 80,
		OperatorMembershipAcala: pallet_membership::<Instance5>::{Pallet, Call, Storage, Event<T>, Config<T>} = 82,
		BandOracle: orml_oracle::<Instance2>::{Pallet, Storage, Call, Event<T>} = 81,
		OperatorMembershipBand: pallet_membership::<Instance6>::{Pallet, Call, Storage, Event<T>, Config<T>} = 83,

		// ORML Core
		Auction: orml_auction::{Pallet, Storage, Call, Event<T>} = 100,
		Rewards: orml_rewards::{Pallet, Storage, Call} = 101,
		OrmlNFT: orml_nft::{Pallet, Storage, Config<T>} = 102,

		// Acala Core
		Prices: module_prices::{Pallet, Storage, Call, Event<T>} = 110,
		Dex: module_dex::{Pallet, Storage, Call, Event<T>, Config<T>} = 111,

		// Honzon
		AuctionManager: module_auction_manager::{Pallet, Storage, Call, Event<T>, ValidateUnsigned} = 120,
		Loans: module_loans::{Pallet, Storage, Call, Event<T>} = 121,
		Honzon: module_honzon::{Pallet, Storage, Call, Event<T>} = 122,
		CdpTreasury: module_cdp_treasury::{Pallet, Storage, Call, Config, Event<T>} = 123,
		CdpEngine: module_cdp_engine::{Pallet, Storage, Call, Event<T>, Config, ValidateUnsigned} = 124,
		EmergencyShutdown: module_emergency_shutdown::{Pallet, Storage, Call, Event<T>} = 125,

		// Homa
		Homa: module_homa::{Pallet, Call} = 130,
		NomineesElection: module_nominees_election::{Pallet, Call, Storage, Event<T>} = 131,
		StakingPool: module_staking_pool::{Pallet, Call, Storage, Event<T>, Config} = 132,
		PolkadotBridge: module_polkadot_bridge::{Pallet, Call, Storage} = 133,
		HomaValidatorListModule: module_homa_validator_list::{Pallet, Call, Storage, Event<T>} = 134,

		// Acala Other
		Incentives: module_incentives::{Pallet, Storage, Call, Event<T>} = 140,
		NFT: module_nft::{Pallet, Call, Event<T>} = 141,
		AirDrop: module_airdrop::{Pallet, Call, Storage, Event<T>, Config<T>} = 142,

		// Ecosystem modules
		RenVmBridge: ecosystem_renvm_bridge::{Pallet, Call, Config, Storage, Event<T>, ValidateUnsigned} = 150,
		ChainBridge: chainbridge::{Pallet, Call, Storage, Event<T>} = 151,
		ChainSafeTransfer: ecosystem_chainsafe::{Pallet, Call, Storage, Event<T>} = 152,

		// Parachain
		ParachainSystem: cumulus_pallet_parachain_system::{Pallet, Call, Storage, Inherent, Config, Event<T>} = 160,
		ParachainInfo: parachain_info::{Pallet, Storage, Config} = 161,

		// XCM
		XcmpQueue: cumulus_pallet_xcmp_queue::{Pallet, Call, Storage, Event<T>} = 170,
		PolkadotXcm: pallet_xcm::{Pallet, Call, Event<T>, Origin} = 171,
		CumulusXcm: cumulus_pallet_xcm::{Pallet, Event<T>, Origin} = 172,
		DmpQueue: cumulus_pallet_dmp_queue::{Pallet, Call, Storage, Event<T>} = 173,
		XTokens: orml_xtokens::{Pallet, Storage, Call, Event<T>} = 174,
		UnknownTokens: orml_unknown_tokens::{Pallet, Storage, Event} = 175,

		// Smart contracts
		EVM: module_evm::{Pallet, Config<T>, Call, Storage, Event<T>} = 180,
		EVMBridge: module_evm_bridge::{Pallet} = 181,
		EvmAccounts: module_evm_accounts::{Pallet, Call, Storage, Event<T>} = 182,
		EvmManager: module_evm_manager::{Pallet, Storage} = 183,

		// Collator support. the order of these 4 are important and shall not change.
		Authorship: pallet_authorship::{Pallet, Call, Storage} = 190,
		CollatorSelection: module_collator_selection::{Pallet, Call, Storage, Event<T>, Config<T>} = 191,
		Session: pallet_session::{Pallet, Call, Storage, Event, Config<T>} = 192,
		Aura: pallet_aura::{Pallet, Storage, Config<T>} = 193,
		AuraExt: cumulus_pallet_aura_ext::{Pallet, Storage, Config} = 194,

		// Dev
		Sudo: pallet_sudo::{Pallet, Call, Config<T>, Storage, Event<T>} = 255,
	}
}

#[cfg(not(feature = "disable-runtime-api"))]
impl_runtime_apis! {
	impl sp_api::Core<Block> for Runtime {
		fn version() -> RuntimeVersion {
			VERSION
		}

		fn execute_block(block: Block) {
			Executive::execute_block(block)
		}

		fn initialize_block(header: &<Block as BlockT>::Header) {
			Executive::initialize_block(header)
		}
	}

	impl sp_api::Metadata<Block> for Runtime {
		fn metadata() -> OpaqueMetadata {
			Runtime::metadata().into()
		}
	}

	impl sp_block_builder::BlockBuilder<Block> for Runtime {
		fn apply_extrinsic(extrinsic: <Block as BlockT>::Extrinsic) -> ApplyExtrinsicResult {
			Executive::apply_extrinsic(extrinsic)
		}

		fn finalize_block() -> <Block as BlockT>::Header {
			Executive::finalize_block()
		}

		fn inherent_extrinsics(data: sp_inherents::InherentData) -> Vec<<Block as BlockT>::Extrinsic> {
			data.create_extrinsics()
		}

		fn check_inherents(
			block: Block,
			data: sp_inherents::InherentData,
		) -> sp_inherents::CheckInherentsResult {
			data.check_extrinsics(&block)
		}
	}

	impl sp_transaction_pool::runtime_api::TaggedTransactionQueue<Block> for Runtime {
		fn validate_transaction(
			source: TransactionSource,
			tx: <Block as BlockT>::Extrinsic,
		) -> TransactionValidity {
			Executive::validate_transaction(source, tx)
		}
	}

	impl sp_offchain::OffchainWorkerApi<Block> for Runtime {
		fn offchain_worker(header: &<Block as BlockT>::Header) {
			Executive::offchain_worker(header)
		}
	}

	impl sp_consensus_aura::AuraApi<Block, AuraId> for Runtime {
		fn slot_duration() -> sp_consensus_aura::SlotDuration {
			sp_consensus_aura::SlotDuration::from_millis(Aura::slot_duration())
		}

		fn authorities() -> Vec<AuraId> {
			Aura::authorities()
		}
	}

	impl sp_session::SessionKeys<Block> for Runtime {
		fn generate_session_keys(seed: Option<Vec<u8>>) -> Vec<u8> {
			SessionKeys::generate(seed)
		}

		fn decode_session_keys(
			encoded: Vec<u8>,
		) -> Option<Vec<(Vec<u8>, KeyTypeId)>> {
			SessionKeys::decode_into_raw_public_keys(&encoded)
		}
	}

	impl frame_system_rpc_runtime_api::AccountNonceApi<Block, AccountId, Nonce> for Runtime {
		fn account_nonce(account: AccountId) -> Nonce {
			System::account_nonce(account)
		}
	}

	impl pallet_transaction_payment_rpc_runtime_api::TransactionPaymentApi<
		Block,
		Balance,
	> for Runtime {
		fn query_info(uxt: <Block as BlockT>::Extrinsic, len: u32) -> RuntimeDispatchInfo<Balance> {
			TransactionPayment::query_info(uxt, len)
		}
		fn query_fee_details(uxt: <Block as BlockT>::Extrinsic, len: u32) -> FeeDetails<Balance> {
			TransactionPayment::query_fee_details(uxt, len)
		}
	}

	impl orml_oracle_rpc_runtime_api::OracleApi<
		Block,
		DataProviderId,
		CurrencyId,
		TimeStampedPrice,
	> for Runtime {
		fn get_value(provider_id: DataProviderId ,key: CurrencyId) -> Option<TimeStampedPrice> {
			match provider_id {
				DataProviderId::Acala => AcalaOracle::get_no_op(&key),
				DataProviderId::Aggregated => <AggregatedDataProvider as DataProviderExtended<_, _>>::get_no_op(&key)
			}
		}

		fn get_all_values(provider_id: DataProviderId) -> Vec<(CurrencyId, Option<TimeStampedPrice>)> {
			match provider_id {
				DataProviderId::Acala => AcalaOracle::get_all_values(),
				DataProviderId::Aggregated => <AggregatedDataProvider as DataProviderExtended<_, _>>::get_all_values()
			}
		}
	}

	impl module_staking_pool_rpc_runtime_api::StakingPoolApi<
		Block,
		AccountId,
		Balance,
	> for Runtime {
		fn get_available_unbonded(account: AccountId) -> module_staking_pool_rpc_runtime_api::BalanceInfo<Balance> {
			module_staking_pool_rpc_runtime_api::BalanceInfo {
				amount: StakingPool::get_available_unbonded(&account)
			}
		}

		fn get_liquid_staking_exchange_rate() -> ExchangeRate {
			StakingPool::liquid_exchange_rate()
		}
	}

	impl module_evm_rpc_runtime_api::EVMRuntimeRPCApi<Block, Balance> for Runtime {
		fn call(
			from: H160,
			to: H160,
			data: Vec<u8>,
			value: Balance,
			gas_limit: u64,
			storage_limit: u32,
			estimate: bool,
		) -> Result<CallInfo, sp_runtime::DispatchError> {
			let config = if estimate {
				let mut config = <Runtime as module_evm::Config>::config().clone();
				config.estimate = true;
				Some(config)
			} else {
				None
			};

			module_evm::Runner::<Runtime>::call(
				from,
				from,
				to,
				data,
				value,
				gas_limit,
				storage_limit,
				config.as_ref().unwrap_or(<Runtime as module_evm::Config>::config()),
			)
		}

		fn create(
			from: H160,
			data: Vec<u8>,
			value: Balance,
			gas_limit: u64,
			storage_limit: u32,
			estimate: bool,
		) -> Result<CreateInfo, sp_runtime::DispatchError> {
			let config = if estimate {
				let mut config = <Runtime as module_evm::Config>::config().clone();
				config.estimate = true;
				Some(config)
			} else {
				None
			};

			module_evm::Runner::<Runtime>::create(
				from,
				data,
				value,
				gas_limit,
				storage_limit,
				config.as_ref().unwrap_or(<Runtime as module_evm::Config>::config()),
			)
		}

		fn get_estimate_resources_request(extrinsic: Vec<u8>) -> Result<EstimateResourcesRequest, sp_runtime::DispatchError> {
			let utx = UncheckedExtrinsic::decode(&mut &*extrinsic)
				.map_err(|_| sp_runtime::DispatchError::Other("Invalid parameter extrinsic, decode failed"))?;

			let request = match utx.function {
				Call::EVM(module_evm::Call::call(to, data, value, gas_limit, storage_limit)) => {
					Some(EstimateResourcesRequest {
						from: None,
						to: Some(to),
						gas_limit: Some(gas_limit),
						storage_limit: Some(storage_limit),
						value: Some(value),
						data: Some(data),
					})
				}
				Call::EVM(module_evm::Call::create(data, value, gas_limit, storage_limit)) => {
					Some(EstimateResourcesRequest {
						from: None,
						to: None,
						gas_limit: Some(gas_limit),
						storage_limit: Some(storage_limit),
						value: Some(value),
						data: Some(data),
					})
				}
				_ => None,
			};

			request.ok_or(sp_runtime::DispatchError::Other("Invalid parameter extrinsic, not evm Call"))
		}
	}

	impl cumulus_primitives_core::CollectCollationInfo<Block> for Runtime {
		fn collect_collation_info() -> cumulus_primitives_core::CollationInfo {
			ParachainSystem::collect_collation_info()
		}
	}

	#[cfg(feature = "try-runtime")]
	impl frame_try_runtime::TryRuntime<Block> for Runtime {
		fn on_runtime_upgrade() -> Result<(Weight, Weight), sp_runtime::RuntimeString> {
			let weight = Executive::try_runtime_upgrade()?;
			Ok((weight, RuntimeBlockWeights::get().max_block))
		}
	}

	// benchmarks for acala modules
	#[cfg(feature = "runtime-benchmarks")]
	impl frame_benchmarking::Benchmark<Block> for Runtime {
		fn dispatch_benchmark(
			config: frame_benchmarking::BenchmarkConfig
		) -> Result<Vec<frame_benchmarking::BenchmarkBatch>, sp_runtime::RuntimeString> {
			use frame_benchmarking::{Benchmarking, BenchmarkBatch, add_benchmark, TrackedStorageKey};
			use orml_benchmarking::{add_benchmark as orml_add_benchmark};

			use module_nft::benchmarking::Pallet as NftBench;

			let whitelist: Vec<TrackedStorageKey> = vec![
				// Block Number
				// frame_system::Number::<Runtime>::hashed_key().to_vec(),
				hex_literal::hex!("26aa394eea5630e07c48ae0c9558cef702a5c1b19ab7a04f536c519aca4983ac").to_vec().into(),
				// Total Issuance
				hex_literal::hex!("c2261276cc9d1f8598ea4b6a74b15c2f57c875e4cff74148e4628f264b974c80").to_vec().into(),
				// Execution Phase
				hex_literal::hex!("26aa394eea5630e07c48ae0c9558cef7ff553b5a9862a516939d82b3d3d8661a").to_vec().into(),
				// Event Count
				hex_literal::hex!("26aa394eea5630e07c48ae0c9558cef70a98fdbe9ce6c55837576c60c7af3850").to_vec().into(),
				// System Events
				hex_literal::hex!("26aa394eea5630e07c48ae0c9558cef780d41e5e16056765bc8461851072c9d7").to_vec().into(),
				// Caller 0 Account
				hex_literal::hex!("26aa394eea5630e07c48ae0c9558cef7b99d880ec681799c0cf30e8886371da946c154ffd9992e395af90b5b13cc6f295c77033fce8a9045824a6690bbf99c6db269502f0a8d1d2a008542d5690a0749").to_vec().into(),
				// Treasury Account
				hex_literal::hex!("26aa394eea5630e07c48ae0c9558cef7b99d880ec681799c0cf30e8886371da95ecffd7b6c0f78751baa9d281e0bfa3a6d6f646c70792f74727372790000000000000000000000000000000000000000").to_vec().into(),
			];
			let mut batches = Vec::<BenchmarkBatch>::new();
			let params = (&config, &whitelist);

			add_benchmark!(params, batches, module_nft, NftBench::<Runtime>);
			orml_add_benchmark!(params, batches, module_dex, benchmarking::dex);
			orml_add_benchmark!(params, batches, module_auction_manager, benchmarking::auction_manager);
			orml_add_benchmark!(params, batches, module_cdp_engine, benchmarking::cdp_engine);
			orml_add_benchmark!(params, batches, module_collator_selection, benchmarking::collator_selection);
			orml_add_benchmark!(params, batches, module_emergency_shutdown, benchmarking::emergency_shutdown);
			orml_add_benchmark!(params, batches, module_evm, benchmarking::evm);
			orml_add_benchmark!(params, batches, module_honzon, benchmarking::honzon);
			orml_add_benchmark!(params, batches, module_cdp_treasury, benchmarking::cdp_treasury);
			orml_add_benchmark!(params, batches, module_transaction_payment, benchmarking::transaction_payment);
			orml_add_benchmark!(params, batches, module_incentives, benchmarking::incentives);
			orml_add_benchmark!(params, batches, module_prices, benchmarking::prices);
			orml_add_benchmark!(params, batches, module_evm_accounts, benchmarking::evm_accounts);
			orml_add_benchmark!(params, batches, module_homa, benchmarking::homa);
			orml_add_benchmark!(params, batches, module_currencies, benchmarking::currencies);

			orml_add_benchmark!(params, batches, orml_tokens, benchmarking::tokens);
			orml_add_benchmark!(params, batches, orml_vesting, benchmarking::vesting);
			orml_add_benchmark!(params, batches, orml_auction, benchmarking::auction);

			orml_add_benchmark!(params, batches, orml_authority, benchmarking::authority);
			orml_add_benchmark!(params, batches, orml_gradually_update, benchmarking::gradually_update);
			orml_add_benchmark!(params, batches, orml_oracle, benchmarking::oracle);

			orml_add_benchmark!(params, batches, ecosystem_chainsafe, benchmarking::chainsafe_transfer);

			if batches.is_empty() { return Err("Benchmark not found for this module.".into()) }
			Ok(batches)
		}
	}
}

struct CheckInherents;

impl cumulus_pallet_parachain_system::CheckInherents<Block> for CheckInherents {
	fn check_inherents(
		block: &Block,
		relay_state_proof: &cumulus_pallet_parachain_system::RelayChainStateProof,
	) -> sp_inherents::CheckInherentsResult {
		let relay_chain_slot = relay_state_proof
			.read_slot()
			.expect("Could not read the relay chain slot from the proof");

		let inherent_data = cumulus_primitives_timestamp::InherentDataProvider::from_relay_chain_slot_and_duration(
			relay_chain_slot,
			sp_std::time::Duration::from_secs(6),
		)
		.create_inherent_data()
		.expect("Could not create the timestamp inherent data");

		inherent_data.check_extrinsics(&block)
	}
}

#[cfg(not(feature = "standalone"))]
cumulus_pallet_parachain_system::register_validate_block!(
	Runtime = Runtime,
	BlockExecutor = cumulus_pallet_aura_ext::BlockExecutor::<Runtime, Executive>,
	CheckInherents = CheckInherents,
);

#[cfg(test)]
mod tests {
	use super::*;
	use frame_system::offchain::CreateSignedTransaction;

	#[test]
	fn validate_transaction_submitter_bounds() {
		fn is_submit_signed_transaction<T>()
		where
			T: CreateSignedTransaction<Call>,
		{
		}

		is_submit_signed_transaction::<Runtime>();
	}

	#[test]
	fn ensure_can_create_contract() {
		// Ensure that the `ExistentialDeposit` for creating the contract >= account `ExistentialDeposit`.
		// Otherwise, the creation of the contract account will fail because it is less than
		// ExistentialDeposit.
		assert!(
			Balance::from(NewContractExtraBytes::get()) * StorageDepositPerByte::get()
				>= NativeTokenExistentialDeposit::get()
		);
	}
}

#[test]
fn transfer() {
	let t = Call::System(frame_system::Call::remark(vec![1, 2, 3])).encode();
	println!("t: {:?}", t);
}<|MERGE_RESOLUTION|>--- conflicted
+++ resolved
@@ -36,14 +36,9 @@
 pub use frame_support::{
 	construct_runtime, log, parameter_types,
 	traits::{
-<<<<<<< HEAD
-		All, ContainsLengthBound, EnsureOrigin, Filter, Get, InstanceFilter, IsType, KeyOwnerProofSystem,
-		LockIdentifier, MaxEncodedLen, Randomness, SortedMembers, U128CurrencyToVote, WithdrawReasons,
-=======
-		ContainsLengthBound, Currency as PalletCurrency, EnsureOrigin, Filter, Get, InstanceFilter, IsType,
+		All, ContainsLengthBound, Currency as PalletCurrency, EnsureOrigin, Filter, Get, InstanceFilter, IsType,
 		KeyOwnerProofSystem, LockIdentifier, MaxEncodedLen, Randomness, SortedMembers, U128CurrencyToVote,
 		WithdrawReasons,
->>>>>>> 6f2c77f0
 	},
 	weights::{
 		constants::{BlockExecutionWeight, ExtrinsicBaseWeight, RocksDbWeight, WEIGHT_PER_SECOND},
@@ -1582,7 +1577,6 @@
 
 impl parachain_info::Config for Runtime {}
 
-<<<<<<< HEAD
 parameter_types! {
 	pub const DotLocation: MultiLocation = MultiLocation::X1(Parent);
 	pub const RelayNetwork: NetworkId = NetworkId::Polkadot;
@@ -1780,152 +1774,8 @@
 impl orml_unknown_tokens::Config for Runtime {
 	type Event = Event;
 }
-=======
+
 impl cumulus_pallet_aura_ext::Config for Runtime {}
-
-// parameter_types! {
-// 	pub const PolkadotNetworkId: NetworkId = NetworkId::Polkadot;
-// }
-
-// pub struct AccountId32Convert;
-// impl Convert<AccountId, [u8; 32]> for AccountId32Convert {
-// 	fn convert(account_id: AccountId) -> [u8; 32] {
-// 		account_id.into()
-// 	}
-// }
-
-// parameter_types! {
-// 	pub AcalaNetwork: NetworkId = NetworkId::Named("acala".into());
-// 	pub RelayChainOrigin: Origin = cumulus_pallet_xcm_handler::Origin::Relay.into();
-// 	pub Ancestry: MultiLocation = X1(Parachain {
-// 		id: ParachainInfo::get().into(),
-// 	});
-// 	pub const RelayChainCurrencyId: CurrencyId = CurrencyId::Token(TokenSymbol::DOT);
-// }
-
-// pub type LocationConverter = (
-// 	ParentIsDefault<AccountId>,
-// 	SiblingParachainConvertsVia<Sibling, AccountId>,
-// 	AccountId32Aliases<AcalaNetwork, AccountId>,
-// );
-
-// pub type LocalAssetTransactor = MultiCurrencyAdapter<
-// 	Currencies,
-// 	UnknownTokens,
-// 	IsNativeConcrete<CurrencyId, CurrencyIdConvert>,
-// 	AccountId,
-// 	LocationConverter,
-// 	CurrencyId,
-// 	CurrencyIdConvert,
-// >;
-
-// pub type LocalOriginConverter = (
-// 	SovereignSignedViaLocation<LocationConverter, Origin>,
-// 	RelayChainAsNative<RelayChainOrigin, Origin>,
-// 	SiblingParachainAsNative<cumulus_pallet_xcm_handler::Origin, Origin>,
-// 	SignedAccountId32AsNative<AcalaNetwork, Origin>,
-// );
-
-// pub struct XcmConfig;
-// impl Config for XcmConfig {
-// 	type Call = Call;
-// 	type XcmSender = XcmHandler;
-// 	type AssetTransactor = LocalAssetTransactor;
-// 	type OriginConverter = LocalOriginConverter;
-// 	type IsReserve = MultiNativeAsset;
-// 	type IsTeleporter = ();
-// 	type LocationInverter = LocationInverter<Ancestry>;
-// }
-
-// impl cumulus_pallet_xcm_handler::Config for Runtime {
-// 	type Event = Event;
-// 	type XcmExecutor = XcmExecutor<XcmConfig>;
-// 	type UpwardMessageSender = ParachainSystem;
-// 	type XcmpMessageSender = ParachainSystem;
-// 	type SendXcmOrigin = EnsureRoot<AccountId>;
-// 	type AccountIdConverter = LocationConverter;
-// }
-
-// pub struct HandleXcm;
-// impl XcmHandlerT<AccountId> for HandleXcm {
-// 	fn execute_xcm(origin: AccountId, xcm: Xcm) -> DispatchResult {
-// 		XcmHandler::execute_xcm(origin, xcm)
-// 	}
-// }
-
-// //TODO: use token registry currency type encoding
-// fn native_currency_location(id: CurrencyId) -> MultiLocation {
-// 	X3(
-// 		Parent,
-// 		Parachain {
-// 			id: ParachainInfo::get().into(),
-// 		},
-// 		GeneralKey(id.encode()),
-// 	)
-// }
-
-// pub struct CurrencyIdConvert;
-// impl Convert<CurrencyId, Option<MultiLocation>> for CurrencyIdConvert {
-// 	fn convert(id: CurrencyId) -> Option<MultiLocation> {
-// 		use CurrencyId::Token;
-// 		use TokenSymbol::*;
-// 		match id {
-// 			Token(DOT) => Some(X1(Parent)),
-// 			Token(ACA) | Token(AUSD) | Token(LDOT) | Token(RENBTC) => Some(native_currency_location(id)),
-// 			_ => None,
-// 		}
-// 	}
-// }
-// impl Convert<MultiLocation, Option<CurrencyId>> for CurrencyIdConvert {
-// 	fn convert(location: MultiLocation) -> Option<CurrencyId> {
-// 		use CurrencyId::Token;
-// 		use TokenSymbol::*;
-// 		match location {
-// 			X1(Parent) => Some(Token(DOT)),
-// 			X3(Parent, Parachain { id }, GeneralKey(key)) if ParaId::from(id) == ParachainInfo::get() => {
-// 				// decode the general key
-// 				if let Ok(currency_id) = CurrencyId::decode(&mut &key[..]) {
-// 					// check if `currency_id` is cross-chain asset
-// 					match currency_id {
-// 						Token(ACA) | Token(AUSD) | Token(LDOT) | Token(RENBTC) => Some(currency_id),
-// 						_ => None,
-// 					}
-// 				} else {
-// 					None
-// 				}
-// 			}
-// 			_ => None,
-// 		}
-// 	}
-// }
-// impl Convert<MultiAsset, Option<CurrencyId>> for CurrencyIdConvert {
-// 	fn convert(asset: MultiAsset) -> Option<CurrencyId> {
-// 		if let MultiAsset::ConcreteFungible { id, amount: _ } = asset {
-// 			Self::convert(id)
-// 		} else {
-// 			None
-// 		}
-// 	}
-// }
-
-// parameter_types! {
-// 	pub SelfLocation: MultiLocation = X2(Parent, Parachain { id: ParachainInfo::get().into() });
-// }
-
-// impl orml_xtokens::Config for Runtime {
-// 	type Event = Event;
-// 	type Balance = Balance;
-// 	type CurrencyId = CurrencyId;
-// 	type CurrencyIdConvert = CurrencyIdConvert;
-// 	type AccountId32Convert = AccountId32Convert;
-// 	type SelfLocation = SelfLocation;
-// 	type XcmHandler = HandleXcm;
-// }
-
-// impl orml_unknown_tokens::Config for Runtime {
-// 	type Event = Event;
-// }
->>>>>>> 6f2c77f0
 
 /// The address format for describing accounts.
 pub type Address = sp_runtime::MultiAddress<AccountId, AccountIndex>;
