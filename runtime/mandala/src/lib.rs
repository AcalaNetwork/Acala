--- conflicted
+++ resolved
@@ -1301,7 +1301,6 @@
 	type EVM = EVM;
 }
 
-<<<<<<< HEAD
 parameter_types! {
 	pub const LocalChainId: chainbridge::ChainId = 2;
 	pub const ProposalLifetime: BlockNumber = 15 * MINUTES;
@@ -1323,489 +1322,6 @@
 	type BridgeOrigin = chainbridge::EnsureBridge<Runtime>;
 }
 
-#[cfg(feature = "standalone")]
-pub use standalone_impl::*;
-
-#[cfg(feature = "standalone")]
-mod standalone_impl {
-	use super::*;
-
-	/// The BABE epoch configuration at genesis.
-	pub const BABE_GENESIS_EPOCH_CONFIG: sp_consensus_babe::BabeEpochConfiguration =
-		sp_consensus_babe::BabeEpochConfiguration {
-			c: PRIMARY_PROBABILITY,
-			allowed_slots: sp_consensus_babe::AllowedSlots::PrimaryAndSecondaryPlainSlots,
-		};
-
-	impl_opaque_keys! {
-		pub struct SessionKeys {
-			pub babe: Babe,
-			pub grandpa: Grandpa,
-		}
-	}
-
-	parameter_types! {
-		pub const EpochDuration: u64 = EPOCH_DURATION_IN_SLOTS;
-		pub const ExpectedBlockTime: Moment = MILLISECS_PER_BLOCK;
-		pub const ReportLongevity: u64 =
-			BondingDuration::get() as u64 * SessionsPerEra::get() as u64 *
-	EpochDuration::get(); }
-
-	impl pallet_babe::Config for Runtime {
-		type EpochDuration = EpochDuration;
-		type ExpectedBlockTime = ExpectedBlockTime;
-		type EpochChangeTrigger = pallet_babe::ExternalTrigger;
-		type KeyOwnerProofSystem = Historical;
-		type KeyOwnerProof =
-			<Self::KeyOwnerProofSystem as KeyOwnerProofSystem<(KeyTypeId, pallet_babe::AuthorityId)>>::Proof;
-		type KeyOwnerIdentification = <Self::KeyOwnerProofSystem as KeyOwnerProofSystem<(
-			KeyTypeId,
-			pallet_babe::AuthorityId,
-		)>>::IdentificationTuple;
-		type HandleEquivocation = pallet_babe::EquivocationHandler<Self::KeyOwnerIdentification, (), ReportLongevity>;
-		type WeightInfo = ();
-	}
-
-	impl pallet_grandpa::Config for Runtime {
-		type Event = Event;
-		type Call = Call;
-
-		type KeyOwnerProofSystem = Historical;
-
-		type KeyOwnerProof = <Self::KeyOwnerProofSystem as KeyOwnerProofSystem<(KeyTypeId, GrandpaId)>>::Proof;
-
-		type KeyOwnerIdentification =
-			<Self::KeyOwnerProofSystem as KeyOwnerProofSystem<(KeyTypeId, GrandpaId)>>::IdentificationTuple;
-
-		type HandleEquivocation =
-			pallet_grandpa::EquivocationHandler<Self::KeyOwnerIdentification, (), ReportLongevity>; // Offences
-
-		type WeightInfo = ();
-	}
-
-	parameter_types! {
-		pub const UncleGenerations: BlockNumber = 5;
-	}
-
-	impl pallet_authorship::Config for Runtime {
-		type FindAuthor = pallet_session::FindAccountFromAuthorIndex<Self, Babe>;
-		type UncleGenerations = UncleGenerations;
-		type FilterUncle = ();
-		type EventHandler = (Staking, ()); // ImOnline
-	}
-
-	parameter_types! {
-		pub const DisabledValidatorsThreshold: Perbill = Perbill::from_percent(17);
-	}
-
-	impl pallet_session::Config for Runtime {
-		type Event = Event;
-		type ValidatorId = <Self as frame_system::Config>::AccountId;
-		type ValidatorIdOf = pallet_staking::StashOf<Self>;
-		type ShouldEndSession = Babe;
-		type NextSessionRotation = Babe;
-		type SessionManager = pallet_session::historical::NoteHistoricalRoot<Self, Staking>;
-		type SessionHandler = <SessionKeys as OpaqueKeys>::KeyTypeIdProviders;
-		type Keys = SessionKeys;
-		type DisabledValidatorsThreshold = DisabledValidatorsThreshold;
-		type WeightInfo = ();
-	}
-
-	impl pallet_session::historical::Config for Runtime {
-		type FullIdentification = pallet_staking::Exposure<AccountId, Balance>;
-		type FullIdentificationOf = pallet_staking::ExposureOf<Runtime>;
-	}
-
-	pallet_staking_reward_curve::build! {
-		const REWARD_CURVE: PiecewiseLinear<'static> = curve!(
-			min_inflation: 0_025_000,
-			max_inflation: 0_100_000,
-			ideal_stake: 0_500_000,
-			falloff: 0_050_000,
-			max_piece_count: 40,
-			test_precision: 0_005_000,
-		);
-	}
-
-	parameter_types! {
-		pub const SessionsPerEra: sp_staking::SessionIndex = 3; // 3 hours
-		pub const BondingDuration: pallet_staking::EraIndex = 4; // 12 hours
-		pub const SlashDeferDuration: pallet_staking::EraIndex = 2; // 6 hours
-		pub const RewardCurve: &'static PiecewiseLinear<'static> = &REWARD_CURVE;
-		pub const MaxNominatorRewardedPerValidator: u32 = 64;
-		pub const ElectionLookahead: BlockNumber = EPOCH_DURATION_IN_BLOCKS / 4;
-		pub const MaxIterations: u32 = 5;
-		// 0.05%. The higher the value, the more strict solution acceptance becomes.
-		pub MinSolutionScoreBump: Perbill = Perbill::from_rational(5u32, 10_000);
-	}
-
-	impl pallet_staking::Config for Runtime {
-		const MAX_NOMINATIONS: u32 = MAX_NOMINATIONS;
-		type Currency = Balances;
-		type UnixTime = Timestamp;
-		type CurrencyToVote = U128CurrencyToVote;
-		type RewardRemainder = AcalaTreasury;
-		type Event = Event;
-		type Slash = AcalaTreasury; // send the slashed funds to the pallet treasury.
-		type Reward = (); // rewards are minted from the void
-		type SessionsPerEra = SessionsPerEra;
-		type BondingDuration = BondingDuration;
-		type SlashDeferDuration = SlashDeferDuration;
-		/// A super-majority of the council can cancel the slash.
-		type SlashCancelOrigin = EnsureRootOrThreeFourthsGeneralCouncil;
-		type SessionInterface = Self;
-		type EraPayout = pallet_staking::ConvertCurve<RewardCurve>;
-		type NextNewSession = Session;
-		type MaxNominatorRewardedPerValidator = MaxNominatorRewardedPerValidator;
-		type WeightInfo = ();
-		type ElectionProvider = ElectionProviderMultiPhase;
-	}
-
-	parameter_types! {
-		pub const SessionDuration: BlockNumber = EPOCH_DURATION_IN_SLOTS as _;
-		pub const ImOnlineUnsignedPriority: TransactionPriority = TransactionPriority::max_value();
-		/// We prioritize im-online heartbeats over election solution submission.
-		pub const StakingUnsignedPriority: TransactionPriority = TransactionPriority::max_value() / 2;
-	}
-
-	parameter_types! {
-		// phase durations. 1/4 of the last session for each.
-		pub const SignedPhase: u32 = EPOCH_DURATION_IN_BLOCKS / 4;
-		pub const UnsignedPhase: u32 = EPOCH_DURATION_IN_BLOCKS / 4;
-
-		// fallback: no need to do on-chain phragmen initially.
-		pub const Fallback: pallet_election_provider_multi_phase::FallbackStrategy =
-			pallet_election_provider_multi_phase::FallbackStrategy::Nothing;
-
-		pub SolutionImprovementThreshold: Perbill = Perbill::from_rational(1u32, 10_000);
-
-		// miner configs
-		pub const MultiPhaseUnsignedPriority: TransactionPriority = StakingUnsignedPriority::get() - 1u64;
-		pub const MinerMaxIterations: u32 = 10;
-		pub MinerMaxWeight: Weight = RuntimeBlockWeights::get()
-			.get(DispatchClass::Normal)
-			.max_extrinsic.expect("Normal extrinsics have a weight limit configured; qed")
-			.saturating_sub(BlockExecutionWeight::get());
-	}
-
-	sp_npos_elections::generate_solution_type!(
-		#[compact]
-		pub struct NposCompactSolution16::<
-			VoterIndex = u32,
-			TargetIndex = u16,
-			Accuracy = sp_runtime::PerU16,
-		>(16)
-	);
-
-	pub const MAX_NOMINATIONS: u32 = <NposCompactSolution16 as sp_npos_elections::CompactSolution>::LIMIT as u32;
-
-	impl pallet_election_provider_multi_phase::Config for Runtime {
-		type Event = Event;
-		type Currency = Balances;
-		type SignedPhase = SignedPhase;
-		type UnsignedPhase = UnsignedPhase;
-		type SolutionImprovementThreshold = MinSolutionScoreBump;
-		type MinerMaxIterations = MinerMaxIterations;
-		type MinerMaxWeight = MinerMaxWeight;
-		type MinerTxPriority = MultiPhaseUnsignedPriority;
-		type DataProvider = Staking;
-		type OnChainAccuracy = Perbill;
-		type CompactSolution = NposCompactSolution16;
-		type Fallback = Fallback;
-		type WeightInfo = pallet_election_provider_multi_phase::weights::SubstrateWeight<Runtime>;
-		type BenchmarkingConfig = ();
-	}
-}
-
-#[cfg(not(feature = "standalone"))]
-pub use parachain_impl::*;
-#[cfg(not(feature = "standalone"))]
-mod parachain_impl {
-	use super::*;
-
-	impl cumulus_pallet_parachain_system::Config for Runtime {
-		type Event = Event;
-		type OnValidationData = ();
-		type SelfParaId = parachain_info::Pallet<Runtime>;
-		type DownwardMessageHandlers = XcmHandler;
-		type XcmpMessageHandlers = XcmHandler;
-	}
-
-	impl parachain_info::Config for Runtime {}
-
-	parameter_types! {
-		pub const PolkadotNetworkId: NetworkId = NetworkId::Polkadot;
-	}
-
-	pub struct AccountId32Convert;
-	impl Convert<AccountId, [u8; 32]> for AccountId32Convert {
-		fn convert(account_id: AccountId) -> [u8; 32] {
-			account_id.into()
-		}
-	}
-
-	parameter_types! {
-		pub AcalaNetwork: NetworkId = NetworkId::Named("acala".into());
-		pub RelayChainOrigin: Origin = cumulus_pallet_xcm_handler::Origin::Relay.into();
-		pub Ancestry: MultiLocation = X1(Parachain {
-			id: ParachainInfo::get().into(),
-		});
-		pub const RelayChainCurrencyId: CurrencyId = CurrencyId::Token(TokenSymbol::DOT);
-	}
-
-	pub type LocationConverter = (
-		ParentIsDefault<AccountId>,
-		SiblingParachainConvertsVia<Sibling, AccountId>,
-		AccountId32Aliases<AcalaNetwork, AccountId>,
-	);
-
-	pub type LocalAssetTransactor = MultiCurrencyAdapter<
-		Currencies,
-		UnknownTokens,
-		IsNativeConcrete<CurrencyId, CurrencyIdConvert>,
-		AccountId,
-		LocationConverter,
-		CurrencyId,
-		CurrencyIdConvert,
-	>;
-
-	pub type LocalOriginConverter = (
-		SovereignSignedViaLocation<LocationConverter, Origin>,
-		RelayChainAsNative<RelayChainOrigin, Origin>,
-		SiblingParachainAsNative<cumulus_pallet_xcm_handler::Origin, Origin>,
-		SignedAccountId32AsNative<AcalaNetwork, Origin>,
-	);
-
-	pub struct XcmConfig;
-	impl Config for XcmConfig {
-		type Call = Call;
-		type XcmSender = XcmHandler;
-		type AssetTransactor = LocalAssetTransactor;
-		type OriginConverter = LocalOriginConverter;
-		type IsReserve = MultiNativeAsset;
-		type IsTeleporter = ();
-		type LocationInverter = LocationInverter<Ancestry>;
-	}
-
-	impl cumulus_pallet_xcm_handler::Config for Runtime {
-		type Event = Event;
-		type XcmExecutor = XcmExecutor<XcmConfig>;
-		type UpwardMessageSender = ParachainSystem;
-		type XcmpMessageSender = ParachainSystem;
-		type SendXcmOrigin = EnsureRoot<AccountId>;
-		type AccountIdConverter = LocationConverter;
-	}
-
-	pub struct HandleXcm;
-	impl XcmHandlerT<AccountId> for HandleXcm {
-		fn execute_xcm(origin: AccountId, xcm: Xcm) -> DispatchResult {
-			XcmHandler::execute_xcm(origin, xcm)
-		}
-	}
-
-	//TODO: use token registry currency type encoding
-	fn native_currency_location(id: CurrencyId) -> MultiLocation {
-		X3(
-			Parent,
-			Parachain {
-				id: ParachainInfo::get().into(),
-			},
-			GeneralKey(id.encode()),
-		)
-	}
-
-	pub struct CurrencyIdConvert;
-	impl Convert<CurrencyId, Option<MultiLocation>> for CurrencyIdConvert {
-		fn convert(id: CurrencyId) -> Option<MultiLocation> {
-			use CurrencyId::Token;
-			use TokenSymbol::*;
-			match id {
-				Token(DOT) => Some(X1(Parent)),
-				Token(ACA) | Token(AUSD) | Token(LDOT) | Token(RENBTC) => Some(native_currency_location(id)),
-				_ => None,
-			}
-		}
-	}
-	impl Convert<MultiLocation, Option<CurrencyId>> for CurrencyIdConvert {
-		fn convert(location: MultiLocation) -> Option<CurrencyId> {
-			use CurrencyId::Token;
-			use TokenSymbol::*;
-			match location {
-				X1(Parent) => Some(Token(DOT)),
-				X3(Parent, Parachain { id }, GeneralKey(key)) if ParaId::from(id) == ParachainInfo::get() => {
-					// decode the general key
-					if let Ok(currency_id) = CurrencyId::decode(&mut &key[..]) {
-						// check if `currency_id` is cross-chain asset
-						match currency_id {
-							Token(ACA) | Token(AUSD) | Token(LDOT) | Token(RENBTC) => Some(currency_id),
-							_ => None,
-						}
-					} else {
-						None
-					}
-				}
-				_ => None,
-			}
-		}
-	}
-	impl Convert<MultiAsset, Option<CurrencyId>> for CurrencyIdConvert {
-		fn convert(asset: MultiAsset) -> Option<CurrencyId> {
-			if let MultiAsset::ConcreteFungible { id, amount: _ } = asset {
-				Self::convert(id)
-			} else {
-				None
-			}
-		}
-	}
-
-	parameter_types! {
-		pub SelfLocation: MultiLocation = X2(Parent, Parachain { id: ParachainInfo::get().into() });
-	}
-
-	impl orml_xtokens::Config for Runtime {
-		type Event = Event;
-		type Balance = Balance;
-		type CurrencyId = CurrencyId;
-		type CurrencyIdConvert = CurrencyIdConvert;
-		type AccountId32Convert = AccountId32Convert;
-		type SelfLocation = SelfLocation;
-		type XcmHandler = HandleXcm;
-	}
-
-	impl orml_unknown_tokens::Config for Runtime {
-		type Event = Event;
-	}
-}
-
-macro_rules! construct_mandala_runtime {
-	($( $modules:tt )*) => {
-		#[allow(clippy::large_enum_variant)]
-		construct_runtime! {
-			pub enum Runtime where
-				Block = Block,
-				NodeBlock = primitives::Block,
-				UncheckedExtrinsic = UncheckedExtrinsic
-			{
-				// Core
-				System: frame_system::{Pallet, Call, Storage, Config, Event<T>} = 0,
-				Timestamp: pallet_timestamp::{Pallet, Call, Storage, Inherent} = 1,
-				RandomnessCollectiveFlip: pallet_randomness_collective_flip::{Pallet, Call, Storage} = 2,
-
-				// Tokens & Related
-				Balances: pallet_balances::{Pallet, Call, Storage, Config<T>, Event<T>} = 3,
-
-				TransactionPayment: module_transaction_payment::{Pallet, Call, Storage} = 4,
-				EvmAccounts: module_evm_accounts::{Pallet, Call, Storage, Event<T>} = 5,
-				EvmManager: module_evm_manager::{Pallet, Storage} = 6,
-				Currencies: module_currencies::{Pallet, Call, Event<T>} = 7,
-				Tokens: orml_tokens::{Pallet, Storage, Event<T>, Config<T>} = 8,
-				Vesting: orml_vesting::{Pallet, Storage, Call, Event<T>, Config<T>} = 9,
-
-				AcalaTreasury: pallet_treasury::{Pallet, Call, Storage, Config, Event<T>} = 10,
-				Bounties: pallet_bounties::{Pallet, Call, Storage, Event<T>} = 11,
-				Tips: pallet_tips::{Pallet, Call, Storage, Event<T>} = 12,
-
-				// Utility
-				Utility: pallet_utility::{Pallet, Call, Event} = 13,
-				Multisig: pallet_multisig::{Pallet, Call, Storage, Event<T>} = 14,
-				Recovery: pallet_recovery::{Pallet, Call, Storage, Event<T>} = 15,
-				Proxy: pallet_proxy::{Pallet, Call, Storage, Event<T>} = 16,
-				Scheduler: pallet_scheduler::{Pallet, Call, Storage, Event<T>} = 17,
-
-				Indices: pallet_indices::{Pallet, Call, Storage, Config<T>, Event<T>} = 18,
-				GraduallyUpdate: orml_gradually_update::{Pallet, Storage, Call, Event<T>} = 19,
-
-				// Governance
-				GeneralCouncil: pallet_collective::<Instance1>::{Pallet, Call, Storage, Origin<T>, Event<T>, Config<T>} = 20,
-				GeneralCouncilMembership: pallet_membership::<Instance1>::{Pallet, Call, Storage, Event<T>, Config<T>} = 21,
-				HonzonCouncil: pallet_collective::<Instance2>::{Pallet, Call, Storage, Origin<T>, Event<T>, Config<T>} = 22,
-				HonzonCouncilMembership: pallet_membership::<Instance2>::{Pallet, Call, Storage, Event<T>, Config<T>} = 23,
-				HomaCouncil: pallet_collective::<Instance3>::{Pallet, Call, Storage, Origin<T>, Event<T>, Config<T>} = 24,
-				HomaCouncilMembership: pallet_membership::<Instance3>::{Pallet, Call, Storage, Event<T>, Config<T>} = 25,
-				TechnicalCommittee: pallet_collective::<Instance4>::{Pallet, Call, Storage, Origin<T>, Event<T>, Config<T>} = 26,
-				TechnicalCommitteeMembership: pallet_membership::<Instance4>::{Pallet, Call, Storage, Event<T>, Config<T>} = 27,
-
-				Authority: orml_authority::{Pallet, Call, Event<T>, Origin<T>} = 28,
-				ElectionsPhragmen: pallet_elections_phragmen::{Pallet, Call, Storage, Event<T>} = 29,
-
-				// Oracle
-				AcalaOracle: orml_oracle::<Instance1>::{Pallet, Storage, Call, Config<T>, Event<T>} = 30,
-				BandOracle: orml_oracle::<Instance2>::{Pallet, Storage, Call, Config<T>, Event<T>} = 31,
-				// OperatorMembership must be placed after Oracle or else will have race condition on initialization
-				OperatorMembershipAcala: pallet_membership::<Instance5>::{Pallet, Call, Storage, Event<T>, Config<T>} = 32,
-				OperatorMembershipBand: pallet_membership::<Instance6>::{Pallet, Call, Storage, Event<T>, Config<T>} = 33,
-
-				// ORML Core
-				Auction: orml_auction::{Pallet, Storage, Call, Event<T>} = 34,
-				Rewards: orml_rewards::{Pallet, Storage, Call} = 35,
-				OrmlNFT: orml_nft::{Pallet, Storage, Config<T>} = 36,
-
-				// Acala Core
-				Prices: module_prices::{Pallet, Storage, Call, Event<T>} = 37,
-
-				// DEX
-				Dex: module_dex::{Pallet, Storage, Call, Event<T>, Config<T>} = 38,
-
-				// Honzon
-				AuctionManager: module_auction_manager::{Pallet, Storage, Call, Event<T>, ValidateUnsigned} = 39,
-				Loans: module_loans::{Pallet, Storage, Call, Event<T>} = 40,
-				Honzon: module_honzon::{Pallet, Storage, Call, Event<T>} = 41,
-				CdpTreasury: module_cdp_treasury::{Pallet, Storage, Call, Config, Event<T>} = 42,
-				CdpEngine: module_cdp_engine::{Pallet, Storage, Call, Event<T>, Config, ValidateUnsigned} = 43,
-				EmergencyShutdown: module_emergency_shutdown::{Pallet, Storage, Call, Event<T>} = 44,
-
-				// Homa
-				Homa: module_homa::{Pallet, Call} = 45,
-				NomineesElection: module_nominees_election::{Pallet, Call, Storage, Event<T>} = 46,
-				StakingPool: module_staking_pool::{Pallet, Call, Storage, Event<T>, Config} = 47,
-				PolkadotBridge: module_polkadot_bridge::{Pallet, Call, Storage} = 48,
-				HomaValidatorListModule: module_homa_validator_list::{Pallet, Call, Storage, Event<T>} = 49,
-
-				// Acala Other
-				Incentives: module_incentives::{Pallet, Storage, Call, Event<T>} = 50,
-				AirDrop: module_airdrop::{Pallet, Call, Storage, Event<T>, Config<T>} = 51,
-				NFT: module_nft::{Pallet, Call, Event<T>} = 52,
-
-				// Ecosystem modules
-				RenVmBridge: ecosystem_renvm_bridge::{Pallet, Call, Config, Storage, Event<T>, ValidateUnsigned} = 53,
-				ChainBridge: chainbridge::{Pallet, Call, Storage, Event<T>} = 100,
-				ChainSafeTransfer: ecosystem_chainsafe::{Pallet, Call, Storage, Event<T>} = 101,
-
-				// Smart contracts
-				EVM: module_evm::{Pallet, Config<T>, Call, Storage, Event<T>} = 54,
-				EVMBridge: module_evm_bridge::{Pallet} = 55,
-
-				// Dev
-				Sudo: pallet_sudo::{Pallet, Call, Config<T>, Storage, Event<T>} = 56,
-
-				$($modules)*
-			}
-		}
-	}
-}
-
-#[cfg(feature = "standalone")]
-construct_mandala_runtime! {
-	// Consensus & Staking
-	Authorship: pallet_authorship::{Pallet, Call, Storage, Inherent} = 57,
-	Babe: pallet_babe::{Pallet, Call, Storage, Config, ValidateUnsigned} = 58,
-	Grandpa: pallet_grandpa::{Pallet, Call, Storage, Config, Event, ValidateUnsigned} = 59,
-	ElectionProviderMultiPhase: pallet_election_provider_multi_phase::{Pallet, Call, Storage, Event<T>, ValidateUnsigned} = 60,
-	Staking: pallet_staking::{Pallet, Call, Config<T>, Storage, Event<T>} = 61,
-	Session: pallet_session::{Pallet, Call, Storage, Event, Config<T>} = 62,
-	Historical: pallet_session_historical::{Pallet} = 63,
-}
-
-#[cfg(not(feature = "standalone"))]
-construct_mandala_runtime! {
-	// Parachain
-	ParachainSystem: cumulus_pallet_parachain_system::{Pallet, Call, Storage, Inherent, Event} = 57,
-	ParachainInfo: parachain_info::{Pallet, Storage, Config} = 58,
-	XcmHandler: cumulus_pallet_xcm_handler::{Pallet, Call, Event<T>, Origin} = 59,
-	XTokens: orml_xtokens::{Pallet, Storage, Call, Event<T>} = 60,
-	UnknownTokens: orml_unknown_tokens::{Pallet, Storage, Event} = 61,
-}
-=======
 impl cumulus_pallet_parachain_system::Config for Runtime {
 	type Event = Event;
 	type OnValidationData = ();
@@ -1960,7 +1476,6 @@
 // impl orml_unknown_tokens::Config for Runtime {
 // 	type Event = Event;
 // }
->>>>>>> 0ea2b55e
 
 /// The address format for describing accounts.
 pub type Address = sp_runtime::MultiAddress<AccountId, AccountIndex>;
@@ -2079,6 +1594,8 @@
 
 		// Ecosystem modules
 		RenVmBridge: ecosystem_renvm_bridge::{Pallet, Call, Config, Storage, Event<T>, ValidateUnsigned} = 150,
+		ChainBridge: chainbridge::{Pallet, Call, Storage, Event<T>} = 151,
+		ChainSafeTransfer: ecosystem_chainsafe::{Pallet, Call, Storage, Event<T>} = 152,
 
 		// Parachain
 		Aura: pallet_aura::{Pallet, Config<T>} = 160,
