--- conflicted
+++ resolved
@@ -90,7 +90,7 @@
 pub use xcm_builder::{
 	AccountId32Aliases, AllowKnownQueryResponses, AllowSubscriptionsFrom, AllowTopLevelPaidExecutionFrom,
 	AllowUnpaidExecutionFrom, EnsureXcmOrigin, FixedRateOfFungible, FixedWeightBounds, IsConcrete, LocationInverter,
-	NativeAsset, ParentAsSuperuser, ParentIsDefault, RelayChainAsNative, SiblingParachainAsNative,
+	NativeAsset, ParentAsSuperuser, ParentIsPreset, RelayChainAsNative, SiblingParachainAsNative,
 	SiblingParachainConvertsVia, SignedAccountId32AsNative, SignedToAccountId32, SovereignSignedViaLocation,
 	TakeRevenue, TakeWeightCredit,
 };
@@ -554,6 +554,7 @@
 parameter_types! {
 	pub const ProposalBond: Permill = Permill::from_percent(5);
 	pub ProposalBondMinimum: Balance = dollar(ACA);
+	pub ProposalBondMaximum: Balance = 5 * dollar(ACA);
 	pub const SpendPeriod: BlockNumber = DAYS;
 	pub const Burn: Permill = Permill::from_percent(0);
 	pub const TipCountdown: BlockNumber = DAYS;
@@ -581,6 +582,7 @@
 	type OnSlash = ();
 	type ProposalBond = ProposalBond;
 	type ProposalBondMinimum = ProposalBondMinimum;
+	type ProposalBondMaximum = ProposalBondMaximum;
 	type SpendPeriod = SpendPeriod;
 	type Burn = Burn;
 	type BurnDestination = ();
@@ -1559,7 +1561,7 @@
 /// `Transact` in order to determine the dispatch Origin.
 pub type LocationToAccountId = (
 	// The parent (Relay-chain) origin converts to the default `AccountId`.
-	ParentIsDefault<AccountId>,
+	ParentIsPreset<AccountId>,
 	// Sibling parachain origins convert to AccountId via the `ParaId::into`.
 	SiblingParachainConvertsVia<Sibling, AccountId>,
 	// Straight up local `AccountId32` origins just alias directly to `AccountId`.
@@ -1724,11 +1726,7 @@
 	LocationToAccountId,
 	CurrencyId,
 	CurrencyIdConvert,
-<<<<<<< HEAD
-	(),
-=======
 	DepositToAlternative<TreasuryAccount, Currencies, CurrencyId, AccountId, Balance>,
->>>>>>> 35078ea2
 >;
 
 //TODO: use token registry currency type encoding
