//! The Dev runtime. This can be compiled with `#[no_std]`, ready for Wasm.

#![cfg_attr(not(feature = "std"), no_std)]
// `construct_runtime!` does a lot of recursion and requires us to increase the limit to 256.
#![recursion_limit = "256"]
// The `large_enum_variant` warning originates from `construct_runtime` macro.
#![allow(clippy::large_enum_variant)]
#![allow(clippy::unnecessary_mut_passed)]
#![allow(clippy::or_fun_call)]
#![allow(clippy::from_over_into)]
#![allow(clippy::upper_case_acronyms)]

// Make the WASM binary available.
#[cfg(feature = "std")]
include!(concat!(env!("OUT_DIR"), "/wasm_binary.rs"));

use codec::Encode;
use hex_literal::hex;
use sp_api::impl_runtime_apis;
use sp_core::{
	crypto::KeyTypeId,
	u32_trait::{_1, _2, _3, _4},
	OpaqueMetadata, H160,
};
use sp_runtime::traits::{BadOrigin, BlakeTwo256, Block as BlockT, Convert, SaturatedConversion, StaticLookup};
use sp_runtime::{
	create_runtime_str, generic, impl_opaque_keys,
	traits::{AccountIdConversion, Zero},
	transaction_validity::{TransactionSource, TransactionValidity},
	ApplyExtrinsicResult, DispatchResult, FixedPointNumber, ModuleId,
};
use sp_std::{collections::btree_set::BTreeSet, prelude::*};
#[cfg(feature = "std")]
use sp_version::NativeVersion;
use sp_version::RuntimeVersion;

use frame_system::{EnsureOneOf, EnsureRoot, RawOrigin};
use module_currencies::{BasicCurrencyAdapter, Currency};
use module_evm::{CallInfo, CreateInfo};
use module_evm_accounts::EvmAddressMapping;
use module_transaction_payment::{Multiplier, TargetedFeeAdjustment};
use orml_tokens::CurrencyAdapter;
use orml_traits::{create_median_value_data_provider, parameter_type_with_key, DataFeeder, DataProviderExtended};
// use pallet_grandpa::fg_primitives;
// use pallet_grandpa::{AuthorityId as GrandpaId, AuthorityList as
// GrandpaAuthorityList}; use pallet_session::historical as
// pallet_session_historical;
use pallet_transaction_payment::{FeeDetails, RuntimeDispatchInfo};

use cumulus_primitives_core::relay_chain::Balance as RelayChainBalance;
use orml_xcm_support::{CurrencyIdConverter, IsConcreteWithGeneralKey, MultiCurrencyAdapter, NativePalletAssetOr};
use polkadot_parachain::primitives::Sibling;
use xcm::v0::{Junction, MultiLocation, NetworkId};
use xcm_builder::{
	AccountId32Aliases, LocationInverter, ParentIsDefault, RelayChainAsNative, SiblingParachainAsNative,
	SiblingParachainConvertsVia, SignedAccountId32AsNative, SovereignSignedViaLocation,
};
use xcm_executor::{Config, XcmExecutor};

/// Weights for pallets used in the runtime.
mod weights;

pub use frame_support::{
	construct_runtime, debug, parameter_types,
	traits::{
		Contains, ContainsLengthBound, EnsureOrigin, Filter, Get, IsType, KeyOwnerProofSystem, LockIdentifier,
		Randomness, U128CurrencyToVote,
	},
	weights::{constants::RocksDbWeight, IdentityFee, Weight},
	StorageValue,
};

// pub use pallet_staking::StakerStatus;
pub use pallet_timestamp::Call as TimestampCall;
#[cfg(any(feature = "std", test))]
pub use sp_runtime::BuildStorage;
pub use sp_runtime::{Perbill, Percent, Permill, Perquintill};

pub use authority::AuthorityConfigImpl;
pub use constants::{fee::*, time::*};
pub use primitives::{
	AccountId, AccountIndex, AirDropCurrencyId, Amount, AuctionId, AuthoritysOriginId, Balance, BlockNumber,
	CurrencyId, DataProviderId, EraIndex, Hash, Moment, Nonce, Share, Signature, TokenSymbol, TradingPair,
};
pub use runtime_common::{
<<<<<<< HEAD
	BlockLength, BlockWeights, CurveFeeModel, ExchangeRate, GasToWeight, OffchainSolutionWeightLimit, Price, Rate,
	Ratio, SystemContractsFilter, TimeStampedPrice, AVERAGE_ON_INITIALIZE_RATIO,
=======
	cent, deposit, dollar, microcent, millicent, BlockLength, BlockWeights, CurveFeeModel, ExchangeRate, GasToWeight,
	OffchainSolutionWeightLimit, Price, Rate, Ratio, SystemContractsFilter, TimeStampedPrice, ACA, AUSD, DOT, LDOT,
	PHA, PLM, POLKABTC, RENBTC, XBTC,
>>>>>>> 98db5f09
};

mod authority;
mod benchmarking;
mod constants;

/// This runtime version.
pub const VERSION: RuntimeVersion = RuntimeVersion {
	spec_name: create_runtime_str!("mandala"),
	impl_name: create_runtime_str!("mandala"),
	authoring_version: 1,
	spec_version: 721,
	impl_version: 0,
	apis: RUNTIME_API_VERSIONS,
	transaction_version: 1,
};

/// The version infromation used to identify this runtime when compiled
/// natively.
#[cfg(feature = "std")]
pub fn native_version() -> NativeVersion {
	NativeVersion {
		runtime_version: VERSION,
		can_author_with: Default::default(),
	}
}

impl_opaque_keys! {
	pub struct SessionKeys {
		// pub grandpa: Grandpa,
		// pub babe: Babe,
	}
}

// Module accounts of runtime
parameter_types! {
	pub const AcalaTreasuryModuleId: ModuleId = ModuleId(*b"aca/trsy");
	pub const LoansModuleId: ModuleId = ModuleId(*b"aca/loan");
	pub const DEXModuleId: ModuleId = ModuleId(*b"aca/dexm");
	pub const CDPTreasuryModuleId: ModuleId = ModuleId(*b"aca/cdpt");
	pub const StakingPoolModuleId: ModuleId = ModuleId(*b"aca/stkp");
	pub const HonzonTreasuryModuleId: ModuleId = ModuleId(*b"aca/hztr");
	pub const HomaTreasuryModuleId: ModuleId = ModuleId(*b"aca/hmtr");
	pub const IncentivesModuleId: ModuleId = ModuleId(*b"aca/inct");
	// Decentralized Sovereign Wealth Fund
	pub const DSWFModuleId: ModuleId = ModuleId(*b"aca/dswf");
	pub const ElectionsPhragmenModuleId: LockIdentifier = *b"aca/phre";
	pub const NftModuleId: ModuleId = ModuleId(*b"aca/aNFT");
}

pub fn get_all_module_accounts() -> Vec<AccountId> {
	vec![
		AcalaTreasuryModuleId::get().into_account(),
		LoansModuleId::get().into_account(),
		DEXModuleId::get().into_account(),
		CDPTreasuryModuleId::get().into_account(),
		StakingPoolModuleId::get().into_account(),
		HonzonTreasuryModuleId::get().into_account(),
		HomaTreasuryModuleId::get().into_account(),
		IncentivesModuleId::get().into_account(),
		DSWFModuleId::get().into_account(),
		ZeroAccountId::get(),
	]
}

parameter_types! {
	pub const BlockHashCount: BlockNumber = 900; // mortal tx can be valid up to 1 hour after signing
	pub const Version: RuntimeVersion = VERSION;
	pub const SS58Prefix: u8 = 42; // Ss58AddressFormat::SubstrateAccount
}

impl frame_system::Config for Runtime {
	type AccountId = AccountId;
	type Call = Call;
	type Lookup = (Indices, EvmAccounts);
	type Index = Nonce;
	type BlockNumber = BlockNumber;
	type Hash = Hash;
	type Hashing = BlakeTwo256;
	type Header = generic::Header<BlockNumber, BlakeTwo256>;
	type Event = Event;
	type Origin = Origin;
	type BlockHashCount = BlockHashCount;
	type BlockWeights = BlockWeights;
	type BlockLength = BlockLength;
	type Version = Version;
	type PalletInfo = PalletInfo;
	type AccountData = pallet_balances::AccountData<Balance>;
	type OnNewAccount = ();
	type OnKilledAccount = (
		module_evm::CallKillAccount<Runtime>,
		module_evm_accounts::CallKillAccount<Runtime>,
	);
	type DbWeight = RocksDbWeight;
	type BaseCallFilter = ();
	type SystemWeightInfo = ();
	type SS58Prefix = SS58Prefix;
}

<<<<<<< HEAD
// parameter_types! {
// 	pub const EpochDuration: u64 = EPOCH_DURATION_IN_SLOTS;
// 	pub const ExpectedBlockTime: Moment = MILLISECS_PER_BLOCK;
// }
=======
parameter_types! {
	pub const EpochDuration: u64 = EPOCH_DURATION_IN_SLOTS;
	pub const ExpectedBlockTime: Moment = MILLISECS_PER_BLOCK;
	pub const ReportLongevity: u64 =
		BondingDuration::get() as u64 * SessionsPerEra::get() as u64 * EpochDuration::get();
}

impl pallet_babe::Config for Runtime {
	type EpochDuration = EpochDuration;
	type ExpectedBlockTime = ExpectedBlockTime;
	type EpochChangeTrigger = pallet_babe::ExternalTrigger;
	type KeyOwnerProofSystem = Historical;
	type KeyOwnerProof =
		<Self::KeyOwnerProofSystem as KeyOwnerProofSystem<(KeyTypeId, pallet_babe::AuthorityId)>>::Proof;
	type KeyOwnerIdentification =
		<Self::KeyOwnerProofSystem as KeyOwnerProofSystem<(KeyTypeId, pallet_babe::AuthorityId)>>::IdentificationTuple;
	type HandleEquivocation = pallet_babe::EquivocationHandler<Self::KeyOwnerIdentification, (), ReportLongevity>; // Offences
	type WeightInfo = ();
}
>>>>>>> 98db5f09

// impl pallet_babe::Config for Runtime {
// 	type EpochDuration = EpochDuration;
// 	type ExpectedBlockTime = ExpectedBlockTime;
// 	type EpochChangeTrigger = pallet_babe::ExternalTrigger;
// 	type KeyOwnerProofSystem = Historical;
// 	type KeyOwnerProof =
// 		<Self::KeyOwnerProofSystem as KeyOwnerProofSystem<(KeyTypeId,
// pallet_babe::AuthorityId)>>::Proof; 	type KeyOwnerIdentification =
// 		<Self::KeyOwnerProofSystem as KeyOwnerProofSystem<(KeyTypeId,
// pallet_babe::AuthorityId)>>::IdentificationTuple; 	type HandleEquivocation =
// pallet_babe::EquivocationHandler<Self::KeyOwnerIdentification, ()>; //
// Offences 	type WeightInfo = ();
// }

// impl pallet_grandpa::Config for Runtime {
// 	type Event = Event;
// 	type Call = Call;

// 	type KeyOwnerProofSystem = Historical;

// 	type KeyOwnerProof = <Self::KeyOwnerProofSystem as
// KeyOwnerProofSystem<(KeyTypeId, GrandpaId)>>::Proof;

<<<<<<< HEAD
// 	type KeyOwnerIdentification =
// 		<Self::KeyOwnerProofSystem as KeyOwnerProofSystem<(KeyTypeId,
// GrandpaId)>>::IdentificationTuple;
=======
	type HandleEquivocation = pallet_grandpa::EquivocationHandler<Self::KeyOwnerIdentification, (), ReportLongevity>; // Offences
>>>>>>> 98db5f09

// 	type HandleEquivocation =
// pallet_grandpa::EquivocationHandler<Self::KeyOwnerIdentification, ()>; //
// Offences

// 	type WeightInfo = ();
// }

parameter_types! {
	pub IndexDeposit: Balance = dollar(ACA);
}

impl pallet_indices::Config for Runtime {
	type AccountIndex = AccountIndex;
	type Event = Event;
	type Currency = Balances;
	type Deposit = IndexDeposit;
	type WeightInfo = ();
}

parameter_types! {
	pub const MinimumPeriod: u64 = SLOT_DURATION / 2;
}

impl pallet_timestamp::Config for Runtime {
	/// A timestamp: milliseconds since the unix epoch.
	type Moment = Moment;
	type OnTimestampSet = ();
	// type OnTimestampSet = Babe;
	type MinimumPeriod = MinimumPeriod;
	type WeightInfo = ();
}

// parameter_types! {
// 	pub const UncleGenerations: BlockNumber = 5;
// }

// impl pallet_authorship::Config for Runtime {
// 	type FindAuthor = pallet_session::FindAccountFromAuthorIndex<Self, Babe>;
// 	type UncleGenerations = UncleGenerations;
// 	type FilterUncle = ();
// 	type EventHandler = (Staking, ()); // ImOnline
// }

parameter_types! {
	pub const NativeTokenExistentialDeposit: Balance = 0;
	// For weight estimation, we assume that the most locks on an individual account will be 50.
	// This number may need to be adjusted in the future if this assumption no longer holds true.
	pub const MaxLocks: u32 = 50;
}

impl pallet_balances::Config for Runtime {
	type Balance = Balance;
	type DustRemoval = AcalaTreasury;
	type Event = Event;
	type ExistentialDeposit = NativeTokenExistentialDeposit;
	type AccountStore = frame_system::Module<Runtime>;
	type MaxLocks = MaxLocks;
	type WeightInfo = ();
}

parameter_types! {
	pub TransactionByteFee: Balance = 10 * millicent(ACA);
	pub const TargetBlockFullness: Perquintill = Perquintill::from_percent(25);
	pub AdjustmentVariable: Multiplier = Multiplier::saturating_from_rational(1, 100_000);
	pub MinimumMultiplier: Multiplier = Multiplier::saturating_from_rational(1, 1_000_000_000u128);
}

impl pallet_sudo::Config for Runtime {
	type Event = Event;
	type Call = Call;
}

type EnsureRootOrHalfGeneralCouncil = EnsureOneOf<
	AccountId,
	EnsureRoot<AccountId>,
	pallet_collective::EnsureProportionMoreThan<_1, _2, AccountId, GeneralCouncilInstance>,
>;

type EnsureRootOrHalfHonzonCouncil = EnsureOneOf<
	AccountId,
	EnsureRoot<AccountId>,
	pallet_collective::EnsureProportionMoreThan<_1, _2, AccountId, HonzonCouncilInstance>,
>;

type EnsureRootOrHalfHomaCouncil = EnsureOneOf<
	AccountId,
	EnsureRoot<AccountId>,
	pallet_collective::EnsureProportionMoreThan<_1, _2, AccountId, HomaCouncilInstance>,
>;

type EnsureRootOrTwoThirdsGeneralCouncil = EnsureOneOf<
	AccountId,
	EnsureRoot<AccountId>,
	pallet_collective::EnsureProportionMoreThan<_2, _3, AccountId, GeneralCouncilInstance>,
>;

type EnsureRootOrThreeFourthsGeneralCouncil = EnsureOneOf<
	AccountId,
	EnsureRoot<AccountId>,
	pallet_collective::EnsureProportionMoreThan<_3, _4, AccountId, GeneralCouncilInstance>,
>;

type EnsureRootOrOneThirdsTechnicalCommittee = EnsureOneOf<
	AccountId,
	EnsureRoot<AccountId>,
	pallet_collective::EnsureProportionMoreThan<_1, _3, AccountId, TechnicalCommitteeInstance>,
>;

type EnsureRootOrTwoThirdsTechnicalCommittee = EnsureOneOf<
	AccountId,
	EnsureRoot<AccountId>,
	pallet_collective::EnsureProportionMoreThan<_2, _3, AccountId, TechnicalCommitteeInstance>,
>;

parameter_types! {
	pub const GeneralCouncilMotionDuration: BlockNumber = 7 * DAYS;
	pub const GeneralCouncilMaxProposals: u32 = 100;
	pub const GeneralCouncilMaxMembers: u32 = 100;
}

type GeneralCouncilInstance = pallet_collective::Instance1;
impl pallet_collective::Config<GeneralCouncilInstance> for Runtime {
	type Origin = Origin;
	type Proposal = Call;
	type Event = Event;
	type MotionDuration = GeneralCouncilMotionDuration;
	type MaxProposals = GeneralCouncilMaxProposals;
	type MaxMembers = GeneralCouncilMaxMembers;
	type DefaultVote = pallet_collective::PrimeDefaultVote;
	type WeightInfo = ();
}

type GeneralCouncilMembershipInstance = pallet_membership::Instance1;
impl pallet_membership::Config<GeneralCouncilMembershipInstance> for Runtime {
	type Event = Event;
	type AddOrigin = EnsureRootOrThreeFourthsGeneralCouncil;
	type RemoveOrigin = EnsureRootOrThreeFourthsGeneralCouncil;
	type SwapOrigin = EnsureRootOrThreeFourthsGeneralCouncil;
	type ResetOrigin = EnsureRootOrThreeFourthsGeneralCouncil;
	type PrimeOrigin = EnsureRootOrThreeFourthsGeneralCouncil;
	type MembershipInitialized = GeneralCouncil;
	type MembershipChanged = GeneralCouncil;
}

parameter_types! {
	pub const HonzonCouncilMotionDuration: BlockNumber = 7 * DAYS;
	pub const HonzonCouncilMaxProposals: u32 = 100;
	pub const HonzonCouncilMaxMembers: u32 = 100;
}

type HonzonCouncilInstance = pallet_collective::Instance2;
impl pallet_collective::Config<HonzonCouncilInstance> for Runtime {
	type Origin = Origin;
	type Proposal = Call;
	type Event = Event;
	type MotionDuration = HonzonCouncilMotionDuration;
	type MaxProposals = HonzonCouncilMaxProposals;
	type MaxMembers = HonzonCouncilMaxMembers;
	type DefaultVote = pallet_collective::PrimeDefaultVote;
	type WeightInfo = ();
}

type HonzonCouncilMembershipInstance = pallet_membership::Instance2;
impl pallet_membership::Config<HonzonCouncilMembershipInstance> for Runtime {
	type Event = Event;
	type AddOrigin = EnsureRootOrTwoThirdsGeneralCouncil;
	type RemoveOrigin = EnsureRootOrTwoThirdsGeneralCouncil;
	type SwapOrigin = EnsureRootOrTwoThirdsGeneralCouncil;
	type ResetOrigin = EnsureRootOrTwoThirdsGeneralCouncil;
	type PrimeOrigin = EnsureRootOrTwoThirdsGeneralCouncil;
	type MembershipInitialized = HonzonCouncil;
	type MembershipChanged = HonzonCouncil;
}

parameter_types! {
	pub const HomaCouncilMotionDuration: BlockNumber = 7 * DAYS;
	pub const HomaCouncilMaxProposals: u32 = 100;
	pub const HomaCouncilMaxMembers: u32 = 100;
}

type HomaCouncilInstance = pallet_collective::Instance3;
impl pallet_collective::Config<HomaCouncilInstance> for Runtime {
	type Origin = Origin;
	type Proposal = Call;
	type Event = Event;
	type MotionDuration = HomaCouncilMotionDuration;
	type MaxProposals = HomaCouncilMaxProposals;
	type MaxMembers = HomaCouncilMaxMembers;
	type DefaultVote = pallet_collective::PrimeDefaultVote;
	type WeightInfo = ();
}

type HomaCouncilMembershipInstance = pallet_membership::Instance3;
impl pallet_membership::Config<HomaCouncilMembershipInstance> for Runtime {
	type Event = Event;
	type AddOrigin = EnsureRootOrTwoThirdsGeneralCouncil;
	type RemoveOrigin = EnsureRootOrTwoThirdsGeneralCouncil;
	type SwapOrigin = EnsureRootOrTwoThirdsGeneralCouncil;
	type ResetOrigin = EnsureRootOrTwoThirdsGeneralCouncil;
	type PrimeOrigin = EnsureRootOrTwoThirdsGeneralCouncil;
	type MembershipInitialized = HomaCouncil;
	type MembershipChanged = HomaCouncil;
}

parameter_types! {
	pub const TechnicalCommitteeMotionDuration: BlockNumber = 7 * DAYS;
	pub const TechnicalCommitteeMaxProposals: u32 = 100;
	pub const TechnicalCouncilMaxMembers: u32 = 100;
}

type TechnicalCommitteeInstance = pallet_collective::Instance4;
impl pallet_collective::Config<TechnicalCommitteeInstance> for Runtime {
	type Origin = Origin;
	type Proposal = Call;
	type Event = Event;
	type MotionDuration = TechnicalCommitteeMotionDuration;
	type MaxProposals = TechnicalCommitteeMaxProposals;
	type MaxMembers = TechnicalCouncilMaxMembers;
	type DefaultVote = pallet_collective::PrimeDefaultVote;
	type WeightInfo = ();
}

type TechnicalCommitteeMembershipInstance = pallet_membership::Instance4;
impl pallet_membership::Config<TechnicalCommitteeMembershipInstance> for Runtime {
	type Event = Event;
	type AddOrigin = EnsureRootOrTwoThirdsGeneralCouncil;
	type RemoveOrigin = EnsureRootOrTwoThirdsGeneralCouncil;
	type SwapOrigin = EnsureRootOrTwoThirdsGeneralCouncil;
	type ResetOrigin = EnsureRootOrTwoThirdsGeneralCouncil;
	type PrimeOrigin = EnsureRootOrTwoThirdsGeneralCouncil;
	type MembershipInitialized = TechnicalCommittee;
	type MembershipChanged = TechnicalCommittee;
}

type OperatorMembershipInstanceAcala = pallet_membership::Instance5;
impl pallet_membership::Config<OperatorMembershipInstanceAcala> for Runtime {
	type Event = Event;
	type AddOrigin = EnsureRootOrTwoThirdsGeneralCouncil;
	type RemoveOrigin = EnsureRootOrTwoThirdsGeneralCouncil;
	type SwapOrigin = EnsureRootOrTwoThirdsGeneralCouncil;
	type ResetOrigin = EnsureRootOrTwoThirdsGeneralCouncil;
	type PrimeOrigin = EnsureRootOrTwoThirdsGeneralCouncil;
	type MembershipInitialized = AcalaOracle;
	type MembershipChanged = AcalaOracle;
}

type OperatorMembershipInstanceBand = pallet_membership::Instance6;
impl pallet_membership::Config<OperatorMembershipInstanceBand> for Runtime {
	type Event = Event;
	type AddOrigin = EnsureRootOrTwoThirdsGeneralCouncil;
	type RemoveOrigin = EnsureRootOrTwoThirdsGeneralCouncil;
	type SwapOrigin = EnsureRootOrTwoThirdsGeneralCouncil;
	type ResetOrigin = EnsureRootOrTwoThirdsGeneralCouncil;
	type PrimeOrigin = EnsureRootOrTwoThirdsGeneralCouncil;
	type MembershipInitialized = BandOracle;
	type MembershipChanged = BandOracle;
}

impl pallet_utility::Config for Runtime {
	type Event = Event;
	type Call = Call;
	type WeightInfo = ();
}

parameter_types! {
	pub MultisigDepositBase: Balance = 500 * millicent(ACA);
	pub MultisigDepositFactor: Balance = 100 * millicent(ACA);
	pub const MaxSignatories: u16 = 100;
}

impl pallet_multisig::Config for Runtime {
	type Event = Event;
	type Call = Call;
	type Currency = Balances;
	type DepositBase = MultisigDepositBase;
	type DepositFactor = MultisigDepositFactor;
	type MaxSignatories = MaxSignatories;
	type WeightInfo = ();
}

pub struct GeneralCouncilProvider;
impl Contains<AccountId> for GeneralCouncilProvider {
	fn contains(who: &AccountId) -> bool {
		GeneralCouncil::is_member(who)
	}

	fn sorted_members() -> Vec<AccountId> {
		GeneralCouncil::members()
	}

	#[cfg(feature = "runtime-benchmarks")]
	fn add(_: &AccountId) {
		todo!()
	}
}

impl ContainsLengthBound for GeneralCouncilProvider {
	fn max_len() -> usize {
		100
	}
	fn min_len() -> usize {
		0
	}
}

parameter_types! {
	pub const ProposalBond: Permill = Permill::from_percent(5);
	pub ProposalBondMinimum: Balance = dollar(ACA);
	pub const SpendPeriod: BlockNumber = DAYS;
	pub const Burn: Permill = Permill::from_percent(0);
	pub const TipCountdown: BlockNumber = DAYS;
	pub const TipFindersFee: Percent = Percent::from_percent(10);
	pub TipReportDepositBase: Balance = dollar(ACA);
	pub const SevenDays: BlockNumber = 7 * DAYS;
	pub const ZeroDay: BlockNumber = 0;
	pub const OneDay: BlockNumber = DAYS;
	pub BountyDepositBase: Balance = dollar(ACA);
	pub const BountyDepositPayoutDelay: BlockNumber = DAYS;
	pub const BountyUpdatePeriod: BlockNumber = 14 * DAYS;
	pub const BountyCuratorDeposit: Permill = Permill::from_percent(50);
	pub BountyValueMinimum: Balance = 5 * dollar(ACA);
	pub DataDepositPerByte: Balance = cent(ACA);
	pub const MaximumReasonLength: u32 = 16384;
}

impl pallet_treasury::Config for Runtime {
	type ModuleId = AcalaTreasuryModuleId;
	type Currency = Balances;
	type ApproveOrigin = EnsureRootOrHalfGeneralCouncil;
	type RejectOrigin = EnsureRootOrHalfGeneralCouncil;
	type Event = Event;
	type OnSlash = ();
	type ProposalBond = ProposalBond;
	type ProposalBondMinimum = ProposalBondMinimum;
	type SpendPeriod = SpendPeriod;
	type Burn = Burn;
	type BurnDestination = ();
	type SpendFunds = Bounties;
	type WeightInfo = ();
}

impl pallet_bounties::Config for Runtime {
	type Event = Event;
	type BountyDepositBase = BountyDepositBase;
	type BountyDepositPayoutDelay = BountyDepositPayoutDelay;
	type BountyUpdatePeriod = BountyUpdatePeriod;
	type BountyCuratorDeposit = BountyCuratorDeposit;
	type BountyValueMinimum = BountyValueMinimum;
	type DataDepositPerByte = DataDepositPerByte;
	type MaximumReasonLength = MaximumReasonLength;
	type WeightInfo = ();
}

impl pallet_tips::Config for Runtime {
	type Event = Event;
	type DataDepositPerByte = DataDepositPerByte;
	type MaximumReasonLength = MaximumReasonLength;
	type Tippers = GeneralCouncilProvider;
	type TipCountdown = TipCountdown;
	type TipFindersFee = TipFindersFee;
	type TipReportDepositBase = TipReportDepositBase;
	type WeightInfo = ();
}

// parameter_types! {
// 	pub const DisabledValidatorsThreshold: Perbill = Perbill::from_percent(17);
// }

// impl pallet_session::Config for Runtime {
// 	type Event = Event;
// 	type ValidatorId = <Self as frame_system::Config>::AccountId;
// 	type ValidatorIdOf = pallet_staking::StashOf<Self>;
// 	type ShouldEndSession = Babe;
// 	type NextSessionRotation = Babe;
// 	type SessionManager = pallet_session::historical::NoteHistoricalRoot<Self,
// Staking>; 	type SessionHandler = <SessionKeys as
// OpaqueKeys>::KeyTypeIdProviders; 	type Keys = SessionKeys;
// 	type DisabledValidatorsThreshold = DisabledValidatorsThreshold;
// 	type WeightInfo = ();
// }

// impl pallet_session::historical::Config for Runtime {
// 	type FullIdentification = pallet_staking::Exposure<AccountId, Balance>;
// 	type FullIdentificationOf = pallet_staking::ExposureOf<Runtime>;
// }

// pallet_staking_reward_curve::build! {
// 	const REWARD_CURVE: PiecewiseLinear<'static> = curve!(
// 		min_inflation: 0_025_000,
// 		max_inflation: 0_100_000,
// 		ideal_stake: 0_500_000,
// 		falloff: 0_050_000,
// 		max_piece_count: 40,
// 		test_precision: 0_005_000,
// 	);
// }

// parameter_types! {
// 	pub const SessionsPerEra: sp_staking::SessionIndex = 3; // 3 hours
// 	pub const BondingDuration: pallet_staking::EraIndex = 4; // 12 hours
// 	pub const SlashDeferDuration: pallet_staking::EraIndex = 2; // 6 hours
// 	pub const RewardCurve: &'static PiecewiseLinear<'static> = &REWARD_CURVE;
// 	pub const MaxNominatorRewardedPerValidator: u32 = 64;
// 	pub const ElectionLookahead: BlockNumber = EPOCH_DURATION_IN_BLOCKS / 4;
// 	pub const MaxIterations: u32 = 5;
// 	// 0.05%. The higher the value, the more strict solution acceptance becomes.
// 	pub MinSolutionScoreBump: Perbill =
// Perbill::from_rational_approximation(5u32, 10_000); }

// impl pallet_staking::Config for Runtime {
// 	type Currency = Balances;
// 	type UnixTime = Timestamp;
// 	type CurrencyToVote = U128CurrencyToVote;
// 	type RewardRemainder = AcalaTreasury;
// 	type Event = Event;
// 	type Slash = AcalaTreasury; // send the slashed funds to the pallet treasury.
// 	type Reward = (); // rewards are minted from the void
// 	type SessionsPerEra = SessionsPerEra;
// 	type BondingDuration = BondingDuration;
// 	type SlashDeferDuration = SlashDeferDuration;
// 	/// A super-majority of the council can cancel the slash.
// 	type SlashCancelOrigin = EnsureRootOrThreeFourthsGeneralCouncil;
// 	type SessionInterface = Self;
// 	type RewardCurve = RewardCurve;
// 	type NextNewSession = Session;
// 	type ElectionLookahead = ElectionLookahead;
// 	type Call = Call;
// 	type MaxIterations = MaxIterations;
// 	type MinSolutionScoreBump = MinSolutionScoreBump;
// 	type MaxNominatorRewardedPerValidator = MaxNominatorRewardedPerValidator;
// 	type UnsignedPriority = runtime_common::StakingUnsignedPriority;
// 	type WeightInfo = ();
// 	type OffchainSolutionWeightLimit = OffchainSolutionWeightLimit;
// }

parameter_types! {
	pub ConfigDepositBase: Balance = 10 * cent(ACA);
	pub FriendDepositFactor: Balance = cent(ACA);
	pub const MaxFriends: u16 = 9;
	pub RecoveryDeposit: Balance = 10 * cent(ACA);
}

impl pallet_recovery::Config for Runtime {
	type Event = Event;
	type Call = Call;
	type Currency = Balances;
	type ConfigDepositBase = ConfigDepositBase;
	type FriendDepositFactor = FriendDepositFactor;
	type MaxFriends = MaxFriends;
	type RecoveryDeposit = RecoveryDeposit;
}

impl orml_auction::Config for Runtime {
	type Event = Event;
	type Balance = Balance;
	type AuctionId = AuctionId;
	type Handler = AuctionManager;
	type WeightInfo = weights::orml_auction::WeightInfo<Runtime>;
}

impl orml_authority::Config for Runtime {
	type Event = Event;
	type Origin = Origin;
	type PalletsOrigin = OriginCaller;
	type Call = Call;
	type Scheduler = Scheduler;
	type AsOriginId = AuthoritysOriginId;
	type AuthorityConfig = AuthorityConfigImpl;
	type WeightInfo = weights::orml_authority::WeightInfo<Runtime>;
}

parameter_types! {
<<<<<<< HEAD
	pub const CandidacyBond: Balance = 10 * DOLLARS;
	// 1 storage item created, key size is 32 bytes, value size is 16+16.
	pub const VotingBondBase: Balance = deposit(1, 64);
	// additional data per vote is 32 bytes (account id).
	pub const VotingBondFactor: Balance = deposit(0, 32);
=======
	pub CandidacyBond: Balance = 10 * dollar(LDOT);
	pub VotingBondBase: Balance = 2 * dollar(LDOT);
	pub VotingBondFactor: Balance = dollar(LDOT);
>>>>>>> 98db5f09
	pub const TermDuration: BlockNumber = 7 * DAYS;
	pub const DesiredMembers: u32 = 13;
	pub const DesiredRunnersUp: u32 = 7;
}

impl pallet_elections_phragmen::Config for Runtime {
	type ModuleId = ElectionsPhragmenModuleId;
	type Event = Event;
	type Currency = CurrencyAdapter<Runtime, GetLiquidCurrencyId>;
	type CurrencyToVote = U128CurrencyToVote;
	type ChangeMembers = HomaCouncil;
	type InitializeMembers = HomaCouncil;
	type CandidacyBond = CandidacyBond;
	type VotingBondBase = VotingBondBase;
	type VotingBondFactor = VotingBondFactor;
	type TermDuration = TermDuration;
	type DesiredMembers = DesiredMembers;
	type DesiredRunnersUp = DesiredRunnersUp;
	type LoserCandidate = ();
	type KickedMember = ();
	type WeightInfo = ();
}

parameter_types! {
	pub const MinimumCount: u32 = 1;
	pub const ExpiresIn: Moment = 1000 * 60 * 60; // 60 mins
	pub ZeroAccountId: AccountId = AccountId::from([0u8; 32]);
}

type AcalaDataProvider = orml_oracle::Instance1;
impl orml_oracle::Config<AcalaDataProvider> for Runtime {
	type Event = Event;
	type OnNewData = ();
	type CombineData = orml_oracle::DefaultCombineData<Runtime, MinimumCount, ExpiresIn, AcalaDataProvider>;
	type Time = Timestamp;
	type OracleKey = CurrencyId;
	type OracleValue = Price;
	type RootOperatorAccountId = ZeroAccountId;
	type WeightInfo = weights::orml_oracle::WeightInfo<Runtime>;
}

type BandDataProvider = orml_oracle::Instance2;
impl orml_oracle::Config<BandDataProvider> for Runtime {
	type Event = Event;
	type OnNewData = ();
	type CombineData = orml_oracle::DefaultCombineData<Runtime, MinimumCount, ExpiresIn, BandDataProvider>;
	type Time = Timestamp;
	type OracleKey = CurrencyId;
	type OracleValue = Price;
	type RootOperatorAccountId = ZeroAccountId;
	type WeightInfo = weights::orml_oracle::WeightInfo<Runtime>;
}

create_median_value_data_provider!(
	AggregatedDataProvider,
	CurrencyId,
	Price,
	TimeStampedPrice,
	[AcalaOracle, BandOracle]
);
// Aggregated data provider cannot feed.
impl DataFeeder<CurrencyId, Price, AccountId> for AggregatedDataProvider {
	fn feed_value(_: AccountId, _: CurrencyId, _: Price) -> DispatchResult {
		Err("Not supported".into())
	}
}

parameter_type_with_key! {
	pub ExistentialDeposits: |currency_id: CurrencyId| -> Balance {
		Zero::zero()
	};
}

parameter_types! {
	pub TreasuryModuleAccount: AccountId = AcalaTreasuryModuleId::get().into_account();
}

impl orml_tokens::Config for Runtime {
	type Event = Event;
	type Balance = Balance;
	type Amount = Amount;
	type CurrencyId = CurrencyId;
	type WeightInfo = weights::orml_tokens::WeightInfo<Runtime>;
	type ExistentialDeposits = ExistentialDeposits;
	type OnDust = orml_tokens::TransferDust<Runtime, TreasuryModuleAccount>;
}

parameter_types! {
	pub StableCurrencyFixedPrice: Price = Price::saturating_from_rational(1, 1);
}

impl module_prices::Config for Runtime {
	type Event = Event;
	type Source = AggregatedDataProvider;
	type GetStableCurrencyId = GetStableCurrencyId;
	type StableCurrencyFixedPrice = StableCurrencyFixedPrice;
	type GetStakingCurrencyId = GetStakingCurrencyId;
	type GetLiquidCurrencyId = GetLiquidCurrencyId;
	type LockOrigin = EnsureRootOrTwoThirdsGeneralCouncil;
	type LiquidStakingExchangeRateProvider = LiquidStakingExchangeRateProvider;
	type WeightInfo = weights::module_prices::WeightInfo<Runtime>;
}

pub struct LiquidStakingExchangeRateProvider;
impl module_support::ExchangeRateProvider for LiquidStakingExchangeRateProvider {
	fn get_exchange_rate() -> ExchangeRate {
		StakingPool::liquid_exchange_rate()
	}
}

parameter_types! {
	pub const GetNativeCurrencyId: CurrencyId = ACA;
	pub const GetStableCurrencyId: CurrencyId = AUSD;
}

impl module_currencies::Config for Runtime {
	type Event = Event;
	type MultiCurrency = Tokens;
	type NativeCurrency = BasicCurrencyAdapter<Runtime, Balances, Amount, BlockNumber>;
	type WeightInfo = weights::module_currencies::WeightInfo<Runtime>;
	type AddressMapping = EvmAddressMapping<Runtime>;
	type EVMBridge = EVMBridge;
}

pub struct EnsureRootOrAcalaTreasury;
impl EnsureOrigin<Origin> for EnsureRootOrAcalaTreasury {
	type Success = AccountId;

	fn try_origin(o: Origin) -> Result<Self::Success, Origin> {
		Into::<Result<RawOrigin<AccountId>, Origin>>::into(o).and_then(|o| match o {
			RawOrigin::Root => Ok(AcalaTreasuryModuleId::get().into_account()),
			RawOrigin::Signed(caller) => {
				if caller == AcalaTreasuryModuleId::get().into_account() {
					Ok(caller)
				} else {
					Err(Origin::from(Some(caller)))
				}
			}
			r => Err(Origin::from(r)),
		})
	}

	#[cfg(feature = "runtime-benchmarks")]
	fn successful_origin() -> Origin {
		Origin::from(RawOrigin::Signed(Default::default()))
	}
}

parameter_types! {
	pub MinVestedTransfer: Balance = 100 * dollar(ACA);
}

impl orml_vesting::Config for Runtime {
	type Event = Event;
	type Currency = pallet_balances::Module<Runtime>;
	type MinVestedTransfer = MinVestedTransfer;
	type VestedTransferOrigin = EnsureRootOrAcalaTreasury;
	type WeightInfo = weights::orml_vesting::WeightInfo<Runtime>;
}

parameter_types! {
	pub MaximumSchedulerWeight: Weight = Perbill::from_percent(10) * BlockWeights::get().max_block;
	pub const MaxScheduledPerBlock: u32 = 50;
}

impl pallet_scheduler::Config for Runtime {
	type Event = Event;
	type Origin = Origin;
	type PalletsOrigin = OriginCaller;
	type Call = Call;
	type MaximumWeight = MaximumSchedulerWeight;
	type ScheduleOrigin = EnsureRoot<AccountId>;
	type MaxScheduledPerBlock = MaxScheduledPerBlock;
	type WeightInfo = ();
}

parameter_types! {
	pub const UpdateFrequency: BlockNumber = 10;
}

impl orml_gradually_update::Config for Runtime {
	type Event = Event;
	type UpdateFrequency = UpdateFrequency;
	type DispatchOrigin = EnsureRoot<AccountId>;
	type WeightInfo = weights::orml_gradually_update::WeightInfo<Runtime>;
}

parameter_types! {
	pub MinimumIncrementSize: Rate = Rate::saturating_from_rational(2, 100);
	pub const AuctionTimeToClose: BlockNumber = 15 * MINUTES;
	pub const AuctionDurationSoftCap: BlockNumber = 2 * HOURS;
}

impl module_auction_manager::Config for Runtime {
	type Event = Event;
	type Currency = Currencies;
	type Auction = Auction;
	type MinimumIncrementSize = MinimumIncrementSize;
	type AuctionTimeToClose = AuctionTimeToClose;
	type AuctionDurationSoftCap = AuctionDurationSoftCap;
	type GetStableCurrencyId = GetStableCurrencyId;
	type GetNativeCurrencyId = GetNativeCurrencyId;
	type CDPTreasury = CdpTreasury;
	type DEX = Dex;
	type PriceSource = Prices;
	type UnsignedPriority = runtime_common::AuctionManagerUnsignedPriority;
	type EmergencyShutdown = EmergencyShutdown;
	type WeightInfo = weights::module_auction_manager::WeightInfo<Runtime>;
}

impl module_loans::Config for Runtime {
	type Event = Event;
	type Convert = module_cdp_engine::DebitExchangeRateConvertor<Runtime>;
	type Currency = Currencies;
	type RiskManager = CdpEngine;
	type CDPTreasury = CdpTreasury;
	type ModuleId = LoansModuleId;
	type OnUpdateLoan = module_incentives::OnUpdateLoan<Runtime>;
}

impl<LocalCall> frame_system::offchain::CreateSignedTransaction<LocalCall> for Runtime
where
	Call: From<LocalCall>,
{
	fn create_transaction<C: frame_system::offchain::AppCrypto<Self::Public, Self::Signature>>(
		call: Call,
		public: <Signature as sp_runtime::traits::Verify>::Signer,
		account: AccountId,
		nonce: Nonce,
	) -> Option<(
		Call,
		<UncheckedExtrinsic as sp_runtime::traits::Extrinsic>::SignaturePayload,
	)> {
		// take the biggest period possible.
		let period = BlockHashCount::get()
			.checked_next_power_of_two()
			.map(|c| c / 2)
			.unwrap_or(2) as u64;
		let current_block = System::block_number()
			.saturated_into::<u64>()
			// The `System::block_number` is initialized with `n+1`,
			// so the actual block number is `n`.
			.saturating_sub(1);
		let tip = 0;
		let extra: SignedExtra = (
			frame_system::CheckSpecVersion::<Runtime>::new(),
			frame_system::CheckTxVersion::<Runtime>::new(),
			frame_system::CheckGenesis::<Runtime>::new(),
			frame_system::CheckEra::<Runtime>::from(generic::Era::mortal(period, current_block)),
			frame_system::CheckNonce::<Runtime>::from(nonce),
			frame_system::CheckWeight::<Runtime>::new(),
			module_transaction_payment::ChargeTransactionPayment::<Runtime>::from(tip),
			module_evm::SetEvmOrigin::<Runtime>::new(),
		);
		let raw_payload = SignedPayload::new(call, extra)
			.map_err(|e| {
				debug::warn!("Unable to create signed payload: {:?}", e);
			})
			.ok()?;
		let signature = raw_payload.using_encoded(|payload| C::sign(payload, public))?;
		let address = Indices::unlookup(account);
		let (call, extra, _) = raw_payload.deconstruct();
		Some((call, (address, signature, extra)))
	}
}

impl frame_system::offchain::SigningTypes for Runtime {
	type Public = <Signature as sp_runtime::traits::Verify>::Signer;
	type Signature = Signature;
}

impl<C> frame_system::offchain::SendTransactionTypes<C> for Runtime
where
	Call: From<C>,
{
	type OverarchingCall = Call;
	type Extrinsic = UncheckedExtrinsic;
}

parameter_types! {
<<<<<<< HEAD
	pub CollateralCurrencyIds: Vec<CurrencyId> = vec![CurrencyId::Token(TokenSymbol::DOT), CurrencyId::Token(TokenSymbol::LDOT), CurrencyId::Token(TokenSymbol::XBTC), CurrencyId::Token(TokenSymbol::RENBTC), CurrencyId::Token(TokenSymbol::POLKABTC), CurrencyId::Token(TokenSymbol::PLM), CurrencyId::Token(TokenSymbol::PHA)];
=======
	pub CollateralCurrencyIds: Vec<CurrencyId> = vec![DOT, LDOT, XBTC, RENBTC, POLKABTC, PLM, PHA];
>>>>>>> 98db5f09
	pub DefaultLiquidationRatio: Ratio = Ratio::saturating_from_rational(110, 100);
	pub DefaultDebitExchangeRate: ExchangeRate = ExchangeRate::saturating_from_rational(1, 10);
	pub DefaultLiquidationPenalty: Rate = Rate::saturating_from_rational(5, 100);
	pub MinimumDebitValue: Balance = dollar(AUSD);
	pub MaxSlippageSwapWithDEX: Ratio = Ratio::saturating_from_rational(5, 100);
}

impl module_cdp_engine::Config for Runtime {
	type Event = Event;
	type PriceSource = Prices;
	type CollateralCurrencyIds = CollateralCurrencyIds;
	type DefaultLiquidationRatio = DefaultLiquidationRatio;
	type DefaultDebitExchangeRate = DefaultDebitExchangeRate;
	type DefaultLiquidationPenalty = DefaultLiquidationPenalty;
	type MinimumDebitValue = MinimumDebitValue;
	type GetStableCurrencyId = GetStableCurrencyId;
	type CDPTreasury = CdpTreasury;
	type UpdateOrigin = EnsureRootOrHalfHonzonCouncil;
	type MaxSlippageSwapWithDEX = MaxSlippageSwapWithDEX;
	type DEX = Dex;
	type UnsignedPriority = runtime_common::CdpEngineUnsignedPriority;
	type EmergencyShutdown = EmergencyShutdown;
	type WeightInfo = weights::module_cdp_engine::WeightInfo<Runtime>;
}

impl module_honzon::Config for Runtime {
	type Event = Event;
	type WeightInfo = weights::module_honzon::WeightInfo<Runtime>;
}

impl module_emergency_shutdown::Config for Runtime {
	type Event = Event;
	type CollateralCurrencyIds = CollateralCurrencyIds;
	type PriceSource = Prices;
	type CDPTreasury = CdpTreasury;
	type AuctionManagerHandler = AuctionManager;
	type ShutdownOrigin = EnsureRootOrHalfGeneralCouncil;
	type WeightInfo = weights::module_emergency_shutdown::WeightInfo<Runtime>;
}

parameter_types! {
	pub const GetExchangeFee: (u32, u32) = (1, 1000);	// 0.1%
	pub const TradingPathLimit: u32 = 3;
	pub EnabledTradingPairs: Vec<TradingPair> = vec![
<<<<<<< HEAD
		TradingPair::new(CurrencyId::Token(TokenSymbol::AUSD), CurrencyId::Token(TokenSymbol::ACA)),
		TradingPair::new(CurrencyId::Token(TokenSymbol::AUSD), CurrencyId::Token(TokenSymbol::DOT)),
		TradingPair::new(CurrencyId::Token(TokenSymbol::AUSD), CurrencyId::Token(TokenSymbol::LDOT)),
		TradingPair::new(CurrencyId::Token(TokenSymbol::AUSD), CurrencyId::Token(TokenSymbol::XBTC)),
		TradingPair::new(CurrencyId::Token(TokenSymbol::AUSD), CurrencyId::Token(TokenSymbol::RENBTC)),
		TradingPair::new(CurrencyId::Token(TokenSymbol::AUSD), CurrencyId::Token(TokenSymbol::POLKABTC)),
		TradingPair::new(CurrencyId::Token(TokenSymbol::AUSD), CurrencyId::Token(TokenSymbol::PLM)),
		TradingPair::new(CurrencyId::Token(TokenSymbol::AUSD), CurrencyId::Token(TokenSymbol::PHA)),
=======
		TradingPair::new(AUSD, ACA),
		TradingPair::new(AUSD, DOT),
		TradingPair::new(AUSD, LDOT),
		TradingPair::new(AUSD, XBTC),
		TradingPair::new(AUSD, RENBTC),
		TradingPair::new(AUSD, POLKABTC),
		TradingPair::new(AUSD, PLM),
		TradingPair::new(AUSD, PHA),
>>>>>>> 98db5f09
	];
}

impl module_dex::Config for Runtime {
	type Event = Event;
	type Currency = Currencies;
	type GetExchangeFee = GetExchangeFee;
	type TradingPathLimit = TradingPathLimit;
	type ModuleId = DEXModuleId;
	type DEXIncentives = Incentives;
	type WeightInfo = weights::module_dex::WeightInfo<Runtime>;
	type ListingOrigin = EnsureRootOrHalfGeneralCouncil;
}

parameter_types! {
	pub const MaxAuctionsCount: u32 = 100;
}

impl module_cdp_treasury::Config for Runtime {
	type Event = Event;
	type Currency = Currencies;
	type GetStableCurrencyId = GetStableCurrencyId;
	type AuctionManagerHandler = AuctionManager;
	type UpdateOrigin = EnsureRootOrHalfHonzonCouncil;
	type DEX = Dex;
	type MaxAuctionsCount = MaxAuctionsCount;
	type ModuleId = CDPTreasuryModuleId;
	type WeightInfo = weights::module_cdp_treasury::WeightInfo<Runtime>;
}

parameter_types! {
	// All currency types except for native currency, Sort by fee charge order
<<<<<<< HEAD
	pub AllNonNativeCurrencyIds: Vec<CurrencyId> = vec![CurrencyId::Token(TokenSymbol::AUSD), CurrencyId::Token(TokenSymbol::LDOT), CurrencyId::Token(TokenSymbol::DOT), CurrencyId::Token(TokenSymbol::XBTC), CurrencyId::Token(TokenSymbol::RENBTC), CurrencyId::Token(TokenSymbol::POLKABTC), CurrencyId::Token(TokenSymbol::PLM), CurrencyId::Token(TokenSymbol::PHA)];
=======
	pub AllNonNativeCurrencyIds: Vec<CurrencyId> = vec![AUSD, LDOT, DOT, XBTC, RENBTC, POLKABTC, PLM, PHA];
>>>>>>> 98db5f09
}

impl module_transaction_payment::Config for Runtime {
	type AllNonNativeCurrencyIds = AllNonNativeCurrencyIds;
	type NativeCurrencyId = GetNativeCurrencyId;
	type StableCurrencyId = GetStableCurrencyId;
	type Currency = Balances;
	type MultiCurrency = Currencies;
	type OnTransactionPayment = AcalaTreasury;
	type TransactionByteFee = TransactionByteFee;
	type WeightToFee = WeightToFee;
	type FeeMultiplierUpdate = TargetedFeeAdjustment<Self, TargetBlockFullness, AdjustmentVariable, MinimumMultiplier>;
	type DEX = Dex;
	type MaxSlippageSwapWithDEX = MaxSlippageSwapWithDEX;
	type WeightInfo = weights::module_transaction_payment::WeightInfo<Runtime>;
}

impl module_evm_accounts::Config for Runtime {
	type Event = Event;
	type Currency = Balances;
<<<<<<< HEAD
	type KillAccount = frame_system::Consumer<Runtime>;
=======
>>>>>>> 98db5f09
	type AddressMapping = EvmAddressMapping<Runtime>;
	type MergeAccount = Currencies;
	type WeightInfo = weights::module_evm_accounts::WeightInfo<Runtime>;
}

impl orml_rewards::Config for Runtime {
	type Share = Balance;
	type Balance = Balance;
	type PoolId = module_incentives::PoolId;
	type Handler = Incentives;
	type WeightInfo = weights::orml_rewards::WeightInfo<Runtime>;
}

parameter_types! {
	pub const AccumulatePeriod: BlockNumber = MINUTES;
}

impl module_incentives::Config for Runtime {
	type Event = Event;
	type LoansIncentivePool = ZeroAccountId;
	type DexIncentivePool = ZeroAccountId;
	type HomaIncentivePool = ZeroAccountId;
	type AccumulatePeriod = AccumulatePeriod;
	type IncentiveCurrencyId = GetNativeCurrencyId;
	type SavingCurrencyId = GetStableCurrencyId;
	type UpdateOrigin = EnsureRootOrHalfHonzonCouncil;
	type CDPTreasury = CdpTreasury;
	type Currency = Currencies;
	type DEX = Dex;
	type EmergencyShutdown = EmergencyShutdown;
	type ModuleId = IncentivesModuleId;
	type WeightInfo = weights::module_incentives::WeightInfo<Runtime>;
}

impl module_airdrop::Config for Runtime {
	type Event = Event;
}

parameter_types! {
	pub const PolkadotBondingDuration: EraIndex = 7;
	pub const EraLength: BlockNumber = DAYS;
}

impl module_polkadot_bridge::Config for Runtime {
	type DOTCurrency = Currency<Runtime, GetStakingCurrencyId>;
	type OnNewEra = (NomineesElection, StakingPool);
	type BondingDuration = PolkadotBondingDuration;
	type EraLength = EraLength;
	type PolkadotAccountId = AccountId;
}

parameter_types! {
	pub const GetLiquidCurrencyId: CurrencyId = LDOT;
	pub const GetStakingCurrencyId: CurrencyId = DOT;
	pub DefaultExchangeRate: ExchangeRate = ExchangeRate::saturating_from_rational(10, 100);	// 1 : 10
	pub PoolAccountIndexes: Vec<u32> = vec![1, 2, 3, 4];
}

impl module_staking_pool::Config for Runtime {
	type Event = Event;
	type StakingCurrencyId = GetStakingCurrencyId;
	type LiquidCurrencyId = GetLiquidCurrencyId;
	type DefaultExchangeRate = DefaultExchangeRate;
	type ModuleId = StakingPoolModuleId;
	type PoolAccountIndexes = PoolAccountIndexes;
	type UpdateOrigin = EnsureRootOrHalfHomaCouncil;
	type FeeModel = CurveFeeModel;
	type Nominees = NomineesElection;
	type Bridge = PolkadotBridge;
	type Currency = Currencies;
}

impl module_homa::Config for Runtime {
	type Homa = StakingPool;
	type WeightInfo = weights::module_homa::WeightInfo<Runtime>;
}

parameter_types! {
	pub MinCouncilBondThreshold: Balance = dollar(LDOT);
	pub const NominateesCount: u32 = 7;
	pub const MaxUnlockingChunks: u32 = 7;
	pub const NomineesElectionBondingDuration: EraIndex = 7;
}

impl module_nominees_election::Config for Runtime {
	type Currency = Currency<Runtime, GetLiquidCurrencyId>;
	type PolkadotAccountId = AccountId;
	type MinBondThreshold = MinCouncilBondThreshold;
	type BondingDuration = NomineesElectionBondingDuration;
	type NominateesCount = NominateesCount;
	type MaxUnlockingChunks = MaxUnlockingChunks;
}

parameter_types! {
	pub CreateClassDeposit: Balance = 500 * millicent(ACA);
	pub CreateTokenDeposit: Balance = 100 * millicent(ACA);
}

impl module_nft::Config for Runtime {
	type Event = Event;
	type CreateClassDeposit = CreateClassDeposit;
	type CreateTokenDeposit = CreateTokenDeposit;
	type ModuleId = NftModuleId;
	type Currency = Currency<Runtime, GetNativeCurrencyId>;
	type WeightInfo = weights::module_nft::WeightInfo<Runtime>;
}

impl orml_nft::Config for Runtime {
	type ClassId = u32;
	type TokenId = u64;
	type ClassData = module_nft::ClassData;
	type TokenData = module_nft::TokenData;
}

parameter_types! {
	// One storage item; key size 32, value size 8; .
	pub ProxyDepositBase: Balance = deposit(1, 8, ACA);
	// Additional storage item size of 33 bytes.
	pub ProxyDepositFactor: Balance = deposit(0, 33, ACA);
	pub const MaxProxies: u16 = 32;
	pub AnnouncementDepositBase: Balance = deposit(1, 8, ACA);
	pub AnnouncementDepositFactor: Balance = deposit(0, 66, ACA);
	pub const MaxPending: u16 = 32;
}

impl pallet_proxy::Config for Runtime {
	type Event = Event;
	type Call = Call;
	type Currency = Balances;
	type ProxyType = ();
	type ProxyDepositBase = ProxyDepositBase;
	type ProxyDepositFactor = ProxyDepositFactor;
	type MaxProxies = MaxProxies;
	type WeightInfo = ();
	type MaxPending = MaxPending;
	type CallHasher = BlakeTwo256;
	type AnnouncementDepositBase = AnnouncementDepositBase;
	type AnnouncementDepositFactor = AnnouncementDepositFactor;
}

parameter_types! {
	pub const RENBTCCurrencyId: CurrencyId = RENBTC;
	pub const RENBTCIdentifier: [u8; 32] = hex!["f6b5b360905f856404bd4cf39021b82209908faa44159e68ea207ab8a5e13197"];
}

impl ecosystem_renvm_bridge::Config for Runtime {
	type Event = Event;
	type Currency = Currency<Runtime, RENBTCCurrencyId>;
	type CurrencyIdentifier = RENBTCIdentifier;
	type UnsignedPriority = runtime_common::RenvmBridgeUnsignedPriority;
}

parameter_types! {
	pub const ChainId: u64 = 595;
	pub NetworkContractSource: H160 = H160::from_low_u64_be(0);
}

#[cfg(feature = "with-ethereum-compatibility")]
parameter_types! {
	pub const NewContractExtraBytes: u32 = 0;
	pub const StorageDepositPerByte: Balance = 0;
	pub const MaxCodeSize: u32 = 0x6000;
	pub const DeveloperDeposit: Balance = 0;
	pub const DeploymentFee: Balance = 0;
}

#[cfg(not(feature = "with-ethereum-compatibility"))]
parameter_types! {
	pub const NewContractExtraBytes: u32 = 10_000;
	pub StorageDepositPerByte: Balance = microcent(ACA);
	pub const MaxCodeSize: u32 = 60 * 1024;
	pub DeveloperDeposit: Balance = dollar(ACA);
	pub DeploymentFee: Balance = dollar(ACA);
}

pub type MultiCurrencyPrecompile =
	runtime_common::MultiCurrencyPrecompile<AccountId, EvmAddressMapping<Runtime>, Currencies>;

pub type NFTPrecompile = runtime_common::NFTPrecompile<AccountId, EvmAddressMapping<Runtime>, NFT>;
pub type StateRentPrecompile = runtime_common::StateRentPrecompile<AccountId, EvmAddressMapping<Runtime>, EVM>;
pub type OraclePrecompile =
	runtime_common::OraclePrecompile<AccountId, EvmAddressMapping<Runtime>, AggregatedDataProvider>;
pub type ScheduleCallPrecompile = runtime_common::ScheduleCallPrecompile<
	AccountId,
	EvmAddressMapping<Runtime>,
	Scheduler,
	module_transaction_payment::ChargeTransactionPayment<Runtime>,
	Call,
	Origin,
	OriginCaller,
	Runtime,
>;
pub type DexPrecompile = runtime_common::DexPrecompile<AccountId, EvmAddressMapping<Runtime>, Dex>;

#[cfg(feature = "with-ethereum-compatibility")]
static ISTANBUL_CONFIG: evm::Config = evm::Config::istanbul();

impl module_evm::Config for Runtime {
	type AddressMapping = EvmAddressMapping<Runtime>;
	type Currency = Balances;
	type MergeAccount = Currencies;
	type NewContractExtraBytes = NewContractExtraBytes;
	type StorageDepositPerByte = StorageDepositPerByte;
	type MaxCodeSize = MaxCodeSize;

	type Event = Event;
	type Precompiles = runtime_common::AllPrecompiles<
		SystemContractsFilter,
		MultiCurrencyPrecompile,
		NFTPrecompile,
		StateRentPrecompile,
		OraclePrecompile,
		ScheduleCallPrecompile,
		DexPrecompile,
	>;
	type ChainId = ChainId;
	type GasToWeight = GasToWeight;
	type ChargeTransactionPayment = module_transaction_payment::ChargeTransactionPayment<Runtime>;
	type NetworkContractOrigin = EnsureRootOrTwoThirdsTechnicalCommittee;
	type NetworkContractSource = NetworkContractSource;
	type DeveloperDeposit = DeveloperDeposit;
	type DeploymentFee = DeploymentFee;
	type TreasuryAccount = TreasuryModuleAccount;
	type FreeDeploymentOrigin = EnsureRootOrHalfGeneralCouncil;
	type WeightInfo = weights::module_evm::WeightInfo<Runtime>;

	#[cfg(feature = "with-ethereum-compatibility")]
	fn config() -> &'static evm::Config {
		&ISTANBUL_CONFIG
	}
}

impl module_evm_bridge::Config for Runtime {
	type EVM = EVM;
}

#[cfg(not(feature = "standalone"))]
impl cumulus_pallet_parachain_system::Config for Runtime {
	type Event = Event;
	type OnValidationData = ();
	type SelfParaId = parachain_info::Module<Runtime>;
	type DownwardMessageHandlers = XcmHandler;
	type HrmpMessageHandlers = XcmHandler;
}

#[cfg(not(feature = "standalone"))]
impl parachain_info::Config for Runtime {}

#[cfg(not(feature = "standalone"))]
parameter_types! {
	pub const PolkadotNetworkId: NetworkId = NetworkId::Polkadot;
}

#[cfg(not(feature = "standalone"))]
pub struct AccountId32Convert;
#[cfg(not(feature = "standalone"))]
impl Convert<AccountId, [u8; 32]> for AccountId32Convert {
	fn convert(account_id: AccountId) -> [u8; 32] {
		account_id.into()
	}
}

#[cfg(not(feature = "standalone"))]
parameter_types! {
	pub AcalaNetwork: NetworkId = NetworkId::Named("acala".into());
	pub RelayChainOrigin: Origin = cumulus_pallet_xcm_handler::Origin::Relay.into();
	pub Ancestry: MultiLocation = MultiLocation::X1(Junction::Parachain {
		id: ParachainInfo::get().into(),
	});
	pub const RelayChainCurrencyId: CurrencyId = CurrencyId::Token(TokenSymbol::DOT);
}

#[cfg(not(feature = "standalone"))]
pub type LocationConverter = (
	ParentIsDefault<AccountId>,
	SiblingParachainConvertsVia<Sibling, AccountId>,
	AccountId32Aliases<AcalaNetwork, AccountId>,
);

#[cfg(not(feature = "standalone"))]
pub type LocalAssetTransactor = MultiCurrencyAdapter<
	Currencies,
	IsConcreteWithGeneralKey<CurrencyId, RelayToNative>,
	LocationConverter,
	AccountId,
	CurrencyIdConverter<CurrencyId, RelayChainCurrencyId>,
	CurrencyId,
>;

#[cfg(not(feature = "standalone"))]
pub type LocalOriginConverter = (
	SovereignSignedViaLocation<LocationConverter, Origin>,
	RelayChainAsNative<RelayChainOrigin, Origin>,
	SiblingParachainAsNative<cumulus_pallet_xcm_handler::Origin, Origin>,
	SignedAccountId32AsNative<AcalaNetwork, Origin>,
);

#[cfg(not(feature = "standalone"))]
parameter_types! {
	pub NativeOrmlTokens: BTreeSet<(Vec<u8>, MultiLocation)> = {
		let mut t = BTreeSet::new();
		//TODO: might need to add other assets based on orml-tokens

		// Plasm
		t.insert(("SDN".into(), (Junction::Parent, Junction::Parachain { id: 5000 }).into()));
		// Plasm
		t.insert(("PLM".into(), (Junction::Parent, Junction::Parachain { id: 5000 }).into()));

		// Hydrate
		t.insert(("HDT".into(), (Junction::Parent, Junction::Parachain { id: 82406 }).into()));

		t
	};
}

#[cfg(not(feature = "standalone"))]
pub struct XcmConfig;
#[cfg(not(feature = "standalone"))]
impl Config for XcmConfig {
	type Call = Call;
	type XcmSender = XcmHandler;
	type AssetTransactor = LocalAssetTransactor;
	type OriginConverter = LocalOriginConverter;
	//TODO: might need to add other assets based on orml-tokens
	type IsReserve = NativePalletAssetOr<NativeOrmlTokens>;
	type IsTeleporter = ();
	type LocationInverter = LocationInverter<Ancestry>;
}

#[cfg(not(feature = "standalone"))]
impl cumulus_pallet_xcm_handler::Config for Runtime {
	type Event = Event;
	type XcmExecutor = XcmExecutor<XcmConfig>;
	type UpwardMessageSender = ParachainSystem;
	type HrmpMessageSender = ParachainSystem;
}

#[cfg(not(feature = "standalone"))]
pub struct RelayToNative;
#[cfg(not(feature = "standalone"))]
impl Convert<RelayChainBalance, Balance> for RelayToNative {
	fn convert(val: u128) -> Balance {
		// native is 18
		// relay is 12
		val * 1_000_000
	}
}

#[cfg(not(feature = "standalone"))]
pub struct NativeToRelay;
#[cfg(not(feature = "standalone"))]
impl Convert<Balance, RelayChainBalance> for NativeToRelay {
	fn convert(val: u128) -> Balance {
		// native is 18
		// relay is 12
		val / 1_000_000
	}
}

#[cfg(not(feature = "standalone"))]
impl orml_xtokens::Config for Runtime {
	type Event = Event;
	type Balance = Balance;
	type ToRelayChainBalance = NativeToRelay;
	type AccountId32Convert = AccountId32Convert;
	//TODO: change network id if kusama
	type RelayChainNetworkId = PolkadotNetworkId;
	type ParaId = ParachainInfo;
	type AccountIdConverter = LocationConverter;
	type XcmExecutor = XcmExecutor<XcmConfig>;
}

macro_rules! construct_mandala_runtime {
	($( $modules:tt )*) => {
		#[allow(clippy::large_enum_variant)]
		construct_runtime! {
			pub enum Runtime where
				Block = Block,
				NodeBlock = primitives::Block,
				UncheckedExtrinsic = UncheckedExtrinsic
			{
				// Core
				System: frame_system::{Module, Call, Storage, Config, Event<T>},
				Timestamp: pallet_timestamp::{Module, Call, Storage, Inherent},
				RandomnessCollectiveFlip: pallet_randomness_collective_flip::{Module, Call, Storage},

				// Tokens & Related
				Balances: pallet_balances::{Module, Call, Storage, Config<T>, Event<T>},

				TransactionPayment: module_transaction_payment::{Module, Call, Storage},
				EvmAccounts: module_evm_accounts::{Module, Call, Storage, Event<T>},
				Currencies: module_currencies::{Module, Call, Event<T>},
				Tokens: orml_tokens::{Module, Storage, Event<T>, Config<T>},
				Vesting: orml_vesting::{Module, Storage, Call, Event<T>, Config<T>},

				AcalaTreasury: pallet_treasury::{Module, Call, Storage, Config, Event<T>},
				Bounties: pallet_bounties::{Module, Call, Storage, Event<T>},
				Tips: pallet_tips::{Module, Call, Storage, Event<T>},

				// Utility
				Utility: pallet_utility::{Module, Call, Event},
				Multisig: pallet_multisig::{Module, Call, Storage, Event<T>},
				Recovery: pallet_recovery::{Module, Call, Storage, Event<T>},
				Proxy: pallet_proxy::{Module, Call, Storage, Event<T>},
				Scheduler: pallet_scheduler::{Module, Call, Storage, Event<T>},

				Indices: pallet_indices::{Module, Call, Storage, Config<T>, Event<T>},
				GraduallyUpdate: orml_gradually_update::{Module, Storage, Call, Event<T>},

				// Consensus & Staking
				// Authorship: pallet_authorship::{Module, Call, Storage, Inherent},
				// Babe: pallet_babe::{Module, Call, Storage, Config, Inherent, ValidateUnsigned},
				// Grandpa: pallet_grandpa::{Module, Call, Storage, Config, Event, ValidateUnsigned},
				// Staking: pallet_staking::{Module, Call, Config<T>, Storage, Event<T>},
				// Session: pallet_session::{Module, Call, Storage, Event, Config<T>},
				// Historical: pallet_session_historical::{Module},

				// Governance
				GeneralCouncil: pallet_collective::<Instance1>::{Module, Call, Storage, Origin<T>, Event<T>, Config<T>},
				GeneralCouncilMembership: pallet_membership::<Instance1>::{Module, Call, Storage, Event<T>, Config<T>},
				HonzonCouncil: pallet_collective::<Instance2>::{Module, Call, Storage, Origin<T>, Event<T>, Config<T>},
				HonzonCouncilMembership: pallet_membership::<Instance2>::{Module, Call, Storage, Event<T>, Config<T>},
				HomaCouncil: pallet_collective::<Instance3>::{Module, Call, Storage, Origin<T>, Event<T>, Config<T>},
				HomaCouncilMembership: pallet_membership::<Instance3>::{Module, Call, Storage, Event<T>, Config<T>},
				TechnicalCommittee: pallet_collective::<Instance4>::{Module, Call, Storage, Origin<T>, Event<T>, Config<T>},
				TechnicalCommitteeMembership: pallet_membership::<Instance4>::{Module, Call, Storage, Event<T>, Config<T>},

				Authority: orml_authority::{Module, Call, Event<T>, Origin<T>},
				ElectionsPhragmen: pallet_elections_phragmen::{Module, Call, Storage, Event<T>},

				// Oracle
				AcalaOracle: orml_oracle::<Instance1>::{Module, Storage, Call, Config<T>, Event<T>},
				BandOracle: orml_oracle::<Instance2>::{Module, Storage, Call, Config<T>, Event<T>},
				// OperatorMembership must be placed after Oracle or else will have race condition on initialization
				OperatorMembershipAcala: pallet_membership::<Instance5>::{Module, Call, Storage, Event<T>, Config<T>},
				OperatorMembershipBand: pallet_membership::<Instance6>::{Module, Call, Storage, Event<T>, Config<T>},

				// ORML Core
				Auction: orml_auction::{Module, Storage, Call, Event<T>},
				Rewards: orml_rewards::{Module, Storage, Call},
				OrmlNFT: orml_nft::{Module, Storage, Config<T>},

				// Acala Core
				Prices: module_prices::{Module, Storage, Call, Event<T>},

				// DEX
				Dex: module_dex::{Module, Storage, Call, Event<T>, Config<T>},

				// Honzon
				AuctionManager: module_auction_manager::{Module, Storage, Call, Event<T>, ValidateUnsigned},
				Loans: module_loans::{Module, Storage, Call, Event<T>},
				Honzon: module_honzon::{Module, Storage, Call, Event<T>},
				CdpTreasury: module_cdp_treasury::{Module, Storage, Call, Config, Event<T>},
				CdpEngine: module_cdp_engine::{Module, Storage, Call, Event<T>, Config, ValidateUnsigned},
				EmergencyShutdown: module_emergency_shutdown::{Module, Storage, Call, Event<T>},

				// Homa
				Homa: module_homa::{Module, Call},
				NomineesElection: module_nominees_election::{Module, Call, Storage},
				StakingPool: module_staking_pool::{Module, Call, Storage, Event<T>, Config},
				PolkadotBridge: module_polkadot_bridge::{Module, Call, Storage},

				// Acala Other
				Incentives: module_incentives::{Module, Storage, Call, Event<T>},
				AirDrop: module_airdrop::{Module, Call, Storage, Event<T>, Config<T>},
				NFT: module_nft::{Module, Call, Event<T>},

				// Ecosystem modules
				RenVmBridge: ecosystem_renvm_bridge::{Module, Call, Config, Storage, Event<T>, ValidateUnsigned},

				EVM: module_evm::{Module, Config<T>, Call, Storage, Event<T>},
				EVMBridge: module_evm_bridge::{Module},

				$($modules)*

				// Dev
				Sudo: pallet_sudo::{Module, Call, Config<T>, Storage, Event<T>},
			}
		}
	}
}

#[cfg(not(feature = "standalone"))]
construct_mandala_runtime! {
	// Parachain
	ParachainSystem: cumulus_pallet_parachain_system::{Module, Call, Storage, Inherent, Event},
	ParachainInfo: parachain_info::{Module, Storage, Config},
	XcmHandler: cumulus_pallet_xcm_handler::{Module, Call, Event<T>, Origin},
	XTokens: orml_xtokens::{Module, Storage, Call, Event<T>},
}

#[cfg(feature = "standalone")]
construct_mandala_runtime! {}

/// The address format for describing accounts.
pub type Address = sp_runtime::MultiAddress<AccountId, AccountIndex>;
/// Block header type as expected by this runtime.
pub type Header = generic::Header<BlockNumber, BlakeTwo256>;
/// Block type as expected by this runtime.
pub type Block = generic::Block<Header, UncheckedExtrinsic>;
/// A Block signed with a Justification
pub type SignedBlock = generic::SignedBlock<Block>;
/// BlockId type as expected by this runtime.
pub type BlockId = generic::BlockId<Block>;
/// The SignedExtension to the basic transaction logic.
pub type SignedExtra = (
	frame_system::CheckSpecVersion<Runtime>,
	frame_system::CheckTxVersion<Runtime>,
	frame_system::CheckGenesis<Runtime>,
	frame_system::CheckEra<Runtime>,
	frame_system::CheckNonce<Runtime>,
	frame_system::CheckWeight<Runtime>,
	module_transaction_payment::ChargeTransactionPayment<Runtime>,
	module_evm::SetEvmOrigin<Runtime>,
);
/// Unchecked extrinsic type as expected by this runtime.
pub type UncheckedExtrinsic = generic::UncheckedExtrinsic<Address, Call, Signature, SignedExtra>;
/// The payload being signed in transactions.
pub type SignedPayload = generic::SignedPayload<Call, SignedExtra>;
/// Extrinsic type that has already been checked.
pub type CheckedExtrinsic = generic::CheckedExtrinsic<AccountId, Call, SignedExtra>;
/// Executive: handles dispatch to the various modules.
pub type Executive =
	frame_executive::Executive<Runtime, Block, frame_system::ChainContext<Runtime>, Runtime, AllModules>;

#[cfg(not(feature = "disable-runtime-api"))]
impl_runtime_apis! {
	impl sp_api::Core<Block> for Runtime {
		fn version() -> RuntimeVersion {
			VERSION
		}

		fn execute_block(block: Block) {
			Executive::execute_block(block)
		}

		fn initialize_block(header: &<Block as BlockT>::Header) {
			Executive::initialize_block(header)
		}
	}

	impl sp_api::Metadata<Block> for Runtime {
		fn metadata() -> OpaqueMetadata {
			Runtime::metadata().into()
		}
	}

	impl sp_block_builder::BlockBuilder<Block> for Runtime {
		fn apply_extrinsic(extrinsic: <Block as BlockT>::Extrinsic) -> ApplyExtrinsicResult {
			Executive::apply_extrinsic(extrinsic)
		}

		fn finalize_block() -> <Block as BlockT>::Header {
			Executive::finalize_block()
		}

		fn inherent_extrinsics(data: sp_inherents::InherentData) -> Vec<<Block as BlockT>::Extrinsic> {
			data.create_extrinsics()
		}

		fn check_inherents(
			block: Block,
			data: sp_inherents::InherentData,
		) -> sp_inherents::CheckInherentsResult {
			data.check_extrinsics(&block)
		}

		fn random_seed() -> <Block as BlockT>::Hash {
			RandomnessCollectiveFlip::random_seed()
		}
	}

	impl sp_transaction_pool::runtime_api::TaggedTransactionQueue<Block> for Runtime {
		fn validate_transaction(
			source: TransactionSource,
			tx: <Block as BlockT>::Extrinsic,
		) -> TransactionValidity {
			Executive::validate_transaction(source, tx)
		}
	}

	impl sp_offchain::OffchainWorkerApi<Block> for Runtime {
		fn offchain_worker(header: &<Block as BlockT>::Header) {
			Executive::offchain_worker(header)
		}
	}

<<<<<<< HEAD
	// impl sp_consensus_babe::BabeApi<Block> for Runtime {
	// 	fn configuration() -> sp_consensus_babe::BabeGenesisConfiguration {
	// 		sp_consensus_babe::BabeGenesisConfiguration {
	// 			slot_duration: Babe::slot_duration(),
	// 			epoch_length: EpochDuration::get(),
	// 			c: PRIMARY_PROBABILITY,
	// 			genesis_authorities: Babe::authorities(),
	// 			randomness: Babe::randomness(),
	// 			allowed_slots: sp_consensus_babe::AllowedSlots::PrimaryAndSecondaryPlainSlots,
	// 		}
	// 	}

	// 	fn current_epoch_start() -> sp_consensus_babe::SlotNumber {
	// 		Babe::current_epoch_start()
	// 	}

	// 	fn current_epoch() -> sp_consensus_babe::Epoch {
	// 		Babe::current_epoch()
	// 	}

	// 	fn next_epoch() -> sp_consensus_babe::Epoch {
	// 		Babe::next_epoch()
	// 	}

	// 	fn generate_key_ownership_proof(
	// 		_slot_number: sp_consensus_babe::SlotNumber,
	// 		authority_id: sp_consensus_babe::AuthorityId,
	// 		) -> Option<sp_consensus_babe::OpaqueKeyOwnershipProof> {
	// 		use codec::Encode;

	// 		Historical::prove((sp_consensus_babe::KEY_TYPE, authority_id))
	// 			.map(|p| p.encode())
	// 			.map(sp_consensus_babe::OpaqueKeyOwnershipProof::new)
	// 	}

	// 	fn submit_report_equivocation_unsigned_extrinsic(
	// 		equivocation_proof: sp_consensus_babe::EquivocationProof<<Block as BlockT>::Header>,
	// 		key_owner_proof: sp_consensus_babe::OpaqueKeyOwnershipProof,
	// 		) -> Option<()> {
	// 		let key_owner_proof = key_owner_proof.decode()?;

	// 		Babe::submit_unsigned_equivocation_report(
	// 			equivocation_proof,
	// 			key_owner_proof,
	// 			)
	// 	}
	// }
=======
	impl sp_consensus_babe::BabeApi<Block> for Runtime {
		fn configuration() -> sp_consensus_babe::BabeGenesisConfiguration {
			sp_consensus_babe::BabeGenesisConfiguration {
				slot_duration: Babe::slot_duration(),
				epoch_length: EpochDuration::get(),
				c: PRIMARY_PROBABILITY,
				genesis_authorities: Babe::authorities(),
				randomness: Babe::randomness(),
				allowed_slots: sp_consensus_babe::AllowedSlots::PrimaryAndSecondaryPlainSlots,
			}
		}

		fn current_epoch_start() -> sp_consensus_babe::Slot {
			Babe::current_epoch_start()
		}

		fn current_epoch() -> sp_consensus_babe::Epoch {
			Babe::current_epoch()
		}

		fn next_epoch() -> sp_consensus_babe::Epoch {
			Babe::next_epoch()
		}

		fn generate_key_ownership_proof(
			_slot_number: sp_consensus_babe::Slot,
			authority_id: sp_consensus_babe::AuthorityId,
			) -> Option<sp_consensus_babe::OpaqueKeyOwnershipProof> {
			use codec::Encode;

			Historical::prove((sp_consensus_babe::KEY_TYPE, authority_id))
				.map(|p| p.encode())
				.map(sp_consensus_babe::OpaqueKeyOwnershipProof::new)
		}

		fn submit_report_equivocation_unsigned_extrinsic(
			equivocation_proof: sp_consensus_babe::EquivocationProof<<Block as BlockT>::Header>,
			key_owner_proof: sp_consensus_babe::OpaqueKeyOwnershipProof,
			) -> Option<()> {
			let key_owner_proof = key_owner_proof.decode()?;

			Babe::submit_unsigned_equivocation_report(
				equivocation_proof,
				key_owner_proof,
				)
		}
	}
>>>>>>> 98db5f09

	impl sp_session::SessionKeys<Block> for Runtime {
		fn generate_session_keys(seed: Option<Vec<u8>>) -> Vec<u8> {
			SessionKeys::generate(seed)
		}

		fn decode_session_keys(
			encoded: Vec<u8>,
		) -> Option<Vec<(Vec<u8>, KeyTypeId)>> {
			SessionKeys::decode_into_raw_public_keys(&encoded)
		}
	}

	// impl fg_primitives::GrandpaApi<Block> for Runtime {
	// 	fn grandpa_authorities() -> GrandpaAuthorityList {
	// 		Grandpa::grandpa_authorities()
	// 	}

	// 	fn submit_report_equivocation_unsigned_extrinsic(
	// 		equivocation_proof: fg_primitives::EquivocationProof<
	// 			<Block as BlockT>::Hash,
	// 			NumberFor<Block>,
	// 		>,
	// 		key_owner_proof: fg_primitives::OpaqueKeyOwnershipProof,
	// 	) -> Option<()> {
	// 		let key_owner_proof = key_owner_proof.decode()?;

	// 		Grandpa::submit_unsigned_equivocation_report(
	// 			equivocation_proof,
	// 			key_owner_proof,
	// 		)
	// 	}

	// 	fn generate_key_ownership_proof(
	// 		_set_id: fg_primitives::SetId,
	// 		authority_id: GrandpaId,
	// 	) -> Option<fg_primitives::OpaqueKeyOwnershipProof> {
	// 		use codec::Encode;

	// 		Historical::prove((fg_primitives::KEY_TYPE, authority_id))
	// 			.map(|p| p.encode())
	// 			.map(fg_primitives::OpaqueKeyOwnershipProof::new)
	// 	}
	// }

	impl frame_system_rpc_runtime_api::AccountNonceApi<Block, AccountId, Nonce> for Runtime {
		fn account_nonce(account: AccountId) -> Nonce {
			System::account_nonce(account)
		}
	}

	impl pallet_transaction_payment_rpc_runtime_api::TransactionPaymentApi<
		Block,
		Balance,
	> for Runtime {
		fn query_info(uxt: <Block as BlockT>::Extrinsic, len: u32) -> RuntimeDispatchInfo<Balance> {
			TransactionPayment::query_info(uxt, len)
		}
<<<<<<< HEAD
		fn query_fee_details(uxt: <Block as BlockT>::Extrinsic, len: u32) -> FeeDetails<Balance> {
=======

		fn query_fee_details(uxt: <Block as BlockT>::Extrinsic, len: u32) -> pallet_transaction_payment_rpc_runtime_api::FeeDetails<Balance> {
>>>>>>> 98db5f09
			TransactionPayment::query_fee_details(uxt, len)
		}
	}

	impl orml_oracle_rpc_runtime_api::OracleApi<
		Block,
		DataProviderId,
		CurrencyId,
		TimeStampedPrice,
	> for Runtime {
		fn get_value(provider_id: DataProviderId ,key: CurrencyId) -> Option<TimeStampedPrice> {
			match provider_id {
				DataProviderId::Acala => AcalaOracle::get_no_op(&key),
				DataProviderId::Band => BandOracle::get_no_op(&key),
				DataProviderId::Aggregated => <AggregatedDataProvider as DataProviderExtended<_, _>>::get_no_op(&key)
			}
		}

		fn get_all_values(provider_id: DataProviderId) -> Vec<(CurrencyId, Option<TimeStampedPrice>)> {
			match provider_id {
				DataProviderId::Acala => AcalaOracle::get_all_values(),
				DataProviderId::Band => BandOracle::get_all_values(),
				DataProviderId::Aggregated => <AggregatedDataProvider as DataProviderExtended<_, _>>::get_all_values()
			}
		}
	}

	impl module_staking_pool_rpc_runtime_api::StakingPoolApi<
		Block,
		AccountId,
		Balance,
	> for Runtime {
		fn get_available_unbonded(account: AccountId) -> module_staking_pool_rpc_runtime_api::BalanceInfo<Balance> {
			module_staking_pool_rpc_runtime_api::BalanceInfo {
				amount: StakingPool::get_available_unbonded(&account)
			}
		}

		fn get_liquid_staking_exchange_rate() -> ExchangeRate {
			StakingPool::liquid_exchange_rate()
		}
	}

	impl module_evm_rpc_runtime_api::EVMRuntimeRPCApi<Block, Balance> for Runtime {
		fn call(
			from: H160,
			to: H160,
			data: Vec<u8>,
			value: Balance,
			gas_limit: u32,
			storage_limit: u32,
			estimate: bool,
		) -> Result<CallInfo, sp_runtime::DispatchError> {
			let config = if estimate {
				let mut config = <Runtime as module_evm::Config>::config().clone();
				config.estimate = true;
				Some(config)
			} else {
				None
			};

			module_evm::Runner::<Runtime>::call(
				from,
				from,
				to,
				data,
				value,
				gas_limit.into(),
				storage_limit,
				config.as_ref().unwrap_or(<Runtime as module_evm::Config>::config()),
			)
		}

		fn create(
			from: H160,
			data: Vec<u8>,
			value: Balance,
			gas_limit: u32,
			storage_limit: u32,
			estimate: bool,
		) -> Result<CreateInfo, sp_runtime::DispatchError> {
			let config = if estimate {
				let mut config = <Runtime as module_evm::Config>::config().clone();
				config.estimate = true;
				Some(config)
			} else {
				None
			};

			module_evm::Runner::<Runtime>::create(
				from,
				data,
				value,
				gas_limit.into(),
				storage_limit,
				config.as_ref().unwrap_or(<Runtime as module_evm::Config>::config()),
			)
		}
	}

	// benchmarks for acala modules
	#[cfg(feature = "runtime-benchmarks")]
	impl frame_benchmarking::Benchmark<Block> for Runtime {
		fn dispatch_benchmark(
			config: frame_benchmarking::BenchmarkConfig
		) -> Result<Vec<frame_benchmarking::BenchmarkBatch>, sp_runtime::RuntimeString> {
			use frame_benchmarking::{Benchmarking, BenchmarkBatch, add_benchmark, TrackedStorageKey};
			use orml_benchmarking::{add_benchmark as orml_add_benchmark};

			use module_nft_benchmarking::Module as NftBench;
			impl module_nft_benchmarking::Config for Runtime {}

			let whitelist: Vec<TrackedStorageKey> = vec![
				// Block Number
				// frame_system::Number::<Runtime>::hashed_key().to_vec(),
				hex_literal::hex!("26aa394eea5630e07c48ae0c9558cef702a5c1b19ab7a04f536c519aca4983ac").to_vec().into(),
				// Total Issuance
				hex_literal::hex!("c2261276cc9d1f8598ea4b6a74b15c2f57c875e4cff74148e4628f264b974c80").to_vec().into(),
				// Execution Phase
				hex_literal::hex!("26aa394eea5630e07c48ae0c9558cef7ff553b5a9862a516939d82b3d3d8661a").to_vec().into(),
				// Event Count
				hex_literal::hex!("26aa394eea5630e07c48ae0c9558cef70a98fdbe9ce6c55837576c60c7af3850").to_vec().into(),
				// System Events
				hex_literal::hex!("26aa394eea5630e07c48ae0c9558cef780d41e5e16056765bc8461851072c9d7").to_vec().into(),
				// Caller 0 Account
				hex_literal::hex!("26aa394eea5630e07c48ae0c9558cef7b99d880ec681799c0cf30e8886371da946c154ffd9992e395af90b5b13cc6f295c77033fce8a9045824a6690bbf99c6db269502f0a8d1d2a008542d5690a0749").to_vec().into(),
				// Treasury Account
				hex_literal::hex!("26aa394eea5630e07c48ae0c9558cef7b99d880ec681799c0cf30e8886371da95ecffd7b6c0f78751baa9d281e0bfa3a6d6f646c70792f74727372790000000000000000000000000000000000000000").to_vec().into(),
			];
			let mut batches = Vec::<BenchmarkBatch>::new();
			let params = (&config, &whitelist);

			add_benchmark!(params, batches, module_nft, NftBench::<Runtime>);
			orml_add_benchmark!(params, batches, module_dex, benchmarking::dex);
			orml_add_benchmark!(params, batches, module_auction_manager, benchmarking::auction_manager);
			orml_add_benchmark!(params, batches, module_cdp_engine, benchmarking::cdp_engine);
			orml_add_benchmark!(params, batches, module_emergency_shutdown, benchmarking::emergency_shutdown);
			orml_add_benchmark!(params, batches, module_evm, benchmarking::evm);
			orml_add_benchmark!(params, batches, module_honzon, benchmarking::honzon);
			orml_add_benchmark!(params, batches, module_cdp_treasury, benchmarking::cdp_treasury);
			orml_add_benchmark!(params, batches, module_transaction_payment, benchmarking::transaction_payment);
			orml_add_benchmark!(params, batches, module_incentives, benchmarking::incentives);
			orml_add_benchmark!(params, batches, module_prices, benchmarking::prices);
			orml_add_benchmark!(params, batches, module_evm_accounts, benchmarking::evm_accounts);
			orml_add_benchmark!(params, batches, module_homa, benchmarking::homa);
			orml_add_benchmark!(params, batches, module_currencies, benchmarking::currencies);

			orml_add_benchmark!(params, batches, orml_tokens, benchmarking::tokens);
			orml_add_benchmark!(params, batches, orml_vesting, benchmarking::vesting);
			orml_add_benchmark!(params, batches, orml_auction, benchmarking::auction);

			orml_add_benchmark!(params, batches, orml_authority, benchmarking::authority);
			orml_add_benchmark!(params, batches, orml_gradually_update, benchmarking::gradually_update);
			orml_add_benchmark!(params, batches, orml_rewards, benchmarking::rewards);
			orml_add_benchmark!(params, batches, orml_oracle, benchmarking::oracle);

			if batches.is_empty() { return Err("Benchmark not found for this module.".into()) }
			Ok(batches)
		}
	}
}

#[cfg(not(feature = "standalone"))]
cumulus_pallet_parachain_system::register_validate_block!(Block, Executive);

#[cfg(test)]
mod tests {
	use super::*;
	use frame_system::offchain::CreateSignedTransaction;

	#[test]
	fn validate_transaction_submitter_bounds() {
		fn is_submit_signed_transaction<T>()
		where
			T: CreateSignedTransaction<Call>,
		{
		}

		is_submit_signed_transaction::<Runtime>();
	}
}

#[test]
fn transfer() {
	let t = Call::System(frame_system::Call::remark(vec![1, 2, 3])).encode();
	println!("t: {:?}", t);
}<|MERGE_RESOLUTION|>--- conflicted
+++ resolved
@@ -83,14 +83,9 @@
 	CurrencyId, DataProviderId, EraIndex, Hash, Moment, Nonce, Share, Signature, TokenSymbol, TradingPair,
 };
 pub use runtime_common::{
-<<<<<<< HEAD
-	BlockLength, BlockWeights, CurveFeeModel, ExchangeRate, GasToWeight, OffchainSolutionWeightLimit, Price, Rate,
-	Ratio, SystemContractsFilter, TimeStampedPrice, AVERAGE_ON_INITIALIZE_RATIO,
-=======
 	cent, deposit, dollar, microcent, millicent, BlockLength, BlockWeights, CurveFeeModel, ExchangeRate, GasToWeight,
 	OffchainSolutionWeightLimit, Price, Rate, Ratio, SystemContractsFilter, TimeStampedPrice, ACA, AUSD, DOT, LDOT,
 	PHA, PLM, POLKABTC, RENBTC, XBTC,
->>>>>>> 98db5f09
 };
 
 mod authority;
@@ -190,32 +185,12 @@
 	type SS58Prefix = SS58Prefix;
 }
 
-<<<<<<< HEAD
 // parameter_types! {
 // 	pub const EpochDuration: u64 = EPOCH_DURATION_IN_SLOTS;
 // 	pub const ExpectedBlockTime: Moment = MILLISECS_PER_BLOCK;
-// }
-=======
-parameter_types! {
-	pub const EpochDuration: u64 = EPOCH_DURATION_IN_SLOTS;
-	pub const ExpectedBlockTime: Moment = MILLISECS_PER_BLOCK;
-	pub const ReportLongevity: u64 =
-		BondingDuration::get() as u64 * SessionsPerEra::get() as u64 * EpochDuration::get();
-}
-
-impl pallet_babe::Config for Runtime {
-	type EpochDuration = EpochDuration;
-	type ExpectedBlockTime = ExpectedBlockTime;
-	type EpochChangeTrigger = pallet_babe::ExternalTrigger;
-	type KeyOwnerProofSystem = Historical;
-	type KeyOwnerProof =
-		<Self::KeyOwnerProofSystem as KeyOwnerProofSystem<(KeyTypeId, pallet_babe::AuthorityId)>>::Proof;
-	type KeyOwnerIdentification =
-		<Self::KeyOwnerProofSystem as KeyOwnerProofSystem<(KeyTypeId, pallet_babe::AuthorityId)>>::IdentificationTuple;
-	type HandleEquivocation = pallet_babe::EquivocationHandler<Self::KeyOwnerIdentification, (), ReportLongevity>; // Offences
-	type WeightInfo = ();
-}
->>>>>>> 98db5f09
+// 	pub const ReportLongevity: u64 =
+// 		BondingDuration::get() as u64 * SessionsPerEra::get() as u64 *
+// EpochDuration::get(); }
 
 // impl pallet_babe::Config for Runtime {
 // 	type EpochDuration = EpochDuration;
@@ -227,31 +202,27 @@
 // pallet_babe::AuthorityId)>>::Proof; 	type KeyOwnerIdentification =
 // 		<Self::KeyOwnerProofSystem as KeyOwnerProofSystem<(KeyTypeId,
 // pallet_babe::AuthorityId)>>::IdentificationTuple; 	type HandleEquivocation =
-// pallet_babe::EquivocationHandler<Self::KeyOwnerIdentification, ()>; //
-// Offences 	type WeightInfo = ();
+// pallet_babe::EquivocationHandler<Self::KeyOwnerIdentification, (),
+// ReportLongevity>; // Offences 	type WeightInfo = ();
 // }
 
 // impl pallet_grandpa::Config for Runtime {
 // 	type Event = Event;
 // 	type Call = Call;
-
+//
 // 	type KeyOwnerProofSystem = Historical;
-
+//
 // 	type KeyOwnerProof = <Self::KeyOwnerProofSystem as
 // KeyOwnerProofSystem<(KeyTypeId, GrandpaId)>>::Proof;
-
-<<<<<<< HEAD
+//
 // 	type KeyOwnerIdentification =
 // 		<Self::KeyOwnerProofSystem as KeyOwnerProofSystem<(KeyTypeId,
 // GrandpaId)>>::IdentificationTuple;
-=======
-	type HandleEquivocation = pallet_grandpa::EquivocationHandler<Self::KeyOwnerIdentification, (), ReportLongevity>; // Offences
->>>>>>> 98db5f09
-
+//
 // 	type HandleEquivocation =
-// pallet_grandpa::EquivocationHandler<Self::KeyOwnerIdentification, ()>; //
-// Offences
-
+// pallet_grandpa::EquivocationHandler<Self::KeyOwnerIdentification, (),
+// ReportLongevity>; // Offences
+//
 // 	type WeightInfo = ();
 // }
 
@@ -720,17 +691,11 @@
 }
 
 parameter_types! {
-<<<<<<< HEAD
-	pub const CandidacyBond: Balance = 10 * DOLLARS;
+	pub CandidacyBond: Balance = 10 * dollar(LDOT);
 	// 1 storage item created, key size is 32 bytes, value size is 16+16.
-	pub const VotingBondBase: Balance = deposit(1, 64);
+	pub VotingBondBase: Balance = 1 * 15 * cent(LDOT) + 64 * 6 * cent(LDOT);
 	// additional data per vote is 32 bytes (account id).
-	pub const VotingBondFactor: Balance = deposit(0, 32);
-=======
-	pub CandidacyBond: Balance = 10 * dollar(LDOT);
-	pub VotingBondBase: Balance = 2 * dollar(LDOT);
-	pub VotingBondFactor: Balance = dollar(LDOT);
->>>>>>> 98db5f09
+	pub VotingBondFactor: Balance = 32 * 6 * cent(LDOT);
 	pub const TermDuration: BlockNumber = 7 * DAYS;
 	pub const DesiredMembers: u32 = 13;
 	pub const DesiredRunnersUp: u32 = 7;
@@ -799,7 +764,7 @@
 }
 
 parameter_type_with_key! {
-	pub ExistentialDeposits: |currency_id: CurrencyId| -> Balance {
+	pub ExistentialDeposits: |_currency_id: CurrencyId| -> Balance {
 		Zero::zero()
 	};
 }
@@ -1011,11 +976,7 @@
 }
 
 parameter_types! {
-<<<<<<< HEAD
-	pub CollateralCurrencyIds: Vec<CurrencyId> = vec![CurrencyId::Token(TokenSymbol::DOT), CurrencyId::Token(TokenSymbol::LDOT), CurrencyId::Token(TokenSymbol::XBTC), CurrencyId::Token(TokenSymbol::RENBTC), CurrencyId::Token(TokenSymbol::POLKABTC), CurrencyId::Token(TokenSymbol::PLM), CurrencyId::Token(TokenSymbol::PHA)];
-=======
 	pub CollateralCurrencyIds: Vec<CurrencyId> = vec![DOT, LDOT, XBTC, RENBTC, POLKABTC, PLM, PHA];
->>>>>>> 98db5f09
 	pub DefaultLiquidationRatio: Ratio = Ratio::saturating_from_rational(110, 100);
 	pub DefaultDebitExchangeRate: ExchangeRate = ExchangeRate::saturating_from_rational(1, 10);
 	pub DefaultLiquidationPenalty: Rate = Rate::saturating_from_rational(5, 100);
@@ -1060,16 +1021,6 @@
 	pub const GetExchangeFee: (u32, u32) = (1, 1000);	// 0.1%
 	pub const TradingPathLimit: u32 = 3;
 	pub EnabledTradingPairs: Vec<TradingPair> = vec![
-<<<<<<< HEAD
-		TradingPair::new(CurrencyId::Token(TokenSymbol::AUSD), CurrencyId::Token(TokenSymbol::ACA)),
-		TradingPair::new(CurrencyId::Token(TokenSymbol::AUSD), CurrencyId::Token(TokenSymbol::DOT)),
-		TradingPair::new(CurrencyId::Token(TokenSymbol::AUSD), CurrencyId::Token(TokenSymbol::LDOT)),
-		TradingPair::new(CurrencyId::Token(TokenSymbol::AUSD), CurrencyId::Token(TokenSymbol::XBTC)),
-		TradingPair::new(CurrencyId::Token(TokenSymbol::AUSD), CurrencyId::Token(TokenSymbol::RENBTC)),
-		TradingPair::new(CurrencyId::Token(TokenSymbol::AUSD), CurrencyId::Token(TokenSymbol::POLKABTC)),
-		TradingPair::new(CurrencyId::Token(TokenSymbol::AUSD), CurrencyId::Token(TokenSymbol::PLM)),
-		TradingPair::new(CurrencyId::Token(TokenSymbol::AUSD), CurrencyId::Token(TokenSymbol::PHA)),
-=======
 		TradingPair::new(AUSD, ACA),
 		TradingPair::new(AUSD, DOT),
 		TradingPair::new(AUSD, LDOT),
@@ -1078,7 +1029,6 @@
 		TradingPair::new(AUSD, POLKABTC),
 		TradingPair::new(AUSD, PLM),
 		TradingPair::new(AUSD, PHA),
->>>>>>> 98db5f09
 	];
 }
 
@@ -1111,11 +1061,7 @@
 
 parameter_types! {
 	// All currency types except for native currency, Sort by fee charge order
-<<<<<<< HEAD
-	pub AllNonNativeCurrencyIds: Vec<CurrencyId> = vec![CurrencyId::Token(TokenSymbol::AUSD), CurrencyId::Token(TokenSymbol::LDOT), CurrencyId::Token(TokenSymbol::DOT), CurrencyId::Token(TokenSymbol::XBTC), CurrencyId::Token(TokenSymbol::RENBTC), CurrencyId::Token(TokenSymbol::POLKABTC), CurrencyId::Token(TokenSymbol::PLM), CurrencyId::Token(TokenSymbol::PHA)];
-=======
 	pub AllNonNativeCurrencyIds: Vec<CurrencyId> = vec![AUSD, LDOT, DOT, XBTC, RENBTC, POLKABTC, PLM, PHA];
->>>>>>> 98db5f09
 }
 
 impl module_transaction_payment::Config for Runtime {
@@ -1136,10 +1082,6 @@
 impl module_evm_accounts::Config for Runtime {
 	type Event = Event;
 	type Currency = Balances;
-<<<<<<< HEAD
-	type KillAccount = frame_system::Consumer<Runtime>;
-=======
->>>>>>> 98db5f09
 	type AddressMapping = EvmAddressMapping<Runtime>;
 	type MergeAccount = Currencies;
 	type WeightInfo = weights::module_evm_accounts::WeightInfo<Runtime>;
@@ -1727,7 +1669,6 @@
 		}
 	}
 
-<<<<<<< HEAD
 	// impl sp_consensus_babe::BabeApi<Block> for Runtime {
 	// 	fn configuration() -> sp_consensus_babe::BabeGenesisConfiguration {
 	// 		sp_consensus_babe::BabeGenesisConfiguration {
@@ -1740,7 +1681,7 @@
 	// 		}
 	// 	}
 
-	// 	fn current_epoch_start() -> sp_consensus_babe::SlotNumber {
+	// 	fn current_epoch_start() -> sp_consensus_babe::Slot {
 	// 		Babe::current_epoch_start()
 	// 	}
 
@@ -1753,7 +1694,7 @@
 	// 	}
 
 	// 	fn generate_key_ownership_proof(
-	// 		_slot_number: sp_consensus_babe::SlotNumber,
+	// 		_slot_number: sp_consensus_babe::Slot,
 	// 		authority_id: sp_consensus_babe::AuthorityId,
 	// 		) -> Option<sp_consensus_babe::OpaqueKeyOwnershipProof> {
 	// 		use codec::Encode;
@@ -1775,55 +1716,6 @@
 	// 			)
 	// 	}
 	// }
-=======
-	impl sp_consensus_babe::BabeApi<Block> for Runtime {
-		fn configuration() -> sp_consensus_babe::BabeGenesisConfiguration {
-			sp_consensus_babe::BabeGenesisConfiguration {
-				slot_duration: Babe::slot_duration(),
-				epoch_length: EpochDuration::get(),
-				c: PRIMARY_PROBABILITY,
-				genesis_authorities: Babe::authorities(),
-				randomness: Babe::randomness(),
-				allowed_slots: sp_consensus_babe::AllowedSlots::PrimaryAndSecondaryPlainSlots,
-			}
-		}
-
-		fn current_epoch_start() -> sp_consensus_babe::Slot {
-			Babe::current_epoch_start()
-		}
-
-		fn current_epoch() -> sp_consensus_babe::Epoch {
-			Babe::current_epoch()
-		}
-
-		fn next_epoch() -> sp_consensus_babe::Epoch {
-			Babe::next_epoch()
-		}
-
-		fn generate_key_ownership_proof(
-			_slot_number: sp_consensus_babe::Slot,
-			authority_id: sp_consensus_babe::AuthorityId,
-			) -> Option<sp_consensus_babe::OpaqueKeyOwnershipProof> {
-			use codec::Encode;
-
-			Historical::prove((sp_consensus_babe::KEY_TYPE, authority_id))
-				.map(|p| p.encode())
-				.map(sp_consensus_babe::OpaqueKeyOwnershipProof::new)
-		}
-
-		fn submit_report_equivocation_unsigned_extrinsic(
-			equivocation_proof: sp_consensus_babe::EquivocationProof<<Block as BlockT>::Header>,
-			key_owner_proof: sp_consensus_babe::OpaqueKeyOwnershipProof,
-			) -> Option<()> {
-			let key_owner_proof = key_owner_proof.decode()?;
-
-			Babe::submit_unsigned_equivocation_report(
-				equivocation_proof,
-				key_owner_proof,
-				)
-		}
-	}
->>>>>>> 98db5f09
 
 	impl sp_session::SessionKeys<Block> for Runtime {
 		fn generate_session_keys(seed: Option<Vec<u8>>) -> Vec<u8> {
@@ -1882,12 +1774,7 @@
 		fn query_info(uxt: <Block as BlockT>::Extrinsic, len: u32) -> RuntimeDispatchInfo<Balance> {
 			TransactionPayment::query_info(uxt, len)
 		}
-<<<<<<< HEAD
 		fn query_fee_details(uxt: <Block as BlockT>::Extrinsic, len: u32) -> FeeDetails<Balance> {
-=======
-
-		fn query_fee_details(uxt: <Block as BlockT>::Extrinsic, len: u32) -> pallet_transaction_payment_rpc_runtime_api::FeeDetails<Balance> {
->>>>>>> 98db5f09
 			TransactionPayment::query_fee_details(uxt, len)
 		}
 	}
