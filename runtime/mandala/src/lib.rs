--- conflicted
+++ resolved
@@ -798,14 +798,9 @@
 				TokenSymbol::KBTC |
 				TokenSymbol::TAI => 10 * millicent(*currency_id),
 				TokenSymbol::ACA |
-<<<<<<< HEAD
+				TokenSymbol::KAR |
 				TokenSymbol::CASH => Balance::max_value(), // unsupported
-
 				TokenSymbol::PINT => 1, // TODO: update this before we enable PINT
-=======
-				TokenSymbol::KAR |
-				TokenSymbol::CASH => Balance::max_value() // unsupported
->>>>>>> b8e0d023
 			},
 			CurrencyId::DexShare(dex_share_0, _) => {
 				let currency_id_0: CurrencyId = (*dex_share_0).into();
@@ -1916,7 +1911,6 @@
 	type EnsurePoolAssetId = EnsurePoolAssetId;
 }
 
-<<<<<<< HEAD
 // PINT pallet implementations
 
 // This is required in order to make `CurrencyId` usable within PINT's runtime-benchmarks
@@ -1953,6 +1947,31 @@
 	pub const MaxDecimals: u8 = 18;
 }
 
+/// Range of lockup period
+pub struct LockupPeriodRange<T>(sp_std::marker::PhantomData<T>);
+
+impl<T: frame_system::Config> pint_asset_index::traits::LockupPeriodRange<T::BlockNumber> for LockupPeriodRange<T> {
+	fn min() -> T::BlockNumber {
+		(7 * DAYS).into()
+	}
+
+	fn max() -> T::BlockNumber {
+		(28 * DAYS).into()
+	}
+}
+
+pub struct VotingPeriodRange<T>(sp_std::marker::PhantomData<T>);
+
+impl<T: frame_system::Config> pint_committee::traits::VotingPeriodRange<T::BlockNumber> for VotingPeriodRange<T> {
+	fn min() -> T::BlockNumber {
+		(7 * DAYS).into()
+	}
+
+	fn max() -> T::BlockNumber {
+		(28 * DAYS).into()
+	}
+}
+
 type PintGovernanceOrigin<AccountId, Runtime> = frame_system::EnsureOneOf<
 	AccountId,
 	pint_committee::EnsureApprovedByCommittee<Runtime>,
@@ -1984,6 +2003,7 @@
 	type ProposalNonce = u32;
 	type ProposalSubmissionPeriod = ProposalSubmissionPeriod;
 	type VotingPeriod = VotingPeriod;
+	type VotingPeriodRange = VotingPeriodRange<Self>;
 	type MinCouncilVotes = MinCouncilVotes;
 	type ProposalSubmissionOrigin = pint_committee::EnsureMember<Self>;
 	type ProposalExecutionOrigin = pint_committee::EnsureMember<Self>;
@@ -2000,6 +2020,7 @@
 	type MaxDecimals = MaxDecimals;
 	type RedemptionFee = ();
 	type LockupPeriod = LockupPeriod;
+	type LockupPeriodRange = LockupPeriodRange<Self>;
 	type IndexTokenLockIdentifier = IndexTokenLockIdentifier;
 	type MinimumRedemption = MinimumRedemption;
 	type WithdrawalPeriod = WithdrawalPeriod;
@@ -2048,7 +2069,8 @@
 	fn deposit(_: CurrencyId, _: Balance) {}
 
 	fn announce_withdrawal(_: CurrencyId, _: Balance) {}
-=======
+}
+
 define_combined_task! {
 	#[derive(Clone, Encode, Decode, PartialEq, RuntimeDebug, TypeInfo)]
 	pub enum ScheduledTasks {
@@ -2066,7 +2088,6 @@
 	type WeightInfo = ();
 	type Task = ScheduledTasks;
 	type MinimumWeightRemainInBlock = MinimumWeightRemainInBlock;
->>>>>>> b8e0d023
 }
 
 impl cumulus_pallet_aura_ext::Config for Runtime {}
@@ -2177,8 +2198,8 @@
 construct_runtime! {
 	pub enum Runtime where
 		Block = Block,
-		NodeBlock = primitives::Block,
-		UncheckedExtrinsic = UncheckedExtrinsic
+	NodeBlock = primitives::Block,
+	UncheckedExtrinsic = UncheckedExtrinsic
 	{
 		// Core
 		System: frame_system::{Pallet, Call, Storage, Config, Event<T>} = 0,
@@ -2387,9 +2408,9 @@
 	}
 
 	impl pallet_transaction_payment_rpc_runtime_api::TransactionPaymentApi<
-		Block,
+			Block,
 		Balance,
-	> for Runtime {
+		> for Runtime {
 		fn query_info(uxt: <Block as BlockT>::Extrinsic, len: u32) -> RuntimeDispatchInfo<Balance> {
 			TransactionPayment::query_info(uxt, len)
 		}
@@ -2399,11 +2420,11 @@
 	}
 
 	impl orml_oracle_rpc_runtime_api::OracleApi<
-		Block,
+			Block,
 		DataProviderId,
 		CurrencyId,
 		TimeStampedPrice,
-	> for Runtime {
+		> for Runtime {
 		fn get_value(provider_id: DataProviderId ,key: CurrencyId) -> Option<TimeStampedPrice> {
 			match provider_id {
 				DataProviderId::Acala => AcalaOracle::get_no_op(&key),
@@ -2719,7 +2740,7 @@
 		assert!(
 			core::mem::size_of::<Call>() <= 280,
 			"size of Call is more than 280 bytes: some calls have too big arguments, use Box to \
-			reduce the size of Call.
+			 reduce the size of Call.
 			If the limit is too strong, maybe consider increasing the limit",
 		);
 	}
