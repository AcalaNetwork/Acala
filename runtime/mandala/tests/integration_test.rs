// This file is part of Acala.

// Copyright (C) 2020-2021 Acala Foundation.
// SPDX-License-Identifier: GPL-3.0-or-later WITH Classpath-exception-2.0

// This program is free software: you can redistribute it and/or modify
// it under the terms of the GNU General Public License as published by
// the Free Software Foundation, either version 3 of the License, or
// (at your option) any later version.

// This program is distributed in the hope that it will be useful,
// but WITHOUT ANY WARRANTY; without even the implied warranty of
// MERCHANTABILITY or FITNESS FOR A PARTICULAR PURPOSE. See the
// GNU General Public License for more details.

// You should have received a copy of the GNU General Public License
// along with this program. If not, see <https://www.gnu.org/licenses/>.

#![cfg(test)]

use codec::Encode;
// use cumulus_primitives_core::{DownwardMessageHandler, InboundDownwardMessage,
// XcmpMessageHandler};
use frame_support::{
	assert_noop, assert_ok,
	traits::{schedule::DispatchTime, Currency, GenesisBuild, OnFinalize, OnInitialize, OriginTrait},
};
use frame_system::RawOrigin;
use mandala_runtime::{
	dollar, get_all_module_accounts, AccountId, AuthoritysOriginId, Balance, Balances, BlockNumber, Call,
<<<<<<< HEAD
	CreateTokenDeposit, CurrencyId, DSWFPalletId, EVMBridge, EnabledTradingPairs, Event, EvmAccounts,
	EvmCurrencyIdMapping, GetNativeCurrencyId, NativeTokenExistentialDeposit, NftPalletId, Origin, OriginCaller,
	ParachainInfo, Perbill, Runtime, SevenDays, System, TokenSymbol, ACA, AUSD, DOT, EVM, LDOT, NFT, RENBTC,
=======
	CreateTokenDeposit, CurrencyId, DSWFPalletId, EnabledTradingPairs, Event, EvmAccounts, GetNativeCurrencyId,
	NativeTokenExistentialDeposit, NftPalletId, Origin, OriginCaller, Perbill, Runtime, SevenDays, System, TokenSymbol,
	ACA, AUSD, DOT, EVM, LDOT, NFT, RENBTC,
>>>>>>> b8137338
};
use module_cdp_engine::LiquidationStrategy;
use module_evm_bridge::METHOD_NAME;
use module_support::{
	mocks::MockAddressMapping, AddressMapping, CDPTreasury, CurrencyIdMapping, DEXManager, EVMBridge as EVMBridgeT,
	Price, Rate, Ratio, RiskManager, EVM as EVMTrait,
};
use orml_authority::DelayedOrigin;
use orml_traits::{Change, MultiCurrency};
// use polkadot_parachain::primitives::Sibling;
pub use primitives::{evm::EvmAddress, DexShare, TradingPair};
use sp_core::{bytes::from_hex, H160, U256};
use sp_io::hashing::keccak_256;
use sp_runtime::{
	traits::{AccountIdConversion, BadOrigin, Zero},
	DispatchError, DispatchResult, FixedPointNumber, MultiAddress,
};
use std::str::FromStr;
// use xcm::{
// 	v0::{
// 		Junction::{self, *},
// 		MultiAsset,
// 		MultiLocation::{self, *},
// 		NetworkId, Order, Xcm,
// 	},
// 	VersionedXcm,
// };

// use primitives::currency::*;

const ORACLE1: [u8; 32] = [0u8; 32];
const ORACLE2: [u8; 32] = [1u8; 32];
const ORACLE3: [u8; 32] = [2u8; 32];

const ALICE: [u8; 32] = [4u8; 32];
const BOB: [u8; 32] = [5u8; 32];
const LPTOKEN: CurrencyId =
	CurrencyId::DexShare(DexShare::Token(TokenSymbol::AUSD), DexShare::Token(TokenSymbol::RENBTC));

pub type OracleModule = orml_oracle::Pallet<Runtime, orml_oracle::Instance1>;
pub type DexModule = module_dex::Pallet<Runtime>;
pub type CdpEngineModule = module_cdp_engine::Pallet<Runtime>;
pub type LoansModule = module_loans::Pallet<Runtime>;
pub type CdpTreasuryModule = module_cdp_treasury::Pallet<Runtime>;
pub type SystemModule = frame_system::Pallet<Runtime>;
pub type EmergencyShutdownModule = module_emergency_shutdown::Pallet<Runtime>;
pub type AuctionManagerModule = module_auction_manager::Pallet<Runtime>;
pub type AuthorityModule = orml_authority::Pallet<Runtime>;
pub type Currencies = module_currencies::Pallet<Runtime>;
pub type SchedulerModule = pallet_scheduler::Pallet<Runtime>;

fn run_to_block(n: u32) {
	while SystemModule::block_number() < n {
		SchedulerModule::on_finalize(SystemModule::block_number());
		SystemModule::set_block_number(SystemModule::block_number() + 1);
		SchedulerModule::on_initialize(SystemModule::block_number());
	}
}

fn last_event() -> Event {
	SystemModule::events().pop().expect("Event expected").event
}

pub fn erc20_address_0() -> EvmAddress {
	EvmAddress::from_str("0000000000000000000000000000000002000000").unwrap()
}

pub fn erc20_address_1() -> EvmAddress {
	EvmAddress::from_str("0000000000000000000000000000000002000001").unwrap()
}

pub fn lp_erc20() -> CurrencyId {
	CurrencyId::DexShare(DexShare::Erc20(erc20_address_0()), DexShare::Erc20(erc20_address_1()))
}

pub fn lp_erc20_evm_address() -> EvmAddress {
	EvmCurrencyIdMapping::<Runtime>::encode_evm_address(lp_erc20()).unwrap()
}

pub fn deploy_erc20_contracts() {
	let code = from_hex(include!("../../../modules/evm-bridge/src/erc20_demo_contract")).unwrap();
	assert_ok!(EVM::create_network_contract(
		<Runtime as frame_system::Config>::Origin::root(),
		code.clone(),
		0,
		2100_000,
		100000
	));

	let event = Event::module_evm(module_evm::Event::Created(erc20_address_0()));
	assert_eq!(System::events().iter().last().unwrap().event, event);

	assert_ok!(EVM::deploy_free(
		<Runtime as frame_system::Config>::Origin::root(),
		erc20_address_0()
	));

	assert_ok!(EVM::create_network_contract(
		<Runtime as frame_system::Config>::Origin::root(),
		code,
		0,
		2100_000,
		100000
	));

	let event = Event::module_evm(module_evm::Event::Created(erc20_address_1()));
	assert_eq!(System::events().iter().last().unwrap().event, event);

	assert_ok!(EVM::deploy_free(
		<Runtime as frame_system::Config>::Origin::root(),
		erc20_address_1()
	));
}

pub struct ExtBuilder {
	endowed_accounts: Vec<(AccountId, CurrencyId, Balance)>,
}

impl Default for ExtBuilder {
	fn default() -> Self {
		Self {
			endowed_accounts: vec![],
		}
	}
}

impl ExtBuilder {
	pub fn balances(mut self, endowed_accounts: Vec<(AccountId, CurrencyId, Balance)>) -> Self {
		self.endowed_accounts = endowed_accounts;
		self
	}

	pub fn build(self) -> sp_io::TestExternalities {
		let mut t = frame_system::GenesisConfig::default()
			.build_storage::<Runtime>()
			.unwrap();

		let native_currency_id = GetNativeCurrencyId::get();
		let existential_deposit = NativeTokenExistentialDeposit::get();
		let initial_enabled_trading_pairs = EnabledTradingPairs::get();

		module_dex::GenesisConfig::<Runtime> {
			initial_enabled_trading_pairs: initial_enabled_trading_pairs,
			initial_listing_trading_pairs: Default::default(),
			initial_added_liquidity_pools: vec![],
		}
		.assimilate_storage(&mut t)
		.unwrap();

		pallet_balances::GenesisConfig::<Runtime> {
			balances: self
				.endowed_accounts
				.clone()
				.into_iter()
				.filter(|(_, currency_id, _)| *currency_id == native_currency_id)
				.map(|(account_id, _, initial_balance)| (account_id, initial_balance))
				.chain(
					get_all_module_accounts()
						.iter()
						.map(|x| (x.clone(), existential_deposit)),
				)
				.collect::<Vec<_>>(),
		}
		.assimilate_storage(&mut t)
		.unwrap();

		orml_tokens::GenesisConfig::<Runtime> {
			endowed_accounts: self
				.endowed_accounts
				.into_iter()
				.filter(|(_, currency_id, _)| *currency_id != native_currency_id)
				.collect::<Vec<_>>(),
		}
		.assimilate_storage(&mut t)
		.unwrap();

		pallet_membership::GenesisConfig::<Runtime, pallet_membership::Instance5> {
			members: vec![
				AccountId::from(ORACLE1),
				AccountId::from(ORACLE2),
				AccountId::from(ORACLE3),
			],
			phantom: Default::default(),
		}
		.assimilate_storage(&mut t)
		.unwrap();

		module_evm::GenesisConfig::<Runtime>::default()
			.assimilate_storage(&mut t)
			.unwrap();

		let mut ext = sp_io::TestExternalities::new(t);
		ext.execute_with(|| SystemModule::set_block_number(1));
		ext
	}
}

pub fn origin_of(account_id: AccountId) -> <Runtime as frame_system::Config>::Origin {
	<Runtime as frame_system::Config>::Origin::signed(account_id)
}

fn set_oracle_price(prices: Vec<(CurrencyId, Price)>) -> DispatchResult {
	OracleModule::on_finalize(0);
	assert_ok!(OracleModule::feed_values(
		origin_of(AccountId::from(ORACLE1)),
		prices.clone(),
	));
	assert_ok!(OracleModule::feed_values(
		origin_of(AccountId::from(ORACLE2)),
		prices.clone(),
	));
	assert_ok!(OracleModule::feed_values(origin_of(AccountId::from(ORACLE3)), prices,));
	Ok(())
}

fn alice_key() -> secp256k1::SecretKey {
	secp256k1::SecretKey::parse(&keccak_256(b"Alice")).unwrap()
}

fn bob_key() -> secp256k1::SecretKey {
	secp256k1::SecretKey::parse(&keccak_256(b"Bob")).unwrap()
}

pub fn alice() -> AccountId {
	let address = EvmAccounts::eth_address(&alice_key());
	let mut data = [0u8; 32];
	data[0..4].copy_from_slice(b"evm:");
	data[4..24].copy_from_slice(&address[..]);
	AccountId::from(Into::<[u8; 32]>::into(data))
}

pub fn alice_evm_addr() -> EvmAddress {
	EvmAddress::from_str("1000000000000000000000000000000000000001").unwrap()
}

pub fn bob() -> AccountId {
	let address = EvmAccounts::eth_address(&bob_key());
	let mut data = [0u8; 32];
	data[0..4].copy_from_slice(b"evm:");
	data[4..24].copy_from_slice(&address[..]);
	AccountId::from(Into::<[u8; 32]>::into(data))
}

pub fn bob_evm_addr() -> EvmAddress {
	EvmAddress::from_str("1000000000000000000000000000000000000002").unwrap()
}

#[cfg(not(feature = "with-ethereum-compatibility"))]
fn deploy_contract(account: AccountId) -> Result<H160, DispatchError> {
	// pragma solidity ^0.5.0;
	//
	// contract Factory {
	//     Contract[] newContracts;
	//
	//     function createContract () public payable {
	//         Contract newContract = new Contract();
	//         newContracts.push(newContract);
	//     }
	// }
	//
	// contract Contract {}
	let contract = hex_literal::hex!("608060405234801561001057600080fd5b5061016f806100206000396000f3fe608060405260043610610041576000357c0100000000000000000000000000000000000000000000000000000000900463ffffffff168063412a5a6d14610046575b600080fd5b61004e610050565b005b600061005a6100e2565b604051809103906000f080158015610076573d6000803e3d6000fd5b50905060008190806001815401808255809150509060018203906000526020600020016000909192909190916101000a81548173ffffffffffffffffffffffffffffffffffffffff021916908373ffffffffffffffffffffffffffffffffffffffff1602179055505050565b6040516052806100f28339019056fe6080604052348015600f57600080fd5b50603580601d6000396000f3fe6080604052600080fdfea165627a7a7230582092dc1966a8880ddf11e067f9dd56a632c11a78a4afd4a9f05924d427367958cc0029a165627a7a723058202b2cc7384e11c452cdbf39b68dada2d5e10a632cc0174a354b8b8c83237e28a40029").to_vec();

	EVM::create(Origin::signed(account), contract, 0, 1000000000, 1000000000)
		.map_or_else(|e| Err(e.error), |_| Ok(()))?;

	if let Event::module_evm(module_evm::Event::Created(address)) = System::events().iter().last().unwrap().event {
		Ok(address)
	} else {
		Err("deploy_contract failed".into())
	}
}

#[test]
fn emergency_shutdown_and_cdp_treasury() {
	ExtBuilder::default()
		.balances(vec![
			(AccountId::from(ALICE), AUSD, 2_000_000u128),
			(AccountId::from(BOB), AUSD, 8_000_000u128),
			(AccountId::from(BOB), RENBTC, 1_000_000u128),
			(AccountId::from(BOB), DOT, 200_000_000u128),
			(AccountId::from(BOB), LDOT, 40_000_000u128),
		])
		.build()
		.execute_with(|| {
			assert_ok!(CdpTreasuryModule::deposit_collateral(
				&AccountId::from(BOB),
				RENBTC,
				1_000_000
			));
			assert_ok!(CdpTreasuryModule::deposit_collateral(
				&AccountId::from(BOB),
				DOT,
				200_000_000
			));
			assert_ok!(CdpTreasuryModule::deposit_collateral(
				&AccountId::from(BOB),
				LDOT,
				40_000_000
			));
			assert_eq!(CdpTreasuryModule::total_collaterals(RENBTC), 1_000_000);
			assert_eq!(CdpTreasuryModule::total_collaterals(DOT), 200_000_000);
			assert_eq!(CdpTreasuryModule::total_collaterals(LDOT), 40_000_000);

			assert_noop!(
				EmergencyShutdownModule::refund_collaterals(origin_of(AccountId::from(ALICE)), 1_000_000),
				module_emergency_shutdown::Error::<Runtime>::CanNotRefund,
			);
			assert_ok!(EmergencyShutdownModule::emergency_shutdown(
				<Runtime as frame_system::Config>::Origin::root()
			));
			assert_ok!(EmergencyShutdownModule::open_collateral_refund(
				<Runtime as frame_system::Config>::Origin::root()
			));
			assert_ok!(EmergencyShutdownModule::refund_collaterals(
				origin_of(AccountId::from(ALICE)),
				1_000_000
			));

			assert_eq!(CdpTreasuryModule::total_collaterals(RENBTC), 900_000);
			assert_eq!(CdpTreasuryModule::total_collaterals(DOT), 180_000_000);
			assert_eq!(CdpTreasuryModule::total_collaterals(LDOT), 36_000_000);
			assert_eq!(Currencies::free_balance(AUSD, &AccountId::from(ALICE)), 1_000_000);
			assert_eq!(Currencies::free_balance(RENBTC, &AccountId::from(ALICE)), 100_000);
			assert_eq!(Currencies::free_balance(DOT, &AccountId::from(ALICE)), 20_000_000);
			assert_eq!(Currencies::free_balance(LDOT, &AccountId::from(ALICE)), 4_000_000);
		});
}

#[test]
fn liquidate_cdp() {
	ExtBuilder::default()
		.balances(vec![
			(AccountId::from(ALICE), RENBTC, 10 * dollar(RENBTC)),
			(AccountId::from(BOB), AUSD, 1_000_000 * dollar(AUSD)),
			(AccountId::from(BOB), RENBTC, 101 * dollar(RENBTC)),
		])
		.build()
		.execute_with(|| {
			assert_ok!(set_oracle_price(vec![(
				RENBTC,
				Price::saturating_from_rational(10000, 1)
			)])); // 10000 usd

			assert_ok!(DexModule::add_liquidity(
				origin_of(AccountId::from(BOB)),
				RENBTC,
				AUSD,
				100 * dollar(RENBTC),
				1_000_000 * dollar(AUSD),
				false,
			));

			assert_ok!(CdpEngineModule::set_collateral_params(
				<Runtime as frame_system::Config>::Origin::root(),
				RENBTC,
				Change::NewValue(Some(Rate::zero())),
				Change::NewValue(Some(Ratio::saturating_from_rational(200, 100))),
				Change::NewValue(Some(Rate::saturating_from_rational(20, 100))),
				Change::NewValue(Some(Ratio::saturating_from_rational(200, 100))),
				Change::NewValue(1_000_000 * dollar(AUSD)),
			));

			assert_ok!(CdpEngineModule::adjust_position(
				&AccountId::from(ALICE),
				RENBTC,
				(10 * dollar(RENBTC)) as i128,
				(500_000 * dollar(AUSD)) as i128,
			));

			assert_ok!(CdpEngineModule::adjust_position(
				&AccountId::from(BOB),
				RENBTC,
				dollar(RENBTC) as i128,
				(50_000 * dollar(AUSD)) as i128,
			));

			assert_eq!(
				LoansModule::positions(RENBTC, AccountId::from(ALICE)).debit,
				500_000 * dollar(AUSD)
			);
			assert_eq!(
				LoansModule::positions(RENBTC, AccountId::from(ALICE)).collateral,
				10 * dollar(RENBTC)
			);
			assert_eq!(
				LoansModule::positions(RENBTC, AccountId::from(BOB)).debit,
				50_000 * dollar(AUSD)
			);
			assert_eq!(
				LoansModule::positions(RENBTC, AccountId::from(BOB)).collateral,
				dollar(RENBTC)
			);
			assert_eq!(CdpTreasuryModule::debit_pool(), 0);
			assert_eq!(AuctionManagerModule::collateral_auctions(0), None);

			assert_ok!(CdpEngineModule::set_collateral_params(
				<Runtime as frame_system::Config>::Origin::root(),
				RENBTC,
				Change::NoChange,
				Change::NewValue(Some(Ratio::saturating_from_rational(400, 100))),
				Change::NoChange,
				Change::NewValue(Some(Ratio::saturating_from_rational(400, 100))),
				Change::NoChange,
			));

			assert_ok!(CdpEngineModule::liquidate_unsafe_cdp(AccountId::from(ALICE), RENBTC));

			let liquidate_alice_xbtc_cdp_event =
				Event::module_cdp_engine(module_cdp_engine::Event::LiquidateUnsafeCDP(
					RENBTC,
					AccountId::from(ALICE),
					10 * dollar(RENBTC),
					50_000 * dollar(AUSD),
					LiquidationStrategy::Auction,
				));
			assert!(SystemModule::events()
				.iter()
				.any(|record| record.event == liquidate_alice_xbtc_cdp_event));

			assert_eq!(LoansModule::positions(RENBTC, AccountId::from(ALICE)).debit, 0);
			assert_eq!(LoansModule::positions(RENBTC, AccountId::from(ALICE)).collateral, 0);
			assert_eq!(AuctionManagerModule::collateral_auctions(0).is_some(), true);
			assert_eq!(CdpTreasuryModule::debit_pool(), 50_000 * dollar(AUSD));

			assert_ok!(CdpEngineModule::liquidate_unsafe_cdp(AccountId::from(BOB), RENBTC));

			let liquidate_bob_xbtc_cdp_event = Event::module_cdp_engine(module_cdp_engine::Event::LiquidateUnsafeCDP(
				RENBTC,
				AccountId::from(BOB),
				dollar(RENBTC),
				5_000 * dollar(AUSD),
				LiquidationStrategy::Exchange,
			));
			assert!(SystemModule::events()
				.iter()
				.any(|record| record.event == liquidate_bob_xbtc_cdp_event));

			assert_eq!(LoansModule::positions(RENBTC, AccountId::from(BOB)).debit, 0);
			assert_eq!(LoansModule::positions(RENBTC, AccountId::from(BOB)).collateral, 0);
			assert_eq!(CdpTreasuryModule::debit_pool(), 55_000 * dollar(AUSD));
			assert!(CdpTreasuryModule::surplus_pool() >= 5_000 * dollar(AUSD));
		});
}

#[test]
fn test_dex_module() {
	ExtBuilder::default()
		.balances(vec![
			(
				// NetworkContractSource
				MockAddressMapping::get_account_id(&H160::from_low_u64_be(0)),
				ACA,
				(1_000_000_000_000_000_000u128),
			),
			(
				// evm alice
				MockAddressMapping::get_account_id(&alice_evm_addr()),
				ACA,
				(1_000_000_000_000_000_000u128),
			),
			(AccountId::from(ALICE), AUSD, (1_000_000_000_000_000_000u128)),
			(AccountId::from(ALICE), RENBTC, (1_000_000_000_000_000_000u128)),
			(AccountId::from(BOB), AUSD, (1_000_000_000_000_000_000u128)),
			(AccountId::from(BOB), RENBTC, (1_000_000_000_000_000_000u128)),
		])
		.build()
		.execute_with(|| {
			deploy_erc20_contracts();
			assert_eq!(DexModule::get_liquidity_pool(RENBTC, AUSD), (0, 0));
			assert_eq!(Currencies::total_issuance(LPTOKEN), 0);
			assert_eq!(Currencies::free_balance(LPTOKEN, &AccountId::from(ALICE)), 0);

			assert_noop!(
				DexModule::add_liquidity(origin_of(AccountId::from(ALICE)), RENBTC, AUSD, 0, 10000000, false,),
				module_dex::Error::<Runtime>::InvalidLiquidityIncrement,
			);

			assert_ok!(DexModule::add_liquidity(
				origin_of(AccountId::from(ALICE)),
				RENBTC,
				AUSD,
				10000,
				10000000,
				false,
			));

			let add_liquidity_event = Event::module_dex(module_dex::Event::AddLiquidity(
				AccountId::from(ALICE),
				AUSD,
				10000000,
				RENBTC,
				10000,
				20000000,
			));
			assert!(SystemModule::events()
				.iter()
				.any(|record| record.event == add_liquidity_event));

			assert_eq!(DexModule::get_liquidity_pool(RENBTC, AUSD), (10000, 10000000));
			assert_eq!(Currencies::total_issuance(LPTOKEN), 20000000);
			assert_eq!(Currencies::free_balance(LPTOKEN, &AccountId::from(ALICE)), 20000000);
			assert_ok!(DexModule::add_liquidity(
				origin_of(AccountId::from(BOB)),
				RENBTC,
				AUSD,
				1,
				1000,
				false,
			));
			assert_eq!(DexModule::get_liquidity_pool(RENBTC, AUSD), (10001, 10001000));
			assert_eq!(Currencies::total_issuance(LPTOKEN), 20002000);
			assert_eq!(Currencies::free_balance(LPTOKEN, &AccountId::from(BOB)), 2000);
			assert_noop!(
				DexModule::add_liquidity(origin_of(AccountId::from(BOB)), RENBTC, AUSD, 1, 999, false,),
				module_dex::Error::<Runtime>::InvalidLiquidityIncrement,
			);
			assert_eq!(DexModule::get_liquidity_pool(RENBTC, AUSD), (10001, 10001000));
			assert_eq!(Currencies::total_issuance(LPTOKEN), 20002000);
			assert_eq!(Currencies::free_balance(LPTOKEN, &AccountId::from(BOB)), 2000);
			assert_ok!(DexModule::add_liquidity(
				origin_of(AccountId::from(BOB)),
				RENBTC,
				AUSD,
				2,
				1000,
				false,
			));
			assert_eq!(DexModule::get_liquidity_pool(RENBTC, AUSD), (10002, 10002000));
			assert_ok!(DexModule::add_liquidity(
				origin_of(AccountId::from(BOB)),
				RENBTC,
				AUSD,
				1,
				1001,
				false,
			));
			assert_eq!(DexModule::get_liquidity_pool(RENBTC, AUSD), (10003, 10003000));

			assert_eq!(Currencies::total_issuance(LPTOKEN), 20005998);

			// Erc20
			assert_ok!(EvmAccounts::claim_account(
				Origin::signed(AccountId::from(ALICE)),
				EvmAccounts::eth_address(&alice_key()),
				EvmAccounts::eth_sign(&alice_key(), &AccountId::from(ALICE).encode(), &[][..])
			));
			assert_ok!(DexModule::list_trading_pair(
				<Runtime as frame_system::Config>::Origin::root(),
				CurrencyId::Erc20(erc20_address_0()),
				CurrencyId::Erc20(erc20_address_1()),
				10,
				100,
				10,
				100,
				0,
			));

			run_to_block(2);
			<EVM as EVMTrait<AccountId>>::set_origin(MockAddressMapping::get_account_id(&alice_evm_addr()));
			assert_ok!(DexModule::add_liquidity(
				origin_of(MockAddressMapping::get_account_id(&alice_evm_addr())),
				CurrencyId::Erc20(erc20_address_0()),
				CurrencyId::Erc20(erc20_address_1()),
				10,
				100,
				false,
			));
			assert_eq!(
				DexModule::get_liquidity_pool(
					CurrencyId::Erc20(erc20_address_0()),
					CurrencyId::Erc20(erc20_address_1())
				),
				(10, 0)
			);
			assert_eq!(
				Currencies::total_issuance(CurrencyId::DexShare(
					DexShare::Erc20(erc20_address_0()),
					DexShare::Erc20(erc20_address_1())
				)),
				200
			);
			assert_eq!(
				Currencies::free_balance(
					CurrencyId::DexShare(DexShare::Erc20(erc20_address_0()), DexShare::Erc20(erc20_address_1())),
					&AccountId::from(ALICE)
				),
				0
			);
			assert_eq!(
				Currencies::free_balance(
					CurrencyId::DexShare(DexShare::Erc20(erc20_address_0()), DexShare::Erc20(erc20_address_1())),
					&MockAddressMapping::get_account_id(&alice_evm_addr())
				),
				200
			);

			// TODO: can't open new trading_pair. Another PR will Fix it.
			// CurrencyId::DexShare(Erc20, Erc20)
			//<EVM as EVMTrait<AccountId>>::set_origin(MockAddressMapping::get_account_id(&alice_evm_addr()));
			//assert_ok!(DexModule::add_liquidity(
			//	origin_of(MockAddressMapping::get_account_id(&alice_evm_addr())),
			//	CurrencyId::Erc20(erc20_address_0()),
			//	CurrencyId::Erc20(erc20_address_1()),
			//	10,
			//	100,
			//	false,
			//));
			//assert_eq!(
			//	DexModule::get_liquidity_pool(
			//		CurrencyId::Erc20(erc20_address_0()),
			//		CurrencyId::Erc20(erc20_address_1())
			//	),
			//	(1, 10)
			//);

			//assert_eq!(
			//	Currencies::total_issuance(CurrencyId::DexShare(
			//		DexShare::Erc20(erc20_address_0()),
			//		DexShare::Erc20(erc20_address_1())
			//	)),
			//	20
			//);

			//assert_eq!(
			//	Currencies::free_balance(
			//		CurrencyId::DexShare(DexShare::Erc20(erc20_address_0()), DexShare::Erc20(erc20_address_1())),
			//		&MockAddressMapping::get_account_id(&alice_evm_addr())
			//	),
			//	20
			//);

			//assert_ok!(DexModule::remove_liquidity(
			//	origin_of(MockAddressMapping::get_account_id(&alice_evm_addr())),
			//	CurrencyId::Erc20(erc20_address_0()),
			//	CurrencyId::Erc20(erc20_address_1()),
			//	1,
			//	false,
			//));

			//assert_eq!(
			//	DexModule::get_liquidity_pool(
			//		CurrencyId::Erc20(erc20_address_0()),
			//		CurrencyId::Erc20(erc20_address_1())
			//	),
			//	(1, 10)
			//);

			//assert_eq!(
			//	Currencies::total_issuance(CurrencyId::DexShare(
			//		DexShare::Erc20(erc20_address_0()),
			//		DexShare::Erc20(erc20_address_1())
			//	)),
			//	19
			//);

			//assert_eq!(
			//	Currencies::free_balance(
			//		CurrencyId::DexShare(DexShare::Erc20(erc20_address_0()), DexShare::Erc20(erc20_address_1())),
			//		&MockAddressMapping::get_account_id(&alice_evm_addr())
			//	),
			//	19
			//);
		});
}

#[test]
fn test_honzon_module() {
	ExtBuilder::default()
		.balances(vec![(AccountId::from(ALICE), RENBTC, 1_000 * dollar(RENBTC))])
		.build()
		.execute_with(|| {
			assert_ok!(set_oracle_price(vec![(RENBTC, Price::saturating_from_rational(1, 1))]));

			assert_ok!(CdpEngineModule::set_collateral_params(
				<Runtime as frame_system::Config>::Origin::root(),
				RENBTC,
				Change::NewValue(Some(Rate::saturating_from_rational(1, 100000))),
				Change::NewValue(Some(Ratio::saturating_from_rational(3, 2))),
				Change::NewValue(Some(Rate::saturating_from_rational(2, 10))),
				Change::NewValue(Some(Ratio::saturating_from_rational(9, 5))),
				Change::NewValue(10_000 * dollar(AUSD)),
			));
			assert_ok!(CdpEngineModule::adjust_position(
				&AccountId::from(ALICE),
				RENBTC,
				(100 * dollar(RENBTC)) as i128,
				(500 * dollar(AUSD)) as i128
			));
			assert_eq!(
				Currencies::free_balance(RENBTC, &AccountId::from(ALICE)),
				900 * dollar(RENBTC)
			);
			assert_eq!(
				Currencies::free_balance(AUSD, &AccountId::from(ALICE)),
				50 * dollar(AUSD)
			);
			assert_eq!(
				LoansModule::positions(RENBTC, AccountId::from(ALICE)).debit,
				500 * dollar(AUSD)
			);
			assert_eq!(
				LoansModule::positions(RENBTC, AccountId::from(ALICE)).collateral,
				100 * dollar(RENBTC)
			);
			assert_eq!(
				CdpEngineModule::liquidate(
					<Runtime as frame_system::Config>::Origin::none(),
					RENBTC,
					MultiAddress::Id(AccountId::from(ALICE))
				)
				.is_ok(),
				false
			);
			assert_ok!(CdpEngineModule::set_collateral_params(
				<Runtime as frame_system::Config>::Origin::root(),
				RENBTC,
				Change::NoChange,
				Change::NewValue(Some(Ratio::saturating_from_rational(3, 1))),
				Change::NoChange,
				Change::NoChange,
				Change::NoChange,
			));
			assert_ok!(CdpEngineModule::liquidate(
				<Runtime as frame_system::Config>::Origin::none(),
				RENBTC,
				MultiAddress::Id(AccountId::from(ALICE))
			));

			assert_eq!(
				Currencies::free_balance(RENBTC, &AccountId::from(ALICE)),
				900 * dollar(RENBTC)
			);
			assert_eq!(
				Currencies::free_balance(AUSD, &AccountId::from(ALICE)),
				50 * dollar(AUSD)
			);
			assert_eq!(LoansModule::positions(RENBTC, AccountId::from(ALICE)).debit, 0);
			assert_eq!(LoansModule::positions(RENBTC, AccountId::from(ALICE)).collateral, 0);
		});
}

#[test]
fn test_cdp_engine_module() {
	ExtBuilder::default()
		.balances(vec![
			(AccountId::from(ALICE), AUSD, 1_000 * dollar(AUSD)),
			(AccountId::from(ALICE), RENBTC, 1_000 * dollar(RENBTC)),
		])
		.build()
		.execute_with(|| {
			assert_ok!(CdpEngineModule::set_collateral_params(
				<Runtime as frame_system::Config>::Origin::root(),
				RENBTC,
				Change::NewValue(Some(Rate::saturating_from_rational(1, 100000))),
				Change::NewValue(Some(Ratio::saturating_from_rational(3, 2))),
				Change::NewValue(Some(Rate::saturating_from_rational(2, 10))),
				Change::NewValue(Some(Ratio::saturating_from_rational(9, 5))),
				Change::NewValue(10_000 * dollar(AUSD)),
			));

			let new_collateral_params = CdpEngineModule::collateral_params(RENBTC);

			assert_eq!(
				new_collateral_params.interest_rate_per_sec,
				Some(Rate::saturating_from_rational(1, 100000))
			);
			assert_eq!(
				new_collateral_params.liquidation_ratio,
				Some(Ratio::saturating_from_rational(3, 2))
			);
			assert_eq!(
				new_collateral_params.liquidation_penalty,
				Some(Rate::saturating_from_rational(2, 10))
			);
			assert_eq!(
				new_collateral_params.required_collateral_ratio,
				Some(Ratio::saturating_from_rational(9, 5))
			);
			assert_eq!(new_collateral_params.maximum_total_debit_value, 10_000 * dollar(AUSD));

			assert_eq!(
				CdpEngineModule::calculate_collateral_ratio(
					RENBTC,
					100 * dollar(RENBTC),
					50 * dollar(AUSD),
					Price::saturating_from_rational(1 * dollar(AUSD), dollar(RENBTC)),
				),
				Ratio::saturating_from_rational(100 * 10, 50)
			);

			assert_ok!(CdpEngineModule::check_debit_cap(RENBTC, 99_999 * dollar(AUSD)));
			assert_eq!(
				CdpEngineModule::check_debit_cap(RENBTC, 100_001 * dollar(AUSD)).is_ok(),
				false
			);

			assert_ok!(CdpEngineModule::adjust_position(
				&AccountId::from(ALICE),
				RENBTC,
				(100 * dollar(RENBTC)) as i128,
				0
			));
			assert_eq!(
				Currencies::free_balance(RENBTC, &AccountId::from(ALICE)),
				900 * dollar(RENBTC)
			);
			assert_eq!(LoansModule::positions(RENBTC, AccountId::from(ALICE)).debit, 0);
			assert_eq!(
				LoansModule::positions(RENBTC, AccountId::from(ALICE)).collateral,
				100 * dollar(RENBTC)
			);

			assert_noop!(
				CdpEngineModule::settle_cdp_has_debit(AccountId::from(ALICE), RENBTC),
				module_cdp_engine::Error::<Runtime>::NoDebitValue,
			);

			assert_ok!(set_oracle_price(vec![
				(AUSD, Price::saturating_from_rational(1, 1)),
				(RENBTC, Price::saturating_from_rational(3, 1))
			]));

			assert_ok!(CdpEngineModule::adjust_position(
				&AccountId::from(ALICE),
				RENBTC,
				0,
				(100 * dollar(AUSD)) as i128
			));
			assert_eq!(
				LoansModule::positions(RENBTC, AccountId::from(ALICE)).debit,
				100 * dollar(AUSD)
			);
			assert_eq!(CdpTreasuryModule::debit_pool(), 0);
			assert_eq!(CdpTreasuryModule::total_collaterals(RENBTC), 0);
			assert_ok!(CdpEngineModule::settle_cdp_has_debit(AccountId::from(ALICE), RENBTC));

			let settle_cdp_in_debit_event = Event::module_cdp_engine(module_cdp_engine::Event::SettleCDPInDebit(
				RENBTC,
				AccountId::from(ALICE),
			));
			assert!(SystemModule::events()
				.iter()
				.any(|record| record.event == settle_cdp_in_debit_event));

			assert_eq!(LoansModule::positions(RENBTC, AccountId::from(ALICE)).debit, 0);
			assert_eq!(CdpTreasuryModule::debit_pool(), 10 * dollar(AUSD));
			assert_eq!(CdpTreasuryModule::total_collaterals(RENBTC), 333_333_333);
		});
}

#[test]
fn test_authority_module() {
	const AUTHORITY_ORIGIN_ID: u8 = 28u8;

	ExtBuilder::default()
		.balances(vec![
			(AccountId::from(ALICE), AUSD, 1_000 * dollar(AUSD)),
			(AccountId::from(ALICE), RENBTC, 1_000 * dollar(RENBTC)),
			(DSWFPalletId::get().into_account(), AUSD, 1000 * dollar(AUSD)),
		])
		.build()
		.execute_with(|| {
			let ensure_root_call = Call::System(frame_system::Call::fill_block(Perbill::one()));
			let call = Call::Authority(orml_authority::Call::dispatch_as(
				AuthoritysOriginId::Root,
				Box::new(ensure_root_call.clone()),
			));

			// dispatch_as
			assert_ok!(AuthorityModule::dispatch_as(
				Origin::root(),
				AuthoritysOriginId::Root,
				Box::new(ensure_root_call.clone())
			));

			assert_noop!(
				AuthorityModule::dispatch_as(
					Origin::signed(AccountId::from(BOB)),
					AuthoritysOriginId::Root,
					Box::new(ensure_root_call.clone())
				),
				BadOrigin
			);

			assert_noop!(
				AuthorityModule::dispatch_as(
					Origin::signed(AccountId::from(BOB)),
					AuthoritysOriginId::AcalaTreasury,
					Box::new(ensure_root_call.clone())
				),
				BadOrigin
			);

			// schedule_dispatch
			run_to_block(1);
			// DSWF transfer
			let transfer_call = Call::Currencies(module_currencies::Call::transfer(
				AccountId::from(BOB).into(),
				AUSD,
				500 * dollar(AUSD),
			));
			let dswf_call = Call::Authority(orml_authority::Call::dispatch_as(
				AuthoritysOriginId::DSWF,
				Box::new(transfer_call.clone()),
			));
			assert_ok!(AuthorityModule::schedule_dispatch(
				Origin::root(),
				DispatchTime::At(2),
				0,
				true,
				Box::new(dswf_call.clone())
			));

			assert_ok!(AuthorityModule::schedule_dispatch(
				Origin::root(),
				DispatchTime::At(2),
				0,
				true,
				Box::new(call.clone())
			));

			let event = Event::orml_authority(orml_authority::Event::Scheduled(
				OriginCaller::orml_authority(DelayedOrigin {
					delay: 1,
					origin: Box::new(OriginCaller::system(RawOrigin::Root)),
				}),
				1,
			));
			assert_eq!(last_event(), event);

			run_to_block(2);
			assert_eq!(
				Currencies::free_balance(AUSD, &DSWFPalletId::get().into_account()),
				500 * dollar(AUSD)
			);
			assert_eq!(
				Currencies::free_balance(AUSD, &AccountId::from(BOB)),
				500 * dollar(AUSD)
			);

			// delay < SevenDays
			let event = Event::pallet_scheduler(pallet_scheduler::RawEvent::Dispatched(
				(2, 1),
				Some([AUTHORITY_ORIGIN_ID, 1, 0, 0, 0, 0, 0, 1, 0, 0, 0].to_vec()),
				Err(DispatchError::BadOrigin),
			));
			assert_eq!(last_event(), event);

			// delay = SevenDays
			assert_ok!(AuthorityModule::schedule_dispatch(
				Origin::root(),
				DispatchTime::At(SevenDays::get() + 2),
				0,
				true,
				Box::new(call.clone())
			));

			run_to_block(SevenDays::get() + 2);
			let event = Event::pallet_scheduler(pallet_scheduler::RawEvent::Dispatched(
				(100802, 0),
				Some([AUTHORITY_ORIGIN_ID, 192, 137, 1, 0, 0, 0, 2, 0, 0, 0].to_vec()),
				Ok(()),
			));
			assert_eq!(last_event(), event);

			// with_delayed_origin = false
			assert_ok!(AuthorityModule::schedule_dispatch(
				Origin::root(),
				DispatchTime::At(SevenDays::get() + 3),
				0,
				false,
				Box::new(call.clone())
			));
			let event = Event::orml_authority(orml_authority::Event::Scheduled(
				OriginCaller::system(RawOrigin::Root),
				3,
			));
			assert_eq!(last_event(), event);

			run_to_block(SevenDays::get() + 3);
			let event = Event::pallet_scheduler(pallet_scheduler::RawEvent::Dispatched(
				(100803, 0),
				Some([0, 0, 3, 0, 0, 0].to_vec()),
				Ok(()),
			));
			assert_eq!(last_event(), event);

			assert_ok!(AuthorityModule::schedule_dispatch(
				Origin::root(),
				DispatchTime::At(SevenDays::get() + 4),
				0,
				false,
				Box::new(call.clone())
			));

			// fast_track_scheduled_dispatch
			assert_ok!(AuthorityModule::fast_track_scheduled_dispatch(
				Origin::root(),
				frame_system::RawOrigin::Root.into(),
				4,
				DispatchTime::At(SevenDays::get() + 5),
			));

			// delay_scheduled_dispatch
			assert_ok!(AuthorityModule::delay_scheduled_dispatch(
				Origin::root(),
				frame_system::RawOrigin::Root.into(),
				4,
				4,
			));

			// cancel_scheduled_dispatch
			assert_ok!(AuthorityModule::schedule_dispatch(
				Origin::root(),
				DispatchTime::At(SevenDays::get() + 4),
				0,
				true,
				Box::new(call.clone())
			));
			let event = Event::orml_authority(orml_authority::Event::Scheduled(
				OriginCaller::orml_authority(DelayedOrigin {
					delay: 1,
					origin: Box::new(OriginCaller::system(RawOrigin::Root)),
				}),
				5,
			));
			assert_eq!(last_event(), event);

			let schedule_origin = {
				let origin: <Runtime as orml_authority::Config>::Origin = From::from(Origin::root());
				let origin: <Runtime as orml_authority::Config>::Origin = From::from(DelayedOrigin::<
					BlockNumber,
					<Runtime as orml_authority::Config>::PalletsOrigin,
				> {
					delay: 1,
					origin: Box::new(origin.caller().clone()),
				});
				origin
			};

			let pallets_origin = schedule_origin.caller().clone();
			assert_ok!(AuthorityModule::cancel_scheduled_dispatch(
				Origin::root(),
				pallets_origin,
				5
			));
			let event = Event::orml_authority(orml_authority::Event::Cancelled(
				OriginCaller::orml_authority(DelayedOrigin {
					delay: 1,
					origin: Box::new(OriginCaller::system(RawOrigin::Root)),
				}),
				5,
			));
			assert_eq!(last_event(), event);

			assert_ok!(AuthorityModule::schedule_dispatch(
				Origin::root(),
				DispatchTime::At(SevenDays::get() + 5),
				0,
				false,
				Box::new(call.clone())
			));
			let event = Event::orml_authority(orml_authority::Event::Scheduled(
				OriginCaller::system(RawOrigin::Root),
				6,
			));
			assert_eq!(last_event(), event);

			assert_ok!(AuthorityModule::cancel_scheduled_dispatch(
				Origin::root(),
				frame_system::RawOrigin::Root.into(),
				6
			));
			let event = Event::orml_authority(orml_authority::Event::Cancelled(
				OriginCaller::system(RawOrigin::Root),
				6,
			));
			assert_eq!(last_event(), event);
		});
}

#[test]
fn test_nft_module() {
	ExtBuilder::default()
		.balances(vec![(AccountId::from(ALICE), ACA, 1_000 * dollar(ACA))])
		.build()
		.execute_with(|| {
			assert_eq!(Balances::free_balance(AccountId::from(ALICE)), 1_000 * dollar(ACA));
			assert_ok!(NFT::create_class(
				origin_of(AccountId::from(ALICE)),
				vec![1],
				module_nft::Properties(module_nft::ClassProperty::Transferable | module_nft::ClassProperty::Burnable)
			));
			assert_eq!(
				Balances::deposit_into_existing(&NftPalletId::get().into_sub_account(0), 1 * CreateTokenDeposit::get())
					.is_ok(),
				true
			);
			assert_ok!(NFT::mint(
				origin_of(NftPalletId::get().into_sub_account(0)),
				MultiAddress::Id(AccountId::from(BOB)),
				0,
				vec![1],
				1
			));
			assert_ok!(NFT::burn(origin_of(AccountId::from(BOB)), (0, 0)));
			assert_eq!(Balances::free_balance(AccountId::from(BOB)), CreateTokenDeposit::get());
			assert_noop!(
				NFT::destroy_class(
					origin_of(NftPalletId::get().into_sub_account(0)),
					0,
					MultiAddress::Id(AccountId::from(BOB))
				),
				pallet_proxy::Error::<Runtime>::NotFound
			);
			assert_ok!(NFT::destroy_class(
				origin_of(NftPalletId::get().into_sub_account(0)),
				0,
				MultiAddress::Id(AccountId::from(ALICE))
			));
			assert_eq!(Balances::free_balance(AccountId::from(BOB)), CreateTokenDeposit::get());
			assert_eq!(Balances::reserved_balance(AccountId::from(BOB)), 0);
			assert_eq!(Balances::free_balance(AccountId::from(ALICE)), 1_000 * dollar(ACA));
		});
}

#[test]
fn test_evm_accounts_module() {
	ExtBuilder::default()
		.balances(vec![(bob(), ACA, 1_000 * dollar(ACA))])
		.build()
		.execute_with(|| {
			assert_eq!(Balances::free_balance(AccountId::from(ALICE)), 0);
			assert_eq!(Balances::free_balance(bob()), 1_000 * dollar(ACA));
			assert_ok!(EvmAccounts::claim_account(
				Origin::signed(AccountId::from(ALICE)),
				EvmAccounts::eth_address(&alice_key()),
				EvmAccounts::eth_sign(&alice_key(), &AccountId::from(ALICE).encode(), &[][..])
			));
			let event = Event::module_evm_accounts(module_evm_accounts::Event::ClaimAccount(
				AccountId::from(ALICE),
				EvmAccounts::eth_address(&alice_key()),
			));
			assert_eq!(last_event(), event);

			// claim another eth address
			assert_noop!(
				EvmAccounts::claim_account(
					Origin::signed(AccountId::from(ALICE)),
					EvmAccounts::eth_address(&alice_key()),
					EvmAccounts::eth_sign(&alice_key(), &AccountId::from(ALICE).encode(), &[][..])
				),
				module_evm_accounts::Error::<Runtime>::AccountIdHasMapped
			);
			assert_noop!(
				EvmAccounts::claim_account(
					Origin::signed(AccountId::from(BOB)),
					EvmAccounts::eth_address(&alice_key()),
					EvmAccounts::eth_sign(&alice_key(), &AccountId::from(BOB).encode(), &[][..])
				),
				module_evm_accounts::Error::<Runtime>::EthAddressHasMapped
			);
		});
}

#[cfg(not(feature = "with-ethereum-compatibility"))]
#[test]
fn test_evm_module() {
	ExtBuilder::default()
		.balances(vec![
			(alice(), ACA, 1_000 * dollar(ACA)),
			(bob(), ACA, 1_000 * dollar(ACA)),
		])
		.build()
		.execute_with(|| {
			assert_eq!(Balances::free_balance(alice()), 1_000 * dollar(ACA));
			assert_eq!(Balances::free_balance(bob()), 1_000 * dollar(ACA));

			let _alice_address = EvmAccounts::eth_address(&alice_key());
			let bob_address = EvmAccounts::eth_address(&bob_key());

			let contract = deploy_contract(alice()).unwrap();
			let event = Event::module_evm(module_evm::Event::Created(contract));
			assert_eq!(last_event(), event);

			assert_ok!(EVM::transfer_maintainer(Origin::signed(alice()), contract, bob_address));
			let event = Event::module_evm(module_evm::Event::TransferredMaintainer(contract, bob_address));
			assert_eq!(last_event(), event);

			// test EvmAccounts Lookup
			assert_eq!(Balances::free_balance(alice()), 999_999_896_330_000);
			assert_eq!(Balances::free_balance(bob()), 1_000 * dollar(ACA));
			let to = EvmAccounts::eth_address(&alice_key());
			assert_ok!(Currencies::transfer(
				Origin::signed(bob()),
				MultiAddress::Address20(to.0),
				ACA,
				10 * dollar(ACA)
			));
			assert_eq!(Balances::free_balance(alice()), 1_009_999_896_330_000);
			assert_eq!(Balances::free_balance(bob()), 1_000 * dollar(ACA) - 10 * dollar(ACA));
		});
}

#[cfg(feature = "with-ethereum-compatibility")]
#[test]
fn test_evm_module() {
	ExtBuilder::default()
		.balances(vec![
			(alice(), ACA, 1_000 * dollar(ACA)),
			(bob(), ACA, 1_000 * dollar(ACA)),
		])
		.build()
		.execute_with(|| {
			assert_eq!(Balances::free_balance(alice()), 1_000 * dollar(ACA));
			assert_eq!(Balances::free_balance(bob()), 1_000 * dollar(ACA));

			use std::fs::{self, File};
			use std::io::Read;

			let paths = fs::read_dir("../../runtime/mandala/tests/solidity_test").unwrap();
			let file_names = paths
				.filter_map(|entry| entry.ok().and_then(|e| e.path().to_str().map(|s| String::from(s))))
				.collect::<Vec<String>>();

			for file in file_names {
				let mut f = File::open(&file).expect("File not found");
				let mut contents = String::new();
				f.read_to_string(&mut contents)
					.expect("Something went wrong reading the file.");
				let json: serde_json::Value = serde_json::from_str(&contents).unwrap();

				let bytecode_str = serde_json::to_string(&json["bytecode"]).unwrap();
				let bytecode_str = bytecode_str.replace("\"", "");

				let bytecode = hex::decode(bytecode_str).unwrap();
				assert_ok!(EVM::create(Origin::signed(alice()), bytecode, 0, u64::MAX, u32::MAX));

				match System::events().iter().last().unwrap().event {
					Event::module_evm(module_evm::Event::Created(_)) => {}
					_ => {
						println!(
							"contract {:?} create failed, event: {:?}",
							file,
							System::events().iter().last().unwrap().event
						);
						assert!(false);
					}
				};
			}
		});
}

<<<<<<< HEAD
#[test]
fn test_multicurrency_precompile_module() {
	ExtBuilder::default()
		.balances(vec![
			(
				// NetworkContractSource
				MockAddressMapping::get_account_id(&H160::from_low_u64_be(0)),
				ACA,
				(1_000_000_000_000_000_000u128),
			),
			(
				// evm alice
				MockAddressMapping::get_account_id(&alice_evm_addr()),
				ACA,
				(1_000_000_000_000_000_000u128),
			),
			(AccountId::from(ALICE), AUSD, (1_000_000_000_000_000_000u128)),
			(AccountId::from(ALICE), RENBTC, (1_000_000_000_000_000_000u128)),
			(AccountId::from(BOB), AUSD, (1_000_000_000_000_000_000u128)),
			(AccountId::from(BOB), RENBTC, (1_000_000_000_000_000_000u128)),
		])
		.build()
		.execute_with(|| {
			deploy_erc20_contracts();

			// Erc20
			assert_ok!(EvmAccounts::claim_account(
				Origin::signed(AccountId::from(ALICE)),
				EvmAccounts::eth_address(&alice_key()),
				EvmAccounts::eth_sign(&alice_key(), &AccountId::from(ALICE).encode(), &[][..])
			));
			assert_ok!(DexModule::list_trading_pair(
				<Runtime as frame_system::Config>::Origin::root(),
				CurrencyId::Erc20(erc20_address_0()),
				CurrencyId::Erc20(erc20_address_1()),
				10,
				100,
				10,
				100,
				0,
			));

			run_to_block(2);
			<EVM as EVMTrait<AccountId>>::set_origin(MockAddressMapping::get_account_id(&alice_evm_addr()));
			assert_ok!(DexModule::add_liquidity(
				origin_of(MockAddressMapping::get_account_id(&alice_evm_addr())),
				CurrencyId::Erc20(erc20_address_0()),
				CurrencyId::Erc20(erc20_address_1()),
				10,
				100,
				false,
			));

			assert_eq!(
				DexModule::get_liquidity_pool(
					CurrencyId::Erc20(erc20_address_0()),
					CurrencyId::Erc20(erc20_address_1())
				),
				(10, 0)
			);
			assert_eq!(
				Currencies::total_issuance(CurrencyId::DexShare(
					DexShare::Erc20(erc20_address_0()),
					DexShare::Erc20(erc20_address_1())
				)),
				200
			);
			assert_eq!(
				Currencies::free_balance(
					CurrencyId::DexShare(DexShare::Erc20(erc20_address_0()), DexShare::Erc20(erc20_address_1())),
					&AccountId::from(ALICE)
				),
				0
			);
			assert_eq!(
				Currencies::free_balance(
					CurrencyId::DexShare(DexShare::Erc20(erc20_address_0()), DexShare::Erc20(erc20_address_1())),
					&MockAddressMapping::get_account_id(&alice_evm_addr())
				),
				200
			);

			// TODO: can't open new trading_pair. Another PR will Fix it.
			// CurrencyId::DexShare(Erc20, Erc20)
			//<EVM as EVMTrait<AccountId>>::set_origin(MockAddressMapping::get_account_id(&alice_evm_addr()));

			//assert_ok!(DexModule::add_liquidity(
			//	origin_of(MockAddressMapping::get_account_id(&alice_evm_addr())),
			//	CurrencyId::Erc20(erc20_address_0()),
			//	CurrencyId::Erc20(erc20_address_1()),
			//	1,
			//	10,
			//	false,
			//));
			//assert_eq!(
			//	DexModule::get_liquidity_pool(
			//		CurrencyId::Erc20(erc20_address_0()),
			//		CurrencyId::Erc20(erc20_address_1())
			//	),
			//	(1, 10)
			//);

			//assert_eq!(
			//	Currencies::total_issuance(CurrencyId::DexShare(
			//		DexShare::Erc20(erc20_address_0()),
			//		DexShare::Erc20(erc20_address_1())
			//	)),
			//	20
			//);

			//assert_eq!(
			//	Currencies::free_balance(
			//		CurrencyId::DexShare(DexShare::Erc20(erc20_address_0()), DexShare::Erc20(erc20_address_1())),
			//		&MockAddressMapping::get_account_id(&alice_evm_addr())
			//	),
			//	20
			//);

			let invoke_context = module_support::InvokeContext {
				contract: lp_erc20_evm_address(),
				sender: alice_evm_addr(),
				origin: alice_evm_addr(),
			};

			// TODO: need to be fixed.
			assert_ok!(EVMBridge::name(invoke_context));
			assert_ok!(EVMBridge::symbol(invoke_context));
			assert_ok!(EVMBridge::decimals(invoke_context));
			assert_ok!(EVMBridge::total_supply(invoke_context));
			assert_ok!(EVMBridge::balance_of(invoke_context, alice_evm_addr()));
			assert_ok!(EVMBridge::transfer(invoke_context, bob_evm_addr(), 10));
		});
}

#[cfg(not(feature = "standalone"))]
mod parachain_tests {
	use super::*;

	use codec::Encode;
	use cumulus_primitives_core::{DownwardMessageHandler, InboundDownwardMessage, XcmpMessageHandler};
	use frame_support::traits::Get;
	use polkadot_parachain::primitives::Sibling;
	use sp_runtime::traits::Convert;
	use xcm::{
		v0::{
			Junction::{self, *},
			MultiAsset,
			MultiLocation::{self, *},
			NetworkId, Order, Xcm,
		},
		VersionedXcm,
	};

	use mandala_runtime::{CurrencyIdConvert, Tokens, XcmHandler};

	use primitives::currency::*;

	#[test]
	fn receive_cross_chain_assets() {
		ExtBuilder::default().build().execute_with(|| {
			let dot_amount = 1000 * dollar(DOT);

			// receive relay chain token
			let msg: VersionedXcm = Xcm::ReserveAssetDeposit {
				assets: vec![MultiAsset::ConcreteFungible {
					id: MultiLocation::X1(Junction::Parent),
					amount: dot_amount,
				}],
				effects: vec![Order::DepositAsset {
					assets: vec![MultiAsset::All],
					dest: MultiLocation::X1(Junction::AccountId32 {
						network: NetworkId::Named("acala".into()),
						id: ALICE,
					}),
				}],
			}
			.into();
			XcmHandler::handle_downward_message(InboundDownwardMessage {
				sent_at: 10,
				msg: msg.encode(),
			});
			assert_eq!(Tokens::free_balance(DOT, &ALICE.into()), dot_amount);

			let sibling_para_id = 5000;
			let sibling_parachain_acc: AccountId = Sibling::from(sibling_para_id).into_account();

			// receive owned token
			let aca_amount = 1000 * dollar(ACA);
			assert_ok!(Currencies::deposit(ACA, &sibling_parachain_acc, 1100 * dollar(ACA)));

			let para_id: u32 = ParachainInfo::get().into();
			let msg1: VersionedXcm = Xcm::WithdrawAsset {
				assets: vec![MultiAsset::ConcreteFungible {
					id: MultiLocation::X3(
						Junction::Parent,
						Junction::Parachain { id: para_id },
						Junction::GeneralKey(CurrencyId::Token(TokenSymbol::ACA).encode()),
					),
					amount: aca_amount,
				}],
				effects: vec![Order::DepositAsset {
					assets: vec![MultiAsset::All],
					dest: MultiLocation::X1(Junction::AccountId32 {
						network: NetworkId::Named("acala".into()),
						id: ALICE,
					}),
				}],
			}
			.into();
			XcmHandler::handle_xcm_message(sibling_para_id.into(), 10, msg1);
			assert_eq!(Currencies::free_balance(ACA, &sibling_parachain_acc), 100 * dollar(ACA));
			assert_eq!(Currencies::free_balance(ACA, &ALICE.into()), aca_amount);
		});
	}

	#[test]
	fn currency_id_convert() {
		ExtBuilder::default().build().execute_with(|| {
			let id: u32 = ParachainInfo::get().into();

			assert_eq!(CurrencyIdConvert::convert(DOT), Some(X1(Parent)));
			assert_eq!(
				CurrencyIdConvert::convert(ACA),
				Some(X3(Parent, Parachain { id }, GeneralKey(ACA.encode())))
			);
			assert_eq!(
				CurrencyIdConvert::convert(AUSD),
				Some(X3(Parent, Parachain { id }, GeneralKey(AUSD.encode())))
			);
			assert_eq!(
				CurrencyIdConvert::convert(LDOT),
				Some(X3(Parent, Parachain { id }, GeneralKey(LDOT.encode())))
			);
			assert_eq!(
				CurrencyIdConvert::convert(RENBTC),
				Some(X3(Parent, Parachain { id }, GeneralKey(RENBTC.encode())))
			);
			assert_eq!(CurrencyIdConvert::convert(KAR), None);
			assert_eq!(CurrencyIdConvert::convert(KUSD), None);
			assert_eq!(CurrencyIdConvert::convert(KSM), None);
			assert_eq!(CurrencyIdConvert::convert(LKSM), None);

			assert_eq!(CurrencyIdConvert::convert(X1(Parent)), Some(DOT));
			assert_eq!(
				CurrencyIdConvert::convert(X3(Parent, Parachain { id }, GeneralKey(ACA.encode()))),
				Some(ACA)
			);
			assert_eq!(
				CurrencyIdConvert::convert(X3(Parent, Parachain { id }, GeneralKey(AUSD.encode()))),
				Some(AUSD)
			);
			assert_eq!(
				CurrencyIdConvert::convert(X3(Parent, Parachain { id }, GeneralKey(LDOT.encode()))),
				Some(LDOT)
			);
			assert_eq!(
				CurrencyIdConvert::convert(X3(Parent, Parachain { id }, GeneralKey(RENBTC.encode()))),
				Some(RENBTC)
			);
			assert_eq!(
				CurrencyIdConvert::convert(X3(Parent, Parachain { id }, GeneralKey(KAR.encode()))),
				None
			);
			assert_eq!(
				CurrencyIdConvert::convert(X3(Parent, Parachain { id }, GeneralKey(KUSD.encode()))),
				None
			);
			assert_eq!(
				CurrencyIdConvert::convert(X3(Parent, Parachain { id }, GeneralKey(KSM.encode()))),
				None
			);
			assert_eq!(
				CurrencyIdConvert::convert(X3(Parent, Parachain { id }, GeneralKey(LKSM.encode()))),
				None
			);

			assert_eq!(
				CurrencyIdConvert::convert(X3(Parent, Parachain { id: id + 1 }, GeneralKey(ACA.encode()))),
				None
			);

			assert_eq!(
				CurrencyIdConvert::convert(MultiAsset::ConcreteFungible {
					id: X3(Parent, Parachain { id }, GeneralKey(ACA.encode())),
					amount: 1
				}),
				Some(ACA)
			);
		});
	}
}
=======
// #[test]
// fn receive_cross_chain_assets() {
// 	ExtBuilder::default().build().execute_with(|| {
// 		let dot_amount = 1000 * dollar(DOT);

// 		// receive relay chain token
// 		let msg: VersionedXcm = Xcm::ReserveAssetDeposit {
// 			assets: vec![MultiAsset::ConcreteFungible {
// 				id: MultiLocation::X1(Junction::Parent),
// 				amount: dot_amount,
// 			}],
// 			effects: vec![Order::DepositAsset {
// 				assets: vec![MultiAsset::All],
// 				dest: MultiLocation::X1(Junction::AccountId32 {
// 					network: NetworkId::Named("acala".into()),
// 					id: ALICE,
// 				}),
// 			}],
// 		}
// 		.into();
// 		XcmHandler::handle_downward_message(InboundDownwardMessage {
// 			sent_at: 10,
// 			msg: msg.encode(),
// 		});
// 		assert_eq!(Tokens::free_balance(DOT, &ALICE.into()), dot_amount);

// 		let sibling_para_id = 5000;
// 		let sibling_parachain_acc: AccountId = Sibling::from(sibling_para_id).into_account();

// 		// receive owned token
// 		let aca_amount = 1000 * dollar(ACA);
// 		assert_ok!(Currencies::deposit(ACA, &sibling_parachain_acc, 1100 * dollar(ACA)));

// 		let para_id: u32 = ParachainInfo::get().into();
// 		let msg1: VersionedXcm = Xcm::WithdrawAsset {
// 			assets: vec![MultiAsset::ConcreteFungible {
// 				id: MultiLocation::X3(
// 					Junction::Parent,
// 					Junction::Parachain { id: para_id },
// 					Junction::GeneralKey(CurrencyId::Token(TokenSymbol::ACA).encode()),
// 				),
// 				amount: aca_amount,
// 			}],
// 			effects: vec![Order::DepositAsset {
// 				assets: vec![MultiAsset::All],
// 				dest: MultiLocation::X1(Junction::AccountId32 {
// 					network: NetworkId::Named("acala".into()),
// 					id: ALICE,
// 				}),
// 			}],
// 		}
// 		.into();
// 		XcmHandler::handle_xcm_message(sibling_para_id.into(), 10, msg1);
// 		assert_eq!(Currencies::free_balance(ACA, &sibling_parachain_acc), 100 * dollar(ACA));
// 		assert_eq!(Currencies::free_balance(ACA, &ALICE.into()), aca_amount);
// 	});
// }

// #[test]
// fn currency_id_convert() {
// 	ExtBuilder::default().build().execute_with(|| {
// 		let id: u32 = ParachainInfo::get().into();

// 		assert_eq!(CurrencyIdConvert::convert(DOT), Some(X1(Parent)));
// 		assert_eq!(
// 			CurrencyIdConvert::convert(ACA),
// 			Some(X3(Parent, Parachain { id }, GeneralKey(ACA.encode())))
// 		);
// 		assert_eq!(
// 			CurrencyIdConvert::convert(AUSD),
// 			Some(X3(Parent, Parachain { id }, GeneralKey(AUSD.encode())))
// 		);
// 		assert_eq!(
// 			CurrencyIdConvert::convert(LDOT),
// 			Some(X3(Parent, Parachain { id }, GeneralKey(LDOT.encode())))
// 		);
// 		assert_eq!(
// 			CurrencyIdConvert::convert(RENBTC),
// 			Some(X3(Parent, Parachain { id }, GeneralKey(RENBTC.encode())))
// 		);
// 		assert_eq!(CurrencyIdConvert::convert(KAR), None);
// 		assert_eq!(CurrencyIdConvert::convert(KUSD), None);
// 		assert_eq!(CurrencyIdConvert::convert(KSM), None);
// 		assert_eq!(CurrencyIdConvert::convert(LKSM), None);

// 		assert_eq!(CurrencyIdConvert::convert(X1(Parent)), Some(DOT));
// 		assert_eq!(
// 			CurrencyIdConvert::convert(X3(Parent, Parachain { id }, GeneralKey(ACA.encode()))),
// 			Some(ACA)
// 		);
// 		assert_eq!(
// 			CurrencyIdConvert::convert(X3(Parent, Parachain { id }, GeneralKey(AUSD.encode()))),
// 			Some(AUSD)
// 		);
// 		assert_eq!(
// 			CurrencyIdConvert::convert(X3(Parent, Parachain { id }, GeneralKey(LDOT.encode()))),
// 			Some(LDOT)
// 		);
// 		assert_eq!(
// 			CurrencyIdConvert::convert(X3(Parent, Parachain { id }, GeneralKey(RENBTC.encode()))),
// 			Some(RENBTC)
// 		);
// 		assert_eq!(
// 			CurrencyIdConvert::convert(X3(Parent, Parachain { id }, GeneralKey(KAR.encode()))),
// 			None
// 		);
// 		assert_eq!(
// 			CurrencyIdConvert::convert(X3(Parent, Parachain { id }, GeneralKey(KUSD.encode()))),
// 			None
// 		);
// 		assert_eq!(
// 			CurrencyIdConvert::convert(X3(Parent, Parachain { id }, GeneralKey(KSM.encode()))),
// 			None
// 		);
// 		assert_eq!(
// 			CurrencyIdConvert::convert(X3(Parent, Parachain { id }, GeneralKey(LKSM.encode()))),
// 			None
// 		);

// 		assert_eq!(
// 			CurrencyIdConvert::convert(X3(Parent, Parachain { id: id + 1 }, GeneralKey(ACA.encode()))),
// 			None
// 		);

// 		assert_eq!(
// 			CurrencyIdConvert::convert(MultiAsset::ConcreteFungible {
// 				id: X3(Parent, Parachain { id }, GeneralKey(ACA.encode())),
// 				amount: 1
// 			}),
// 			Some(ACA)
// 		);
// 	});
// }
>>>>>>> b8137338
<|MERGE_RESOLUTION|>--- conflicted
+++ resolved
@@ -28,15 +28,9 @@
 use frame_system::RawOrigin;
 use mandala_runtime::{
 	dollar, get_all_module_accounts, AccountId, AuthoritysOriginId, Balance, Balances, BlockNumber, Call,
-<<<<<<< HEAD
 	CreateTokenDeposit, CurrencyId, DSWFPalletId, EVMBridge, EnabledTradingPairs, Event, EvmAccounts,
 	EvmCurrencyIdMapping, GetNativeCurrencyId, NativeTokenExistentialDeposit, NftPalletId, Origin, OriginCaller,
-	ParachainInfo, Perbill, Runtime, SevenDays, System, TokenSymbol, ACA, AUSD, DOT, EVM, LDOT, NFT, RENBTC,
-=======
-	CreateTokenDeposit, CurrencyId, DSWFPalletId, EnabledTradingPairs, Event, EvmAccounts, GetNativeCurrencyId,
-	NativeTokenExistentialDeposit, NftPalletId, Origin, OriginCaller, Perbill, Runtime, SevenDays, System, TokenSymbol,
-	ACA, AUSD, DOT, EVM, LDOT, NFT, RENBTC,
->>>>>>> b8137338
+	Perbill, Runtime, SevenDays, System, TokenSymbol, ACA, AUSD, DOT, EVM, LDOT, NFT, RENBTC,
 };
 use module_cdp_engine::LiquidationStrategy;
 use module_evm_bridge::METHOD_NAME;
@@ -1291,7 +1285,6 @@
 		});
 }
 
-<<<<<<< HEAD
 #[test]
 fn test_multicurrency_precompile_module() {
 	ExtBuilder::default()
@@ -1426,164 +1419,6 @@
 		});
 }
 
-#[cfg(not(feature = "standalone"))]
-mod parachain_tests {
-	use super::*;
-
-	use codec::Encode;
-	use cumulus_primitives_core::{DownwardMessageHandler, InboundDownwardMessage, XcmpMessageHandler};
-	use frame_support::traits::Get;
-	use polkadot_parachain::primitives::Sibling;
-	use sp_runtime::traits::Convert;
-	use xcm::{
-		v0::{
-			Junction::{self, *},
-			MultiAsset,
-			MultiLocation::{self, *},
-			NetworkId, Order, Xcm,
-		},
-		VersionedXcm,
-	};
-
-	use mandala_runtime::{CurrencyIdConvert, Tokens, XcmHandler};
-
-	use primitives::currency::*;
-
-	#[test]
-	fn receive_cross_chain_assets() {
-		ExtBuilder::default().build().execute_with(|| {
-			let dot_amount = 1000 * dollar(DOT);
-
-			// receive relay chain token
-			let msg: VersionedXcm = Xcm::ReserveAssetDeposit {
-				assets: vec![MultiAsset::ConcreteFungible {
-					id: MultiLocation::X1(Junction::Parent),
-					amount: dot_amount,
-				}],
-				effects: vec![Order::DepositAsset {
-					assets: vec![MultiAsset::All],
-					dest: MultiLocation::X1(Junction::AccountId32 {
-						network: NetworkId::Named("acala".into()),
-						id: ALICE,
-					}),
-				}],
-			}
-			.into();
-			XcmHandler::handle_downward_message(InboundDownwardMessage {
-				sent_at: 10,
-				msg: msg.encode(),
-			});
-			assert_eq!(Tokens::free_balance(DOT, &ALICE.into()), dot_amount);
-
-			let sibling_para_id = 5000;
-			let sibling_parachain_acc: AccountId = Sibling::from(sibling_para_id).into_account();
-
-			// receive owned token
-			let aca_amount = 1000 * dollar(ACA);
-			assert_ok!(Currencies::deposit(ACA, &sibling_parachain_acc, 1100 * dollar(ACA)));
-
-			let para_id: u32 = ParachainInfo::get().into();
-			let msg1: VersionedXcm = Xcm::WithdrawAsset {
-				assets: vec![MultiAsset::ConcreteFungible {
-					id: MultiLocation::X3(
-						Junction::Parent,
-						Junction::Parachain { id: para_id },
-						Junction::GeneralKey(CurrencyId::Token(TokenSymbol::ACA).encode()),
-					),
-					amount: aca_amount,
-				}],
-				effects: vec![Order::DepositAsset {
-					assets: vec![MultiAsset::All],
-					dest: MultiLocation::X1(Junction::AccountId32 {
-						network: NetworkId::Named("acala".into()),
-						id: ALICE,
-					}),
-				}],
-			}
-			.into();
-			XcmHandler::handle_xcm_message(sibling_para_id.into(), 10, msg1);
-			assert_eq!(Currencies::free_balance(ACA, &sibling_parachain_acc), 100 * dollar(ACA));
-			assert_eq!(Currencies::free_balance(ACA, &ALICE.into()), aca_amount);
-		});
-	}
-
-	#[test]
-	fn currency_id_convert() {
-		ExtBuilder::default().build().execute_with(|| {
-			let id: u32 = ParachainInfo::get().into();
-
-			assert_eq!(CurrencyIdConvert::convert(DOT), Some(X1(Parent)));
-			assert_eq!(
-				CurrencyIdConvert::convert(ACA),
-				Some(X3(Parent, Parachain { id }, GeneralKey(ACA.encode())))
-			);
-			assert_eq!(
-				CurrencyIdConvert::convert(AUSD),
-				Some(X3(Parent, Parachain { id }, GeneralKey(AUSD.encode())))
-			);
-			assert_eq!(
-				CurrencyIdConvert::convert(LDOT),
-				Some(X3(Parent, Parachain { id }, GeneralKey(LDOT.encode())))
-			);
-			assert_eq!(
-				CurrencyIdConvert::convert(RENBTC),
-				Some(X3(Parent, Parachain { id }, GeneralKey(RENBTC.encode())))
-			);
-			assert_eq!(CurrencyIdConvert::convert(KAR), None);
-			assert_eq!(CurrencyIdConvert::convert(KUSD), None);
-			assert_eq!(CurrencyIdConvert::convert(KSM), None);
-			assert_eq!(CurrencyIdConvert::convert(LKSM), None);
-
-			assert_eq!(CurrencyIdConvert::convert(X1(Parent)), Some(DOT));
-			assert_eq!(
-				CurrencyIdConvert::convert(X3(Parent, Parachain { id }, GeneralKey(ACA.encode()))),
-				Some(ACA)
-			);
-			assert_eq!(
-				CurrencyIdConvert::convert(X3(Parent, Parachain { id }, GeneralKey(AUSD.encode()))),
-				Some(AUSD)
-			);
-			assert_eq!(
-				CurrencyIdConvert::convert(X3(Parent, Parachain { id }, GeneralKey(LDOT.encode()))),
-				Some(LDOT)
-			);
-			assert_eq!(
-				CurrencyIdConvert::convert(X3(Parent, Parachain { id }, GeneralKey(RENBTC.encode()))),
-				Some(RENBTC)
-			);
-			assert_eq!(
-				CurrencyIdConvert::convert(X3(Parent, Parachain { id }, GeneralKey(KAR.encode()))),
-				None
-			);
-			assert_eq!(
-				CurrencyIdConvert::convert(X3(Parent, Parachain { id }, GeneralKey(KUSD.encode()))),
-				None
-			);
-			assert_eq!(
-				CurrencyIdConvert::convert(X3(Parent, Parachain { id }, GeneralKey(KSM.encode()))),
-				None
-			);
-			assert_eq!(
-				CurrencyIdConvert::convert(X3(Parent, Parachain { id }, GeneralKey(LKSM.encode()))),
-				None
-			);
-
-			assert_eq!(
-				CurrencyIdConvert::convert(X3(Parent, Parachain { id: id + 1 }, GeneralKey(ACA.encode()))),
-				None
-			);
-
-			assert_eq!(
-				CurrencyIdConvert::convert(MultiAsset::ConcreteFungible {
-					id: X3(Parent, Parachain { id }, GeneralKey(ACA.encode())),
-					amount: 1
-				}),
-				Some(ACA)
-			);
-		});
-	}
-}
-=======
 // #[test]
 // fn receive_cross_chain_assets() {
 // 	ExtBuilder::default().build().execute_with(|| {
@@ -1716,5 +1551,4 @@
 // 			Some(ACA)
 // 		);
 // 	});
-// }
->>>>>>> b8137338
+// }