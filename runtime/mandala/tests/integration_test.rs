#![cfg(test)]

use codec::Encode;
use frame_support::{
	assert_noop, assert_ok,
	traits::{schedule::DispatchTime, OnFinalize, OnInitialize, OriginTrait},
};
use frame_system::RawOrigin;
use mandala_runtime::{
	get_all_module_accounts, AccountId, Accounts, AuthoritysOriginId, Balance, Balances, BlockNumber, Call,
	CreateClassDeposit, CreateTokenDeposit, CurrencyId, DSWFModuleId, Event, EvmAccounts, GetNativeCurrencyId,
	NewAccountDeposit, Origin, OriginCaller, Perbill, Runtime, SevenDays, TokenSymbol, NFT,
};
use module_cdp_engine::LiquidationStrategy;
use module_support::{CDPTreasury, DEXManager, Price, Rate, Ratio, RiskManager};
use orml_authority::DelayedOrigin;
use orml_traits::{Change, MultiCurrency};
use sp_io::hashing::keccak_256;
use sp_runtime::{
	traits::{AccountIdConversion, BadOrigin},
	DispatchError, DispatchResult, FixedPointNumber,
};

const ORACLE1: [u8; 32] = [0u8; 32];
const ORACLE2: [u8; 32] = [1u8; 32];
const ORACLE3: [u8; 32] = [2u8; 32];

const ALICE: [u8; 32] = [4u8; 32];
const BOB: [u8; 32] = [5u8; 32];

pub type OracleModule = orml_oracle::Module<Runtime, orml_oracle::Instance1>;
pub type DexModule = module_dex::Module<Runtime>;
pub type CdpEngineModule = module_cdp_engine::Module<Runtime>;
pub type LoansModule = module_loans::Module<Runtime>;
pub type CdpTreasuryModule = module_cdp_treasury::Module<Runtime>;
pub type SystemModule = frame_system::Module<Runtime>;
pub type EmergencyShutdownModule = module_emergency_shutdown::Module<Runtime>;
pub type AuctionManagerModule = module_auction_manager::Module<Runtime>;
pub type AuthorityModule = orml_authority::Module<Runtime>;
pub type Currencies = orml_currencies::Module<Runtime>;
pub type SchedulerModule = pallet_scheduler::Module<Runtime>;

fn run_to_block(n: u32) {
	while SystemModule::block_number() < n {
		SchedulerModule::on_finalize(SystemModule::block_number());
		SystemModule::set_block_number(SystemModule::block_number() + 1);
		SchedulerModule::on_initialize(SystemModule::block_number());
	}
}

fn last_event() -> Event {
	SystemModule::events().pop().expect("Event expected").event
}

pub struct ExtBuilder {
	endowed_accounts: Vec<(AccountId, CurrencyId, Balance)>,
}

impl Default for ExtBuilder {
	fn default() -> Self {
		Self {
			endowed_accounts: vec![],
		}
	}
}

impl ExtBuilder {
	pub fn balances(mut self, endowed_accounts: Vec<(AccountId, CurrencyId, Balance)>) -> Self {
		self.endowed_accounts = endowed_accounts;
		self
	}

	pub fn build(self) -> sp_io::TestExternalities {
		let mut t = frame_system::GenesisConfig::default()
			.build_storage::<Runtime>()
			.unwrap();

		let native_currency_id = GetNativeCurrencyId::get();
		let new_account_deposit = NewAccountDeposit::get();

		pallet_balances::GenesisConfig::<Runtime> {
			balances: self
				.endowed_accounts
				.clone()
				.into_iter()
				.filter(|(_, currency_id, _)| *currency_id == native_currency_id)
				.map(|(account_id, _, initial_balance)| (account_id, initial_balance))
				.chain(
					get_all_module_accounts()
						.iter()
						.map(|x| (x.clone(), new_account_deposit)),
				)
				.collect::<Vec<_>>(),
		}
		.assimilate_storage(&mut t)
		.unwrap();

		orml_tokens::GenesisConfig::<Runtime> {
			endowed_accounts: self
				.endowed_accounts
				.into_iter()
				.filter(|(_, currency_id, _)| *currency_id != native_currency_id)
				.collect::<Vec<_>>(),
		}
		.assimilate_storage(&mut t)
		.unwrap();

		pallet_membership::GenesisConfig::<Runtime, pallet_membership::Instance5> {
			members: vec![
				AccountId::from(ORACLE1),
				AccountId::from(ORACLE2),
				AccountId::from(ORACLE3),
			],
			phantom: Default::default(),
		}
		.assimilate_storage(&mut t)
		.unwrap();

		let mut ext = sp_io::TestExternalities::new(t);
		ext.execute_with(|| SystemModule::set_block_number(1));
		ext
	}
}

pub fn origin_of(account_id: AccountId) -> <Runtime as frame_system::Trait>::Origin {
	<Runtime as frame_system::Trait>::Origin::signed(account_id)
}

fn set_oracle_price(prices: Vec<(CurrencyId, Price)>) -> DispatchResult {
	OracleModule::on_finalize(0);
	assert_ok!(OracleModule::feed_values(
		origin_of(AccountId::from(ORACLE1)),
		prices.clone(),
	));
	assert_ok!(OracleModule::feed_values(
		origin_of(AccountId::from(ORACLE2)),
		prices.clone(),
	));
	assert_ok!(OracleModule::feed_values(origin_of(AccountId::from(ORACLE3)), prices,));
	Ok(())
}

fn amount(amount: u128) -> u128 {
	amount.saturating_mul(Price::accuracy())
}

fn alice() -> secp256k1::SecretKey {
	secp256k1::SecretKey::parse(&keccak_256(b"Alice")).unwrap()
}

fn bob() -> secp256k1::SecretKey {
	secp256k1::SecretKey::parse(&keccak_256(b"Bob")).unwrap()
}

pub fn bob_account_id() -> AccountId {
	let address = EvmAccounts::eth_address(&bob());
	let mut data = [0u8; 32];
	data[0..4].copy_from_slice(b"evm:");
	data[4..24].copy_from_slice(&address[..]);
	AccountId::from(Into::<[u8; 32]>::into(data))
}

#[test]
fn emergency_shutdown_and_cdp_treasury() {
	ExtBuilder::default()
		.balances(vec![
			(
				AccountId::from(ALICE),
				GetNativeCurrencyId::get(),
				NewAccountDeposit::get(),
			),
			(
				AccountId::from(ALICE),
				CurrencyId::Token(TokenSymbol::AUSD),
				2_000_000u128,
			),
			(
				AccountId::from(BOB),
				GetNativeCurrencyId::get(),
				NewAccountDeposit::get(),
			),
			(
				AccountId::from(BOB),
				CurrencyId::Token(TokenSymbol::AUSD),
				8_000_000u128,
			),
			(
				AccountId::from(BOB),
				CurrencyId::Token(TokenSymbol::XBTC),
				1_000_000u128,
			),
			(
				AccountId::from(BOB),
				CurrencyId::Token(TokenSymbol::DOT),
				200_000_000u128,
			),
			(
				AccountId::from(BOB),
				CurrencyId::Token(TokenSymbol::LDOT),
				40_000_000u128,
			),
		])
		.build()
		.execute_with(|| {
			assert_ok!(CdpTreasuryModule::deposit_collateral(
				&AccountId::from(BOB),
				CurrencyId::Token(TokenSymbol::XBTC),
				1_000_000
			));
			assert_ok!(CdpTreasuryModule::deposit_collateral(
				&AccountId::from(BOB),
				CurrencyId::Token(TokenSymbol::DOT),
				200_000_000
			));
			assert_ok!(CdpTreasuryModule::deposit_collateral(
				&AccountId::from(BOB),
				CurrencyId::Token(TokenSymbol::LDOT),
				40_000_000
			));
			assert_eq!(
				CdpTreasuryModule::total_collaterals(CurrencyId::Token(TokenSymbol::XBTC)),
				1_000_000
			);
			assert_eq!(
				CdpTreasuryModule::total_collaterals(CurrencyId::Token(TokenSymbol::DOT)),
				200_000_000
			);
			assert_eq!(
				CdpTreasuryModule::total_collaterals(CurrencyId::Token(TokenSymbol::LDOT)),
				40_000_000
			);

			assert_noop!(
				EmergencyShutdownModule::refund_collaterals(origin_of(AccountId::from(ALICE)), 1_000_000),
				module_emergency_shutdown::Error::<Runtime>::CanNotRefund,
			);
			assert_ok!(EmergencyShutdownModule::emergency_shutdown(
				<Runtime as frame_system::Trait>::Origin::root()
			));
			assert_ok!(EmergencyShutdownModule::open_collateral_refund(
				<Runtime as frame_system::Trait>::Origin::root()
			));
			assert_ok!(EmergencyShutdownModule::refund_collaterals(
				origin_of(AccountId::from(ALICE)),
				1_000_000
			));

			assert_eq!(
				CdpTreasuryModule::total_collaterals(CurrencyId::Token(TokenSymbol::XBTC)),
				900_000
			);
			assert_eq!(
				CdpTreasuryModule::total_collaterals(CurrencyId::Token(TokenSymbol::DOT)),
				180_000_000
			);
			assert_eq!(
				CdpTreasuryModule::total_collaterals(CurrencyId::Token(TokenSymbol::LDOT)),
				36_000_000
			);
			assert_eq!(
				Currencies::free_balance(CurrencyId::Token(TokenSymbol::AUSD), &AccountId::from(ALICE)),
				1_000_000
			);
			assert_eq!(
				Currencies::free_balance(CurrencyId::Token(TokenSymbol::XBTC), &AccountId::from(ALICE)),
				100_000
			);
			assert_eq!(
				Currencies::free_balance(CurrencyId::Token(TokenSymbol::DOT), &AccountId::from(ALICE)),
				20_000_000
			);
			assert_eq!(
				Currencies::free_balance(CurrencyId::Token(TokenSymbol::LDOT), &AccountId::from(ALICE)),
				4_000_000
			);
		});
}

#[test]
fn liquidate_cdp() {
	ExtBuilder::default()
		.balances(vec![
			(
				AccountId::from(ALICE),
				GetNativeCurrencyId::get(),
				NewAccountDeposit::get(),
			),
			(AccountId::from(ALICE), CurrencyId::Token(TokenSymbol::XBTC), amount(10)),
			(
				AccountId::from(BOB),
				GetNativeCurrencyId::get(),
				NewAccountDeposit::get(),
			),
			(
				AccountId::from(BOB),
				CurrencyId::Token(TokenSymbol::AUSD),
				amount(1_000_000),
			),
			(AccountId::from(BOB), CurrencyId::Token(TokenSymbol::XBTC), amount(101)),
		])
		.build()
		.execute_with(|| {
			assert_ok!(set_oracle_price(vec![(
				CurrencyId::Token(TokenSymbol::XBTC),
				Price::saturating_from_rational(10000, 1)
			)])); // 10000 usd

			assert_ok!(DexModule::add_liquidity(
				origin_of(AccountId::from(BOB)),
				CurrencyId::Token(TokenSymbol::XBTC),
				CurrencyId::Token(TokenSymbol::AUSD),
				amount(100),
				amount(1_000_000),
				false,
			));

			assert_ok!(CdpEngineModule::set_collateral_params(
				<Runtime as frame_system::Trait>::Origin::root(),
				CurrencyId::Token(TokenSymbol::XBTC),
				Change::NewValue(Some(Rate::zero())),
				Change::NewValue(Some(Ratio::saturating_from_rational(200, 100))),
				Change::NewValue(Some(Rate::saturating_from_rational(20, 100))),
				Change::NewValue(Some(Ratio::saturating_from_rational(200, 100))),
				Change::NewValue(amount(1000000)),
			));

			assert_ok!(CdpEngineModule::adjust_position(
				&AccountId::from(ALICE),
				CurrencyId::Token(TokenSymbol::XBTC),
				amount(10) as i128,
				amount(500_000) as i128
			));

			assert_ok!(CdpEngineModule::adjust_position(
				&AccountId::from(BOB),
				CurrencyId::Token(TokenSymbol::XBTC),
				amount(1) as i128,
				amount(50_000) as i128
			));

			assert_eq!(
				LoansModule::positions(CurrencyId::Token(TokenSymbol::XBTC), AccountId::from(ALICE)).debit,
				amount(500_000)
			);
			assert_eq!(
				LoansModule::positions(CurrencyId::Token(TokenSymbol::XBTC), AccountId::from(ALICE)).collateral,
				amount(10)
			);
			assert_eq!(
				LoansModule::positions(CurrencyId::Token(TokenSymbol::XBTC), AccountId::from(BOB)).debit,
				amount(50_000)
			);
			assert_eq!(
				LoansModule::positions(CurrencyId::Token(TokenSymbol::XBTC), AccountId::from(BOB)).collateral,
				amount(1)
			);
			assert_eq!(CdpTreasuryModule::debit_pool(), 0);
			assert_eq!(AuctionManagerModule::collateral_auctions(0), None);

			assert_ok!(CdpEngineModule::set_collateral_params(
				<Runtime as frame_system::Trait>::Origin::root(),
				CurrencyId::Token(TokenSymbol::XBTC),
				Change::NoChange,
				Change::NewValue(Some(Ratio::saturating_from_rational(400, 100))),
				Change::NoChange,
				Change::NewValue(Some(Ratio::saturating_from_rational(400, 100))),
				Change::NoChange,
			));

			assert_ok!(CdpEngineModule::liquidate_unsafe_cdp(
				AccountId::from(ALICE),
				CurrencyId::Token(TokenSymbol::XBTC)
			));

			let liquidate_alice_xbtc_cdp_event =
				Event::module_cdp_engine(module_cdp_engine::RawEvent::LiquidateUnsafeCDP(
					CurrencyId::Token(TokenSymbol::XBTC),
					AccountId::from(ALICE),
					amount(10),
					amount(50_000),
					LiquidationStrategy::Auction,
				));
			assert!(SystemModule::events()
				.iter()
				.any(|record| record.event == liquidate_alice_xbtc_cdp_event));

			assert_eq!(
				LoansModule::positions(CurrencyId::Token(TokenSymbol::XBTC), AccountId::from(ALICE)).debit,
				0
			);
			assert_eq!(
				LoansModule::positions(CurrencyId::Token(TokenSymbol::XBTC), AccountId::from(ALICE)).collateral,
				0
			);
			assert_eq!(AuctionManagerModule::collateral_auctions(0).is_some(), true);
			assert_eq!(CdpTreasuryModule::debit_pool(), amount(50_000));

			assert_ok!(CdpEngineModule::liquidate_unsafe_cdp(
				AccountId::from(BOB),
				CurrencyId::Token(TokenSymbol::XBTC)
			));

			let liquidate_bob_xbtc_cdp_event =
				Event::module_cdp_engine(module_cdp_engine::RawEvent::LiquidateUnsafeCDP(
					CurrencyId::Token(TokenSymbol::XBTC),
					AccountId::from(BOB),
					amount(1),
					amount(5_000),
					LiquidationStrategy::Exchange,
				));
			assert!(SystemModule::events()
				.iter()
				.any(|record| record.event == liquidate_bob_xbtc_cdp_event));

			assert_eq!(
				LoansModule::positions(CurrencyId::Token(TokenSymbol::XBTC), AccountId::from(BOB)).debit,
				0
			);
			assert_eq!(
				LoansModule::positions(CurrencyId::Token(TokenSymbol::XBTC), AccountId::from(BOB)).collateral,
				0
			);
			assert_eq!(CdpTreasuryModule::debit_pool(), amount(55_000));
			assert!(CdpTreasuryModule::surplus_pool() >= amount(5_000));
		});
}

#[test]
fn test_dex_module() {
	ExtBuilder::default()
		.balances(vec![
			(
				AccountId::from(ALICE),
				CurrencyId::Token(TokenSymbol::AUSD),
				(1_000_000_000_000_000_000u128),
			),
			(
				AccountId::from(ALICE),
				CurrencyId::Token(TokenSymbol::XBTC),
				(1_000_000_000_000_000_000u128),
			),
			(
				AccountId::from(BOB),
				CurrencyId::Token(TokenSymbol::AUSD),
				(1_000_000_000_000_000_000u128),
			),
			(
				AccountId::from(BOB),
				CurrencyId::Token(TokenSymbol::XBTC),
				(1_000_000_000_000_000_000u128),
			),
		])
		.build()
		.execute_with(|| {
			assert_eq!(
				DexModule::get_liquidity_pool(
					CurrencyId::Token(TokenSymbol::XBTC),
					CurrencyId::Token(TokenSymbol::AUSD)
				),
				(0, 0)
			);
			assert_eq!(
				Currencies::total_issuance(CurrencyId::DEXShare(TokenSymbol::AUSD, TokenSymbol::XBTC)),
				0
			);
			assert_eq!(
				Currencies::free_balance(
					CurrencyId::DEXShare(TokenSymbol::AUSD, TokenSymbol::XBTC),
					&AccountId::from(ALICE)
				),
				0
			);

			assert_noop!(
				DexModule::add_liquidity(
					origin_of(AccountId::from(ALICE)),
					CurrencyId::Token(TokenSymbol::XBTC),
					CurrencyId::Token(TokenSymbol::AUSD),
					0,
					10000000,
					false,
				),
				module_dex::Error::<Runtime>::InvalidLiquidityIncrement,
			);

			assert_ok!(DexModule::add_liquidity(
				origin_of(AccountId::from(ALICE)),
				CurrencyId::Token(TokenSymbol::XBTC),
				CurrencyId::Token(TokenSymbol::AUSD),
				10000,
				10000000,
				false,
			));

			let add_liquidity_event = Event::module_dex(module_dex::RawEvent::AddLiquidity(
				AccountId::from(ALICE),
				CurrencyId::Token(TokenSymbol::AUSD),
				10000000,
				CurrencyId::Token(TokenSymbol::XBTC),
				10000,
				10000000,
			));
			assert!(SystemModule::events()
				.iter()
				.any(|record| record.event == add_liquidity_event));

			assert_eq!(
				DexModule::get_liquidity_pool(
					CurrencyId::Token(TokenSymbol::XBTC),
					CurrencyId::Token(TokenSymbol::AUSD)
				),
				(10000, 10000000)
			);
			assert_eq!(
				Currencies::total_issuance(CurrencyId::DEXShare(TokenSymbol::AUSD, TokenSymbol::XBTC)),
				10000000
			);
			assert_eq!(
				Currencies::free_balance(
					CurrencyId::DEXShare(TokenSymbol::AUSD, TokenSymbol::XBTC),
					&AccountId::from(ALICE)
				),
				10000000
			);
			assert_ok!(DexModule::add_liquidity(
				origin_of(AccountId::from(BOB)),
				CurrencyId::Token(TokenSymbol::XBTC),
				CurrencyId::Token(TokenSymbol::AUSD),
				1,
				1000,
				false,
			));
			assert_eq!(
				DexModule::get_liquidity_pool(
					CurrencyId::Token(TokenSymbol::XBTC),
					CurrencyId::Token(TokenSymbol::AUSD)
				),
				(10001, 10001000)
			);
			assert_eq!(
				Currencies::total_issuance(CurrencyId::DEXShare(TokenSymbol::AUSD, TokenSymbol::XBTC)),
				10001000
			);
			assert_eq!(
				Currencies::free_balance(
					CurrencyId::DEXShare(TokenSymbol::AUSD, TokenSymbol::XBTC),
					&AccountId::from(BOB)
				),
				1000
			);
			assert_noop!(
				DexModule::add_liquidity(
					origin_of(AccountId::from(BOB)),
					CurrencyId::Token(TokenSymbol::XBTC),
					CurrencyId::Token(TokenSymbol::AUSD),
					1,
					999,
					false,
				),
				module_dex::Error::<Runtime>::InvalidLiquidityIncrement,
			);
			assert_eq!(
				DexModule::get_liquidity_pool(
					CurrencyId::Token(TokenSymbol::XBTC),
					CurrencyId::Token(TokenSymbol::AUSD)
				),
				(10001, 10001000)
			);
			assert_eq!(
				Currencies::total_issuance(CurrencyId::DEXShare(TokenSymbol::AUSD, TokenSymbol::XBTC)),
				10001000
			);
			assert_eq!(
				Currencies::free_balance(
					CurrencyId::DEXShare(TokenSymbol::AUSD, TokenSymbol::XBTC),
					&AccountId::from(BOB)
				),
				1000
			);
			assert_ok!(DexModule::add_liquidity(
				origin_of(AccountId::from(BOB)),
				CurrencyId::Token(TokenSymbol::XBTC),
				CurrencyId::Token(TokenSymbol::AUSD),
				2,
				1000,
				false,
			));
			assert_eq!(
				DexModule::get_liquidity_pool(
					CurrencyId::Token(TokenSymbol::XBTC),
					CurrencyId::Token(TokenSymbol::AUSD)
				),
				(10002, 10002000)
			);
			assert_ok!(DexModule::add_liquidity(
				origin_of(AccountId::from(BOB)),
				CurrencyId::Token(TokenSymbol::XBTC),
				CurrencyId::Token(TokenSymbol::AUSD),
				1,
				1001,
				false,
			));
			assert_eq!(
				DexModule::get_liquidity_pool(
					CurrencyId::Token(TokenSymbol::XBTC),
					CurrencyId::Token(TokenSymbol::AUSD)
				),
				(10003, 10003000)
			);

			assert_eq!(
				Currencies::total_issuance(CurrencyId::DEXShare(TokenSymbol::AUSD, TokenSymbol::XBTC)),
				10002998
			);
		});
}

#[test]
fn test_honzon_module() {
	ExtBuilder::default()
		.balances(vec![
			(
				AccountId::from(ALICE),
				GetNativeCurrencyId::get(),
				NewAccountDeposit::get(),
			),
			(
				AccountId::from(ALICE),
				CurrencyId::Token(TokenSymbol::XBTC),
				amount(1_000),
			),
		])
		.build()
		.execute_with(|| {
			assert_ok!(set_oracle_price(vec![(
				CurrencyId::Token(TokenSymbol::XBTC),
				Price::saturating_from_rational(1, 1)
			)]));

			assert_ok!(CdpEngineModule::set_collateral_params(
				<Runtime as frame_system::Trait>::Origin::root(),
				CurrencyId::Token(TokenSymbol::XBTC),
				Change::NewValue(Some(Rate::saturating_from_rational(1, 100000))),
				Change::NewValue(Some(Ratio::saturating_from_rational(3, 2))),
				Change::NewValue(Some(Rate::saturating_from_rational(2, 10))),
				Change::NewValue(Some(Ratio::saturating_from_rational(9, 5))),
				Change::NewValue(amount(10000)),
			));
			assert_ok!(CdpEngineModule::adjust_position(
				&AccountId::from(ALICE),
				CurrencyId::Token(TokenSymbol::XBTC),
				amount(100) as i128,
				amount(500) as i128
			));
			assert_eq!(
				Currencies::free_balance(CurrencyId::Token(TokenSymbol::XBTC), &AccountId::from(ALICE)),
				amount(900)
			);
			assert_eq!(
				Currencies::free_balance(CurrencyId::Token(TokenSymbol::AUSD), &AccountId::from(ALICE)),
				amount(50)
			);
			assert_eq!(
				LoansModule::positions(CurrencyId::Token(TokenSymbol::XBTC), AccountId::from(ALICE)).debit,
				amount(500)
			);
			assert_eq!(
				LoansModule::positions(CurrencyId::Token(TokenSymbol::XBTC), AccountId::from(ALICE)).collateral,
				amount(100)
			);
			assert_eq!(
				CdpEngineModule::liquidate(
					<Runtime as frame_system::Trait>::Origin::none(),
					CurrencyId::Token(TokenSymbol::XBTC),
					AccountId::from(ALICE)
				)
				.is_ok(),
				false
			);
			assert_ok!(CdpEngineModule::set_collateral_params(
				<Runtime as frame_system::Trait>::Origin::root(),
				CurrencyId::Token(TokenSymbol::XBTC),
				Change::NoChange,
				Change::NewValue(Some(Ratio::saturating_from_rational(3, 1))),
				Change::NoChange,
				Change::NoChange,
				Change::NoChange,
			));
			assert_ok!(CdpEngineModule::liquidate(
				<Runtime as frame_system::Trait>::Origin::none(),
				CurrencyId::Token(TokenSymbol::XBTC),
				AccountId::from(ALICE)
			));

			assert_eq!(
				Currencies::free_balance(CurrencyId::Token(TokenSymbol::XBTC), &AccountId::from(ALICE)),
				amount(900)
			);
			assert_eq!(
				Currencies::free_balance(CurrencyId::Token(TokenSymbol::AUSD), &AccountId::from(ALICE)),
				amount(50)
			);
			assert_eq!(
				LoansModule::positions(CurrencyId::Token(TokenSymbol::XBTC), AccountId::from(ALICE)).debit,
				0
			);
			assert_eq!(
				LoansModule::positions(CurrencyId::Token(TokenSymbol::XBTC), AccountId::from(ALICE)).collateral,
				0
			);
		});
}

#[test]
fn test_cdp_engine_module() {
	ExtBuilder::default()
		.balances(vec![
			(
				AccountId::from(ALICE),
				GetNativeCurrencyId::get(),
				NewAccountDeposit::get(),
			),
			(
				AccountId::from(ALICE),
				CurrencyId::Token(TokenSymbol::AUSD),
				amount(1000),
			),
			(
				AccountId::from(ALICE),
				CurrencyId::Token(TokenSymbol::XBTC),
				amount(1000),
			),
		])
		.build()
		.execute_with(|| {
			assert_ok!(CdpEngineModule::set_collateral_params(
				<Runtime as frame_system::Trait>::Origin::root(),
				CurrencyId::Token(TokenSymbol::XBTC),
				Change::NewValue(Some(Rate::saturating_from_rational(1, 100000))),
				Change::NewValue(Some(Ratio::saturating_from_rational(3, 2))),
				Change::NewValue(Some(Rate::saturating_from_rational(2, 10))),
				Change::NewValue(Some(Ratio::saturating_from_rational(9, 5))),
				Change::NewValue(amount(10000)),
			));

			let new_collateral_params = CdpEngineModule::collateral_params(CurrencyId::Token(TokenSymbol::XBTC));

			assert_eq!(
				new_collateral_params.stability_fee,
				Some(Rate::saturating_from_rational(1, 100000))
			);
			assert_eq!(
				new_collateral_params.liquidation_ratio,
				Some(Ratio::saturating_from_rational(3, 2))
			);
			assert_eq!(
				new_collateral_params.liquidation_penalty,
				Some(Rate::saturating_from_rational(2, 10))
			);
			assert_eq!(
				new_collateral_params.required_collateral_ratio,
				Some(Ratio::saturating_from_rational(9, 5))
			);
			assert_eq!(new_collateral_params.maximum_total_debit_value, amount(10000));

			assert_eq!(
				CdpEngineModule::calculate_collateral_ratio(
					CurrencyId::Token(TokenSymbol::XBTC),
					100,
					50,
					Price::saturating_from_rational(1, 1)
				),
				Ratio::saturating_from_rational(100 * 10, 50)
			);

			assert_ok!(CdpEngineModule::check_debit_cap(
				CurrencyId::Token(TokenSymbol::XBTC),
				amount(99999)
			));
			assert_eq!(
				CdpEngineModule::check_debit_cap(CurrencyId::Token(TokenSymbol::XBTC), amount(100001)).is_ok(),
				false
			);

			assert_ok!(CdpEngineModule::adjust_position(
				&AccountId::from(ALICE),
				CurrencyId::Token(TokenSymbol::XBTC),
				amount(100) as i128,
				0
			));
			assert_eq!(
				Currencies::free_balance(CurrencyId::Token(TokenSymbol::XBTC), &AccountId::from(ALICE)),
				amount(900)
			);
			assert_eq!(
				LoansModule::positions(CurrencyId::Token(TokenSymbol::XBTC), AccountId::from(ALICE)).debit,
				0
			);
			assert_eq!(
				LoansModule::positions(CurrencyId::Token(TokenSymbol::XBTC), AccountId::from(ALICE)).collateral,
				amount(100)
			);

			assert_noop!(
				CdpEngineModule::settle_cdp_has_debit(AccountId::from(ALICE), CurrencyId::Token(TokenSymbol::XBTC)),
				module_cdp_engine::Error::<Runtime>::NoDebitValue,
			);

			assert_ok!(set_oracle_price(vec![
				(
					CurrencyId::Token(TokenSymbol::AUSD),
					Price::saturating_from_rational(1, 1)
				),
				(
					CurrencyId::Token(TokenSymbol::XBTC),
					Price::saturating_from_rational(3, 1)
				)
			]));

			assert_ok!(CdpEngineModule::adjust_position(
				&AccountId::from(ALICE),
				CurrencyId::Token(TokenSymbol::XBTC),
				0,
				amount(100) as i128
			));
			assert_eq!(
				LoansModule::positions(CurrencyId::Token(TokenSymbol::XBTC), AccountId::from(ALICE)).debit,
				amount(100)
			);
			assert_eq!(CdpTreasuryModule::debit_pool(), 0);
			assert_eq!(
				CdpTreasuryModule::total_collaterals(CurrencyId::Token(TokenSymbol::XBTC)),
				0
			);
			assert_ok!(CdpEngineModule::settle_cdp_has_debit(
				AccountId::from(ALICE),
				CurrencyId::Token(TokenSymbol::XBTC)
			));

			let settle_cdp_in_debit_event = Event::module_cdp_engine(module_cdp_engine::RawEvent::SettleCDPInDebit(
				CurrencyId::Token(TokenSymbol::XBTC),
				AccountId::from(ALICE),
			));
			assert!(SystemModule::events()
				.iter()
				.any(|record| record.event == settle_cdp_in_debit_event));

			assert_eq!(
				LoansModule::positions(CurrencyId::Token(TokenSymbol::XBTC), AccountId::from(ALICE)).debit,
				0
			);
			assert_eq!(CdpTreasuryModule::debit_pool(), amount(10));
			assert_eq!(
				CdpTreasuryModule::total_collaterals(CurrencyId::Token(TokenSymbol::XBTC)),
				3333333333333333330
			);
		});
}

#[test]
fn test_authority_module() {
	const AUTHORITY_ORIGIN_ID: u8 = 31u8;

	ExtBuilder::default()
		.balances(vec![
			(
				AccountId::from(ALICE),
				GetNativeCurrencyId::get(),
				NewAccountDeposit::get(),
			),
			(
				AccountId::from(ALICE),
				CurrencyId::Token(TokenSymbol::AUSD),
				amount(1000),
			),
			(
				AccountId::from(ALICE),
				CurrencyId::Token(TokenSymbol::XBTC),
				amount(1000),
			),
			(
				DSWFModuleId::get().into_account(),
				CurrencyId::Token(TokenSymbol::AUSD),
				amount(1000),
			),
		])
		.build()
		.execute_with(|| {
			let ensure_root_call = Call::System(frame_system::Call::fill_block(Perbill::one()));
			let call = Call::Authority(orml_authority::Call::dispatch_as(
				AuthoritysOriginId::Root,
				Box::new(ensure_root_call.clone()),
			));

			// dispatch_as
			assert_ok!(AuthorityModule::dispatch_as(
				Origin::root(),
				AuthoritysOriginId::Root,
				Box::new(ensure_root_call.clone())
			));

			assert_noop!(
				AuthorityModule::dispatch_as(
					Origin::signed(AccountId::from(BOB)),
					AuthoritysOriginId::Root,
					Box::new(ensure_root_call.clone())
				),
				BadOrigin
			);

			assert_noop!(
				AuthorityModule::dispatch_as(
					Origin::signed(AccountId::from(BOB)),
					AuthoritysOriginId::AcalaTreasury,
					Box::new(ensure_root_call.clone())
				),
				BadOrigin
			);

			// schedule_dispatch
			run_to_block(1);
			// DSWF transfer
			let transfer_call = Call::Currencies(orml_currencies::Call::transfer(
				AccountId::from(BOB).into(),
				CurrencyId::Token(TokenSymbol::AUSD),
				amount(500),
			));
			let dswf_call = Call::Authority(orml_authority::Call::dispatch_as(
				AuthoritysOriginId::DSWF,
				Box::new(transfer_call.clone()),
			));
			assert_ok!(AuthorityModule::schedule_dispatch(
				Origin::root(),
				DispatchTime::At(2),
				0,
				true,
				Box::new(dswf_call.clone())
			));

			assert_ok!(AuthorityModule::schedule_dispatch(
				Origin::root(),
				DispatchTime::At(2),
				0,
				true,
				Box::new(call.clone())
			));

			let event = Event::orml_authority(orml_authority::RawEvent::Scheduled(
				OriginCaller::orml_authority(DelayedOrigin {
					delay: 1,
					origin: Box::new(OriginCaller::system(RawOrigin::Root)),
				}),
				1,
			));
			assert_eq!(last_event(), event);

			run_to_block(2);
			assert_eq!(
				Currencies::free_balance(
					CurrencyId::Token(TokenSymbol::AUSD),
					&DSWFModuleId::get().into_account()
				),
				amount(500)
			);
			assert_eq!(
				Currencies::free_balance(CurrencyId::Token(TokenSymbol::AUSD), &AccountId::from(BOB)),
				amount(500)
			);

			// delay < SevenDays
			let event = Event::pallet_scheduler(pallet_scheduler::RawEvent::Dispatched(
				(2, 1),
				Some([AUTHORITY_ORIGIN_ID, 1, 0, 0, 0, 0, 0, 1, 0, 0, 0].to_vec()),
				Err(DispatchError::BadOrigin),
			));
			assert_eq!(last_event(), event);

			// delay = SevenDays
			assert_ok!(AuthorityModule::schedule_dispatch(
				Origin::root(),
				DispatchTime::At(SevenDays::get() + 2),
				0,
				true,
				Box::new(call.clone())
			));

			run_to_block(SevenDays::get() + 2);
			let event = Event::pallet_scheduler(pallet_scheduler::RawEvent::Dispatched(
				(151202, 0),
				Some([AUTHORITY_ORIGIN_ID, 160, 78, 2, 0, 0, 0, 2, 0, 0, 0].to_vec()),
				Ok(()),
			));
			assert_eq!(last_event(), event);

			// with_delayed_origin = false
			assert_ok!(AuthorityModule::schedule_dispatch(
				Origin::root(),
				DispatchTime::At(SevenDays::get() + 3),
				0,
				false,
				Box::new(call.clone())
			));
			let event = Event::orml_authority(orml_authority::RawEvent::Scheduled(
				OriginCaller::system(RawOrigin::Root),
				3,
			));
			assert_eq!(last_event(), event);

			run_to_block(SevenDays::get() + 3);
			let event = Event::pallet_scheduler(pallet_scheduler::RawEvent::Dispatched(
				(151203, 0),
				Some([0, 0, 3, 0, 0, 0].to_vec()),
				Ok(()),
			));
			assert_eq!(last_event(), event);

			assert_ok!(AuthorityModule::schedule_dispatch(
				Origin::root(),
				DispatchTime::At(SevenDays::get() + 4),
				0,
				false,
				Box::new(call.clone())
			));

			// fast_track_scheduled_dispatch
			assert_ok!(AuthorityModule::fast_track_scheduled_dispatch(
				Origin::root(),
				frame_system::RawOrigin::Root.into(),
				4,
				DispatchTime::At(SevenDays::get() + 5),
			));

			// delay_scheduled_dispatch
			assert_ok!(AuthorityModule::delay_scheduled_dispatch(
				Origin::root(),
				frame_system::RawOrigin::Root.into(),
				4,
				4,
			));

			// cancel_scheduled_dispatch
			assert_ok!(AuthorityModule::schedule_dispatch(
				Origin::root(),
				DispatchTime::At(SevenDays::get() + 4),
				0,
				true,
				Box::new(call.clone())
			));
			let event = Event::orml_authority(orml_authority::RawEvent::Scheduled(
				OriginCaller::orml_authority(DelayedOrigin {
					delay: 1,
					origin: Box::new(OriginCaller::system(RawOrigin::Root)),
				}),
				5,
			));
			assert_eq!(last_event(), event);

			let schedule_origin = {
				let origin: <Runtime as orml_authority::Trait>::Origin = From::from(Origin::root());
				let origin: <Runtime as orml_authority::Trait>::Origin = From::from(DelayedOrigin::<
					BlockNumber,
					<Runtime as orml_authority::Trait>::PalletsOrigin,
				> {
					delay: 1,
					origin: Box::new(origin.caller().clone()),
				});
				origin
			};

			let pallets_origin = schedule_origin.caller().clone();
			assert_ok!(AuthorityModule::cancel_scheduled_dispatch(
				Origin::root(),
				pallets_origin,
				5
			));
			let event = Event::orml_authority(orml_authority::RawEvent::Cancelled(
				OriginCaller::orml_authority(DelayedOrigin {
					delay: 1,
					origin: Box::new(OriginCaller::system(RawOrigin::Root)),
				}),
				5,
			));
			assert_eq!(last_event(), event);

			assert_ok!(AuthorityModule::schedule_dispatch(
				Origin::root(),
				DispatchTime::At(SevenDays::get() + 5),
				0,
				false,
				Box::new(call.clone())
			));
			let event = Event::orml_authority(orml_authority::RawEvent::Scheduled(
				OriginCaller::system(RawOrigin::Root),
				6,
			));
			assert_eq!(last_event(), event);

			assert_ok!(AuthorityModule::cancel_scheduled_dispatch(
				Origin::root(),
				frame_system::RawOrigin::Root.into(),
				6
			));
			let event = Event::orml_authority(orml_authority::RawEvent::Cancelled(
				OriginCaller::system(RawOrigin::Root),
				6,
			));
			assert_eq!(last_event(), event);
		});
}

#[test]
fn test_nft_module() {
	ExtBuilder::default()
		.balances(vec![
			(
				AccountId::from(ALICE),
				GetNativeCurrencyId::get(),
				NewAccountDeposit::get(),
			),
			(
				AccountId::from(ALICE),
				CurrencyId::Token(TokenSymbol::ACA),
				amount(1000),
			),
		])
		.build()
		.execute_with(|| {
			assert_eq!(Balances::free_balance(AccountId::from(ALICE)), amount(1000));
			assert_ok!(NFT::create_class(
				origin_of(AccountId::from(ALICE)),
				vec![1],
				module_nft::Properties(module_nft::ClassProperty::Transferable | module_nft::ClassProperty::Burnable)
			));
			assert_ok!(NFT::mint(
				origin_of(AccountId::from(ALICE)),
				AccountId::from(BOB),
				0,
				vec![1],
				1
			));
			assert_ok!(NFT::burn(origin_of(AccountId::from(BOB)), (0, 0)));
			assert_eq!(Balances::free_balance(AccountId::from(BOB)), CreateTokenDeposit::get());
			assert_ok!(NFT::destroy_class(
				origin_of(AccountId::from(ALICE)),
				0,
				AccountId::from(BOB)
			));
			assert_eq!(
				Balances::free_balance(AccountId::from(BOB)),
				CreateClassDeposit::get() + CreateTokenDeposit::get()
			);
			assert_eq!(Balances::reserved_balance(AccountId::from(BOB)), 0);
			assert_eq!(
				Balances::free_balance(AccountId::from(ALICE)),
				amount(1000) - (CreateClassDeposit::get() + CreateTokenDeposit::get())
			);
		});
}

#[test]
fn test_accounts_module() {
	ExtBuilder::default()
		.balances(vec![
			(
				AccountId::from(ALICE),
				CurrencyId::Token(TokenSymbol::ACA),
				amount(1000),
			),
			(
				AccountId::from(ALICE),
				CurrencyId::Token(TokenSymbol::AUSD),
				amount(1000),
			),
		])
		.build()
		.execute_with(|| {
			assert_eq!(Balances::free_balance(AccountId::from(ALICE)), 1000000000000000000000);
			assert_eq!(
				Currencies::free_balance(CurrencyId::Token(TokenSymbol::AUSD), &AccountId::from(ALICE)),
				amount(1000)
			);
			assert_ok!(Accounts::close_account(
				origin_of(AccountId::from(ALICE)),
				Some(AccountId::from(BOB))
			));
			assert_eq!(Balances::free_balance(AccountId::from(ALICE)), 0);
			assert_eq!(
				Currencies::free_balance(CurrencyId::Token(TokenSymbol::AUSD), &AccountId::from(ALICE)),
				0
			);
			assert_eq!(Balances::free_balance(AccountId::from(BOB)), 1000000000000000000000);
			assert_eq!(
				Currencies::free_balance(CurrencyId::Token(TokenSymbol::AUSD), &AccountId::from(BOB)),
				amount(1000)
			);
		});
}

#[test]
fn test_evm_accounts_module() {
	ExtBuilder::default()
		.balances(vec![(
			bob_account_id(),
			CurrencyId::Token(TokenSymbol::ACA),
			amount(1000),
		)])
		.build()
		.execute_with(|| {
			assert_eq!(Balances::free_balance(AccountId::from(ALICE)), 0);
			assert_eq!(Balances::free_balance(bob_account_id()), 1000000000000000000000);
			assert_ok!(EvmAccounts::claim_account(
				Origin::signed(AccountId::from(ALICE)),
				EvmAccounts::eth_address(&alice()),
				EvmAccounts::eth_sign(&alice(), &AccountId::from(ALICE).encode(), &[][..])
			));
			let event = Event::module_evm_accounts(module_evm_accounts::RawEvent::ClaimAccount(
				AccountId::from(ALICE),
				EvmAccounts::eth_address(&alice()),
			));
			assert_eq!(last_event(), event);

			// claim another eth address
<<<<<<< HEAD
			assert_noop!(
				EvmAccounts::claim_account(
					Origin::signed(AccountId::from(ALICE)),
					EvmAccounts::eth_address(&alice()),
					EvmAccounts::eth_sign(&alice(), &AccountId::from(ALICE).encode(), &[][..])
				),
				module_evm_accounts::Error::<Runtime>::AccountIdHasMapped
			);
			assert_noop!(
				EvmAccounts::claim_account(
					Origin::signed(AccountId::from(BOB)),
					EvmAccounts::eth_address(&alice()),
					EvmAccounts::eth_sign(&alice(), &AccountId::from(BOB).encode(), &[][..])
				),
				module_evm_accounts::Error::<Runtime>::EthAddressHasMapped
			);
=======
			assert_eq!(Balances::free_balance(&AccountId::from(ALICE)), 0);
			assert_eq!(Balances::free_balance(&bob_account_id()), 1000000000000000000000);
			assert_ok!(EvmAccounts::claim_account(
				Origin::signed(AccountId::from(ALICE)),
				EvmAccounts::eth_address(&bob()),
				EvmAccounts::eth_sign(&bob(), &AccountId::from(ALICE).encode(), &[][..])
			));
			assert_eq!(Balances::free_balance(&AccountId::from(ALICE)), 1000000000000000000000);
			assert_eq!(Balances::free_balance(bob_account_id()), 0);
>>>>>>> 736eb670
		});
}<|MERGE_RESOLUTION|>--- conflicted
+++ resolved
@@ -1220,7 +1220,6 @@
 			assert_eq!(last_event(), event);
 
 			// claim another eth address
-<<<<<<< HEAD
 			assert_noop!(
 				EvmAccounts::claim_account(
 					Origin::signed(AccountId::from(ALICE)),
@@ -1237,16 +1236,5 @@
 				),
 				module_evm_accounts::Error::<Runtime>::EthAddressHasMapped
 			);
-=======
-			assert_eq!(Balances::free_balance(&AccountId::from(ALICE)), 0);
-			assert_eq!(Balances::free_balance(&bob_account_id()), 1000000000000000000000);
-			assert_ok!(EvmAccounts::claim_account(
-				Origin::signed(AccountId::from(ALICE)),
-				EvmAccounts::eth_address(&bob()),
-				EvmAccounts::eth_sign(&bob(), &AccountId::from(ALICE).encode(), &[][..])
-			));
-			assert_eq!(Balances::free_balance(&AccountId::from(ALICE)), 1000000000000000000000);
-			assert_eq!(Balances::free_balance(bob_account_id()), 0);
->>>>>>> 736eb670
 		});
 }