--- conflicted
+++ resolved
@@ -634,13 +634,9 @@
 				0
 			);
 
-<<<<<<< HEAD
-			<EVM as EVMTrait<AccountId>>::set_origin(MockAddressMapping::get_account_id(&alice_evm_addr()));
-=======
 			// CurrencyId::DexShare(Erc20, Erc20)
 			<EVM as EVMTrait<AccountId>>::set_origin(EvmAddressMapping::<Runtime>::get_account_id(&alice_evm_addr()));
 
->>>>>>> 795757b8
 			assert_ok!(DexModule::add_liquidity(
 				origin_of(EvmAddressMapping::<Runtime>::get_account_id(&alice_evm_addr())),
 				CurrencyId::Erc20(erc20_address_0()),
@@ -1296,7 +1292,6 @@
 }
 
 #[test]
-<<<<<<< HEAD
 fn test_multicurrency_precompile_module() {
 	ExtBuilder::default()
 		.balances(vec![
@@ -1418,7 +1413,10 @@
 				EVMBridge::balance_of(invoke_context, bob_evm_addr()),
 				Ok(10)
 			);
-=======
+		});
+}
+      
+#[test]
 fn should_not_kill_contract_on_transfer_all() {
 	ExtBuilder::default()
 		.balances(vec![
@@ -1530,7 +1528,6 @@
 
 			// should be gone
 			assert!(!System::account_exists(&contract_account_id));
->>>>>>> 795757b8
 		});
 }
 
