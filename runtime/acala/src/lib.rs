// This file is part of Acala.

// Copyright (C) 2020-2022 Acala Foundation.
// SPDX-License-Identifier: GPL-3.0-or-later WITH Classpath-exception-2.0

// This program is free software: you can redistribute it and/or modify
// it under the terms of the GNU General Public License as published by
// the Free Software Foundation, either version 3 of the License, or
// (at your option) any later version.

// This program is distributed in the hope that it will be useful,
// but WITHOUT ANY WARRANTY; without even the implied warranty of
// MERCHANTABILITY or FITNESS FOR A PARTICULAR PURPOSE. See the
// GNU General Public License for more details.

// You should have received a copy of the GNU General Public License
// along with this program. If not, see <https://www.gnu.org/licenses/>.

//! The Dev runtime. This can be compiled with `#[no_std]`, ready for Wasm.

#![cfg_attr(not(feature = "std"), no_std)]
// `construct_runtime!` does a lot of recursion and requires us to increase the limit to 256.
#![recursion_limit = "256"]
#![allow(clippy::unnecessary_mut_passed)]
#![allow(clippy::or_fun_call)]
#![allow(clippy::from_over_into)]
#![allow(clippy::upper_case_acronyms)]

// Make the WASM binary available.
#[cfg(feature = "std")]
include!(concat!(env!("OUT_DIR"), "/wasm_binary.rs"));

use codec::{Decode, Encode};
use scale_info::TypeInfo;
use sp_api::impl_runtime_apis;
use sp_consensus_aura::sr25519::AuthorityId as AuraId;
use sp_core::{crypto::KeyTypeId, OpaqueMetadata, H160};
use sp_runtime::{
	create_runtime_str, generic, impl_opaque_keys,
	traits::{
		AccountIdConversion, AccountIdLookup, BadOrigin, BlakeTwo256, Block as BlockT, Convert, SaturatedConversion,
		StaticLookup,
	},
	transaction_validity::{TransactionSource, TransactionValidity},
	ApplyExtrinsicResult, DispatchResult, FixedPointNumber, Perbill, Percent, Permill, Perquintill,
};
use sp_std::prelude::*;
#[cfg(feature = "std")]
use sp_version::NativeVersion;
use sp_version::RuntimeVersion;

use frame_system::{EnsureRoot, RawOrigin};
use module_asset_registry::{AssetIdMaps, EvmErc20InfoMapping, FixedRateOfForeignAsset};
use module_currencies::BasicCurrencyAdapter;
use module_evm::{CallInfo, CreateInfo, EvmTask, Runner};
use module_evm_accounts::EvmAddressMapping;
use module_relaychain::RelayChainCallBuilder;
use module_support::{AssetIdMapping, DispatchableTask};
use module_transaction_payment::{Multiplier, TargetedFeeAdjustment, TransactionFeePoolTrader};
use orml_traits::{
	create_median_value_data_provider, parameter_type_with_key, DataFeeder, DataProviderExtended, MultiCurrency,
};
use pallet_transaction_payment::RuntimeDispatchInfo;

pub use cumulus_primitives_core::ParaId;
pub use orml_xcm_support::{DepositToAlternative, IsNativeConcrete, MultiCurrencyAdapter, MultiNativeAsset};
use pallet_xcm::XcmPassthrough;
pub use polkadot_parachain::primitives::Sibling;
pub use xcm::latest::prelude::*;

pub use xcm_builder::{
	AccountId32Aliases, AllowKnownQueryResponses, AllowSubscriptionsFrom, AllowTopLevelPaidExecutionFrom,
	AllowUnpaidExecutionFrom, EnsureXcmOrigin, FixedRateOfFungible, FixedWeightBounds, IsConcrete, LocationInverter,
	NativeAsset, ParentAsSuperuser, ParentIsDefault, RelayChainAsNative, SiblingParachainAsNative,
	SiblingParachainConvertsVia, SignedAccountId32AsNative, SignedToAccountId32, SovereignSignedViaLocation,
	TakeRevenue, TakeWeightCredit,
};
pub use xcm_executor::{traits::WeightTrader, Assets, Config, XcmExecutor};

/// Weights for pallets used in the runtime.
mod weights;

pub use frame_support::{
	construct_runtime, log, parameter_types,
	traits::{
		Contains, ContainsLengthBound, Currency as PalletCurrency, EnsureOrigin, EqualPrivilegeOnly, Everything, Get,
		Imbalance, InstanceFilter, IsSubType, IsType, KeyOwnerProofSystem, LockIdentifier, Nothing, OnUnbalanced,
		Randomness, SortedMembers, U128CurrencyToVote,
	},
	weights::{constants::RocksDbWeight, IdentityFee, Weight},
	PalletId, RuntimeDebug, StorageValue,
};

pub use pallet_staking::StakerStatus;
pub use pallet_timestamp::Call as TimestampCall;
#[cfg(any(feature = "std", test))]
pub use sp_runtime::BuildStorage;

pub use authority::AuthorityConfigImpl;
pub use constants::{fee::*, time::*};
pub use primitives::{
	convert_decimals_to_evm, define_combined_task, evm::EstimateResourcesRequest, task::TaskResult, AccountId,
	AccountIndex, Address, Amount, AuctionId, AuthoritysOriginId, Balance, BlockNumber, CurrencyId, DataProviderId,
	EraIndex, Hash, Moment, Nonce, ReserveIdentifier, Share, Signature, TokenSymbol, TradingPair,
};
pub use runtime_common::{
	calculate_asset_ratio, cent, dollar, microcent, millicent, AcalaDropAssets, EnsureRootOrAllGeneralCouncil,
	EnsureRootOrAllTechnicalCommittee, EnsureRootOrHalfFinancialCouncil, EnsureRootOrHalfGeneralCouncil,
	EnsureRootOrHalfHomaCouncil, EnsureRootOrOneGeneralCouncil, EnsureRootOrOneThirdsTechnicalCommittee,
	EnsureRootOrThreeFourthsGeneralCouncil, EnsureRootOrTwoThirdsGeneralCouncil,
	EnsureRootOrTwoThirdsTechnicalCommittee, ExchangeRate, FinancialCouncilInstance,
	FinancialCouncilMembershipInstance, GasToWeight, GeneralCouncilInstance, GeneralCouncilMembershipInstance,
	HomaCouncilInstance, HomaCouncilMembershipInstance, MaxTipsOfPriority, OffchainSolutionWeightLimit,
	OperationalFeeMultiplier, OperatorMembershipInstanceAcala, Price, ProxyType, Rate, Ratio,
	RelayChainBlockNumberProvider, RelayChainSubAccountId, RuntimeBlockLength, RuntimeBlockWeights,
	SystemContractsFilter, TechnicalCommitteeInstance, TechnicalCommitteeMembershipInstance, TimeStampedPrice,
	TipPerWeightStep, ACA, AUSD, DOT, LDOT, RENBTC,
};

mod authority;
mod benchmarking;
pub mod constants;

/// This runtime version.
#[sp_version::runtime_version]
pub const VERSION: RuntimeVersion = RuntimeVersion {
	spec_name: create_runtime_str!("acala"),
	impl_name: create_runtime_str!("acala"),
	authoring_version: 1,
	spec_version: 2021,
	impl_version: 0,
	apis: RUNTIME_API_VERSIONS,
	transaction_version: 1,
	state_version: 1,
};

/// The version infromation used to identify this runtime when compiled
/// natively.
#[cfg(feature = "std")]
pub fn native_version() -> NativeVersion {
	NativeVersion {
		runtime_version: VERSION,
		can_author_with: Default::default(),
	}
}

impl_opaque_keys! {
	pub struct SessionKeys {
		pub aura: Aura,
	}
}

// Pallet accounts of runtime
parameter_types! {
	pub const TreasuryPalletId: PalletId = PalletId(*b"aca/trsy");
	pub const LoansPalletId: PalletId = PalletId(*b"aca/loan");
	pub const DEXPalletId: PalletId = PalletId(*b"aca/dexm");
	pub const CDPTreasuryPalletId: PalletId = PalletId(*b"aca/cdpt");
	pub const HomaPalletId: PalletId = PalletId(*b"aca/homa");
	pub const HonzonTreasuryPalletId: PalletId = PalletId(*b"aca/hztr");
	pub const HomaTreasuryPalletId: PalletId = PalletId(*b"aca/hmtr");
	pub const IncentivesPalletId: PalletId = PalletId(*b"aca/inct");
	pub const CollatorPotId: PalletId = PalletId(*b"aca/cpot");
	// Treasury reserve
	pub const TreasuryReservePalletId: PalletId = PalletId(*b"aca/reve");
	pub const NftPalletId: PalletId = PalletId(*b"aca/aNFT");
	// Vault all unrleased native token.
	pub UnreleasedNativeVaultAccountId: AccountId = PalletId(*b"aca/urls").into_account();
	// This Pallet is only used to payment fee pool, it's not added to whitelist by design.
	// because transaction payment pallet will ensure the accounts always have enough ED.
	pub const TransactionPaymentPalletId: PalletId = PalletId(*b"aca/fees");
}

pub fn get_all_module_accounts() -> Vec<AccountId> {
	vec![
		LoansPalletId::get().into_account(),
		CDPTreasuryPalletId::get().into_account(),
		CollatorPotId::get().into_account(),
		DEXPalletId::get().into_account(),
		HomaPalletId::get().into_account(),
		HomaTreasuryPalletId::get().into_account(),
		HonzonTreasuryPalletId::get().into_account(),
		IncentivesPalletId::get().into_account(),
		TreasuryPalletId::get().into_account(),
		TreasuryReservePalletId::get().into_account(),
		UnreleasedNativeVaultAccountId::get(),
	]
}

parameter_types! {
	pub const BlockHashCount: BlockNumber = 1200; // mortal tx can be valid up to 4 hour after signing
	pub const Version: RuntimeVersion = VERSION;
	pub const SS58Prefix: u8 = 10; // Ss58AddressFormat::AcalaAccount
}

pub struct BaseCallFilter;
impl Contains<Call> for BaseCallFilter {
	fn contains(call: &Call) -> bool {
		let is_core_call = matches!(call, Call::System(_) | Call::Timestamp(_) | Call::ParachainSystem(_));
		if is_core_call {
			// always allow core call
			return true;
		}

		let is_paused = module_transaction_pause::PausedTransactionFilter::<Runtime>::contains(call);
		if is_paused {
			// no paused call
			return false;
		}

		let is_evm = matches!(
			call,
			Call::EVM(_) | Call::EvmAccounts(_) // EvmBridge / EvmManager does not have call
		);
		if is_evm {
			// no evm call
			return false;
		}

		if let Call::PolkadotXcm(xcm_method) = call {
			match xcm_method {
				pallet_xcm::Call::send { .. }
				| pallet_xcm::Call::execute { .. }
				| pallet_xcm::Call::teleport_assets { .. }
				| pallet_xcm::Call::reserve_transfer_assets { .. }
				| pallet_xcm::Call::limited_reserve_transfer_assets { .. }
				| pallet_xcm::Call::limited_teleport_assets { .. } => {
					return false;
				}
				pallet_xcm::Call::force_xcm_version { .. }
				| pallet_xcm::Call::force_default_xcm_version { .. }
				| pallet_xcm::Call::force_subscribe_version_notify { .. }
				| pallet_xcm::Call::force_unsubscribe_version_notify { .. } => {
					return true;
				}
				pallet_xcm::Call::__Ignore { .. } => {
					unimplemented!()
				}
			}
		}

		true
	}
}

impl frame_system::Config for Runtime {
	type AccountId = AccountId;
	type Call = Call;
	type Lookup = (AccountIdLookup<AccountId, AccountIndex>, EvmAccounts);
	type Index = Nonce;
	type BlockNumber = BlockNumber;
	type Hash = Hash;
	type Hashing = BlakeTwo256;
	type Header = generic::Header<BlockNumber, BlakeTwo256>;
	type Event = Event;
	type Origin = Origin;
	type BlockHashCount = BlockHashCount;
	type BlockWeights = RuntimeBlockWeights;
	type BlockLength = RuntimeBlockLength;
	type Version = Version;
	type PalletInfo = PalletInfo;
	type AccountData = pallet_balances::AccountData<Balance>;
	type OnNewAccount = ();
	type OnKilledAccount = (
		module_evm::CallKillAccount<Runtime>,
		module_evm_accounts::CallKillAccount<Runtime>,
	);
	type DbWeight = RocksDbWeight;
	type BaseCallFilter = BaseCallFilter;
	type SystemWeightInfo = ();
	type SS58Prefix = SS58Prefix;
	type OnSetCode = cumulus_pallet_parachain_system::ParachainSetCode<Self>;
	type MaxConsumers = frame_support::traits::ConstU32<16>;
}

parameter_types! {
	pub const MaxAuthorities: u32 = 32;
}

impl pallet_aura::Config for Runtime {
	type AuthorityId = AuraId;
	type DisabledValidators = ();
	type MaxAuthorities = MaxAuthorities;
}

parameter_types! {
	pub const UncleGenerations: u32 = 0;
}

impl pallet_authorship::Config for Runtime {
	type FindAuthor = pallet_session::FindAccountFromAuthorIndex<Self, Aura>;
	type UncleGenerations = UncleGenerations;
	type FilterUncle = ();
	type EventHandler = CollatorSelection;
}

parameter_types! {
	pub const SessionDuration: BlockNumber = 2 * HOURS; // used in SessionManagerConfig of genesis
}

impl pallet_session::Config for Runtime {
	type Event = Event;
	type ValidatorId = <Self as frame_system::Config>::AccountId;
	// we don't have stash and controller, thus we don't need the convert as well.
	type ValidatorIdOf = module_collator_selection::IdentityCollator;
	type ShouldEndSession = SessionManager;
	type NextSessionRotation = SessionManager;
	type SessionManager = CollatorSelection;
	// Essentially just Aura, but lets be pedantic.
	type SessionHandler = <SessionKeys as sp_runtime::traits::OpaqueKeys>::KeyTypeIdProviders;
	type Keys = SessionKeys;
	type WeightInfo = ();
}

parameter_types! {
	pub const MinCandidates: u32 = 1;
	pub const MaxCandidates: u32 = 50;
	pub const MaxInvulnerables: u32 = 10;
	pub const KickPenaltySessionLength: u32 = 8;
	pub const CollatorKickThreshold: Permill = Permill::from_percent(60);
	pub MinRewardDistributeAmount: Balance = 0;
}

impl module_collator_selection::Config for Runtime {
	type Event = Event;
	type Currency = Balances;
	type ValidatorSet = Session;
	type UpdateOrigin = EnsureRootOrHalfGeneralCouncil;
	type PotId = CollatorPotId;
	type MinCandidates = MinCandidates;
	type MaxCandidates = MaxCandidates;
	type MaxInvulnerables = MaxInvulnerables;
	type KickPenaltySessionLength = KickPenaltySessionLength;
	type CollatorKickThreshold = CollatorKickThreshold;
	type MinRewardDistributeAmount = MinRewardDistributeAmount;
	type WeightInfo = weights::module_collator_selection::WeightInfo<Runtime>;
}

parameter_types! {
	pub const MinimumPeriod: u64 = SLOT_DURATION / 2;
}

impl pallet_timestamp::Config for Runtime {
	/// A timestamp: milliseconds since the unix epoch.
	type Moment = Moment;
	type OnTimestampSet = ();
	type MinimumPeriod = MinimumPeriod;
	type WeightInfo = ();
}

parameter_types! {
	pub NativeTokenExistentialDeposit: Balance = 10 * cent(ACA);	// 0.1 ACA
	// For weight estimation, we assume that the most locks on an individual account will be 50.
	// This number may need to be adjusted in the future if this assumption no longer holds true.
	pub const MaxLocks: u32 = 50;
	pub const MaxReserves: u32 = ReserveIdentifier::Count as u32;
}

impl pallet_balances::Config for Runtime {
	type Balance = Balance;
	type DustRemoval = Treasury;
	type Event = Event;
	type ExistentialDeposit = NativeTokenExistentialDeposit;
	type AccountStore = frame_system::Pallet<Runtime>;
	type MaxLocks = MaxLocks;
	type MaxReserves = MaxReserves;
	type ReserveIdentifier = ReserveIdentifier;
	type WeightInfo = ();
}

parameter_types! {
	pub TransactionByteFee: Balance = millicent(ACA);
	/// The portion of the `NORMAL_DISPATCH_RATIO` that we adjust the fees with. Blocks filled less
	/// than this will decrease the weight and more will increase.
	pub const TargetBlockFullness: Perquintill = Perquintill::from_percent(25);
	/// The adjustment variable of the runtime. Higher values will cause `TargetBlockFullness` to
	/// change the fees more rapidly.
	pub AdjustmentVariable: Multiplier = Multiplier::saturating_from_rational(3, 100_000);
	/// Minimum amount of the multiplier. This value cannot be too low. A test case should ensure
	/// that combined with `AdjustmentVariable`, we can recover from the minimum.
	/// See `multiplier_can_grow_from_zero`.
	pub MinimumMultiplier: Multiplier = Multiplier::saturating_from_rational(1, 1_000_000u128);
}

pub type SlowAdjustingFeeUpdate<R> =
	TargetedFeeAdjustment<R, TargetBlockFullness, AdjustmentVariable, MinimumMultiplier>;

impl pallet_sudo::Config for Runtime {
	type Event = Event;
	type Call = Call;
}

parameter_types! {
	pub const GeneralCouncilMotionDuration: BlockNumber = 3 * DAYS;
	pub const GeneralCouncilMaxProposals: u32 = 20;
	pub const GeneralCouncilMaxMembers: u32 = 30;
}

impl pallet_collective::Config<GeneralCouncilInstance> for Runtime {
	type Origin = Origin;
	type Proposal = Call;
	type Event = Event;
	type MotionDuration = GeneralCouncilMotionDuration;
	type MaxProposals = GeneralCouncilMaxProposals;
	type MaxMembers = GeneralCouncilMaxMembers;
	type DefaultVote = pallet_collective::PrimeDefaultVote;
	type WeightInfo = ();
}

impl pallet_membership::Config<GeneralCouncilMembershipInstance> for Runtime {
	type Event = Event;
	type AddOrigin = EnsureRootOrThreeFourthsGeneralCouncil;
	type RemoveOrigin = EnsureRootOrThreeFourthsGeneralCouncil;
	type SwapOrigin = EnsureRootOrThreeFourthsGeneralCouncil;
	type ResetOrigin = EnsureRootOrThreeFourthsGeneralCouncil;
	type PrimeOrigin = EnsureRootOrThreeFourthsGeneralCouncil;
	type MembershipInitialized = GeneralCouncil;
	type MembershipChanged = GeneralCouncil;
	type MaxMembers = GeneralCouncilMaxMembers;
	type WeightInfo = ();
}

parameter_types! {
	pub const FinancialCouncilMotionDuration: BlockNumber = 3 * DAYS;
	pub const FinancialCouncilMaxProposals: u32 = 20;
	pub const FinancialCouncilMaxMembers: u32 = 30;
}

impl pallet_collective::Config<FinancialCouncilInstance> for Runtime {
	type Origin = Origin;
	type Proposal = Call;
	type Event = Event;
	type MotionDuration = FinancialCouncilMotionDuration;
	type MaxProposals = FinancialCouncilMaxProposals;
	type MaxMembers = FinancialCouncilMaxMembers;
	type DefaultVote = pallet_collective::PrimeDefaultVote;
	type WeightInfo = ();
}

impl pallet_membership::Config<FinancialCouncilMembershipInstance> for Runtime {
	type Event = Event;
	type AddOrigin = EnsureRootOrTwoThirdsGeneralCouncil;
	type RemoveOrigin = EnsureRootOrTwoThirdsGeneralCouncil;
	type SwapOrigin = EnsureRootOrTwoThirdsGeneralCouncil;
	type ResetOrigin = EnsureRootOrTwoThirdsGeneralCouncil;
	type PrimeOrigin = EnsureRootOrTwoThirdsGeneralCouncil;
	type MembershipInitialized = FinancialCouncil;
	type MembershipChanged = FinancialCouncil;
	type MaxMembers = FinancialCouncilMaxMembers;
	type WeightInfo = ();
}

parameter_types! {
	pub const HomaCouncilMotionDuration: BlockNumber = 3 * DAYS;
	pub const HomaCouncilMaxProposals: u32 = 20;
	pub const HomaCouncilMaxMembers: u32 = 30;
}

impl pallet_collective::Config<HomaCouncilInstance> for Runtime {
	type Origin = Origin;
	type Proposal = Call;
	type Event = Event;
	type MotionDuration = HomaCouncilMotionDuration;
	type MaxProposals = HomaCouncilMaxProposals;
	type MaxMembers = HomaCouncilMaxMembers;
	type DefaultVote = pallet_collective::PrimeDefaultVote;
	type WeightInfo = ();
}

impl pallet_membership::Config<HomaCouncilMembershipInstance> for Runtime {
	type Event = Event;
	type AddOrigin = EnsureRootOrTwoThirdsGeneralCouncil;
	type RemoveOrigin = EnsureRootOrTwoThirdsGeneralCouncil;
	type SwapOrigin = EnsureRootOrTwoThirdsGeneralCouncil;
	type ResetOrigin = EnsureRootOrTwoThirdsGeneralCouncil;
	type PrimeOrigin = EnsureRootOrTwoThirdsGeneralCouncil;
	type MembershipInitialized = HomaCouncil;
	type MembershipChanged = HomaCouncil;
	type MaxMembers = HomaCouncilMaxMembers;
	type WeightInfo = ();
}

parameter_types! {
	pub const TechnicalCommitteeMotionDuration: BlockNumber = 3 * DAYS;
	pub const TechnicalCommitteeMaxProposals: u32 = 20;
	pub const TechnicalCouncilMaxMembers: u32 = 30;
}

impl pallet_collective::Config<TechnicalCommitteeInstance> for Runtime {
	type Origin = Origin;
	type Proposal = Call;
	type Event = Event;
	type MotionDuration = TechnicalCommitteeMotionDuration;
	type MaxProposals = TechnicalCommitteeMaxProposals;
	type MaxMembers = TechnicalCouncilMaxMembers;
	type DefaultVote = pallet_collective::PrimeDefaultVote;
	type WeightInfo = ();
}

impl pallet_membership::Config<TechnicalCommitteeMembershipInstance> for Runtime {
	type Event = Event;
	type AddOrigin = EnsureRootOrTwoThirdsGeneralCouncil;
	type RemoveOrigin = EnsureRootOrTwoThirdsGeneralCouncil;
	type SwapOrigin = EnsureRootOrTwoThirdsGeneralCouncil;
	type ResetOrigin = EnsureRootOrTwoThirdsGeneralCouncil;
	type PrimeOrigin = EnsureRootOrTwoThirdsGeneralCouncil;
	type MembershipInitialized = TechnicalCommittee;
	type MembershipChanged = TechnicalCommittee;
	type MaxMembers = TechnicalCouncilMaxMembers;
	type WeightInfo = ();
}

parameter_types! {
	pub const OracleMaxMembers: u32 = 50;
}

impl pallet_membership::Config<OperatorMembershipInstanceAcala> for Runtime {
	type Event = Event;
	type AddOrigin = EnsureRootOrTwoThirdsGeneralCouncil;
	type RemoveOrigin = EnsureRootOrTwoThirdsGeneralCouncil;
	type SwapOrigin = EnsureRootOrTwoThirdsGeneralCouncil;
	type ResetOrigin = EnsureRootOrTwoThirdsGeneralCouncil;
	type PrimeOrigin = EnsureRootOrTwoThirdsGeneralCouncil;
	type MembershipInitialized = ();
	type MembershipChanged = AcalaOracle;
	type MaxMembers = OracleMaxMembers;
	type WeightInfo = ();
}

impl pallet_utility::Config for Runtime {
	type Event = Event;
	type Call = Call;
	type PalletsOrigin = OriginCaller;
	type WeightInfo = ();
}

parameter_types! {
	pub MultisigDepositBase: Balance = deposit(1, 88);
	pub MultisigDepositFactor: Balance = deposit(0, 32);
	pub const MaxSignatories: u16 = 100;
}

impl pallet_multisig::Config for Runtime {
	type Event = Event;
	type Call = Call;
	type Currency = Balances;
	type DepositBase = MultisigDepositBase;
	type DepositFactor = MultisigDepositFactor;
	type MaxSignatories = MaxSignatories;
	type WeightInfo = ();
}

pub struct GeneralCouncilProvider;
impl SortedMembers<AccountId> for GeneralCouncilProvider {
	fn contains(who: &AccountId) -> bool {
		GeneralCouncil::is_member(who)
	}

	fn sorted_members() -> Vec<AccountId> {
		GeneralCouncil::members()
	}

	#[cfg(feature = "runtime-benchmarks")]
	fn add(_: &AccountId) {
		unimplemented!()
	}
}

impl ContainsLengthBound for GeneralCouncilProvider {
	fn max_len() -> usize {
		GeneralCouncilMaxMembers::get() as usize
	}
	fn min_len() -> usize {
		0
	}
}

parameter_types! {
	pub const ProposalBond: Permill = Permill::from_percent(5);
	pub ProposalBondMinimum: Balance = 10 * dollar(ACA);
	pub const SpendPeriod: BlockNumber = 14 * DAYS;
	pub const Burn: Permill = Permill::from_percent(0);

	pub const TipCountdown: BlockNumber = 2 * DAYS;
	pub const TipFindersFee: Percent = Percent::from_percent(5);
	pub TipReportDepositBase: Balance = deposit(1, 0);
	pub BountyDepositBase: Balance = deposit(1, 0);
	pub const BountyDepositPayoutDelay: BlockNumber = 6 * DAYS;
	pub const BountyUpdatePeriod: BlockNumber = 35 * DAYS;
	pub const BountyCuratorDeposit: Permill = Permill::from_percent(50);
	pub BountyValueMinimum: Balance = 5 * dollar(ACA);
	pub DataDepositPerByte: Balance = deposit(0, 1);
	pub const MaximumReasonLength: u32 = 8192;
	pub const MaxApprovals: u32 = 30;

	pub const SevenDays: BlockNumber = 7 * DAYS;
	pub const OneDay: BlockNumber = DAYS;
}

impl pallet_treasury::Config for Runtime {
	type PalletId = TreasuryPalletId;
	type Currency = Balances;
	type ApproveOrigin = EnsureRootOrHalfGeneralCouncil;
	type RejectOrigin = EnsureRootOrHalfGeneralCouncil;
	type Event = Event;
	type OnSlash = Treasury;
	type ProposalBond = ProposalBond;
	type ProposalBondMinimum = ProposalBondMinimum;
	type SpendPeriod = SpendPeriod;
	type Burn = Burn;
	type BurnDestination = ();
	type SpendFunds = Bounties;
	type WeightInfo = ();
	type MaxApprovals = MaxApprovals;
}

impl pallet_bounties::Config for Runtime {
	type Event = Event;
	type BountyDepositBase = BountyDepositBase;
	type BountyDepositPayoutDelay = BountyDepositPayoutDelay;
	type BountyUpdatePeriod = BountyUpdatePeriod;
	type BountyCuratorDeposit = BountyCuratorDeposit;
	type BountyValueMinimum = BountyValueMinimum;
	type DataDepositPerByte = DataDepositPerByte;
	type MaximumReasonLength = MaximumReasonLength;
	type WeightInfo = ();
	type ChildBountyManager = ();
}

impl pallet_tips::Config for Runtime {
	type Event = Event;
	type DataDepositPerByte = DataDepositPerByte;
	type MaximumReasonLength = MaximumReasonLength;
	type Tippers = GeneralCouncilProvider;
	type TipCountdown = TipCountdown;
	type TipFindersFee = TipFindersFee;
	type TipReportDepositBase = TipReportDepositBase;
	type WeightInfo = ();
}

parameter_types! {
	pub const LaunchPeriod: BlockNumber = 5 * DAYS;
	pub const VotingPeriod: BlockNumber = 5 * DAYS;
	pub const FastTrackVotingPeriod: BlockNumber = 3 * HOURS;
	pub MinimumDeposit: Balance = 200 * dollar(ACA);
	pub const EnactmentPeriod: BlockNumber = 2 * DAYS;
	pub const VoteLockingPeriod: BlockNumber = 14 * DAYS;
	pub const CooloffPeriod: BlockNumber = 7 * DAYS;
	pub PreimageByteDeposit: Balance = deposit(0, 1);
	pub const InstantAllowed: bool = true;
	pub const MaxVotes: u32 = 100;
	pub const MaxProposals: u32 = 100;
}

impl pallet_democracy::Config for Runtime {
	type Proposal = Call;
	type Event = Event;
	type Currency = Balances;
	type EnactmentPeriod = EnactmentPeriod;
	type LaunchPeriod = LaunchPeriod;
	type VotingPeriod = VotingPeriod;
	type VoteLockingPeriod = VoteLockingPeriod;
	type MinimumDeposit = MinimumDeposit;
	/// A straight majority of the council can decide what their next motion is.
	type ExternalOrigin = EnsureRootOrHalfGeneralCouncil;
	/// A majority can have the next scheduled referendum be a straight majority-carries vote.
	type ExternalMajorityOrigin = EnsureRootOrHalfGeneralCouncil;
	/// A unanimous council can have the next scheduled referendum be a straight default-carries
	/// (NTB) vote.
	type ExternalDefaultOrigin = EnsureRootOrAllGeneralCouncil;
	/// Two thirds of the technical committee can have an ExternalMajority/ExternalDefault vote
	/// be tabled immediately and with a shorter voting/enactment period.
	type FastTrackOrigin = EnsureRootOrTwoThirdsTechnicalCommittee;
	type InstantOrigin = EnsureRootOrAllTechnicalCommittee;
	type InstantAllowed = InstantAllowed;
	type FastTrackVotingPeriod = FastTrackVotingPeriod;
	// To cancel a proposal which has been passed, 2/3 of the council must agree to it.
	type CancellationOrigin = EnsureRootOrTwoThirdsGeneralCouncil;
	type BlacklistOrigin = EnsureRoot<AccountId>;
	// To cancel a proposal before it has been passed, the technical committee must be unanimous or
	// Root must agree.
	type CancelProposalOrigin = EnsureRootOrAllTechnicalCommittee;
	// Any single technical committee member may veto a coming council proposal, however they can
	// only do it once and it lasts only for the cooloff period.
	type VetoOrigin = pallet_collective::EnsureMember<AccountId, TechnicalCommitteeInstance>;
	type CooloffPeriod = CooloffPeriod;
	type PreimageByteDeposit = PreimageByteDeposit;
	type OperationalPreimageOrigin = pallet_collective::EnsureMember<AccountId, GeneralCouncilInstance>;
	type Slash = Treasury;
	type Scheduler = Scheduler;
	type PalletsOrigin = OriginCaller;
	type MaxVotes = MaxVotes;
	type WeightInfo = pallet_democracy::weights::SubstrateWeight<Runtime>;
	type MaxProposals = MaxProposals;
}

impl orml_auction::Config for Runtime {
	type Event = Event;
	type Balance = Balance;
	type AuctionId = AuctionId;
	type Handler = AuctionManager;
	type WeightInfo = weights::orml_auction::WeightInfo<Runtime>;
}

impl orml_authority::Config for Runtime {
	type Event = Event;
	type Origin = Origin;
	type PalletsOrigin = OriginCaller;
	type Call = Call;
	type Scheduler = Scheduler;
	type AsOriginId = AuthoritysOriginId;
	type AuthorityConfig = AuthorityConfigImpl;
	type WeightInfo = weights::orml_authority::WeightInfo<Runtime>;
}

parameter_types! {
	pub const MinimumCount: u32 = 5;
	pub const ExpiresIn: Moment = 1000 * 60 * 60; // 1 hours
	pub RootOperatorAccountId: AccountId = AccountId::from([0xffu8; 32]);
	pub const MaxHasDispatchedSize: u32 = 20;
}

type AcalaDataProvider = orml_oracle::Instance1;
impl orml_oracle::Config<AcalaDataProvider> for Runtime {
	type Event = Event;
	type OnNewData = ();
	type CombineData = orml_oracle::DefaultCombineData<Runtime, MinimumCount, ExpiresIn, AcalaDataProvider>;
	type Time = Timestamp;
	type OracleKey = CurrencyId;
	type OracleValue = Price;
	type RootOperatorAccountId = RootOperatorAccountId;
	type Members = OperatorMembershipAcala;
	type MaxHasDispatchedSize = MaxHasDispatchedSize;
	type WeightInfo = ();
}

create_median_value_data_provider!(
	AggregatedDataProvider,
	CurrencyId,
	Price,
	TimeStampedPrice,
	[AcalaOracle]
);
// Aggregated data provider cannot feed.
impl DataFeeder<CurrencyId, Price, AccountId> for AggregatedDataProvider {
	fn feed_value(_: AccountId, _: CurrencyId, _: Price) -> DispatchResult {
		Err("Not supported".into())
	}
}

parameter_type_with_key! {
	pub ExistentialDeposits: |currency_id: CurrencyId| -> Balance {
		match currency_id {
			CurrencyId::Token(symbol) => match symbol {
				TokenSymbol::AUSD => 10 * cent(*currency_id),
				TokenSymbol::DOT => cent(*currency_id),
				TokenSymbol::LDOT => 5 * cent(*currency_id),

				TokenSymbol::KAR |
				TokenSymbol::KUSD |
				TokenSymbol::KSM |
				TokenSymbol::LKSM |
				TokenSymbol::RENBTC |
				TokenSymbol::BNC |
				TokenSymbol::PHA |
				TokenSymbol::VSKSM |
				TokenSymbol::ACA |
				TokenSymbol::KBTC |
				TokenSymbol::KINT |
				TokenSymbol::TAI |
				TokenSymbol::RMRK |
				TokenSymbol::RMRK_V2 |
				TokenSymbol::CASH => Balance::max_value() // unsupported
			},
			CurrencyId::DexShare(dex_share_0, _) => {
				let currency_id_0: CurrencyId = (*dex_share_0).into();

				// initial dex share amount is calculated based on currency_id_0,
				// use the ED of currency_id_0 as the ED of lp token.
				if currency_id_0 == GetNativeCurrencyId::get() {
					NativeTokenExistentialDeposit::get()
				} else if let CurrencyId::Erc20(address) = currency_id_0 {
					// LP token with erc20
					AssetIdMaps::<Runtime>::get_erc20_asset_metadata(address).
						map_or(Balance::max_value(), |metatata| metatata.minimal_balance)
				} else {
					Self::get(&currency_id_0)
				}
			},
			CurrencyId::Erc20(_) => Balance::max_value(), // not handled by orml-tokens
			CurrencyId::StableAssetPoolToken(stable_asset_id) => {
				AssetIdMaps::<Runtime>::get_stable_asset_metadata(*stable_asset_id).
					map_or(Balance::max_value(), |metatata| metatata.minimal_balance)
			},
			CurrencyId::LiquidCrowdloan(_) => ExistentialDeposits::get(&CurrencyId::Token(TokenSymbol::DOT)), // the same as DOT
			CurrencyId::ForeignAsset(foreign_asset_id) => {
				AssetIdMaps::<Runtime>::get_foreign_asset_metadata(*foreign_asset_id).
					map_or(Balance::max_value(), |metatata| metatata.minimal_balance)
			},
		}
	};
}

pub struct DustRemovalWhitelist;
impl Contains<AccountId> for DustRemovalWhitelist {
	fn contains(a: &AccountId) -> bool {
		get_all_module_accounts().contains(a)
	}
}

parameter_types! {
	pub AcalaTreasuryAccount: AccountId = TreasuryPalletId::get().into_account();
}

impl orml_tokens::Config for Runtime {
	type Event = Event;
	type Balance = Balance;
	type Amount = Amount;
	type CurrencyId = CurrencyId;
	type WeightInfo = weights::orml_tokens::WeightInfo<Runtime>;
	type ExistentialDeposits = ExistentialDeposits;
	type OnDust = orml_tokens::TransferDust<Runtime, AcalaTreasuryAccount>;
	type MaxLocks = MaxLocks;
	type DustRemovalWhitelist = DustRemovalWhitelist;
}

parameter_types! {
	pub StableCurrencyFixedPrice: Price = Price::saturating_from_rational(1, 1);
}

impl module_prices::Config for Runtime {
	type Event = Event;
	type Source = AggregatedDataProvider;
	type GetStableCurrencyId = GetStableCurrencyId;
	type StableCurrencyFixedPrice = StableCurrencyFixedPrice;
	type GetStakingCurrencyId = GetStakingCurrencyId;
	type GetLiquidCurrencyId = GetLiquidCurrencyId;
	type LockOrigin = EnsureRootOrTwoThirdsGeneralCouncil;
	type LiquidStakingExchangeRateProvider = Homa;
	type DEX = Dex;
	type Currency = Currencies;
	type Erc20InfoMapping = EvmErc20InfoMapping<Runtime>;
	type WeightInfo = weights::module_prices::WeightInfo<Runtime>;
}

parameter_types! {
	pub const GetNativeCurrencyId: CurrencyId = ACA;
	pub const GetStableCurrencyId: CurrencyId = AUSD;
	pub const GetLiquidCurrencyId: CurrencyId = LDOT;
	pub const GetStakingCurrencyId: CurrencyId = DOT;
}

impl module_currencies::Config for Runtime {
	type Event = Event;
	type MultiCurrency = Tokens;
	type NativeCurrency = BasicCurrencyAdapter<Runtime, Balances, Amount, BlockNumber>;
	type GetNativeCurrencyId = GetNativeCurrencyId;
	type WeightInfo = weights::module_currencies::WeightInfo<Runtime>;
	type AddressMapping = EvmAddressMapping<Runtime>;
	type EVMBridge = module_evm_bridge::EVMBridge<Runtime>;
	type SweepOrigin = EnsureRootOrOneGeneralCouncil;
	type OnDust = module_currencies::TransferDust<Runtime, AcalaTreasuryAccount>;
}

parameter_types! {
	pub AcalaFoundationAccounts: Vec<AccountId> = vec![
		hex_literal::hex!["5336f96b54fa1832d517549bbffdfba2cae8983b8dcf65caff82d616014f5951"].into(),	// 22khtd8Zu9CpCY7DR4EPmmX66Aqsc91ShRAhehSWKGL7XDpL
		hex_literal::hex!["26adf1c3a5b73f8640404d59ccb81de3ede79965b140addc7d8c0ff8736b5c53"].into(),	// 21kK5T9tvL8nVdAAWizjtBgRbGcAs466iU6ZxeNWb7mFgg5i
		hex_literal::hex!["7e32626ae20238b3f2c63299bdc1eb4729c7aadc995ce2abaa4e42130209f5d5"].into(),	// 23j4ay2zBSgaSs18xstipmHBNi39W2Su9n8G89kWrz8eCe8F
		TreasuryPalletId::get().into_account(),
		TreasuryReservePalletId::get().into_account(),
	];
}

pub struct EnsureAcalaFoundation;
impl EnsureOrigin<Origin> for EnsureAcalaFoundation {
	type Success = AccountId;

	fn try_origin(o: Origin) -> Result<Self::Success, Origin> {
		Into::<Result<RawOrigin<AccountId>, Origin>>::into(o).and_then(|o| match o {
			RawOrigin::Signed(caller) => {
				if AcalaFoundationAccounts::get().contains(&caller) {
					Ok(caller)
				} else {
					Err(Origin::from(Some(caller)))
				}
			}
			r => Err(Origin::from(r)),
		})
	}

	#[cfg(feature = "runtime-benchmarks")]
	fn successful_origin() -> Origin {
		Origin::from(RawOrigin::Signed(Default::default()))
	}
}

parameter_types! {
	pub MinVestedTransfer: Balance = 0;
	pub const MaxVestingSchedules: u32 = 100;
}

impl orml_vesting::Config for Runtime {
	type Event = Event;
	type Currency = pallet_balances::Pallet<Runtime>;
	type MinVestedTransfer = MinVestedTransfer;
	type VestedTransferOrigin = EnsureAcalaFoundation;
	type WeightInfo = weights::orml_vesting::WeightInfo<Runtime>;
	type MaxVestingSchedules = MaxVestingSchedules;
	type BlockNumberProvider = RelayChainBlockNumberProvider<Runtime>;
}

parameter_types! {
	pub MaximumSchedulerWeight: Weight = Perbill::from_percent(10) * RuntimeBlockWeights::get().max_block;
	pub const MaxScheduledPerBlock: u32 = 10;
	// Retry a scheduled item every 10 blocks (1 minute) until the preimage exists.
	pub const NoPreimagePostponement: Option<u32> = Some(10);
}

impl pallet_scheduler::Config for Runtime {
	type Event = Event;
	type Origin = Origin;
	type PalletsOrigin = OriginCaller;
	type Call = Call;
	type MaximumWeight = MaximumSchedulerWeight;
	type ScheduleOrigin = EnsureRoot<AccountId>;
	type MaxScheduledPerBlock = MaxScheduledPerBlock;
	type WeightInfo = ();
	type OriginPrivilegeCmp = EqualPrivilegeOnly;
	type PreimageProvider = ();
	type NoPreimagePostponement = NoPreimagePostponement;
}

parameter_types! {
	pub MinimumIncrementSize: Rate = Rate::saturating_from_rational(2, 100);
	pub const AuctionTimeToClose: BlockNumber = 15 * MINUTES;
	pub const AuctionDurationSoftCap: BlockNumber = 2 * HOURS;
}

impl module_auction_manager::Config for Runtime {
	type Event = Event;
	type Currency = Currencies;
	type Auction = Auction;
	type MinimumIncrementSize = MinimumIncrementSize;
	type AuctionTimeToClose = AuctionTimeToClose;
	type AuctionDurationSoftCap = AuctionDurationSoftCap;
	type GetStableCurrencyId = GetStableCurrencyId;
	type CDPTreasury = CdpTreasury;
	type PriceSource = module_prices::PriorityLockedPriceProvider<Runtime>;
	type UnsignedPriority = runtime_common::AuctionManagerUnsignedPriority;
	type EmergencyShutdown = EmergencyShutdown;
	type WeightInfo = weights::module_auction_manager::WeightInfo<Runtime>;
}

impl module_loans::Config for Runtime {
	type Event = Event;
	type Convert = module_cdp_engine::DebitExchangeRateConvertor<Runtime>;
	type Currency = Currencies;
	type RiskManager = CdpEngine;
	type CDPTreasury = CdpTreasury;
	type PalletId = LoansPalletId;
	type OnUpdateLoan = module_incentives::OnUpdateLoan<Runtime>;
}

impl<LocalCall> frame_system::offchain::CreateSignedTransaction<LocalCall> for Runtime
where
	Call: From<LocalCall>,
{
	fn create_transaction<C: frame_system::offchain::AppCrypto<Self::Public, Self::Signature>>(
		call: Call,
		public: <Signature as sp_runtime::traits::Verify>::Signer,
		account: AccountId,
		nonce: Nonce,
	) -> Option<(
		Call,
		<UncheckedExtrinsic as sp_runtime::traits::Extrinsic>::SignaturePayload,
	)> {
		// take the biggest period possible.
		let period = BlockHashCount::get()
			.checked_next_power_of_two()
			.map(|c| c / 2)
			.unwrap_or(2) as u64;
		let current_block = System::block_number()
			.saturated_into::<u64>()
			// The `System::block_number` is initialized with `n+1`,
			// so the actual block number is `n`.
			.saturating_sub(1);
		let tip = 0;
		let extra: SignedExtra = (
			frame_system::CheckSpecVersion::<Runtime>::new(),
			frame_system::CheckTxVersion::<Runtime>::new(),
			frame_system::CheckGenesis::<Runtime>::new(),
			frame_system::CheckEra::<Runtime>::from(generic::Era::mortal(period, current_block)),
			frame_system::CheckNonce::<Runtime>::from(nonce),
			frame_system::CheckWeight::<Runtime>::new(),
			module_transaction_payment::ChargeTransactionPayment::<Runtime>::from(tip),
			module_evm::SetEvmOrigin::<Runtime>::new(),
		);
		let raw_payload = SignedPayload::new(call, extra)
			.map_err(|e| {
				log::warn!("Unable to create signed payload: {:?}", e);
			})
			.ok()?;
		let signature = raw_payload.using_encoded(|payload| C::sign(payload, public))?;
		let address = AccountIdLookup::unlookup(account);
		let (call, extra, _) = raw_payload.deconstruct();
		Some((call, (address, signature, extra)))
	}
}
impl frame_system::offchain::SigningTypes for Runtime {
	type Public = <Signature as sp_runtime::traits::Verify>::Signer;
	type Signature = Signature;
}

impl<C> frame_system::offchain::SendTransactionTypes<C> for Runtime
where
	Call: From<C>,
{
	type OverarchingCall = Call;
	type Extrinsic = UncheckedExtrinsic;
}

parameter_types! {
	pub CollateralCurrencyIds: Vec<CurrencyId> = vec![DOT, LDOT];
	pub DefaultLiquidationRatio: Ratio = Ratio::saturating_from_rational(150, 100);
	pub DefaultDebitExchangeRate: ExchangeRate = ExchangeRate::saturating_from_rational(1, 10);
	pub DefaultLiquidationPenalty: Rate = Rate::saturating_from_rational(8, 100);
	pub MinimumDebitValue: Balance = 20 * dollar(AUSD);
	pub MaxSwapSlippageCompareToOracle: Ratio = Ratio::saturating_from_rational(15, 100);
}

impl module_cdp_engine::Config for Runtime {
	type Event = Event;
	type PriceSource = module_prices::PriorityLockedPriceProvider<Runtime>;
	type CollateralCurrencyIds = CollateralCurrencyIds;
	type DefaultLiquidationRatio = DefaultLiquidationRatio;
	type DefaultDebitExchangeRate = DefaultDebitExchangeRate;
	type DefaultLiquidationPenalty = DefaultLiquidationPenalty;
	type MinimumDebitValue = MinimumDebitValue;
	type GetStableCurrencyId = GetStableCurrencyId;
	type CDPTreasury = CdpTreasury;
	type UpdateOrigin = EnsureRootOrHalfFinancialCouncil;
	type MaxSwapSlippageCompareToOracle = MaxSwapSlippageCompareToOracle;
	type UnsignedPriority = runtime_common::CdpEngineUnsignedPriority;
	type EmergencyShutdown = EmergencyShutdown;
	type UnixTime = Timestamp;
	type WeightInfo = weights::module_cdp_engine::WeightInfo<Runtime>;
}

parameter_types! {
	pub DepositPerAuthorization: Balance = deposit(1, 64);
}

impl module_honzon::Config for Runtime {
	type Event = Event;
	type Currency = Balances;
	type DepositPerAuthorization = DepositPerAuthorization;
	type WeightInfo = weights::module_honzon::WeightInfo<Runtime>;
}

impl module_emergency_shutdown::Config for Runtime {
	type Event = Event;
	type CollateralCurrencyIds = CollateralCurrencyIds;
	type PriceSource = Prices;
	type CDPTreasury = CdpTreasury;
	type AuctionManagerHandler = AuctionManager;
	type ShutdownOrigin = EnsureRoot<AccountId>;
	type WeightInfo = weights::module_emergency_shutdown::WeightInfo<Runtime>;
}

parameter_types! {
	pub const GetExchangeFee: (u32, u32) = (3, 1000);	// 0.3%
	pub const TradingPathLimit: u32 = 4;
}

impl module_dex::Config for Runtime {
	type Event = Event;
	type Currency = Currencies;
	type GetExchangeFee = GetExchangeFee;
	type TradingPathLimit = TradingPathLimit;
	type PalletId = DEXPalletId;
	type Erc20InfoMapping = EvmErc20InfoMapping<Runtime>;
	type DEXIncentives = Incentives;
	type WeightInfo = weights::module_dex::WeightInfo<Runtime>;
	type ListingOrigin = EnsureRootOrHalfGeneralCouncil;
}

parameter_types! {
	pub const MaxAuctionsCount: u32 = 50;
	pub HonzonTreasuryAccount: AccountId = HonzonTreasuryPalletId::get().into_account();
	pub AlternativeSwapPathJointList: Vec<Vec<CurrencyId>> = vec![
		vec![DOT],
		vec![LDOT],
	];
}

impl module_cdp_treasury::Config for Runtime {
	type Event = Event;
	type Currency = Currencies;
	type GetStableCurrencyId = GetStableCurrencyId;
	type AuctionManagerHandler = AuctionManager;
	type UpdateOrigin = EnsureRootOrHalfFinancialCouncil;
	type DEX = Dex;
	type MaxAuctionsCount = MaxAuctionsCount;
	type PalletId = CDPTreasuryPalletId;
	type TreasuryAccount = HonzonTreasuryAccount;
	type AlternativeSwapPathJointList = AlternativeSwapPathJointList;
	type WeightInfo = weights::module_cdp_treasury::WeightInfo<Runtime>;
}

impl module_transaction_pause::Config for Runtime {
	type Event = Event;
	type UpdateOrigin = EnsureRootOrTwoThirdsGeneralCouncil;
	type WeightInfo = weights::module_transaction_pause::WeightInfo<Runtime>;
}

parameter_types! {
	// Sort by fee charge order
	pub DefaultFeeSwapPathList: Vec<Vec<CurrencyId>> = vec![vec![AUSD, DOT, ACA], vec![DOT, ACA], vec![LDOT, DOT, ACA]];
}

type NegativeImbalance = <Balances as PalletCurrency<AccountId>>::NegativeImbalance;
pub struct DealWithFees;
impl OnUnbalanced<NegativeImbalance> for DealWithFees {
	fn on_unbalanceds<B>(mut fees_then_tips: impl Iterator<Item = NegativeImbalance>) {
		if let Some(mut fees) = fees_then_tips.next() {
			if let Some(tips) = fees_then_tips.next() {
				tips.merge_into(&mut fees);
			}
			// for fees and tips, 100% to treasury
			Treasury::on_unbalanced(fees);
		}
	}
}

impl module_transaction_payment::Config for Runtime {
	type Event = Event;
	type NativeCurrencyId = GetNativeCurrencyId;
	type DefaultFeeSwapPathList = DefaultFeeSwapPathList;
	type Currency = Balances;
	type MultiCurrency = Currencies;
	type OnTransactionPayment = DealWithFees;
	type AlternativeFeeSwapDeposit = NativeTokenExistentialDeposit;
	type TransactionByteFee = TransactionByteFee;
	type OperationalFeeMultiplier = OperationalFeeMultiplier;
	type TipPerWeightStep = TipPerWeightStep;
	type MaxTipsOfPriority = MaxTipsOfPriority;
	type WeightToFee = WeightToFee;
	type FeeMultiplierUpdate = SlowAdjustingFeeUpdate<Self>;
	type DEX = Dex;
	type MaxSwapSlippageCompareToOracle = MaxSwapSlippageCompareToOracle;
	type TradingPathLimit = TradingPathLimit;
	type PriceSource = module_prices::RealTimePriceProvider<Runtime>;
	type WeightInfo = weights::module_transaction_payment::WeightInfo<Runtime>;
	type PalletId = TransactionPaymentPalletId;
	type TreasuryAccount = AcalaTreasuryAccount;
	type UpdateOrigin = EnsureAcalaFoundation;
}

impl module_evm_accounts::Config for Runtime {
	type Event = Event;
	type Currency = Balances;
	type AddressMapping = EvmAddressMapping<Runtime>;
	type TransferAll = Currencies;
	type ChainId = ChainId;
	type WeightInfo = weights::module_evm_accounts::WeightInfo<Runtime>;
}

impl module_asset_registry::Config for Runtime {
	type Event = Event;
	type Currency = Balances;
	type LiquidCrowdloanCurrencyId = GetStakingCurrencyId;
	type EVMBridge = module_evm_bridge::EVMBridge<Runtime>;
	type RegisterOrigin = EnsureRootOrHalfGeneralCouncil;
	type WeightInfo = weights::module_asset_registry::WeightInfo<Runtime>;
}

impl orml_rewards::Config for Runtime {
	type Share = Balance;
	type Balance = Balance;
	type PoolId = module_incentives::PoolId;
	type CurrencyId = CurrencyId;
	type Handler = Incentives;
}

parameter_types! {
	pub const AccumulatePeriod: BlockNumber = MINUTES;
}

impl module_incentives::Config for Runtime {
	type Event = Event;
	type RewardsSource = UnreleasedNativeVaultAccountId;
	type StableCurrencyId = GetStableCurrencyId;
	type AccumulatePeriod = AccumulatePeriod;
	type UpdateOrigin = EnsureRootOrThreeFourthsGeneralCouncil;
	type CDPTreasury = CdpTreasury;
	type Currency = Currencies;
	type DEX = Dex;
	type EmergencyShutdown = EmergencyShutdown;
	type PalletId = IncentivesPalletId;
	type WeightInfo = weights::module_incentives::WeightInfo<Runtime>;
}

parameter_types! {
	pub CreateClassDeposit: Balance = 50 * dollar(ACA);
	pub CreateTokenDeposit: Balance = 20 * cent(ACA);
	pub MaxAttributesBytes: u32 = 2048;
}

impl module_nft::Config for Runtime {
	type Event = Event;
	type Currency = Balances;
	type CreateClassDeposit = CreateClassDeposit;
	type CreateTokenDeposit = CreateTokenDeposit;
	type DataDepositPerByte = DataDepositPerByte;
	type PalletId = NftPalletId;
	type MaxAttributesBytes = MaxAttributesBytes;
	type WeightInfo = weights::module_nft::WeightInfo<Runtime>;
}

parameter_types! {
	pub MaxClassMetadata: u32 = 1024;
	pub MaxTokenMetadata: u32 = 1024;
}

impl orml_nft::Config for Runtime {
	type ClassId = u32;
	type TokenId = u64;
	type ClassData = module_nft::ClassData<Balance>;
	type TokenData = module_nft::TokenData<Balance>;
	type MaxClassMetadata = MaxClassMetadata;
	type MaxTokenMetadata = MaxTokenMetadata;
}

parameter_types! {
	// One storage item; key size 32, value size 8; .
	pub ProxyDepositBase: Balance = deposit(1, 8);
	// Additional storage item size of 33 bytes.
	pub ProxyDepositFactor: Balance = deposit(0, 33);
	pub const MaxProxies: u16 = 32;
	pub AnnouncementDepositBase: Balance = deposit(1, 8);
	pub AnnouncementDepositFactor: Balance = deposit(0, 66);
	pub const MaxPending: u16 = 32;
}

impl InstanceFilter<Call> for ProxyType {
	fn filter(&self, c: &Call) -> bool {
		match self {
			// Always allowed Call::Utility no matter type.
			// Only transactions allowed by Proxy.filter can be executed,
			// otherwise `BadOrigin` will be returned in Call::Utility.
			_ if matches!(c, Call::Utility(..)) => true,
			ProxyType::Any => true,
			ProxyType::CancelProxy => matches!(c, Call::Proxy(pallet_proxy::Call::reject_announcement { .. })),
			ProxyType::Governance => {
				matches!(
					c,
					Call::Authority(..)
						| Call::Democracy(..) | Call::GeneralCouncil(..)
						| Call::FinancialCouncil(..)
						| Call::HomaCouncil(..) | Call::TechnicalCommittee(..)
						| Call::Treasury(..) | Call::Bounties(..)
						| Call::Tips(..)
				)
			}
			ProxyType::Auction => {
				matches!(c, Call::Auction(orml_auction::Call::bid { .. }))
			}
			ProxyType::Swap => {
				matches!(
					c,
					Call::Dex(module_dex::Call::swap_with_exact_supply { .. })
						| Call::Dex(module_dex::Call::swap_with_exact_target { .. })
				)
			}
			ProxyType::Loan => {
				matches!(
					c,
					Call::Honzon(module_honzon::Call::adjust_loan { .. })
						| Call::Honzon(module_honzon::Call::close_loan_has_debit_by_dex { .. })
				)
			}
		}
	}
	fn is_superset(&self, o: &Self) -> bool {
		match (self, o) {
			(x, y) if x == y => true,
			(ProxyType::Any, _) => true,
			(_, ProxyType::Any) => false,
			_ => false,
		}
	}
}

impl pallet_proxy::Config for Runtime {
	type Event = Event;
	type Call = Call;
	type Currency = Balances;
	type ProxyType = ProxyType;
	type ProxyDepositBase = ProxyDepositBase;
	type ProxyDepositFactor = ProxyDepositFactor;
	type MaxProxies = MaxProxies;
	type WeightInfo = ();
	type MaxPending = MaxPending;
	type CallHasher = BlakeTwo256;
	type AnnouncementDepositBase = AnnouncementDepositBase;
	type AnnouncementDepositFactor = AnnouncementDepositFactor;
}

parameter_types! {
	pub const ChainId: u64 = 787;
	pub const NewContractExtraBytes: u32 = 10_000;
	pub NetworkContractSource: H160 = H160::from_low_u64_be(0);
	pub DeveloperDeposit: Balance = 100 * dollar(ACA);
	pub PublicationFee: Balance = 10000 * dollar(ACA);
}

#[derive(Clone, Encode, Decode, PartialEq, Eq, RuntimeDebug, TypeInfo)]
pub struct StorageDepositPerByte;
impl<I: From<Balance>> frame_support::traits::Get<I> for StorageDepositPerByte {
	fn get() -> I {
		// NOTE: ACA decimals is 12, convert to 18.
		I::from(convert_decimals_to_evm(deposit(0, 1)))
	}
}

#[derive(Clone, Encode, Decode, PartialEq, Eq, RuntimeDebug, TypeInfo)]
pub struct TxFeePerGas;
impl<I: From<Balance>> frame_support::traits::Get<I> for TxFeePerGas {
	fn get() -> I {
		// NOTE: 200 GWei
		// ensure suffix is 0x0000
		I::from(200u128.saturating_mul(10u128.saturating_pow(9)) & !0xffff)
	}
}

impl module_evm::Config for Runtime {
	type AddressMapping = EvmAddressMapping<Runtime>;
	type Currency = Balances;
	type TransferAll = Currencies;
	type NewContractExtraBytes = NewContractExtraBytes;
	type StorageDepositPerByte = StorageDepositPerByte;
	type TxFeePerGas = TxFeePerGas;
	type Event = Event;
	type Precompiles = runtime_common::AllPrecompiles<Self>;
	type ChainId = ChainId;
	type GasToWeight = GasToWeight;
	type ChargeTransactionPayment = module_transaction_payment::ChargeTransactionPayment<Runtime>;
	type NetworkContractOrigin = EnsureRootOrTwoThirdsTechnicalCommittee;
	type NetworkContractSource = NetworkContractSource;
	type DeveloperDeposit = DeveloperDeposit;
	type PublicationFee = PublicationFee;
	type TreasuryAccount = AcalaTreasuryAccount;
	type FreePublicationOrigin = EnsureRootOrHalfGeneralCouncil;
	type Runner = module_evm::runner::stack::Runner<Self>;
	type FindAuthor = pallet_session::FindAccountFromAuthorIndex<Self, Aura>;
	type Task = ScheduledTasks;
	type IdleScheduler = IdleScheduler;
	type WeightInfo = weights::module_evm::WeightInfo<Runtime>;
}

impl module_evm_bridge::Config for Runtime {
	type EVM = EVM;
}

impl module_session_manager::Config for Runtime {
	type Event = Event;
	type ValidatorSet = Session;
	type WeightInfo = weights::module_session_manager::WeightInfo<Runtime>;
}

parameter_types! {
	pub ReservedXcmpWeight: Weight = RuntimeBlockWeights::get().max_block / 4;
	pub ReservedDmpWeight: Weight = RuntimeBlockWeights::get().max_block / 4;
}

impl cumulus_pallet_parachain_system::Config for Runtime {
	type Event = Event;
	type OnSystemEvent = ();
	type SelfParaId = ParachainInfo;
	type DmpMessageHandler = DmpQueue;
	type ReservedDmpWeight = ReservedDmpWeight;
	type OutboundXcmpMessageSource = XcmpQueue;
	type XcmpMessageHandler = XcmpQueue;
	type ReservedXcmpWeight = ReservedXcmpWeight;
}

impl parachain_info::Config for Runtime {}

impl cumulus_pallet_aura_ext::Config for Runtime {}

parameter_types! {
	pub DotLocation: MultiLocation = MultiLocation::parent();
	pub const RelayNetwork: NetworkId = NetworkId::Polkadot;
	pub RelayChainOrigin: Origin = cumulus_pallet_xcm::Origin::Relay.into();
	pub Ancestry: MultiLocation = Parachain(ParachainInfo::parachain_id().into()).into();
}

/// Type for specifying how a `MultiLocation` can be converted into an `AccountId`. This is used
/// when determining ownership of accounts for asset transacting and when attempting to use XCM
/// `Transact` in order to determine the dispatch Origin.
pub type LocationToAccountId = (
	// The parent (Relay-chain) origin converts to the default `AccountId`.
	ParentIsDefault<AccountId>,
	// Sibling parachain origins convert to AccountId via the `ParaId::into`.
	SiblingParachainConvertsVia<Sibling, AccountId>,
	// Straight up local `AccountId32` origins just alias directly to `AccountId`.
	AccountId32Aliases<RelayNetwork, AccountId>,
);

/// This is the type we use to convert an (incoming) XCM origin into a local `Origin` instance,
/// ready for dispatching a transaction with Xcm's `Transact`. There is an `OriginKind` which can
/// biases the kind of local `Origin` it will become.
pub type XcmOriginToCallOrigin = (
	// Sovereign account converter; this attempts to derive an `AccountId` from the origin location
	// using `LocationToAccountId` and then turn that into the usual `Signed` origin. Useful for
	// foreign chains who want to have a local sovereign account on this chain which they control.
	SovereignSignedViaLocation<LocationToAccountId, Origin>,
	// Native converter for Relay-chain (Parent) location; will converts to a `Relay` origin when
	// recognized.
	RelayChainAsNative<RelayChainOrigin, Origin>,
	// Native converter for sibling Parachains; will convert to a `SiblingPara` origin when
	// recognized.
	SiblingParachainAsNative<cumulus_pallet_xcm::Origin, Origin>,
	// Native signed account converter; this just converts an `AccountId32` origin into a normal
	// `Origin::Signed` origin of the same 32-byte value.
	SignedAccountId32AsNative<RelayNetwork, Origin>,
	// Xcm origins can be represented natively under the Xcm pallet's Xcm origin.
	XcmPassthrough<Origin>,
);

pub type Barrier = (
	TakeWeightCredit,
	AllowTopLevelPaidExecutionFrom<Everything>,
	// Expected responses are OK.
	AllowKnownQueryResponses<PolkadotXcm>,
	// Subscriptions for version tracking are OK.
	AllowSubscriptionsFrom<Everything>,
);

pub struct ToTreasury;
impl TakeRevenue for ToTreasury {
	fn take_revenue(revenue: MultiAsset) {
		if let MultiAsset {
			id: Concrete(location),
			fun: Fungible(amount),
		} = revenue
		{
			if let Some(currency_id) = CurrencyIdConvert::convert(location) {
				// Ensure AcalaTreasuryAccount have ed requirement for native asset, but don't need
				// ed requirement for cross-chain asset because it's one of whitelist accounts.
				// Ignore the result.
				let _ = Currencies::deposit(currency_id, &AcalaTreasuryAccount::get(), amount);
			}
		}
	}
}

parameter_types! {
	// One XCM operation is 200_000_000 weight, cross-chain transfer ~= 2x of transfer.
	pub const UnitWeightCost: Weight = 200_000_000;
	pub const MaxInstructions: u32 = 100;
	pub DotPerSecond: (AssetId, u128) = (MultiLocation::parent().into(), dot_per_second());
	pub AusdPerSecond: (AssetId, u128) = (
		MultiLocation::new(
			1,
			X2(Parachain(u32::from(ParachainInfo::get())), GeneralKey(AUSD.encode())),
		).into(),
		// aUSD:DOT = 40:1
		dot_per_second() * 40
	);
	pub AcaPerSecond: (AssetId, u128) = (
		MultiLocation::new(
			1,
			X2(Parachain(u32::from(ParachainInfo::get())), GeneralKey(ACA.encode())),
		).into(),
		aca_per_second()
	);
	pub ForeignAssetUnitsPerSecond: u128 = aca_per_second();
	pub AcaPerSecondAsBased: u128 = aca_per_second();
}

pub type Trader = (
	TransactionFeePoolTrader<Runtime, CurrencyIdConvert, AcaPerSecondAsBased, ToTreasury>,
	FixedRateOfFungible<DotPerSecond, ToTreasury>,
	FixedRateOfFungible<AusdPerSecond, ToTreasury>,
	FixedRateOfForeignAsset<Runtime, ForeignAssetUnitsPerSecond, ToTreasury>,
);

pub struct XcmConfig;
impl xcm_executor::Config for XcmConfig {
	type Call = Call;
	type XcmSender = XcmRouter;
	// How to withdraw and deposit an asset.
	type AssetTransactor = LocalAssetTransactor;
	type OriginConverter = XcmOriginToCallOrigin;
	type IsReserve = MultiNativeAsset;
	// Teleporting is disabled.
	type IsTeleporter = ();
	type LocationInverter = LocationInverter<Ancestry>;
	type Barrier = Barrier;
	type Weigher = FixedWeightBounds<UnitWeightCost, Call, MaxInstructions>;
	type Trader = Trader;
	type ResponseHandler = PolkadotXcm;
	type AssetTrap = AcalaDropAssets<
		PolkadotXcm,
		ToTreasury,
		CurrencyIdConvert,
		GetNativeCurrencyId,
		NativeTokenExistentialDeposit,
		ExistentialDeposits,
	>;
	type AssetClaims = PolkadotXcm;
	type SubscriptionService = PolkadotXcm;
}

parameter_types! {
	pub MaxDownwardMessageWeight: Weight = RuntimeBlockWeights::get().max_block / 10;
}

pub type LocalOriginToLocation = SignedToAccountId32<Origin, AccountId, RelayNetwork>;

/// The means for routing XCM messages which are not for local execution into the right message
/// queues.
pub type XcmRouter = (
	// Two routers - use UMP to communicate with the relay chain:
	cumulus_primitives_utility::ParentAsUmp<ParachainSystem, PolkadotXcm>,
	// ..and XCMP to communicate with the sibling chains.
	XcmpQueue,
);

impl pallet_xcm::Config for Runtime {
	type Event = Event;
	type SendXcmOrigin = EnsureXcmOrigin<Origin, LocalOriginToLocation>;
	type XcmRouter = XcmRouter;
	type ExecuteXcmOrigin = EnsureXcmOrigin<Origin, LocalOriginToLocation>;
	type XcmExecuteFilter = Nothing;
	type XcmExecutor = XcmExecutor<XcmConfig>;
	type XcmTeleportFilter = Nothing;
	type XcmReserveTransferFilter = Everything;
	type Weigher = FixedWeightBounds<UnitWeightCost, Call, MaxInstructions>;
	type LocationInverter = LocationInverter<Ancestry>;
	type Origin = Origin;
	type Call = Call;
	const VERSION_DISCOVERY_QUEUE_SIZE: u32 = 100;
	type AdvertisedXcmVersion = pallet_xcm::CurrentXcmVersion;
}

impl cumulus_pallet_xcm::Config for Runtime {
	type Event = Event;
	type XcmExecutor = XcmExecutor<XcmConfig>;
}

impl cumulus_pallet_xcmp_queue::Config for Runtime {
	type Event = Event;
	type XcmExecutor = XcmExecutor<XcmConfig>;
	type ChannelInfo = ParachainSystem;
	type VersionWrapper = PolkadotXcm;
	type ExecuteOverweightOrigin = EnsureRoot<AccountId>;
}

impl cumulus_pallet_dmp_queue::Config for Runtime {
	type Event = Event;
	type XcmExecutor = XcmExecutor<XcmConfig>;
	type ExecuteOverweightOrigin = EnsureRoot<AccountId>;
}

pub fn create_x2_parachain_multilocation(index: u16) -> MultiLocation {
	MultiLocation::new(
		1,
		X1(AccountId32 {
			network: NetworkId::Any,
			id: Utility::derivative_account_id(ParachainInfo::get().into_account(), index).into(),
		}),
	)
}

parameter_types! {
	pub DefaultExchangeRate: ExchangeRate = ExchangeRate::saturating_from_rational(1, 10);
	pub HomaTreasuryAccount: AccountId = HomaTreasuryPalletId::get().into_account();
	pub ActiveSubAccountsIndexList: Vec<u16> = vec![RelayChainSubAccountId::HomaLite as u16];
	pub BondingDuration: EraIndex = 28;
	pub MintThreshold: Balance = 5 * dollar(DOT);
	pub RedeemThreshold: Balance = 50 * dollar(LDOT);
}

impl module_homa::Config for Runtime {
	type Event = Event;
	type Currency = Currencies;
	type GovernanceOrigin = EnsureRootOrHalfGeneralCouncil;
	type StakingCurrencyId = GetStakingCurrencyId;
	type LiquidCurrencyId = GetLiquidCurrencyId;
	type PalletId = HomaPalletId;
	type TreasuryAccount = HomaTreasuryAccount;
	type DefaultExchangeRate = DefaultExchangeRate;
	type ActiveSubAccountsIndexList = ActiveSubAccountsIndexList;
	type BondingDuration = BondingDuration;
	type MintThreshold = MintThreshold;
	type RedeemThreshold = RedeemThreshold;
	type RelayChainBlockNumber = RelayChainBlockNumberProvider<Runtime>;
	type HomaXcm = HomaXcm;
	type WeightInfo = weights::module_homa::WeightInfo<Runtime>;
}

pub struct SubAccountIndexMultiLocationConvertor;
impl Convert<u16, MultiLocation> for SubAccountIndexMultiLocationConvertor {
	fn convert(sub_account_index: u16) -> MultiLocation {
		create_x2_parachain_multilocation(sub_account_index)
	}
}

parameter_types! {
	pub RelayChainUnbondingSlashingSpans: u32 = 5;
	pub ParachainAccount: AccountId = ParachainInfo::get().into_account();
}

impl module_homa_xcm::Config for Runtime {
	type Event = Event;
	type UpdateOrigin = EnsureRootOrHalfGeneralCouncil;
	type StakingCurrencyId = GetStakingCurrencyId;
	type ParachainAccount = ParachainAccount;
	type RelayChainUnbondingSlashingSpans = RelayChainUnbondingSlashingSpans;
	type SovereignSubAccountLocationConvert = SubAccountIndexMultiLocationConvertor;
	type RelayChainCallBuilder = RelayChainCallBuilder<Runtime, ParachainInfo>;
	type XcmTransfer = XTokens;
}

pub type LocalAssetTransactor = MultiCurrencyAdapter<
	Currencies,
	UnknownTokens,
	IsNativeConcrete<CurrencyId, CurrencyIdConvert>,
	AccountId,
	LocationToAccountId,
	CurrencyId,
	CurrencyIdConvert,
<<<<<<< HEAD
	(),
=======
	DepositToAlternative<AcalaTreasuryAccount, Currencies, CurrencyId, AccountId, Balance>,
>>>>>>> 35078ea2
>;

//TODO: use token registry currency type encoding
fn native_currency_location(id: CurrencyId) -> MultiLocation {
	MultiLocation::new(1, X2(Parachain(ParachainInfo::get().into()), GeneralKey(id.encode())))
}

pub struct CurrencyIdConvert;
impl Convert<CurrencyId, Option<MultiLocation>> for CurrencyIdConvert {
	fn convert(id: CurrencyId) -> Option<MultiLocation> {
		use CurrencyId::Token;
		use TokenSymbol::*;
		match id {
			Token(DOT) => Some(MultiLocation::parent()),
			Token(ACA) | Token(AUSD) | Token(LDOT) => Some(native_currency_location(id)),
			CurrencyId::ForeignAsset(foreign_asset_id) => AssetIdMaps::<Runtime>::get_multi_location(foreign_asset_id),
			_ => None,
		}
	}
}
impl Convert<MultiLocation, Option<CurrencyId>> for CurrencyIdConvert {
	fn convert(location: MultiLocation) -> Option<CurrencyId> {
		use CurrencyId::Token;
		use TokenSymbol::*;

		if location == MultiLocation::parent() {
			return Some(Token(DOT));
		}

		if let Some(currency_id) = AssetIdMaps::<Runtime>::get_currency_id(location.clone()) {
			return Some(currency_id);
		}

		match location {
			MultiLocation {
				parents,
				interior: X2(Parachain(para_id), GeneralKey(key)),
			} if parents == 1 => {
				match (para_id, &key[..]) {
					(id, key) if id == u32::from(ParachainInfo::get()) => {
						// Acala
						if let Ok(currency_id) = CurrencyId::decode(&mut &*key) {
							// check `currency_id` is cross-chain asset
							match currency_id {
								Token(ACA) | Token(AUSD) | Token(LDOT) => Some(currency_id),
								_ => None,
							}
						} else {
							// invalid general key
							None
						}
					}
					_ => None,
				}
			}
			_ => None,
		}
	}
}
impl Convert<MultiAsset, Option<CurrencyId>> for CurrencyIdConvert {
	fn convert(asset: MultiAsset) -> Option<CurrencyId> {
		if let MultiAsset {
			id: Concrete(location), ..
		} = asset
		{
			Self::convert(location)
		} else {
			None
		}
	}
}

parameter_types! {
	pub SelfLocation: MultiLocation = MultiLocation::new(1, X1(Parachain(ParachainInfo::get().into())));
}

pub struct AccountIdToMultiLocation;
impl Convert<AccountId, MultiLocation> for AccountIdToMultiLocation {
	fn convert(account: AccountId) -> MultiLocation {
		X1(AccountId32 {
			network: NetworkId::Any,
			id: account.into(),
		})
		.into()
	}
}

parameter_types! {
	pub const BaseXcmWeight: Weight = 100_000_000; // TODO: recheck this
}

impl orml_xtokens::Config for Runtime {
	type Event = Event;
	type Balance = Balance;
	type CurrencyId = CurrencyId;
	type CurrencyIdConvert = CurrencyIdConvert;
	type AccountIdToMultiLocation = AccountIdToMultiLocation;
	type SelfLocation = SelfLocation;
	type XcmExecutor = XcmExecutor<XcmConfig>;
	type Weigher = FixedWeightBounds<UnitWeightCost, Call, MaxInstructions>;
	type BaseXcmWeight = BaseXcmWeight;
	type LocationInverter = LocationInverter<Ancestry>;
}

impl orml_unknown_tokens::Config for Runtime {
	type Event = Event;
}

impl orml_xcm::Config for Runtime {
	type Event = Event;
	type SovereignOrigin = EnsureRootOrThreeFourthsGeneralCouncil;
}

define_combined_task! {
	#[derive(Clone, Encode, Decode, PartialEq, RuntimeDebug, TypeInfo)]
	pub enum ScheduledTasks {
		EvmTask(EvmTask<Runtime>),
	}
}

parameter_types!(
	// At least 2% of max block weight should remain before idle tasks are dispatched.
	pub MinimumWeightRemainInBlock: Weight = RuntimeBlockWeights::get().max_block / 50;
);

impl module_idle_scheduler::Config for Runtime {
	type Event = Event;
	type WeightInfo = ();
	type Task = ScheduledTasks;
	type MinimumWeightRemainInBlock = MinimumWeightRemainInBlock;
}

construct_runtime!(
	pub enum Runtime where
		Block = Block,
		NodeBlock = primitives::Block,
		UncheckedExtrinsic = UncheckedExtrinsic
	{
		// Core & Utility
		System: frame_system::{Pallet, Call, Storage, Config, Event<T>} = 0,
		Timestamp: pallet_timestamp::{Pallet, Call, Storage, Inherent} = 1,
		Scheduler: pallet_scheduler::{Pallet, Call, Storage, Event<T>} = 2,
		Utility: pallet_utility::{Pallet, Call, Event} = 3,
		Multisig: pallet_multisig::{Pallet, Call, Storage, Event<T>} = 4,
		Proxy: pallet_proxy::{Pallet, Call, Storage, Event<T>} = 5,
		TransactionPause: module_transaction_pause::{Pallet, Call, Storage, Event<T>} = 6,
		IdleScheduler: module_idle_scheduler::{Pallet, Call, Storage, Event<T>} = 7,

		// Tokens & Related
		Balances: pallet_balances::{Pallet, Call, Storage, Config<T>, Event<T>} = 10,
		Tokens: orml_tokens::{Pallet, Storage, Event<T>, Config<T>} = 11,
		Currencies: module_currencies::{Pallet, Call, Event<T>} = 12,
		Vesting: orml_vesting::{Pallet, Storage, Call, Event<T>, Config<T>} = 13,
		TransactionPayment: module_transaction_payment::{Pallet, Call, Storage, Event<T>} = 14,

		// Treasury
		Treasury: pallet_treasury::{Pallet, Call, Storage, Config, Event<T>} = 20,
		Bounties: pallet_bounties::{Pallet, Call, Storage, Event<T>} = 21,
		Tips: pallet_tips::{Pallet, Call, Storage, Event<T>} = 22,

		// Parachain
		ParachainSystem: cumulus_pallet_parachain_system::{Pallet, Call, Storage, Inherent, Config, Event<T>} = 30,
		ParachainInfo: parachain_info::{Pallet, Storage, Config} = 31,

		// Collator. The order of the 4 below are important and shall not change.
		Authorship: pallet_authorship::{Pallet, Storage} = 40,
		CollatorSelection: module_collator_selection::{Pallet, Call, Storage, Event<T>, Config<T>} = 41,
		Session: pallet_session::{Pallet, Call, Storage, Event, Config<T>} = 42,
		Aura: pallet_aura::{Pallet, Storage, Config<T>} = 43,
		AuraExt: cumulus_pallet_aura_ext::{Pallet, Storage, Config} = 44,
		SessionManager: module_session_manager::{Pallet, Call, Storage, Event<T>, Config<T>} = 45,

		// XCM
		XcmpQueue: cumulus_pallet_xcmp_queue::{Pallet, Storage, Event<T>} = 50,
		PolkadotXcm: pallet_xcm::{Pallet, Storage, Call, Event<T>, Origin, Config} = 51,
		CumulusXcm: cumulus_pallet_xcm::{Pallet, Event<T>, Origin} = 52,
		DmpQueue: cumulus_pallet_dmp_queue::{Pallet, Call, Storage, Event<T>} = 53,
		XTokens: orml_xtokens::{Pallet, Storage, Call, Event<T>} = 54,
		UnknownTokens: orml_unknown_tokens::{Pallet, Storage, Event} = 55,
		OrmlXcm: orml_xcm::{Pallet, Call, Event<T>} = 56,

		// Governance
		Authority: orml_authority::{Pallet, Call, Storage, Event<T>, Origin<T>} = 60,
		GeneralCouncil: pallet_collective::<Instance1>::{Pallet, Call, Storage, Origin<T>, Event<T>, Config<T>} = 61,
		GeneralCouncilMembership: pallet_membership::<Instance1>::{Pallet, Call, Storage, Event<T>, Config<T>} = 62,
		FinancialCouncil: pallet_collective::<Instance2>::{Pallet, Call, Storage, Origin<T>, Event<T>, Config<T>} = 63,
		FinancialCouncilMembership: pallet_membership::<Instance2>::{Pallet, Call, Storage, Event<T>, Config<T>} = 64,
		HomaCouncil: pallet_collective::<Instance3>::{Pallet, Call, Storage, Origin<T>, Event<T>, Config<T>} = 65,
		HomaCouncilMembership: pallet_membership::<Instance3>::{Pallet, Call, Storage, Event<T>, Config<T>} = 66,
		TechnicalCommittee: pallet_collective::<Instance4>::{Pallet, Call, Storage, Origin<T>, Event<T>, Config<T>} = 67,
		TechnicalCommitteeMembership: pallet_membership::<Instance4>::{Pallet, Call, Storage, Event<T>, Config<T>} = 68,
		Democracy: pallet_democracy::{Pallet, Call, Storage, Config<T>, Event<T>} = 69,

		// Oracle
		//
		// NOTE: OperatorMembership must be placed after Oracle or else will have race condition on initialization
		AcalaOracle: orml_oracle::<Instance1>::{Pallet, Storage, Call, Event<T>} = 70,
		OperatorMembershipAcala: pallet_membership::<Instance5>::{Pallet, Call, Storage, Event<T>, Config<T>} = 71,

		// ORML Core
		Auction: orml_auction::{Pallet, Storage, Call, Event<T>} = 80,
		Rewards: orml_rewards::{Pallet, Storage, Call} = 81,
		OrmlNFT: orml_nft::{Pallet, Storage, Config<T>} = 82,

		// Acala Core
		Prices: module_prices::{Pallet, Storage, Call, Event<T>} = 90,
		Dex: module_dex::{Pallet, Storage, Call, Event<T>, Config<T>} = 91,

		// Honzon
		AuctionManager: module_auction_manager::{Pallet, Storage, Call, Event<T>, ValidateUnsigned} = 100,
		Loans: module_loans::{Pallet, Storage, Call, Event<T>} = 101,
		Honzon: module_honzon::{Pallet, Storage, Call, Event<T>} = 102,
		CdpTreasury: module_cdp_treasury::{Pallet, Storage, Call, Config, Event<T>} = 103,
		CdpEngine: module_cdp_engine::{Pallet, Storage, Call, Event<T>, Config, ValidateUnsigned} = 104,
		EmergencyShutdown: module_emergency_shutdown::{Pallet, Storage, Call, Event<T>} = 105,

		// Homa
		Homa: module_homa::{Pallet, Call, Storage, Event<T>} = 116,
		HomaXcm: module_homa_xcm::{Pallet, Call, Storage, Event<T>} = 117,

		// Acala Other
		Incentives: module_incentives::{Pallet, Storage, Call, Event<T>} = 120,
		NFT: module_nft::{Pallet, Call, Event<T>} = 121,
		AssetRegistry: module_asset_registry::{Pallet, Call, Storage, Event<T>} = 122,

		// Smart contracts
		EVM: module_evm::{Pallet, Config<T>, Call, Storage, Event<T>} = 130,
		EVMBridge: module_evm_bridge::{Pallet} = 131,
		EvmAccounts: module_evm_accounts::{Pallet, Call, Storage, Event<T>} = 132,

		// Temporary
		Sudo: pallet_sudo::{Pallet, Call, Config<T>, Storage, Event<T>} = 255,
	}
);

/// Block header type as expected by this runtime.
pub type Header = generic::Header<BlockNumber, BlakeTwo256>;
/// Block type as expected by this runtime.
pub type Block = generic::Block<Header, UncheckedExtrinsic>;
/// A Block signed with a Justification
pub type SignedBlock = generic::SignedBlock<Block>;
/// BlockId type as expected by this runtime.
pub type BlockId = generic::BlockId<Block>;
/// The SignedExtension to the basic transaction logic.
pub type SignedExtra = (
	frame_system::CheckSpecVersion<Runtime>,
	frame_system::CheckTxVersion<Runtime>,
	frame_system::CheckGenesis<Runtime>,
	frame_system::CheckEra<Runtime>,
	frame_system::CheckNonce<Runtime>,
	frame_system::CheckWeight<Runtime>,
	module_transaction_payment::ChargeTransactionPayment<Runtime>,
	module_evm::SetEvmOrigin<Runtime>,
);
/// Unchecked extrinsic type as expected by this runtime.
pub type UncheckedExtrinsic = generic::UncheckedExtrinsic<Address, Call, Signature, SignedExtra>;
/// The payload being signed in transactions.
pub type SignedPayload = generic::SignedPayload<Call, SignedExtra>;
/// Extrinsic type that has already been checked.
pub type CheckedExtrinsic = generic::CheckedExtrinsic<AccountId, Call, SignedExtra>;
/// Executive: handles dispatch to the various modules.
pub type Executive =
	frame_executive::Executive<Runtime, Block, frame_system::ChainContext<Runtime>, Runtime, AllPalletsWithSystem, ()>;

#[cfg(not(feature = "disable-runtime-api"))]
impl_runtime_apis! {
	impl sp_api::Core<Block> for Runtime {
		fn version() -> RuntimeVersion {
			VERSION
		}

		fn execute_block(block: Block) {
			Executive::execute_block(block)
		}

		fn initialize_block(header: &<Block as BlockT>::Header) {
			Executive::initialize_block(header)
		}
	}

	impl sp_api::Metadata<Block> for Runtime {
		fn metadata() -> OpaqueMetadata {
			OpaqueMetadata::new(Runtime::metadata().into())
		}
	}

	impl sp_block_builder::BlockBuilder<Block> for Runtime {
		fn apply_extrinsic(extrinsic: <Block as BlockT>::Extrinsic) -> ApplyExtrinsicResult {
			Executive::apply_extrinsic(extrinsic)
		}

		fn finalize_block() -> <Block as BlockT>::Header {
			Executive::finalize_block()
		}

		fn inherent_extrinsics(data: sp_inherents::InherentData) -> Vec<<Block as BlockT>::Extrinsic> {
			data.create_extrinsics()
		}

		fn check_inherents(
			block: Block,
			data: sp_inherents::InherentData,
		) -> sp_inherents::CheckInherentsResult {
			data.check_extrinsics(&block)
		}
	}

	impl sp_transaction_pool::runtime_api::TaggedTransactionQueue<Block> for Runtime {
		fn validate_transaction(
			source: TransactionSource,
			tx: <Block as BlockT>::Extrinsic,
			block_hash: <Block as BlockT>::Hash,
		) -> TransactionValidity {
			Executive::validate_transaction(source, tx, block_hash)
		}
	}

	impl sp_offchain::OffchainWorkerApi<Block> for Runtime {
		fn offchain_worker(header: &<Block as BlockT>::Header) {
			Executive::offchain_worker(header)
		}
	}

	impl sp_consensus_aura::AuraApi<Block, AuraId> for Runtime {
		fn slot_duration() -> sp_consensus_aura::SlotDuration {
			sp_consensus_aura::SlotDuration::from_millis(Aura::slot_duration())
		}

		fn authorities() -> Vec<AuraId> {
			Aura::authorities().into_inner()
		}
	}

	impl sp_session::SessionKeys<Block> for Runtime {
		fn generate_session_keys(seed: Option<Vec<u8>>) -> Vec<u8> {
			SessionKeys::generate(seed)
		}

		fn decode_session_keys(
			encoded: Vec<u8>,
		) -> Option<Vec<(Vec<u8>, KeyTypeId)>> {
			SessionKeys::decode_into_raw_public_keys(&encoded)
		}
	}

	impl frame_system_rpc_runtime_api::AccountNonceApi<Block, AccountId, Nonce> for Runtime {
		fn account_nonce(account: AccountId) -> Nonce {
			System::account_nonce(account)
		}
	}

	impl pallet_transaction_payment_rpc_runtime_api::TransactionPaymentApi<
		Block,
		Balance,
	> for Runtime {
		fn query_info(uxt: <Block as BlockT>::Extrinsic, len: u32) -> RuntimeDispatchInfo<Balance> {
			TransactionPayment::query_info(uxt, len)
		}

		fn query_fee_details(uxt: <Block as BlockT>::Extrinsic, len: u32) -> pallet_transaction_payment_rpc_runtime_api::FeeDetails<Balance> {
			TransactionPayment::query_fee_details(uxt, len)
		}
	}

	impl orml_oracle_rpc_runtime_api::OracleApi<
		Block,
		DataProviderId,
		CurrencyId,
		TimeStampedPrice,
	> for Runtime {
		fn get_value(provider_id: DataProviderId ,key: CurrencyId) -> Option<TimeStampedPrice> {
			match provider_id {
				DataProviderId::Acala => AcalaOracle::get_no_op(&key),
				DataProviderId::Aggregated => <AggregatedDataProvider as DataProviderExtended<_, _>>::get_no_op(&key)
			}
		}

		fn get_all_values(provider_id: DataProviderId) -> Vec<(CurrencyId, Option<TimeStampedPrice>)> {
			match provider_id {
				DataProviderId::Acala => AcalaOracle::get_all_values(),
				DataProviderId::Aggregated => <AggregatedDataProvider as DataProviderExtended<_, _>>::get_all_values()
			}
		}
	}

	impl module_evm_rpc_runtime_api::EVMRuntimeRPCApi<Block, Balance> for Runtime {
		fn call(
			from: H160,
			to: H160,
			data: Vec<u8>,
			value: Balance,
			gas_limit: u64,
			storage_limit: u32,
			estimate: bool,
		) -> Result<CallInfo, sp_runtime::DispatchError> {
			let config = if estimate {
				let mut config = <Runtime as module_evm::Config>::config().clone();
				config.estimate = true;
				Some(config)
			} else {
				None
			};

			module_evm::runner::stack::Runner::<Runtime>::call(
				from,
				from,
				to,
				data,
				value,
				gas_limit,
				storage_limit,
				config.as_ref().unwrap_or(<Runtime as module_evm::Config>::config()),
			)
		}

		fn create(
			from: H160,
			data: Vec<u8>,
			value: Balance,
			gas_limit: u64,
			storage_limit: u32,
			estimate: bool,
		) -> Result<CreateInfo, sp_runtime::DispatchError> {
			let config = if estimate {
				let mut config = <Runtime as module_evm::Config>::config().clone();
				config.estimate = true;
				Some(config)
			} else {
				None
			};

			module_evm::runner::stack::Runner::<Runtime>::create(
				from,
				data,
				value,
				gas_limit,
				storage_limit,
				config.as_ref().unwrap_or(<Runtime as module_evm::Config>::config()),
			)
		}

		fn get_estimate_resources_request(extrinsic: Vec<u8>) -> Result<EstimateResourcesRequest, sp_runtime::DispatchError> {
			let utx = UncheckedExtrinsic::decode(&mut &*extrinsic)
				.map_err(|_| sp_runtime::DispatchError::Other("Invalid parameter extrinsic, decode failed"))?;

			let request = match utx.function {
				Call::EVM(module_evm::Call::call{target, input, value, gas_limit, storage_limit}) => {
					// use MAX_VALUE for no limit
					let gas_limit = if gas_limit < u64::MAX { Some(gas_limit) } else { None };
					let storage_limit = if storage_limit < u32::MAX { Some(storage_limit) } else { None };
					Some(EstimateResourcesRequest {
						from: None,
						to: Some(target),
						gas_limit,
						storage_limit,
						value: Some(value),
						data: Some(input),
					})
				}
				Call::EVM(module_evm::Call::create{init, value, gas_limit, storage_limit}) => {
					// use MAX_VALUE for no limit
					let gas_limit = if gas_limit < u64::MAX { Some(gas_limit) } else { None };
					let storage_limit = if storage_limit < u32::MAX { Some(storage_limit) } else { None };
					Some(EstimateResourcesRequest {
						from: None,
						to: None,
						gas_limit,
						storage_limit,
						value: Some(value),
						data: Some(init),
					})
				}
				_ => None,
			};

			request.ok_or(sp_runtime::DispatchError::Other("Invalid parameter extrinsic, not evm Call"))
		}
	}

	impl cumulus_primitives_core::CollectCollationInfo<Block> for Runtime {
		fn collect_collation_info(header: &<Block as BlockT>::Header) -> cumulus_primitives_core::CollationInfo {
			ParachainSystem::collect_collation_info(header)
		}
	}

	#[cfg(feature = "try-runtime")]
	impl frame_try_runtime::TryRuntime<Block> for Runtime {
		fn on_runtime_upgrade() -> (Weight, Weight) {
			// NOTE: intentional unwrap: we don't want to propagate the error backwards, and want to
			// have a backtrace here. If any of the pre/post migration checks fail, we shall stop
			// right here and right now.
			let weight = Executive::try_runtime_upgrade().unwrap();
			(weight, RuntimeBlockWeights::get().max_block)
		}

		fn execute_block_no_check(block: Block) -> Weight {
			Executive::execute_block_no_check(block)
		}
	}

	// benchmarks for acala modules
	#[cfg(feature = "runtime-benchmarks")]
	impl frame_benchmarking::Benchmark<Block> for Runtime {
		fn benchmark_metadata(extra: bool) -> (
			Vec<frame_benchmarking::BenchmarkList>,
			Vec<frame_support::traits::StorageInfo>,
		) {
			use frame_benchmarking::{list_benchmark, Benchmarking, BenchmarkList};
			use frame_support::traits::StorageInfoTrait;
			use orml_benchmarking::list_benchmark as orml_list_benchmark;
			use module_nft::benchmarking::Pallet as NftBench;

			let mut list = Vec::<BenchmarkList>::new();

			list_benchmark!(list, extra, module_nft, NftBench::<Runtime>);

			orml_list_benchmark!(list, extra, module_dex, benchmarking::dex);
			orml_list_benchmark!(list, extra, module_asset_registry, benchmarking::asset_registry);
			orml_list_benchmark!(list, extra, module_auction_manager, benchmarking::auction_manager);
			orml_list_benchmark!(list, extra, module_cdp_engine, benchmarking::cdp_engine);
			orml_list_benchmark!(list, extra, module_emergency_shutdown, benchmarking::emergency_shutdown);
			orml_list_benchmark!(list, extra, module_evm, benchmarking::evm);
			orml_list_benchmark!(list, extra, module_homa, benchmarking::homa);
			orml_list_benchmark!(list, extra, module_honzon, benchmarking::honzon);
			orml_list_benchmark!(list, extra, module_cdp_treasury, benchmarking::cdp_treasury);
			orml_list_benchmark!(list, extra, module_collator_selection, benchmarking::collator_selection);
			orml_list_benchmark!(list, extra, module_transaction_pause, benchmarking::transaction_pause);
			orml_list_benchmark!(list, extra, module_transaction_payment, benchmarking::transaction_payment);
			orml_list_benchmark!(list, extra, module_incentives, benchmarking::incentives);
			orml_list_benchmark!(list, extra, module_prices, benchmarking::prices);
			orml_list_benchmark!(list, extra, module_evm_accounts, benchmarking::evm_accounts);
			orml_list_benchmark!(list, extra, module_currencies, benchmarking::currencies);
			orml_list_benchmark!(list, extra, module_session_manager, benchmarking::session_manager);
			orml_list_benchmark!(list, extra, orml_tokens, benchmarking::tokens);
			orml_list_benchmark!(list, extra, orml_vesting, benchmarking::vesting);
			orml_list_benchmark!(list, extra, orml_auction, benchmarking::auction);
			orml_list_benchmark!(list, extra, orml_authority, benchmarking::authority);
			orml_list_benchmark!(list, extra, orml_oracle, benchmarking::oracle);

			let storage_info = AllPalletsWithSystem::storage_info();

			return (list, storage_info)
		}

		fn dispatch_benchmark(
			config: frame_benchmarking::BenchmarkConfig
		) -> Result<Vec<frame_benchmarking::BenchmarkBatch>, sp_runtime::RuntimeString> {
			use frame_benchmarking::{Benchmarking, BenchmarkBatch, add_benchmark, TrackedStorageKey};
			use orml_benchmarking::{add_benchmark as orml_add_benchmark};
			use module_nft::benchmarking::Pallet as NftBench;

			let whitelist: Vec<TrackedStorageKey> = vec![
				// Block Number
				// frame_system::Number::<Runtime>::hashed_key().to_vec(),
				hex_literal::hex!("26aa394eea5630e07c48ae0c9558cef702a5c1b19ab7a04f536c519aca4983ac").to_vec().into(),
				// Total Issuance
				hex_literal::hex!("c2261276cc9d1f8598ea4b6a74b15c2f57c875e4cff74148e4628f264b974c80").to_vec().into(),
				// Execution Phase
				hex_literal::hex!("26aa394eea5630e07c48ae0c9558cef7ff553b5a9862a516939d82b3d3d8661a").to_vec().into(),
				// Event Count
				hex_literal::hex!("26aa394eea5630e07c48ae0c9558cef70a98fdbe9ce6c55837576c60c7af3850").to_vec().into(),
				// System Events
				hex_literal::hex!("26aa394eea5630e07c48ae0c9558cef780d41e5e16056765bc8461851072c9d7").to_vec().into(),
				// Caller 0 Account
				hex_literal::hex!("26aa394eea5630e07c48ae0c9558cef7b99d880ec681799c0cf30e8886371da946c154ffd9992e395af90b5b13cc6f295c77033fce8a9045824a6690bbf99c6db269502f0a8d1d2a008542d5690a0749").to_vec().into(),
				// Treasury Account
				hex_literal::hex!("26aa394eea5630e07c48ae0c9558cef7b99d880ec681799c0cf30e8886371da95ecffd7b6c0f78751baa9d281e0bfa3a6d6f646c70792f74727372790000000000000000000000000000000000000000").to_vec().into(),
			];
			let mut batches = Vec::<BenchmarkBatch>::new();
			let params = (&config, &whitelist);

			add_benchmark!(params, batches, module_nft, NftBench::<Runtime>);

			orml_add_benchmark!(params, batches, module_dex, benchmarking::dex);
			orml_add_benchmark!(params, batches, module_asset_registry, benchmarking::asset_registry);
			orml_add_benchmark!(params, batches, module_auction_manager, benchmarking::auction_manager);
			orml_add_benchmark!(params, batches, module_cdp_engine, benchmarking::cdp_engine);
			orml_add_benchmark!(params, batches, module_emergency_shutdown, benchmarking::emergency_shutdown);
			orml_add_benchmark!(params, batches, module_evm, benchmarking::evm);
			orml_add_benchmark!(params, batches, module_homa, benchmarking::homa);
			orml_add_benchmark!(params, batches, module_honzon, benchmarking::honzon);
			orml_add_benchmark!(params, batches, module_cdp_treasury, benchmarking::cdp_treasury);
			orml_add_benchmark!(params, batches, module_collator_selection, benchmarking::collator_selection);
			orml_add_benchmark!(params, batches, module_transaction_pause, benchmarking::transaction_pause);
			orml_add_benchmark!(params, batches, module_transaction_payment, benchmarking::transaction_payment);
			orml_add_benchmark!(params, batches, module_incentives, benchmarking::incentives);
			orml_add_benchmark!(params, batches, module_prices, benchmarking::prices);
			orml_add_benchmark!(params, batches, module_evm_accounts, benchmarking::evm_accounts);
			orml_add_benchmark!(params, batches, module_currencies, benchmarking::currencies);
			orml_add_benchmark!(params, batches, module_session_manager, benchmarking::session_manager);
			orml_add_benchmark!(params, batches, orml_tokens, benchmarking::tokens);
			orml_add_benchmark!(params, batches, orml_vesting, benchmarking::vesting);
			orml_add_benchmark!(params, batches, orml_auction, benchmarking::auction);
			orml_add_benchmark!(params, batches, orml_authority, benchmarking::authority);
			orml_add_benchmark!(params, batches, orml_oracle, benchmarking::oracle);

			if batches.is_empty() { return Err("Benchmark not found for this module.".into()) }
			Ok(batches)
		}
	}
}

struct CheckInherents;

impl cumulus_pallet_parachain_system::CheckInherents<Block> for CheckInherents {
	fn check_inherents(
		block: &Block,
		relay_state_proof: &cumulus_pallet_parachain_system::RelayChainStateProof,
	) -> sp_inherents::CheckInherentsResult {
		let relay_chain_slot = relay_state_proof
			.read_slot()
			.expect("Could not read the relay chain slot from the proof");

		let inherent_data = cumulus_primitives_timestamp::InherentDataProvider::from_relay_chain_slot_and_duration(
			relay_chain_slot,
			sp_std::time::Duration::from_secs(6),
		)
		.create_inherent_data()
		.expect("Could not create the timestamp inherent data");

		inherent_data.check_extrinsics(block)
	}
}

cumulus_pallet_parachain_system::register_validate_block!(
	Runtime = Runtime,
	BlockExecutor = cumulus_pallet_aura_ext::BlockExecutor::<Runtime, Executive>,
	CheckInherents = CheckInherents,
);

#[cfg(test)]
mod tests {
	use super::*;
	use frame_support::weights::DispatchClass;
	use frame_system::offchain::CreateSignedTransaction;
	use sp_runtime::traits::Convert;

	fn run_with_system_weight<F>(w: Weight, mut assertions: F)
	where
		F: FnMut(),
	{
		let mut t: sp_io::TestExternalities = frame_system::GenesisConfig::default()
			.build_storage::<Runtime>()
			.unwrap()
			.into();
		t.execute_with(|| {
			System::set_block_consumed_resources(w, 0);
			assertions()
		});
	}

	#[test]
	fn validate_transaction_submitter_bounds() {
		fn is_submit_signed_transaction<T>()
		where
			T: CreateSignedTransaction<Call>,
		{
		}

		is_submit_signed_transaction::<Runtime>();
	}

	#[test]
	fn multiplier_can_grow_from_zero() {
		let minimum_multiplier = MinimumMultiplier::get();
		let target =
			TargetBlockFullness::get() * RuntimeBlockWeights::get().get(DispatchClass::Normal).max_total.unwrap();
		// if the min is too small, then this will not change, and we are doomed forever.
		// the weight is 1/100th bigger than target.
		run_with_system_weight(target * 101 / 100, || {
			let next = SlowAdjustingFeeUpdate::<Runtime>::convert(minimum_multiplier);
			assert!(next > minimum_multiplier, "{:?} !>= {:?}", next, minimum_multiplier);
		})
	}

	#[test]
	fn ensure_can_create_contract() {
		// Ensure that the `ExistentialDeposit` for creating the contract >= account `ExistentialDeposit`.
		// Otherwise, the creation of the contract account will fail because it is less than
		// ExistentialDeposit.
		assert!(
			Balance::from(NewContractExtraBytes::get()).saturating_mul(
				<StorageDepositPerByte as frame_support::traits::Get<Balance>>::get() / 10u128.saturating_pow(6)
			) >= NativeTokenExistentialDeposit::get()
		);
	}

	#[test]
	fn ensure_can_kick_collator() {
		// Ensure that `required_point` > 0, collator can be kicked out normally.
		assert!(
			CollatorKickThreshold::get().mul_floor(
				(SessionDuration::get() * module_collator_selection::POINT_PER_BLOCK)
					.checked_div(MaxCandidates::get())
					.unwrap()
			) > 0
		);
	}

	#[test]
	fn check_call_size() {
		println!("{:?}", core::mem::size_of::<Call>());
		assert!(
			core::mem::size_of::<Call>() <= 240,
			"size of Call is more than 240 bytes: some calls have too big arguments, use Box to \
			reduce the size of Call.
			If the limit is too strong, maybe consider increasing the limit",
		);
	}
}<|MERGE_RESOLUTION|>--- conflicted
+++ resolved
@@ -71,7 +71,7 @@
 pub use xcm_builder::{
 	AccountId32Aliases, AllowKnownQueryResponses, AllowSubscriptionsFrom, AllowTopLevelPaidExecutionFrom,
 	AllowUnpaidExecutionFrom, EnsureXcmOrigin, FixedRateOfFungible, FixedWeightBounds, IsConcrete, LocationInverter,
-	NativeAsset, ParentAsSuperuser, ParentIsDefault, RelayChainAsNative, SiblingParachainAsNative,
+	NativeAsset, ParentAsSuperuser, ParentIsPreset, RelayChainAsNative, SiblingParachainAsNative,
 	SiblingParachainConvertsVia, SignedAccountId32AsNative, SignedToAccountId32, SovereignSignedViaLocation,
 	TakeRevenue, TakeWeightCredit,
 };
@@ -578,6 +578,7 @@
 parameter_types! {
 	pub const ProposalBond: Permill = Permill::from_percent(5);
 	pub ProposalBondMinimum: Balance = 10 * dollar(ACA);
+	pub ProposalBondMaximum: Balance = 50 * dollar(ACA);
 	pub const SpendPeriod: BlockNumber = 14 * DAYS;
 	pub const Burn: Permill = Permill::from_percent(0);
 
@@ -606,6 +607,7 @@
 	type OnSlash = Treasury;
 	type ProposalBond = ProposalBond;
 	type ProposalBondMinimum = ProposalBondMinimum;
+	type ProposalBondMaximum = ProposalBondMaximum;
 	type SpendPeriod = SpendPeriod;
 	type Burn = Burn;
 	type BurnDestination = ();
@@ -1401,7 +1403,7 @@
 /// `Transact` in order to determine the dispatch Origin.
 pub type LocationToAccountId = (
 	// The parent (Relay-chain) origin converts to the default `AccountId`.
-	ParentIsDefault<AccountId>,
+	ParentIsPreset<AccountId>,
 	// Sibling parachain origins convert to AccountId via the `ParaId::into`.
 	SiblingParachainConvertsVia<Sibling, AccountId>,
 	// Straight up local `AccountId32` origins just alias directly to `AccountId`.
@@ -1633,11 +1635,7 @@
 	LocationToAccountId,
 	CurrencyId,
 	CurrencyIdConvert,
-<<<<<<< HEAD
-	(),
-=======
 	DepositToAlternative<AcalaTreasuryAccount, Currencies, CurrencyId, AccountId, Balance>,
->>>>>>> 35078ea2
 >;
 
 //TODO: use token registry currency type encoding
