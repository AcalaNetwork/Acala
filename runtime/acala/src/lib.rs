--- conflicted
+++ resolved
@@ -2035,34 +2035,8 @@
 	Migrations,
 >;
 
-<<<<<<< HEAD
 #[allow(unused_parens)]
 type Migrations = ();
-
-#[cfg(feature = "runtime-benchmarks")]
-#[macro_use]
-extern crate orml_benchmarking;
-=======
-pub struct RemoveXTokensMigrationStatus<T>(frame_support::pallet_prelude::PhantomData<T>);
-
-impl<T: frame_system::Config> frame_support::traits::OnRuntimeUpgrade for RemoveXTokensMigrationStatus<T> {
-	fn on_runtime_upgrade() -> Weight {
-		let key = frame_support::storage::storage_prefix(b"XTokens", b"MigrationStatus");
-		log::info!(
-			"key: {:?}, exists: {:?}",
-			key,
-			frame_support::storage::unhashed::exists(&key)
-		);
-
-		frame_support::storage::unhashed::kill(&key);
-
-		T::DbWeight::get().writes(1)
-	}
-}
-
-#[allow(unused_parens)]
-type Migrations = (RemoveXTokensMigrationStatus<Runtime>);
->>>>>>> bb8e6c40
 
 #[cfg(feature = "runtime-benchmarks")]
 mod benches {
