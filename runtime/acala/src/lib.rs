// This file is part of Acala.

// Copyright (C) 2020-2022 Acala Foundation.
// SPDX-License-Identifier: GPL-3.0-or-later WITH Classpath-exception-2.0

// This program is free software: you can redistribute it and/or modify
// it under the terms of the GNU General Public License as published by
// the Free Software Foundation, either version 3 of the License, or
// (at your option) any later version.

// This program is distributed in the hope that it will be useful,
// but WITHOUT ANY WARRANTY; without even the implied warranty of
// MERCHANTABILITY or FITNESS FOR A PARTICULAR PURPOSE. See the
// GNU General Public License for more details.

// You should have received a copy of the GNU General Public License
// along with this program. If not, see <https://www.gnu.org/licenses/>.

//! The Dev runtime. This can be compiled with `#[no_std]`, ready for Wasm.

#![cfg_attr(not(feature = "std"), no_std)]
// `construct_runtime!` does a lot of recursion and requires us to increase the limit.
#![recursion_limit = "512"]
#![allow(clippy::unnecessary_mut_passed)]
#![allow(clippy::or_fun_call)]
#![allow(clippy::from_over_into)]
#![allow(clippy::upper_case_acronyms)]

// Make the WASM binary available.
#[cfg(feature = "std")]
include!(concat!(env!("OUT_DIR"), "/wasm_binary.rs"));

use codec::{Decode, Encode};
use scale_info::TypeInfo;
use sp_api::impl_runtime_apis;
use sp_consensus_aura::sr25519::AuthorityId as AuraId;
use sp_core::{crypto::KeyTypeId, OpaqueMetadata, H160};
use sp_runtime::{
	create_runtime_str, generic, impl_opaque_keys,
	traits::{
		AccountIdConversion, AccountIdLookup, BadOrigin, BlakeTwo256, Block as BlockT, Convert, SaturatedConversion,
		StaticLookup,
	},
	transaction_validity::{TransactionSource, TransactionValidity},
	ApplyExtrinsicResult, DispatchResult, FixedPointNumber, Perbill, Percent, Permill, Perquintill,
};
use sp_std::prelude::*;
#[cfg(feature = "std")]
use sp_version::NativeVersion;
use sp_version::RuntimeVersion;

use frame_system::{EnsureRoot, RawOrigin};
use module_asset_registry::{AssetIdMaps, EvmErc20InfoMapping, FixedRateOfForeignAsset};
use module_currencies::BasicCurrencyAdapter;
use module_evm::{CallInfo, CreateInfo, EvmTask, Runner};
use module_evm_accounts::EvmAddressMapping;
use module_relaychain::RelayChainCallBuilder;
use module_support::{AssetIdMapping, DispatchableTask};
use module_transaction_payment::{Multiplier, TargetedFeeAdjustment, TransactionFeePoolTrader};

use cumulus_pallet_parachain_system::RelaychainBlockNumberProvider;
use orml_traits::{
	create_median_value_data_provider, parameter_type_with_key, DataFeeder, DataProviderExtended, GetByKey,
};
use pallet_transaction_payment::RuntimeDispatchInfo;

pub use frame_support::{
	construct_runtime, log, parameter_types,
	traits::{
		Contains, ContainsLengthBound, Currency as PalletCurrency, EnsureOrigin, EqualPrivilegeOnly, Everything, Get,
		Imbalance, InstanceFilter, IsSubType, IsType, KeyOwnerProofSystem, LockIdentifier, Nothing, OnRuntimeUpgrade,
		OnUnbalanced, Randomness, SortedMembers, U128CurrencyToVote,
	},
	weights::{constants::RocksDbWeight, IdentityFee, Weight},
	PalletId, RuntimeDebug, StorageValue,
};

pub use pallet_timestamp::Call as TimestampCall;
#[cfg(any(feature = "std", test))]
pub use sp_runtime::BuildStorage;

pub use authority::AuthorityConfigImpl;
pub use constants::{fee::*, time::*};
use module_support::mocks::MockStableAsset;
pub use primitives::{
	define_combined_task,
	evm::{AccessListItem, EstimateResourcesRequest},
	task::TaskResult,
	AccountId, AccountIndex, Address, Amount, AuctionId, AuthoritysOriginId, Balance, BlockNumber, CurrencyId,
	DataProviderId, EraIndex, Hash, Lease, Moment, Nonce, ReserveIdentifier, Share, Signature, TokenSymbol,
	TradingPair,
};
pub use runtime_common::{
	calculate_asset_ratio, cent, dollar, microcent, millicent, AcalaDropAssets, AllPrecompiles,
	EnsureRootOrAllGeneralCouncil, EnsureRootOrAllTechnicalCommittee, EnsureRootOrHalfFinancialCouncil,
	EnsureRootOrHalfGeneralCouncil, EnsureRootOrHalfHomaCouncil, EnsureRootOrOneGeneralCouncil,
	EnsureRootOrOneThirdsTechnicalCommittee, EnsureRootOrThreeFourthsGeneralCouncil,
	EnsureRootOrTwoThirdsGeneralCouncil, EnsureRootOrTwoThirdsTechnicalCommittee, ExchangeRate,
	FinancialCouncilInstance, FinancialCouncilMembershipInstance, GasToWeight, GeneralCouncilInstance,
	GeneralCouncilMembershipInstance, HomaCouncilInstance, HomaCouncilMembershipInstance, MaxTipsOfPriority,
	OffchainSolutionWeightLimit, OperationalFeeMultiplier, OperatorMembershipInstanceAcala, Price, ProxyType, Rate,
	Ratio, RelayChainSubAccountId, RuntimeBlockLength, RuntimeBlockWeights, SystemContractsFilter,
	TechnicalCommitteeInstance, TechnicalCommitteeMembershipInstance, TimeStampedPrice, TipPerWeightStep, ACA, AUSD,
	DOT, LCDOT, LDOT, RENBTC,
};
pub use xcm::latest::prelude::*;

mod authority;
mod benchmarking;
pub mod constants;
/// Weights for pallets used in the runtime.
mod weights;
pub mod xcm_config;

/// This runtime version.
#[sp_version::runtime_version]
pub const VERSION: RuntimeVersion = RuntimeVersion {
	spec_name: create_runtime_str!("acala"),
	impl_name: create_runtime_str!("acala"),
	authoring_version: 1,
	spec_version: 2042,
	impl_version: 0,
	apis: RUNTIME_API_VERSIONS,
	transaction_version: 1,
	state_version: 0,
};

/// The version infromation used to identify this runtime when compiled
/// natively.
#[cfg(feature = "std")]
pub fn native_version() -> NativeVersion {
	NativeVersion {
		runtime_version: VERSION,
		can_author_with: Default::default(),
	}
}

impl_opaque_keys! {
	pub struct SessionKeys {
		pub aura: Aura,
	}
}

// Pallet accounts of runtime
parameter_types! {
	pub const TreasuryPalletId: PalletId = PalletId(*b"aca/trsy");
	pub const LoansPalletId: PalletId = PalletId(*b"aca/loan");
	pub const DEXPalletId: PalletId = PalletId(*b"aca/dexm");
	pub const CDPTreasuryPalletId: PalletId = PalletId(*b"aca/cdpt");
	pub const HomaPalletId: PalletId = PalletId(*b"aca/homa");
	pub const HonzonTreasuryPalletId: PalletId = PalletId(*b"aca/hztr");
	pub const HomaTreasuryPalletId: PalletId = PalletId(*b"aca/hmtr");
	pub const IncentivesPalletId: PalletId = PalletId(*b"aca/inct");
	pub const CollatorPotId: PalletId = PalletId(*b"aca/cpot");
	// Treasury reserve
	pub const TreasuryReservePalletId: PalletId = PalletId(*b"aca/reve");
	pub const NftPalletId: PalletId = PalletId(*b"aca/aNFT");
	// Vault all unrleased native token.
	pub UnreleasedNativeVaultAccountId: AccountId = PalletId(*b"aca/urls").into_account();
	// This Pallet is only used to payment fee pool, it's not added to whitelist by design.
	// because transaction payment pallet will ensure the accounts always have enough ED.
	pub const TransactionPaymentPalletId: PalletId = PalletId(*b"aca/fees");
}

pub fn get_all_module_accounts() -> Vec<AccountId> {
	vec![
		LoansPalletId::get().into_account(),
		CDPTreasuryPalletId::get().into_account(),
		CollatorPotId::get().into_account(),
		DEXPalletId::get().into_account(),
		HomaPalletId::get().into_account(),
		HomaTreasuryPalletId::get().into_account(),
		HonzonTreasuryPalletId::get().into_account(),
		IncentivesPalletId::get().into_account(),
		TreasuryPalletId::get().into_account(),
		TreasuryReservePalletId::get().into_account(),
		UnreleasedNativeVaultAccountId::get(),
	]
}

parameter_types! {
	pub const BlockHashCount: BlockNumber = 1200; // mortal tx can be valid up to 4 hour after signing
	pub const Version: RuntimeVersion = VERSION;
	pub const SS58Prefix: u8 = 10; // Ss58AddressFormat::AcalaAccount
}

pub struct BaseCallFilter;
impl Contains<Call> for BaseCallFilter {
	fn contains(call: &Call) -> bool {
		let is_core_call = matches!(call, Call::System(_) | Call::Timestamp(_) | Call::ParachainSystem(_));
		if is_core_call {
			// always allow core call
			return true;
		}

		let is_paused = module_transaction_pause::PausedTransactionFilter::<Runtime>::contains(call);
		if is_paused {
			// no paused call
			return false;
		}

		let is_evm = matches!(
			call,
			Call::EVM(_) | Call::EvmAccounts(_) // EvmBridge / EvmManager does not have call
		);
		if is_evm {
			// no evm call
			return false;
		}

		if let Call::PolkadotXcm(xcm_method) = call {
			match xcm_method {
				pallet_xcm::Call::send { .. }
				| pallet_xcm::Call::execute { .. }
				| pallet_xcm::Call::teleport_assets { .. }
				| pallet_xcm::Call::reserve_transfer_assets { .. }
				| pallet_xcm::Call::limited_reserve_transfer_assets { .. }
				| pallet_xcm::Call::limited_teleport_assets { .. } => {
					return false;
				}
				pallet_xcm::Call::force_xcm_version { .. }
				| pallet_xcm::Call::force_default_xcm_version { .. }
				| pallet_xcm::Call::force_subscribe_version_notify { .. }
				| pallet_xcm::Call::force_unsubscribe_version_notify { .. } => {
					return true;
				}
				pallet_xcm::Call::__Ignore { .. } => {
					unimplemented!()
				}
			}
		}

		true
	}
}

impl frame_system::Config for Runtime {
	type AccountId = AccountId;
	type Call = Call;
	type Lookup = (AccountIdLookup<AccountId, AccountIndex>, EvmAccounts);
	type Index = Nonce;
	type BlockNumber = BlockNumber;
	type Hash = Hash;
	type Hashing = BlakeTwo256;
	type Header = generic::Header<BlockNumber, BlakeTwo256>;
	type Event = Event;
	type Origin = Origin;
	type BlockHashCount = BlockHashCount;
	type BlockWeights = RuntimeBlockWeights;
	type BlockLength = RuntimeBlockLength;
	type Version = Version;
	type PalletInfo = PalletInfo;
	type AccountData = pallet_balances::AccountData<Balance>;
	type OnNewAccount = ();
	type OnKilledAccount = (
		module_evm::CallKillAccount<Runtime>,
		module_evm_accounts::CallKillAccount<Runtime>,
	);
	type DbWeight = RocksDbWeight;
	type BaseCallFilter = BaseCallFilter;
	type SystemWeightInfo = ();
	type SS58Prefix = SS58Prefix;
	type OnSetCode = cumulus_pallet_parachain_system::ParachainSetCode<Self>;
	type MaxConsumers = frame_support::traits::ConstU32<16>;
}

parameter_types! {
	pub const MaxAuthorities: u32 = 32;
}

impl pallet_aura::Config for Runtime {
	type AuthorityId = AuraId;
	type DisabledValidators = ();
	type MaxAuthorities = MaxAuthorities;
}

parameter_types! {
	pub const UncleGenerations: u32 = 0;
}

impl pallet_authorship::Config for Runtime {
	type FindAuthor = pallet_session::FindAccountFromAuthorIndex<Self, Aura>;
	type UncleGenerations = UncleGenerations;
	type FilterUncle = ();
	type EventHandler = CollatorSelection;
}

parameter_types! {
	pub const SessionDuration: BlockNumber = 2 * HOURS; // used in SessionManagerConfig of genesis
}

impl pallet_session::Config for Runtime {
	type Event = Event;
	type ValidatorId = <Self as frame_system::Config>::AccountId;
	// we don't have stash and controller, thus we don't need the convert as well.
	type ValidatorIdOf = module_collator_selection::IdentityCollator;
	type ShouldEndSession = SessionManager;
	type NextSessionRotation = SessionManager;
	type SessionManager = CollatorSelection;
	// Essentially just Aura, but lets be pedantic.
	type SessionHandler = <SessionKeys as sp_runtime::traits::OpaqueKeys>::KeyTypeIdProviders;
	type Keys = SessionKeys;
	type WeightInfo = ();
}

parameter_types! {
	pub const MinCandidates: u32 = 1;
	pub const MaxCandidates: u32 = 50;
	pub const MaxInvulnerables: u32 = 10;
	pub const KickPenaltySessionLength: u32 = 8;
	pub const CollatorKickThreshold: Permill = Permill::from_percent(60);
	pub MinRewardDistributeAmount: Balance = 0;
}

impl module_collator_selection::Config for Runtime {
	type Event = Event;
	type Currency = Balances;
	type ValidatorSet = Session;
	type UpdateOrigin = EnsureRootOrHalfGeneralCouncil;
	type PotId = CollatorPotId;
	type MinCandidates = MinCandidates;
	type MaxCandidates = MaxCandidates;
	type MaxInvulnerables = MaxInvulnerables;
	type KickPenaltySessionLength = KickPenaltySessionLength;
	type CollatorKickThreshold = CollatorKickThreshold;
	type MinRewardDistributeAmount = MinRewardDistributeAmount;
	type WeightInfo = weights::module_collator_selection::WeightInfo<Runtime>;
}

parameter_types! {
	pub const MinimumPeriod: u64 = SLOT_DURATION / 2;
}

impl pallet_timestamp::Config for Runtime {
	/// A timestamp: milliseconds since the unix epoch.
	type Moment = Moment;
	type OnTimestampSet = ();
	type MinimumPeriod = MinimumPeriod;
	type WeightInfo = ();
}

parameter_types! {
	pub NativeTokenExistentialDeposit: Balance = 10 * cent(ACA);	// 0.1 ACA
	// For weight estimation, we assume that the most locks on an individual account will be 50.
	// This number may need to be adjusted in the future if this assumption no longer holds true.
	pub const MaxLocks: u32 = 50;
	pub const MaxReserves: u32 = ReserveIdentifier::Count as u32;
}

impl pallet_balances::Config for Runtime {
	type Balance = Balance;
	type DustRemoval = Treasury;
	type Event = Event;
	type ExistentialDeposit = NativeTokenExistentialDeposit;
	type AccountStore = frame_system::Pallet<Runtime>;
	type MaxLocks = MaxLocks;
	type MaxReserves = MaxReserves;
	type ReserveIdentifier = ReserveIdentifier;
	type WeightInfo = ();
}

parameter_types! {
	pub TransactionByteFee: Balance = millicent(ACA);
	/// The portion of the `NORMAL_DISPATCH_RATIO` that we adjust the fees with. Blocks filled less
	/// than this will decrease the weight and more will increase.
	pub const TargetBlockFullness: Perquintill = Perquintill::from_percent(25);
	/// The adjustment variable of the runtime. Higher values will cause `TargetBlockFullness` to
	/// change the fees more rapidly.
	pub AdjustmentVariable: Multiplier = Multiplier::saturating_from_rational(3, 100_000);
	/// Minimum amount of the multiplier. This value cannot be too low. A test case should ensure
	/// that combined with `AdjustmentVariable`, we can recover from the minimum.
	/// See `multiplier_can_grow_from_zero`.
	pub MinimumMultiplier: Multiplier = Multiplier::saturating_from_rational(1, 1_000_000u128);
}

pub type SlowAdjustingFeeUpdate<R> =
	TargetedFeeAdjustment<R, TargetBlockFullness, AdjustmentVariable, MinimumMultiplier>;

impl pallet_sudo::Config for Runtime {
	type Event = Event;
	type Call = Call;
}

parameter_types! {
	pub const GeneralCouncilMotionDuration: BlockNumber = 3 * DAYS;
	pub const GeneralCouncilMaxProposals: u32 = 20;
	pub const GeneralCouncilMaxMembers: u32 = 30;
}

impl pallet_collective::Config<GeneralCouncilInstance> for Runtime {
	type Origin = Origin;
	type Proposal = Call;
	type Event = Event;
	type MotionDuration = GeneralCouncilMotionDuration;
	type MaxProposals = GeneralCouncilMaxProposals;
	type MaxMembers = GeneralCouncilMaxMembers;
	type DefaultVote = pallet_collective::PrimeDefaultVote;
	type WeightInfo = ();
}

impl pallet_membership::Config<GeneralCouncilMembershipInstance> for Runtime {
	type Event = Event;
	type AddOrigin = EnsureRootOrThreeFourthsGeneralCouncil;
	type RemoveOrigin = EnsureRootOrThreeFourthsGeneralCouncil;
	type SwapOrigin = EnsureRootOrThreeFourthsGeneralCouncil;
	type ResetOrigin = EnsureRootOrThreeFourthsGeneralCouncil;
	type PrimeOrigin = EnsureRootOrThreeFourthsGeneralCouncil;
	type MembershipInitialized = GeneralCouncil;
	type MembershipChanged = GeneralCouncil;
	type MaxMembers = GeneralCouncilMaxMembers;
	type WeightInfo = ();
}

parameter_types! {
	pub const FinancialCouncilMotionDuration: BlockNumber = 3 * DAYS;
	pub const FinancialCouncilMaxProposals: u32 = 20;
	pub const FinancialCouncilMaxMembers: u32 = 30;
}

impl pallet_collective::Config<FinancialCouncilInstance> for Runtime {
	type Origin = Origin;
	type Proposal = Call;
	type Event = Event;
	type MotionDuration = FinancialCouncilMotionDuration;
	type MaxProposals = FinancialCouncilMaxProposals;
	type MaxMembers = FinancialCouncilMaxMembers;
	type DefaultVote = pallet_collective::PrimeDefaultVote;
	type WeightInfo = ();
}

impl pallet_membership::Config<FinancialCouncilMembershipInstance> for Runtime {
	type Event = Event;
	type AddOrigin = EnsureRootOrTwoThirdsGeneralCouncil;
	type RemoveOrigin = EnsureRootOrTwoThirdsGeneralCouncil;
	type SwapOrigin = EnsureRootOrTwoThirdsGeneralCouncil;
	type ResetOrigin = EnsureRootOrTwoThirdsGeneralCouncil;
	type PrimeOrigin = EnsureRootOrTwoThirdsGeneralCouncil;
	type MembershipInitialized = FinancialCouncil;
	type MembershipChanged = FinancialCouncil;
	type MaxMembers = FinancialCouncilMaxMembers;
	type WeightInfo = ();
}

parameter_types! {
	pub const HomaCouncilMotionDuration: BlockNumber = 3 * DAYS;
	pub const HomaCouncilMaxProposals: u32 = 20;
	pub const HomaCouncilMaxMembers: u32 = 30;
}

impl pallet_collective::Config<HomaCouncilInstance> for Runtime {
	type Origin = Origin;
	type Proposal = Call;
	type Event = Event;
	type MotionDuration = HomaCouncilMotionDuration;
	type MaxProposals = HomaCouncilMaxProposals;
	type MaxMembers = HomaCouncilMaxMembers;
	type DefaultVote = pallet_collective::PrimeDefaultVote;
	type WeightInfo = ();
}

impl pallet_membership::Config<HomaCouncilMembershipInstance> for Runtime {
	type Event = Event;
	type AddOrigin = EnsureRootOrTwoThirdsGeneralCouncil;
	type RemoveOrigin = EnsureRootOrTwoThirdsGeneralCouncil;
	type SwapOrigin = EnsureRootOrTwoThirdsGeneralCouncil;
	type ResetOrigin = EnsureRootOrTwoThirdsGeneralCouncil;
	type PrimeOrigin = EnsureRootOrTwoThirdsGeneralCouncil;
	type MembershipInitialized = HomaCouncil;
	type MembershipChanged = HomaCouncil;
	type MaxMembers = HomaCouncilMaxMembers;
	type WeightInfo = ();
}

parameter_types! {
	pub const TechnicalCommitteeMotionDuration: BlockNumber = 3 * DAYS;
	pub const TechnicalCommitteeMaxProposals: u32 = 20;
	pub const TechnicalCouncilMaxMembers: u32 = 30;
}

impl pallet_collective::Config<TechnicalCommitteeInstance> for Runtime {
	type Origin = Origin;
	type Proposal = Call;
	type Event = Event;
	type MotionDuration = TechnicalCommitteeMotionDuration;
	type MaxProposals = TechnicalCommitteeMaxProposals;
	type MaxMembers = TechnicalCouncilMaxMembers;
	type DefaultVote = pallet_collective::PrimeDefaultVote;
	type WeightInfo = ();
}

impl pallet_membership::Config<TechnicalCommitteeMembershipInstance> for Runtime {
	type Event = Event;
	type AddOrigin = EnsureRootOrTwoThirdsGeneralCouncil;
	type RemoveOrigin = EnsureRootOrTwoThirdsGeneralCouncil;
	type SwapOrigin = EnsureRootOrTwoThirdsGeneralCouncil;
	type ResetOrigin = EnsureRootOrTwoThirdsGeneralCouncil;
	type PrimeOrigin = EnsureRootOrTwoThirdsGeneralCouncil;
	type MembershipInitialized = TechnicalCommittee;
	type MembershipChanged = TechnicalCommittee;
	type MaxMembers = TechnicalCouncilMaxMembers;
	type WeightInfo = ();
}

parameter_types! {
	pub const OracleMaxMembers: u32 = 50;
}

impl pallet_membership::Config<OperatorMembershipInstanceAcala> for Runtime {
	type Event = Event;
	type AddOrigin = EnsureRootOrTwoThirdsGeneralCouncil;
	type RemoveOrigin = EnsureRootOrTwoThirdsGeneralCouncil;
	type SwapOrigin = EnsureRootOrTwoThirdsGeneralCouncil;
	type ResetOrigin = EnsureRootOrTwoThirdsGeneralCouncil;
	type PrimeOrigin = EnsureRootOrTwoThirdsGeneralCouncil;
	type MembershipInitialized = ();
	type MembershipChanged = AcalaOracle;
	type MaxMembers = OracleMaxMembers;
	type WeightInfo = ();
}

impl pallet_utility::Config for Runtime {
	type Event = Event;
	type Call = Call;
	type PalletsOrigin = OriginCaller;
	type WeightInfo = ();
}

parameter_types! {
	pub MultisigDepositBase: Balance = deposit(1, 88);
	pub MultisigDepositFactor: Balance = deposit(0, 32);
	pub const MaxSignatories: u16 = 100;
}

impl pallet_multisig::Config for Runtime {
	type Event = Event;
	type Call = Call;
	type Currency = Balances;
	type DepositBase = MultisigDepositBase;
	type DepositFactor = MultisigDepositFactor;
	type MaxSignatories = MaxSignatories;
	type WeightInfo = ();
}

pub struct GeneralCouncilProvider;
impl SortedMembers<AccountId> for GeneralCouncilProvider {
	fn contains(who: &AccountId) -> bool {
		GeneralCouncil::is_member(who)
	}

	fn sorted_members() -> Vec<AccountId> {
		GeneralCouncil::members()
	}

	#[cfg(feature = "runtime-benchmarks")]
	fn add(_: &AccountId) {
		unimplemented!()
	}
}

impl ContainsLengthBound for GeneralCouncilProvider {
	fn max_len() -> usize {
		GeneralCouncilMaxMembers::get() as usize
	}
	fn min_len() -> usize {
		0
	}
}

parameter_types! {
	pub const ProposalBond: Permill = Permill::from_percent(5);
	pub ProposalBondMinimum: Balance = 10 * dollar(ACA);
	pub ProposalBondMaximum: Balance = 50 * dollar(ACA);
	pub const SpendPeriod: BlockNumber = 14 * DAYS;
	pub const Burn: Permill = Permill::from_percent(0);

	pub const TipCountdown: BlockNumber = 2 * DAYS;
	pub const TipFindersFee: Percent = Percent::from_percent(5);
	pub TipReportDepositBase: Balance = deposit(1, 0);
	pub BountyDepositBase: Balance = deposit(1, 0);
	pub const BountyDepositPayoutDelay: BlockNumber = 6 * DAYS;
	pub const BountyUpdatePeriod: BlockNumber = 35 * DAYS;
	pub const BountyCuratorDeposit: Permill = Permill::from_percent(50);
	pub BountyValueMinimum: Balance = 5 * dollar(ACA);
	pub DataDepositPerByte: Balance = deposit(0, 1);
	pub const MaximumReasonLength: u32 = 8192;
	pub const MaxApprovals: u32 = 30;

	pub const SevenDays: BlockNumber = 7 * DAYS;
	pub const OneDay: BlockNumber = DAYS;
}

impl pallet_treasury::Config for Runtime {
	type PalletId = TreasuryPalletId;
	type Currency = Balances;
	type ApproveOrigin = EnsureRootOrHalfGeneralCouncil;
	type RejectOrigin = EnsureRootOrHalfGeneralCouncil;
	type Event = Event;
	type OnSlash = Treasury;
	type ProposalBond = ProposalBond;
	type ProposalBondMinimum = ProposalBondMinimum;
	type ProposalBondMaximum = ProposalBondMaximum;
	type SpendPeriod = SpendPeriod;
	type Burn = Burn;
	type BurnDestination = ();
	type SpendFunds = Bounties;
	type WeightInfo = ();
	type MaxApprovals = MaxApprovals;
}

impl pallet_bounties::Config for Runtime {
	type Event = Event;
	type BountyDepositBase = BountyDepositBase;
	type BountyDepositPayoutDelay = BountyDepositPayoutDelay;
	type BountyUpdatePeriod = BountyUpdatePeriod;
	type BountyCuratorDeposit = BountyCuratorDeposit;
	type BountyValueMinimum = BountyValueMinimum;
	type DataDepositPerByte = DataDepositPerByte;
	type MaximumReasonLength = MaximumReasonLength;
	type WeightInfo = ();
	type ChildBountyManager = ();
}

impl pallet_tips::Config for Runtime {
	type Event = Event;
	type DataDepositPerByte = DataDepositPerByte;
	type MaximumReasonLength = MaximumReasonLength;
	type Tippers = GeneralCouncilProvider;
	type TipCountdown = TipCountdown;
	type TipFindersFee = TipFindersFee;
	type TipReportDepositBase = TipReportDepositBase;
	type WeightInfo = ();
}

parameter_types! {
	pub const LaunchPeriod: BlockNumber = 5 * DAYS;
	pub const VotingPeriod: BlockNumber = 5 * DAYS;
	pub const FastTrackVotingPeriod: BlockNumber = 3 * HOURS;
	pub MinimumDeposit: Balance = 200 * dollar(ACA);
	pub const EnactmentPeriod: BlockNumber = 2 * DAYS;
	pub const VoteLockingPeriod: BlockNumber = 14 * DAYS;
	pub const CooloffPeriod: BlockNumber = 7 * DAYS;
	pub const InstantAllowed: bool = true;
	pub const MaxVotes: u32 = 100;
	pub const MaxProposals: u32 = 100;
}

impl pallet_democracy::Config for Runtime {
	type Proposal = Call;
	type Event = Event;
	type Currency = Balances;
	type EnactmentPeriod = EnactmentPeriod;
	type LaunchPeriod = LaunchPeriod;
	type VotingPeriod = VotingPeriod;
	type VoteLockingPeriod = VoteLockingPeriod;
	type MinimumDeposit = MinimumDeposit;
	/// A straight majority of the council can decide what their next motion is.
	type ExternalOrigin = EnsureRootOrHalfGeneralCouncil;
	/// A majority can have the next scheduled referendum be a straight majority-carries vote.
	type ExternalMajorityOrigin = EnsureRootOrHalfGeneralCouncil;
	/// A unanimous council can have the next scheduled referendum be a straight default-carries
	/// (NTB) vote.
	type ExternalDefaultOrigin = EnsureRootOrAllGeneralCouncil;
	/// Two thirds of the technical committee can have an ExternalMajority/ExternalDefault vote
	/// be tabled immediately and with a shorter voting/enactment period.
	type FastTrackOrigin = EnsureRootOrTwoThirdsTechnicalCommittee;
	type InstantOrigin = EnsureRootOrAllTechnicalCommittee;
	type InstantAllowed = InstantAllowed;
	type FastTrackVotingPeriod = FastTrackVotingPeriod;
	// To cancel a proposal which has been passed, 2/3 of the council must agree to it.
	type CancellationOrigin = EnsureRootOrTwoThirdsGeneralCouncil;
	type BlacklistOrigin = EnsureRoot<AccountId>;
	// To cancel a proposal before it has been passed, the technical committee must be unanimous or
	// Root must agree.
	type CancelProposalOrigin = EnsureRootOrAllTechnicalCommittee;
	// Any single technical committee member may veto a coming council proposal, however they can
	// only do it once and it lasts only for the cooloff period.
	type VetoOrigin = pallet_collective::EnsureMember<AccountId, TechnicalCommitteeInstance>;
	type CooloffPeriod = CooloffPeriod;
	type PreimageByteDeposit = PreimageByteDeposit;
	type OperationalPreimageOrigin = pallet_collective::EnsureMember<AccountId, GeneralCouncilInstance>;
	type Slash = Treasury;
	type Scheduler = Scheduler;
	type PalletsOrigin = OriginCaller;
	type MaxVotes = MaxVotes;
	type WeightInfo = pallet_democracy::weights::SubstrateWeight<Runtime>;
	type MaxProposals = MaxProposals;
}

impl orml_auction::Config for Runtime {
	type Event = Event;
	type Balance = Balance;
	type AuctionId = AuctionId;
	type Handler = AuctionManager;
	type WeightInfo = weights::orml_auction::WeightInfo<Runtime>;
}

impl orml_authority::Config for Runtime {
	type Event = Event;
	type Origin = Origin;
	type PalletsOrigin = OriginCaller;
	type Call = Call;
	type Scheduler = Scheduler;
	type AsOriginId = AuthoritysOriginId;
	type AuthorityConfig = AuthorityConfigImpl;
	type WeightInfo = weights::orml_authority::WeightInfo<Runtime>;
}

parameter_types! {
	pub const MinimumCount: u32 = 5;
	pub const ExpiresIn: Moment = 1000 * 60 * 60; // 1 hours
	pub RootOperatorAccountId: AccountId = AccountId::from([0xffu8; 32]);
	pub const MaxHasDispatchedSize: u32 = 20;
}

type AcalaDataProvider = orml_oracle::Instance1;
impl orml_oracle::Config<AcalaDataProvider> for Runtime {
	type Event = Event;
	type OnNewData = ();
	type CombineData = orml_oracle::DefaultCombineData<Runtime, MinimumCount, ExpiresIn, AcalaDataProvider>;
	type Time = Timestamp;
	type OracleKey = CurrencyId;
	type OracleValue = Price;
	type RootOperatorAccountId = RootOperatorAccountId;
	type Members = OperatorMembershipAcala;
	type MaxHasDispatchedSize = MaxHasDispatchedSize;
	type WeightInfo = ();
}

create_median_value_data_provider!(
	AggregatedDataProvider,
	CurrencyId,
	Price,
	TimeStampedPrice,
	[AcalaOracle]
);
// Aggregated data provider cannot feed.
impl DataFeeder<CurrencyId, Price, AccountId> for AggregatedDataProvider {
	fn feed_value(_: AccountId, _: CurrencyId, _: Price) -> DispatchResult {
		Err("Not supported".into())
	}
}

parameter_type_with_key! {
	pub ExistentialDeposits: |currency_id: CurrencyId| -> Balance {
		match currency_id {
			CurrencyId::Token(symbol) => match symbol {
				TokenSymbol::AUSD => 10 * cent(*currency_id),
				TokenSymbol::DOT => cent(*currency_id),
				TokenSymbol::LDOT => 5 * cent(*currency_id),

				TokenSymbol::KAR |
				TokenSymbol::KUSD |
				TokenSymbol::KSM |
				TokenSymbol::LKSM |
				TokenSymbol::RENBTC |
				TokenSymbol::BNC |
				TokenSymbol::PHA |
				TokenSymbol::VSKSM |
				TokenSymbol::ACA |
				TokenSymbol::KBTC |
				TokenSymbol::KINT |
				TokenSymbol::TAI |
				TokenSymbol::CASH => Balance::max_value() // unsupported
			},
			CurrencyId::DexShare(dex_share_0, _) => {
				let currency_id_0: CurrencyId = (*dex_share_0).into();

				// initial dex share amount is calculated based on currency_id_0,
				// use the ED of currency_id_0 as the ED of lp token.
				if currency_id_0 == GetNativeCurrencyId::get() {
					NativeTokenExistentialDeposit::get()
				} else if let CurrencyId::Erc20(address) = currency_id_0 {
					// LP token with erc20
					AssetIdMaps::<Runtime>::get_erc20_asset_metadata(address).
						map_or(Balance::max_value(), |metatata| metatata.minimal_balance)
				} else {
					Self::get(&currency_id_0)
				}
			},
			CurrencyId::Erc20(_) => Balance::max_value(), // not handled by orml-tokens
			CurrencyId::StableAssetPoolToken(stable_asset_id) => {
				AssetIdMaps::<Runtime>::get_stable_asset_metadata(*stable_asset_id).
					map_or(Balance::max_value(), |metatata| metatata.minimal_balance)
			},
			CurrencyId::LiquidCrowdloan(_) => ExistentialDeposits::get(&CurrencyId::Token(TokenSymbol::DOT)), // the same as DOT
			CurrencyId::ForeignAsset(foreign_asset_id) => {
				AssetIdMaps::<Runtime>::get_foreign_asset_metadata(*foreign_asset_id).
					map_or(Balance::max_value(), |metatata| metatata.minimal_balance)
			},
		}
	};
}

pub struct DustRemovalWhitelist;
impl Contains<AccountId> for DustRemovalWhitelist {
	fn contains(a: &AccountId) -> bool {
		get_all_module_accounts().contains(a)
	}
}

parameter_types! {
	pub AcalaTreasuryAccount: AccountId = TreasuryPalletId::get().into_account();
}

impl orml_tokens::Config for Runtime {
	type Event = Event;
	type Balance = Balance;
	type Amount = Amount;
	type CurrencyId = CurrencyId;
	type WeightInfo = weights::orml_tokens::WeightInfo<Runtime>;
	type ExistentialDeposits = ExistentialDeposits;
	type OnDust = orml_tokens::TransferDust<Runtime, AcalaTreasuryAccount>;
	type MaxLocks = MaxLocks;
	type DustRemovalWhitelist = DustRemovalWhitelist;
}

parameter_type_with_key! {
	pub LiquidCrowdloanLeaseBlockNumber: |lease: Lease| -> Option<BlockNumber> {
		match lease {
			13 => Some(17_856_000),
			_ => None
		}
	};
}

parameter_type_with_key! {
	pub PricingPegged: |_currency_id: CurrencyId| -> Option<CurrencyId> {
		None
	};
}

parameter_types! {
	pub StableCurrencyFixedPrice: Price = Price::saturating_from_rational(1, 1);
	pub RewardRatePerRelaychainBlock: Rate = Rate::saturating_from_rational(2_492, 100_000_000_000u128);	// 14% annual staking reward rate of Polkadot
}

impl module_prices::Config for Runtime {
	type Event = Event;
	type Source = AggregatedDataProvider;
	type GetStableCurrencyId = GetStableCurrencyId;
	type StableCurrencyFixedPrice = StableCurrencyFixedPrice;
	type GetStakingCurrencyId = GetStakingCurrencyId;
	type GetLiquidCurrencyId = GetLiquidCurrencyId;
	type LockOrigin = EnsureRootOrTwoThirdsGeneralCouncil;
	type LiquidStakingExchangeRateProvider = Homa;
	type DEX = Dex;
	type Currency = Currencies;
	type Erc20InfoMapping = EvmErc20InfoMapping<Runtime>;
	type LiquidCrowdloanLeaseBlockNumber = LiquidCrowdloanLeaseBlockNumber;
	type RelayChainBlockNumber = RelaychainBlockNumberProvider<Runtime>;
	type RewardRatePerRelaychainBlock = RewardRatePerRelaychainBlock;
	type PricingPegged = PricingPegged;
	type WeightInfo = weights::module_prices::WeightInfo<Runtime>;
}

parameter_types! {
	pub const GetNativeCurrencyId: CurrencyId = ACA;
	pub const GetStableCurrencyId: CurrencyId = AUSD;
	pub const GetLiquidCurrencyId: CurrencyId = LDOT;
	pub const GetStakingCurrencyId: CurrencyId = DOT;
}

impl module_currencies::Config for Runtime {
	type Event = Event;
	type MultiCurrency = Tokens;
	type NativeCurrency = BasicCurrencyAdapter<Runtime, Balances, Amount, BlockNumber>;
	type GetNativeCurrencyId = GetNativeCurrencyId;
	type WeightInfo = weights::module_currencies::WeightInfo<Runtime>;
	type AddressMapping = EvmAddressMapping<Runtime>;
	type EVMBridge = module_evm_bridge::EVMBridge<Runtime>;
	type SweepOrigin = EnsureRootOrOneGeneralCouncil;
	type OnDust = module_currencies::TransferDust<Runtime, AcalaTreasuryAccount>;
}

parameter_types! {
	pub AcalaFoundationAccounts: Vec<AccountId> = vec![
		hex_literal::hex!["5336f96b54fa1832d517549bbffdfba2cae8983b8dcf65caff82d616014f5951"].into(),	// 22khtd8Zu9CpCY7DR4EPmmX66Aqsc91ShRAhehSWKGL7XDpL
		hex_literal::hex!["26adf1c3a5b73f8640404d59ccb81de3ede79965b140addc7d8c0ff8736b5c53"].into(),	// 21kK5T9tvL8nVdAAWizjtBgRbGcAs466iU6ZxeNWb7mFgg5i
		hex_literal::hex!["7e32626ae20238b3f2c63299bdc1eb4729c7aadc995ce2abaa4e42130209f5d5"].into(),	// 23j4ay2zBSgaSs18xstipmHBNi39W2Su9n8G89kWrz8eCe8F
		TreasuryPalletId::get().into_account(),
		TreasuryReservePalletId::get().into_account(),
	];
}

pub struct EnsureAcalaFoundation;
impl EnsureOrigin<Origin> for EnsureAcalaFoundation {
	type Success = AccountId;

	fn try_origin(o: Origin) -> Result<Self::Success, Origin> {
		Into::<Result<RawOrigin<AccountId>, Origin>>::into(o).and_then(|o| match o {
			RawOrigin::Signed(caller) => {
				if AcalaFoundationAccounts::get().contains(&caller) {
					Ok(caller)
				} else {
					Err(Origin::from(Some(caller)))
				}
			}
			r => Err(Origin::from(r)),
		})
	}

	#[cfg(feature = "runtime-benchmarks")]
	fn successful_origin() -> Origin {
		let zero_account_id = AccountId::decode(&mut sp_runtime::traits::TrailingZeroInput::zeroes())
			.expect("infinite length input; no invalid inputs for type; qed");
		Origin::from(RawOrigin::Signed(zero_account_id))
	}
}

parameter_types! {
	pub MinVestedTransfer: Balance = 0;
	pub const MaxVestingSchedules: u32 = 100;
}

impl orml_vesting::Config for Runtime {
	type Event = Event;
	type Currency = pallet_balances::Pallet<Runtime>;
	type MinVestedTransfer = MinVestedTransfer;
	type VestedTransferOrigin = EnsureAcalaFoundation;
	type WeightInfo = weights::orml_vesting::WeightInfo<Runtime>;
	type MaxVestingSchedules = MaxVestingSchedules;
	type BlockNumberProvider = RelaychainBlockNumberProvider<Runtime>;
}

parameter_types! {
	pub MaximumSchedulerWeight: Weight = Perbill::from_percent(10) * RuntimeBlockWeights::get().max_block;
	pub const MaxScheduledPerBlock: u32 = 10;
	// Retry a scheduled item every 25 blocks (5 minute) until the preimage exists.
	pub const NoPreimagePostponement: Option<u32> = Some(5 * MINUTES);
}

impl pallet_scheduler::Config for Runtime {
	type Event = Event;
	type Origin = Origin;
	type PalletsOrigin = OriginCaller;
	type Call = Call;
	type MaximumWeight = MaximumSchedulerWeight;
	type ScheduleOrigin = EnsureRoot<AccountId>;
	type MaxScheduledPerBlock = MaxScheduledPerBlock;
	type WeightInfo = ();
	type OriginPrivilegeCmp = EqualPrivilegeOnly;
	type PreimageProvider = Preimage;
	type NoPreimagePostponement = NoPreimagePostponement;
}

parameter_types! {
	/// Max size 4MB allowed for a preimage.
	pub const PreimageMaxSize: u32 = 4096 * 1024;
	pub PreimageBaseDeposit: Balance = deposit(2, 64);
	pub PreimageByteDeposit: Balance = deposit(0, 1);
}

impl pallet_preimage::Config for Runtime {
	type WeightInfo = ();
	type Event = Event;
	type Currency = Balances;
	type ManagerOrigin = EnsureRoot<AccountId>;
	type MaxSize = PreimageMaxSize;
	type BaseDeposit = PreimageBaseDeposit;
	type ByteDeposit = PreimageByteDeposit;
}

parameter_types! {
	pub MinimumIncrementSize: Rate = Rate::saturating_from_rational(2, 100);
	pub const AuctionTimeToClose: BlockNumber = 15 * MINUTES;
	pub const AuctionDurationSoftCap: BlockNumber = 2 * HOURS;
}

impl module_auction_manager::Config for Runtime {
	type Event = Event;
	type Currency = Currencies;
	type Auction = Auction;
	type MinimumIncrementSize = MinimumIncrementSize;
	type AuctionTimeToClose = AuctionTimeToClose;
	type AuctionDurationSoftCap = AuctionDurationSoftCap;
	type GetStableCurrencyId = GetStableCurrencyId;
	type CDPTreasury = CdpTreasury;
	type PriceSource = module_prices::PriorityLockedPriceProvider<Runtime>;
	type UnsignedPriority = runtime_common::AuctionManagerUnsignedPriority;
	type EmergencyShutdown = EmergencyShutdown;
	type WeightInfo = weights::module_auction_manager::WeightInfo<Runtime>;
}

impl module_loans::Config for Runtime {
	type Event = Event;
	type Currency = Currencies;
	type RiskManager = CdpEngine;
	type CDPTreasury = CdpTreasury;
	type PalletId = LoansPalletId;
	type OnUpdateLoan = module_incentives::OnUpdateLoan<Runtime>;
}

impl<LocalCall> frame_system::offchain::CreateSignedTransaction<LocalCall> for Runtime
where
	Call: From<LocalCall>,
{
	fn create_transaction<C: frame_system::offchain::AppCrypto<Self::Public, Self::Signature>>(
		call: Call,
		public: <Signature as sp_runtime::traits::Verify>::Signer,
		account: AccountId,
		nonce: Nonce,
	) -> Option<(
		Call,
		<UncheckedExtrinsic as sp_runtime::traits::Extrinsic>::SignaturePayload,
	)> {
		// take the biggest period possible.
		let period = BlockHashCount::get()
			.checked_next_power_of_two()
			.map(|c| c / 2)
			.unwrap_or(2) as u64;
		let current_block = System::block_number()
			.saturated_into::<u64>()
			// The `System::block_number` is initialized with `n+1`,
			// so the actual block number is `n`.
			.saturating_sub(1);
		let tip = 0;
		let extra: SignedExtra = (
			frame_system::CheckNonZeroSender::<Runtime>::new(),
			frame_system::CheckSpecVersion::<Runtime>::new(),
			frame_system::CheckTxVersion::<Runtime>::new(),
			frame_system::CheckGenesis::<Runtime>::new(),
			frame_system::CheckEra::<Runtime>::from(generic::Era::mortal(period, current_block)),
			frame_system::CheckNonce::<Runtime>::from(nonce),
			frame_system::CheckWeight::<Runtime>::new(),
			module_transaction_payment::ChargeTransactionPayment::<Runtime>::from(tip),
			module_evm::SetEvmOrigin::<Runtime>::new(),
		);
		let raw_payload = SignedPayload::new(call, extra)
			.map_err(|e| {
				log::warn!("Unable to create signed payload: {:?}", e);
			})
			.ok()?;
		let signature = raw_payload.using_encoded(|payload| C::sign(payload, public))?;
		let address = AccountIdLookup::unlookup(account);
		let (call, extra, _) = raw_payload.deconstruct();
		Some((call, (address, signature, extra)))
	}
}
impl frame_system::offchain::SigningTypes for Runtime {
	type Public = <Signature as sp_runtime::traits::Verify>::Signer;
	type Signature = Signature;
}

impl<C> frame_system::offchain::SendTransactionTypes<C> for Runtime
where
	Call: From<C>,
{
	type OverarchingCall = Call;
	type Extrinsic = UncheckedExtrinsic;
}

parameter_types! {
	pub CollateralCurrencyIds: Vec<CurrencyId> = vec![ACA, DOT, LCDOT, LDOT];
	pub DefaultLiquidationRatio: Ratio = Ratio::saturating_from_rational(150, 100);
	pub DefaultDebitExchangeRate: ExchangeRate = ExchangeRate::saturating_from_rational(1, 10);
	pub DefaultLiquidationPenalty: Rate = Rate::saturating_from_rational(8, 100);
	pub MinimumDebitValue: Balance = 50 * dollar(AUSD);
	pub MaxSwapSlippageCompareToOracle: Ratio = Ratio::saturating_from_rational(15, 100);
}

impl module_cdp_engine::Config for Runtime {
	type Event = Event;
	type PriceSource = module_prices::PriorityLockedPriceProvider<Runtime>;
	type CollateralCurrencyIds = CollateralCurrencyIds;
	type DefaultLiquidationRatio = DefaultLiquidationRatio;
	type DefaultDebitExchangeRate = DefaultDebitExchangeRate;
	type DefaultLiquidationPenalty = DefaultLiquidationPenalty;
	type MinimumDebitValue = MinimumDebitValue;
	type GetStableCurrencyId = GetStableCurrencyId;
	type CDPTreasury = CdpTreasury;
	type UpdateOrigin = EnsureRootOrHalfFinancialCouncil;
	type MaxSwapSlippageCompareToOracle = MaxSwapSlippageCompareToOracle;
	type UnsignedPriority = runtime_common::CdpEngineUnsignedPriority;
	type EmergencyShutdown = EmergencyShutdown;
	type UnixTime = Timestamp;
	type Currency = Currencies;
	type AlternativeSwapPathJointList = AlternativeSwapPathJointList;
	type DEX = Dex;
	type WeightInfo = weights::module_cdp_engine::WeightInfo<Runtime>;
}

parameter_types! {
	pub DepositPerAuthorization: Balance = deposit(1, 64);
}

impl module_honzon::Config for Runtime {
	type Event = Event;
	type Currency = Balances;
	type DepositPerAuthorization = DepositPerAuthorization;
	type WeightInfo = weights::module_honzon::WeightInfo<Runtime>;
}

impl module_emergency_shutdown::Config for Runtime {
	type Event = Event;
	type CollateralCurrencyIds = CollateralCurrencyIds;
	type PriceSource = Prices;
	type CDPTreasury = CdpTreasury;
	type AuctionManagerHandler = AuctionManager;
	type ShutdownOrigin = EnsureRoot<AccountId>;
	type WeightInfo = weights::module_emergency_shutdown::WeightInfo<Runtime>;
}

parameter_types! {
	pub const GetExchangeFee: (u32, u32) = (3, 1000);	// 0.3%
	pub const TradingPathLimit: u32 = 4;
	pub const ExtendedProvisioningBlocks: BlockNumber = 2 * DAYS;
}

impl module_dex::Config for Runtime {
	type Event = Event;
	type Currency = Currencies;
	type GetExchangeFee = GetExchangeFee;
	type TradingPathLimit = TradingPathLimit;
	type PalletId = DEXPalletId;
	type Erc20InfoMapping = EvmErc20InfoMapping<Runtime>;
	type DEXIncentives = Incentives;
	type WeightInfo = weights::module_dex::WeightInfo<Runtime>;
	type ListingOrigin = EnsureRootOrHalfGeneralCouncil;
	type ExtendedProvisioningBlocks = ExtendedProvisioningBlocks;
	type OnLiquidityPoolUpdated = ();
}

impl module_dex_oracle::Config for Runtime {
	type DEX = Dex;
	type Time = Timestamp;
	type UpdateOrigin = EnsureRootOrHalfGeneralCouncil;
	type WeightInfo = weights::module_dex_oracle::WeightInfo<Runtime>;
}

parameter_types! {
	pub const MaxAuctionsCount: u32 = 50;
	pub HonzonTreasuryAccount: AccountId = HonzonTreasuryPalletId::get().into_account();
	pub AlternativeSwapPathJointList: Vec<Vec<CurrencyId>> = vec![
		vec![LCDOT],
		vec![DOT],
		vec![LDOT],
	];
}

impl module_cdp_treasury::Config for Runtime {
	type Event = Event;
	type Currency = Currencies;
	type GetStableCurrencyId = GetStableCurrencyId;
	type AuctionManagerHandler = AuctionManager;
	type UpdateOrigin = EnsureRootOrHalfFinancialCouncil;
	type DEX = Dex;
	type MaxAuctionsCount = MaxAuctionsCount;
	type PalletId = CDPTreasuryPalletId;
	type TreasuryAccount = HonzonTreasuryAccount;
	type AlternativeSwapPathJointList = AlternativeSwapPathJointList;
	type WeightInfo = weights::module_cdp_treasury::WeightInfo<Runtime>;
	type StableAsset = MockStableAsset<CurrencyId, Balance, AccountId, BlockNumber>;
}

impl module_transaction_pause::Config for Runtime {
	type Event = Event;
	type UpdateOrigin = EnsureRootOrTwoThirdsGeneralCouncil;
	type WeightInfo = weights::module_transaction_pause::WeightInfo<Runtime>;
}

parameter_types! {
	pub const CustomFeeSurplus: Percent = Percent::from_percent(50);
	pub const AlternativeFeeSurplus: Percent = Percent::from_percent(25);
	pub DefaultFeeTokens: Vec<CurrencyId> = vec![AUSD, LCDOT, DOT];
}

type NegativeImbalance = <Balances as PalletCurrency<AccountId>>::NegativeImbalance;
pub struct DealWithFees;
impl OnUnbalanced<NegativeImbalance> for DealWithFees {
	fn on_unbalanceds<B>(mut fees_then_tips: impl Iterator<Item = NegativeImbalance>) {
		if let Some(mut fees) = fees_then_tips.next() {
			if let Some(tips) = fees_then_tips.next() {
				tips.merge_into(&mut fees);
			}
			// for fees and tips, 100% to treasury
			Treasury::on_unbalanced(fees);
		}
	}
}

impl module_transaction_payment::Config for Runtime {
	type Event = Event;
	type Call = Call;
	type NativeCurrencyId = GetNativeCurrencyId;
	type Currency = Balances;
	type MultiCurrency = Currencies;
	type OnTransactionPayment = DealWithFees;
	type AlternativeFeeSwapDeposit = NativeTokenExistentialDeposit;
	type TransactionByteFee = TransactionByteFee;
	type OperationalFeeMultiplier = OperationalFeeMultiplier;
	type TipPerWeightStep = TipPerWeightStep;
	type MaxTipsOfPriority = MaxTipsOfPriority;
	type WeightToFee = WeightToFee;
	type FeeMultiplierUpdate = SlowAdjustingFeeUpdate<Self>;
	type DEX = Dex;
	type MaxSwapSlippageCompareToOracle = MaxSwapSlippageCompareToOracle;
	type TradingPathLimit = TradingPathLimit;
	type PriceSource = module_prices::RealTimePriceProvider<Runtime>;
	type WeightInfo = weights::module_transaction_payment::WeightInfo<Runtime>;
	type PalletId = TransactionPaymentPalletId;
	type TreasuryAccount = AcalaTreasuryAccount;
	type UpdateOrigin = EnsureRootOrHalfGeneralCouncil;
	type CustomFeeSurplus = CustomFeeSurplus;
	type AlternativeFeeSurplus = AlternativeFeeSurplus;
	type DefaultFeeTokens = DefaultFeeTokens;
}

impl module_evm_accounts::Config for Runtime {
	type Event = Event;
	type Currency = Balances;
	type AddressMapping = EvmAddressMapping<Runtime>;
	type TransferAll = Currencies;
	type ChainId = ChainId;
	type WeightInfo = weights::module_evm_accounts::WeightInfo<Runtime>;
}

impl module_asset_registry::Config for Runtime {
	type Event = Event;
	type Currency = Balances;
	type StakingCurrencyId = GetStakingCurrencyId;
	type EVMBridge = module_evm_bridge::EVMBridge<Runtime>;
	type RegisterOrigin = EnsureRootOrHalfGeneralCouncil;
	type WeightInfo = weights::module_asset_registry::WeightInfo<Runtime>;
}

impl orml_rewards::Config for Runtime {
	type Share = Balance;
	type Balance = Balance;
	type PoolId = module_incentives::PoolId;
	type CurrencyId = CurrencyId;
	type Handler = Incentives;
}

parameter_types! {
	pub const AccumulatePeriod: BlockNumber = MINUTES;
	pub const EarnShareBooster: Permill = Permill::from_percent(30);
}

impl module_incentives::Config for Runtime {
	type Event = Event;
	type RewardsSource = UnreleasedNativeVaultAccountId;
	type StableCurrencyId = GetStableCurrencyId;
	type NativeCurrencyId = GetNativeCurrencyId;
	type EarnShareBooster = EarnShareBooster;
	type AccumulatePeriod = AccumulatePeriod;
	type UpdateOrigin = EnsureRootOrThreeFourthsGeneralCouncil;
	type CDPTreasury = CdpTreasury;
	type Currency = Currencies;
	type DEX = Dex;
	type EmergencyShutdown = EmergencyShutdown;
	type PalletId = IncentivesPalletId;
	type WeightInfo = weights::module_incentives::WeightInfo<Runtime>;
}

parameter_types! {
	pub CreateClassDeposit: Balance = 50 * dollar(ACA);
	pub CreateTokenDeposit: Balance = 20 * cent(ACA);
	pub MaxAttributesBytes: u32 = 2048;
}

impl module_nft::Config for Runtime {
	type Event = Event;
	type Currency = Balances;
	type CreateClassDeposit = CreateClassDeposit;
	type CreateTokenDeposit = CreateTokenDeposit;
	type DataDepositPerByte = DataDepositPerByte;
	type PalletId = NftPalletId;
	type MaxAttributesBytes = MaxAttributesBytes;
	type WeightInfo = weights::module_nft::WeightInfo<Runtime>;
}

parameter_types! {
	pub MaxClassMetadata: u32 = 1024;
	pub MaxTokenMetadata: u32 = 1024;
}

impl orml_nft::Config for Runtime {
	type ClassId = u32;
	type TokenId = u64;
	type ClassData = module_nft::ClassData<Balance>;
	type TokenData = module_nft::TokenData<Balance>;
	type MaxClassMetadata = MaxClassMetadata;
	type MaxTokenMetadata = MaxTokenMetadata;
}

parameter_types! {
	// One storage item; key size 32, value size 8; .
	pub ProxyDepositBase: Balance = deposit(1, 8);
	// Additional storage item size of 33 bytes.
	pub ProxyDepositFactor: Balance = deposit(0, 33);
	pub const MaxProxies: u16 = 32;
	pub AnnouncementDepositBase: Balance = deposit(1, 8);
	pub AnnouncementDepositFactor: Balance = deposit(0, 66);
	pub const MaxPending: u16 = 32;
}

impl InstanceFilter<Call> for ProxyType {
	fn filter(&self, c: &Call) -> bool {
		match self {
			// Always allowed Call::Utility no matter type.
			// Only transactions allowed by Proxy.filter can be executed,
			// otherwise `BadOrigin` will be returned in Call::Utility.
			_ if matches!(c, Call::Utility(..)) => true,
			ProxyType::Any => true,
			ProxyType::CancelProxy => matches!(c, Call::Proxy(pallet_proxy::Call::reject_announcement { .. })),
			ProxyType::Governance => {
				matches!(
					c,
					Call::Authority(..)
						| Call::Democracy(..) | Call::GeneralCouncil(..)
						| Call::FinancialCouncil(..)
						| Call::HomaCouncil(..) | Call::TechnicalCommittee(..)
						| Call::Treasury(..) | Call::Bounties(..)
						| Call::Tips(..)
				)
			}
			ProxyType::Auction => {
				matches!(c, Call::Auction(orml_auction::Call::bid { .. }))
			}
			ProxyType::Swap => {
				matches!(
					c,
					Call::Dex(module_dex::Call::swap_with_exact_supply { .. })
						| Call::Dex(module_dex::Call::swap_with_exact_target { .. })
				)
			}
			ProxyType::Loan => {
				matches!(
					c,
					Call::Honzon(module_honzon::Call::adjust_loan { .. })
						| Call::Honzon(module_honzon::Call::close_loan_has_debit_by_dex { .. })
				)
			}
			ProxyType::DexLiquidity => {
				matches!(
					c,
					Call::Dex(module_dex::Call::add_liquidity { .. })
						| Call::Dex(module_dex::Call::remove_liquidity { .. })
				)
			}
		}
	}
	fn is_superset(&self, o: &Self) -> bool {
		match (self, o) {
			(x, y) if x == y => true,
			(ProxyType::Any, _) => true,
			(_, ProxyType::Any) => false,
			_ => false,
		}
	}
}

impl pallet_proxy::Config for Runtime {
	type Event = Event;
	type Call = Call;
	type Currency = Balances;
	type ProxyType = ProxyType;
	type ProxyDepositBase = ProxyDepositBase;
	type ProxyDepositFactor = ProxyDepositFactor;
	type MaxProxies = MaxProxies;
	type WeightInfo = ();
	type MaxPending = MaxPending;
	type CallHasher = BlakeTwo256;
	type AnnouncementDepositBase = AnnouncementDepositBase;
	type AnnouncementDepositFactor = AnnouncementDepositFactor;
}

parameter_types! {
	pub const ChainId: u64 = 787;
	pub const NewContractExtraBytes: u32 = 10_000;
	pub NetworkContractSource: H160 = H160::from_low_u64_be(0);
	pub DeveloperDeposit: Balance = 100 * dollar(ACA);
	pub PublicationFee: Balance = 10000 * dollar(ACA);
	pub PrecompilesValue: AllPrecompiles<Runtime> = AllPrecompiles::<_>::acala();
}

#[derive(Clone, Encode, Decode, PartialEq, Eq, RuntimeDebug, TypeInfo)]
pub struct StorageDepositPerByte;
impl<I: From<Balance>> frame_support::traits::Get<I> for StorageDepositPerByte {
	fn get() -> I {
		// NOTE: ACA decimals is 12, convert to 18.
		// 30 * millicent(ACA) * 10^6
		I::from(300_000_000_000_000)
	}
}

#[derive(Clone, Encode, Decode, PartialEq, Eq, RuntimeDebug, TypeInfo)]
pub struct TxFeePerGas;
impl<I: From<Balance>> frame_support::traits::Get<I> for TxFeePerGas {
	fn get() -> I {
		// NOTE: 200 GWei
		// ensure suffix is 0x0000
		I::from(200u128.saturating_mul(10u128.saturating_pow(9)) & !0xffff)
	}
}

impl module_evm::Config for Runtime {
	type AddressMapping = EvmAddressMapping<Runtime>;
	type Currency = Balances;
	type TransferAll = Currencies;
	type NewContractExtraBytes = NewContractExtraBytes;
	type StorageDepositPerByte = StorageDepositPerByte;
	type TxFeePerGas = TxFeePerGas;
	type Event = Event;
	type PrecompilesType = AllPrecompiles<Self>;
	type PrecompilesValue = PrecompilesValue;
	type ChainId = ChainId;
	type GasToWeight = GasToWeight;
	type ChargeTransactionPayment = module_transaction_payment::ChargeTransactionPayment<Runtime>;
	type NetworkContractOrigin = EnsureRootOrTwoThirdsTechnicalCommittee;
	type NetworkContractSource = NetworkContractSource;
	type DeveloperDeposit = DeveloperDeposit;
	type PublicationFee = PublicationFee;
	type TreasuryAccount = AcalaTreasuryAccount;
	type FreePublicationOrigin = EnsureRootOrHalfGeneralCouncil;
	type Runner = module_evm::runner::stack::Runner<Self>;
	type FindAuthor = pallet_session::FindAccountFromAuthorIndex<Self, Aura>;
	type Task = ScheduledTasks;
	type IdleScheduler = IdleScheduler;
	type WeightInfo = weights::module_evm::WeightInfo<Runtime>;
}

impl module_evm_bridge::Config for Runtime {
	type EVM = EVM;
}

impl module_session_manager::Config for Runtime {
	type Event = Event;
	type ValidatorSet = Session;
	type WeightInfo = weights::module_session_manager::WeightInfo<Runtime>;
}

parameter_types! {
	pub ReservedXcmpWeight: Weight = RuntimeBlockWeights::get().max_block / 4;
	pub ReservedDmpWeight: Weight = RuntimeBlockWeights::get().max_block / 4;
}

impl cumulus_pallet_parachain_system::Config for Runtime {
	type Event = Event;
	type OnSystemEvent = ();
	type SelfParaId = ParachainInfo;
	type DmpMessageHandler = DmpQueue;
	type ReservedDmpWeight = ReservedDmpWeight;
	type OutboundXcmpMessageSource = XcmpQueue;
	type XcmpMessageHandler = XcmpQueue;
	type ReservedXcmpWeight = ReservedXcmpWeight;
}

impl parachain_info::Config for Runtime {}

impl cumulus_pallet_aura_ext::Config for Runtime {}

parameter_types! {
	pub DefaultExchangeRate: ExchangeRate = ExchangeRate::saturating_from_rational(1, 10);
	pub HomaTreasuryAccount: AccountId = HomaTreasuryPalletId::get().into_account();
	pub ActiveSubAccountsIndexList: Vec<u16> = vec![RelayChainSubAccountId::HomaLite as u16];
	pub BondingDuration: EraIndex = 28;
	pub MintThreshold: Balance = 5 * dollar(DOT);
	pub RedeemThreshold: Balance = 50 * dollar(LDOT);
}

impl module_homa::Config for Runtime {
	type Event = Event;
	type Currency = Currencies;
	type GovernanceOrigin = EnsureRootOrHalfGeneralCouncil;
	type StakingCurrencyId = GetStakingCurrencyId;
	type LiquidCurrencyId = GetLiquidCurrencyId;
	type PalletId = HomaPalletId;
	type TreasuryAccount = HomaTreasuryAccount;
	type DefaultExchangeRate = DefaultExchangeRate;
	type ActiveSubAccountsIndexList = ActiveSubAccountsIndexList;
	type BondingDuration = BondingDuration;
	type MintThreshold = MintThreshold;
	type RedeemThreshold = RedeemThreshold;
	type RelayChainBlockNumber = RelaychainBlockNumberProvider<Runtime>;
	type XcmInterface = XcmInterface;
	type WeightInfo = weights::module_homa::WeightInfo<Runtime>;
}

pub fn create_x2_parachain_multilocation(index: u16) -> MultiLocation {
	MultiLocation::new(
		1,
		X1(AccountId32 {
			network: NetworkId::Any,
			id: Utility::derivative_account_id(ParachainInfo::get().into_account(), index).into(),
		}),
	)
}

pub struct SubAccountIndexMultiLocationConvertor;
impl Convert<u16, MultiLocation> for SubAccountIndexMultiLocationConvertor {
	fn convert(sub_account_index: u16) -> MultiLocation {
		create_x2_parachain_multilocation(sub_account_index)
	}
}

parameter_types! {
	pub RelayChainUnbondingSlashingSpans: u32 = 5;
	pub ParachainAccount: AccountId = ParachainInfo::get().into_account();
}

impl module_xcm_interface::Config for Runtime {
	type Event = Event;
	type UpdateOrigin = EnsureRootOrHalfGeneralCouncil;
	type StakingCurrencyId = GetStakingCurrencyId;
	type ParachainAccount = ParachainAccount;
	type RelayChainUnbondingSlashingSpans = RelayChainUnbondingSlashingSpans;
	type SovereignSubAccountLocationConvert = SubAccountIndexMultiLocationConvertor;
	type RelayChainCallBuilder = RelayChainCallBuilder<Runtime, ParachainInfo>;
	type XcmTransfer = XTokens;
}

impl orml_unknown_tokens::Config for Runtime {
	type Event = Event;
}

impl orml_xcm::Config for Runtime {
	type Event = Event;
	type SovereignOrigin = EnsureRootOrThreeFourthsGeneralCouncil;
}

define_combined_task! {
	#[derive(Clone, Encode, Decode, PartialEq, RuntimeDebug, TypeInfo)]
	pub enum ScheduledTasks {
		EvmTask(EvmTask<Runtime>),
	}
}

parameter_types!(
	// At least 2% of max block weight should remain before idle tasks are dispatched.
	pub MinimumWeightRemainInBlock: Weight = RuntimeBlockWeights::get().max_block / 50;
	// Number of relay chain blocks produced with no parachain blocks finalized,
	// once this number is reached idle scheduler is disabled as block production is slow
	pub DisableBlockThreshold: BlockNumber = 6;
);

impl module_idle_scheduler::Config for Runtime {
	type Event = Event;
	type WeightInfo = ();
	type Task = ScheduledTasks;
	type MinimumWeightRemainInBlock = MinimumWeightRemainInBlock;
	type RelayChainBlockNumberProvider = RelaychainBlockNumberProvider<Runtime>;
	type DisableBlockThreshold = DisableBlockThreshold;
}

construct_runtime!(
	pub enum Runtime where
		Block = Block,
		NodeBlock = primitives::Block,
		UncheckedExtrinsic = UncheckedExtrinsic
	{
		// Core & Utility
<<<<<<< HEAD
		System: frame_system::{Pallet, Call, Storage, Config, Event<T>} = 0,
		Timestamp: pallet_timestamp::{Pallet, Call, Storage, Inherent} = 1,
		Scheduler: pallet_scheduler::{Pallet, Call, Storage, Event<T>} = 2,
		Utility: pallet_utility::{Pallet, Call, Event} = 3,
		Multisig: pallet_multisig::{Pallet, Call, Storage, Event<T>} = 4,
		Proxy: pallet_proxy::{Pallet, Call, Storage, Event<T>} = 5,
		TransactionPause: module_transaction_pause::{Pallet, Call, Storage, Event<T>} = 6,
		// NOTE: IdleScheduler must be put before ParachainSystem in order to read relaychain blocknumber
		IdleScheduler: module_idle_scheduler::{Pallet, Call, Storage, Event<T>} = 7,
		Preimage: pallet_preimage::{Pallet, Call, Storage, Event<T>} = 8,
=======
		System: frame_system = 0,
		Timestamp: pallet_timestamp = 1,
		Scheduler: pallet_scheduler = 2,
		Utility: pallet_utility = 3,
		Multisig: pallet_multisig = 4,
		Proxy: pallet_proxy = 5,
		TransactionPause: module_transaction_pause = 6,
		IdleScheduler: module_idle_scheduler = 7,
		Preimage: pallet_preimage = 8,
>>>>>>> 6d0cb573

		// Tokens & Related
		Balances: pallet_balances = 10,
		Tokens: orml_tokens exclude_parts { Call } = 11,
		Currencies: module_currencies = 12,
		Vesting: orml_vesting = 13,
		TransactionPayment: module_transaction_payment = 14,

		// Treasury
		Treasury: pallet_treasury = 20,
		Bounties: pallet_bounties = 21,
		Tips: pallet_tips = 22,

		// Parachain
		ParachainInfo: parachain_info exclude_parts { Call } = 31,

		// Collator. The order of the 4 below are important and shall not change.
		Authorship: pallet_authorship = 40,
		CollatorSelection: module_collator_selection = 41,
		Session: pallet_session = 42,
		Aura: pallet_aura = 43,
		AuraExt: cumulus_pallet_aura_ext exclude_parts { Call } = 44,
		SessionManager: module_session_manager = 45,

		// XCM
		XcmpQueue: cumulus_pallet_xcmp_queue = 50,
		PolkadotXcm: pallet_xcm = 51,
		CumulusXcm: cumulus_pallet_xcm exclude_parts { Call } = 52,
		DmpQueue: cumulus_pallet_dmp_queue = 53,
		XTokens: orml_xtokens = 54,
		UnknownTokens: orml_unknown_tokens exclude_parts { Call } = 55,
		OrmlXcm: orml_xcm = 56,

		// Governance
		Authority: orml_authority = 60,
		GeneralCouncil: pallet_collective::<Instance1> = 61,
		GeneralCouncilMembership: pallet_membership::<Instance1> = 62,
		FinancialCouncil: pallet_collective::<Instance2> = 63,
		FinancialCouncilMembership: pallet_membership::<Instance2> = 64,
		HomaCouncil: pallet_collective::<Instance3> = 65,
		HomaCouncilMembership: pallet_membership::<Instance3> = 66,
		TechnicalCommittee: pallet_collective::<Instance4> = 67,
		TechnicalCommitteeMembership: pallet_membership::<Instance4> = 68,
		Democracy: pallet_democracy = 69,

		// Oracle
		//
		// NOTE: OperatorMembership must be placed after Oracle or else will have race condition on initialization
		AcalaOracle: orml_oracle::<Instance1> = 70,
		OperatorMembershipAcala: pallet_membership::<Instance5> = 71,

		// ORML Core
		Auction: orml_auction = 80,
		Rewards: orml_rewards = 81,
		OrmlNFT: orml_nft exclude_parts { Call } = 82,

		// Acala Core
		Prices: module_prices = 90,
		Dex: module_dex = 91,
		DexOracle: module_dex_oracle = 92,

		// Honzon
		AuctionManager: module_auction_manager = 100,
		Loans: module_loans = 101,
		Honzon: module_honzon = 102,
		CdpTreasury: module_cdp_treasury = 103,
		CdpEngine: module_cdp_engine = 104,
		EmergencyShutdown: module_emergency_shutdown = 105,

		// Homa
		Homa: module_homa = 116,
		XcmInterface: module_xcm_interface = 117,

		// Acala Other
		Incentives: module_incentives = 120,
		NFT: module_nft = 121,
		AssetRegistry: module_asset_registry = 122,

		// Smart contracts
		EVM: module_evm = 130,
		EVMBridge: module_evm_bridge exclude_parts { Call } = 131,
		EvmAccounts: module_evm_accounts = 132,

		// Parachain System, always put it at the end
		ParachainSystem: cumulus_pallet_parachain_system = 30,

		// Temporary
		Sudo: pallet_sudo = 255,
	}
);

/// Block header type as expected by this runtime.
pub type Header = generic::Header<BlockNumber, BlakeTwo256>;
/// Block type as expected by this runtime.
pub type Block = generic::Block<Header, UncheckedExtrinsic>;
/// A Block signed with a Justification
pub type SignedBlock = generic::SignedBlock<Block>;
/// BlockId type as expected by this runtime.
pub type BlockId = generic::BlockId<Block>;
/// The SignedExtension to the basic transaction logic.
pub type SignedExtra = (
	frame_system::CheckNonZeroSender<Runtime>,
	frame_system::CheckSpecVersion<Runtime>,
	frame_system::CheckTxVersion<Runtime>,
	frame_system::CheckGenesis<Runtime>,
	frame_system::CheckEra<Runtime>,
	frame_system::CheckNonce<Runtime>,
	frame_system::CheckWeight<Runtime>,
	module_transaction_payment::ChargeTransactionPayment<Runtime>,
	module_evm::SetEvmOrigin<Runtime>,
);
/// Unchecked extrinsic type as expected by this runtime.
pub type UncheckedExtrinsic = generic::UncheckedExtrinsic<Address, Call, Signature, SignedExtra>;
/// The payload being signed in transactions.
pub type SignedPayload = generic::SignedPayload<Call, SignedExtra>;
/// Extrinsic type that has already been checked.
pub type CheckedExtrinsic = generic::CheckedExtrinsic<AccountId, Call, SignedExtra>;
/// Executive: handles dispatch to the various modules.
pub type Executive = frame_executive::Executive<
	Runtime,
	Block,
	frame_system::ChainContext<Runtime>,
	Runtime,
	AllPalletsWithSystem,
	TransactionPaymentMigration,
>;

pub struct TransactionPaymentMigration;

parameter_types! {
	pub FeePoolSize: Balance = 5 * dollar(ACA);
	pub SwapBalanceThreshold: Balance = Ratio::saturating_from_rational(25, 10).saturating_mul_int(dollar(ACA));
}

impl OnRuntimeUpgrade for TransactionPaymentMigration {
	fn on_runtime_upgrade() -> frame_support::weights::Weight {
		let poo_size = FeePoolSize::get();
		let threshold = SwapBalanceThreshold::get();
		let tokens = vec![
			(AUSD, vec![AUSD, ACA]),
			(LCDOT, vec![LCDOT, AUSD, ACA]),
			(DOT, vec![DOT, LCDOT, AUSD, ACA]),
		];
		for (token, path) in tokens {
			let _ = module_transaction_payment::Pallet::<Runtime>::disable_pool(token);
			let _ = module_transaction_payment::Pallet::<Runtime>::initialize_pool(token, path, poo_size, threshold);
		}
		<Runtime as frame_system::Config>::BlockWeights::get().max_block
	}
}

#[cfg(feature = "runtime-benchmarks")]
#[macro_use]
extern crate orml_benchmarking;

#[cfg(feature = "runtime-benchmarks")]
mod benches {
	define_benchmarks!(
		[module_dex, benchmarking::dex]
		[module_dex_oracle, benchmarking::dex_oracle]
		[module_asset_registry, benchmarking::asset_registry]
		[module_auction_manager, benchmarking::auction_manager]
		[module_cdp_engine, benchmarking::cdp_engine]
		[module_emergency_shutdown, benchmarking::emergency_shutdown]
		[module_evm, benchmarking::evm]
		[module_homa, benchmarking::homa]
		[module_honzon, benchmarking::honzon]
		[module_cdp_treasury, benchmarking::cdp_treasury]
		[module_collator_selection, benchmarking::collator_selection]
		[module_transaction_pause, benchmarking::transaction_pause]
		[module_transaction_payment, benchmarking::transaction_payment]
		[module_incentives, benchmarking::incentives]
		[module_prices, benchmarking::prices]
		[module_evm_accounts, benchmarking::evm_accounts]
		[module_currencies, benchmarking::currencies]
		[module_session_manager, benchmarking::session_manager]
		[orml_tokens, benchmarking::tokens]
		[orml_vesting, benchmarking::vesting]
		[orml_auction, benchmarking::auction]
		[orml_authority, benchmarking::authority]
		[orml_oracle, benchmarking::oracle]
		[module_idle_scheduler, benchmarking::idle_scheduler]
	);
}

#[cfg(not(feature = "disable-runtime-api"))]
impl_runtime_apis! {
	impl sp_api::Core<Block> for Runtime {
		fn version() -> RuntimeVersion {
			VERSION
		}

		fn execute_block(block: Block) {
			Executive::execute_block(block)
		}

		fn initialize_block(header: &<Block as BlockT>::Header) {
			Executive::initialize_block(header)
		}
	}

	impl sp_api::Metadata<Block> for Runtime {
		fn metadata() -> OpaqueMetadata {
			OpaqueMetadata::new(Runtime::metadata().into())
		}
	}

	impl sp_block_builder::BlockBuilder<Block> for Runtime {
		fn apply_extrinsic(extrinsic: <Block as BlockT>::Extrinsic) -> ApplyExtrinsicResult {
			Executive::apply_extrinsic(extrinsic)
		}

		fn finalize_block() -> <Block as BlockT>::Header {
			Executive::finalize_block()
		}

		fn inherent_extrinsics(data: sp_inherents::InherentData) -> Vec<<Block as BlockT>::Extrinsic> {
			data.create_extrinsics()
		}

		fn check_inherents(
			block: Block,
			data: sp_inherents::InherentData,
		) -> sp_inherents::CheckInherentsResult {
			data.check_extrinsics(&block)
		}
	}

	impl sp_transaction_pool::runtime_api::TaggedTransactionQueue<Block> for Runtime {
		fn validate_transaction(
			source: TransactionSource,
			tx: <Block as BlockT>::Extrinsic,
			block_hash: <Block as BlockT>::Hash,
		) -> TransactionValidity {
			Executive::validate_transaction(source, tx, block_hash)
		}
	}

	impl sp_offchain::OffchainWorkerApi<Block> for Runtime {
		fn offchain_worker(header: &<Block as BlockT>::Header) {
			Executive::offchain_worker(header)
		}
	}

	impl sp_consensus_aura::AuraApi<Block, AuraId> for Runtime {
		fn slot_duration() -> sp_consensus_aura::SlotDuration {
			sp_consensus_aura::SlotDuration::from_millis(Aura::slot_duration())
		}

		fn authorities() -> Vec<AuraId> {
			Aura::authorities().into_inner()
		}
	}

	impl sp_session::SessionKeys<Block> for Runtime {
		fn generate_session_keys(seed: Option<Vec<u8>>) -> Vec<u8> {
			SessionKeys::generate(seed)
		}

		fn decode_session_keys(
			encoded: Vec<u8>,
		) -> Option<Vec<(Vec<u8>, KeyTypeId)>> {
			SessionKeys::decode_into_raw_public_keys(&encoded)
		}
	}

	impl frame_system_rpc_runtime_api::AccountNonceApi<Block, AccountId, Nonce> for Runtime {
		fn account_nonce(account: AccountId) -> Nonce {
			System::account_nonce(account)
		}
	}

	impl pallet_transaction_payment_rpc_runtime_api::TransactionPaymentApi<
		Block,
		Balance,
	> for Runtime {
		fn query_info(uxt: <Block as BlockT>::Extrinsic, len: u32) -> RuntimeDispatchInfo<Balance> {
			TransactionPayment::query_info(uxt, len)
		}

		fn query_fee_details(uxt: <Block as BlockT>::Extrinsic, len: u32) -> pallet_transaction_payment_rpc_runtime_api::FeeDetails<Balance> {
			TransactionPayment::query_fee_details(uxt, len)
		}
	}

	impl orml_oracle_rpc_runtime_api::OracleApi<
		Block,
		DataProviderId,
		CurrencyId,
		TimeStampedPrice,
	> for Runtime {
		fn get_value(provider_id: DataProviderId ,key: CurrencyId) -> Option<TimeStampedPrice> {
			match provider_id {
				DataProviderId::Acala => AcalaOracle::get_no_op(&key),
				DataProviderId::Aggregated => <AggregatedDataProvider as DataProviderExtended<_, _>>::get_no_op(&key)
			}
		}

		fn get_all_values(provider_id: DataProviderId) -> Vec<(CurrencyId, Option<TimeStampedPrice>)> {
			match provider_id {
				DataProviderId::Acala => AcalaOracle::get_all_values(),
				DataProviderId::Aggregated => <AggregatedDataProvider as DataProviderExtended<_, _>>::get_all_values()
			}
		}
	}

	impl orml_tokens_rpc_runtime_api::TokensApi<
		Block,
		CurrencyId,
		Balance,
	> for Runtime {
		fn query_existential_deposit(key: CurrencyId) -> Balance {
			if key == GetNativeCurrencyId::get() {
				NativeTokenExistentialDeposit::get()
			} else {
				ExistentialDeposits::get(&key)
			}
		}
	}

	impl module_evm_rpc_runtime_api::EVMRuntimeRPCApi<Block, Balance> for Runtime {
		fn call(
			from: H160,
			to: H160,
			data: Vec<u8>,
			value: Balance,
			gas_limit: u64,
			storage_limit: u32,
			access_list: Option<Vec<AccessListItem>>,
			estimate: bool,
		) -> Result<CallInfo, sp_runtime::DispatchError> {
			let config = if estimate {
				let mut config = <Runtime as module_evm::Config>::config().clone();
				config.estimate = true;
				Some(config)
			} else {
				None
			};

			module_evm::runner::stack::Runner::<Runtime>::call(
				from,
				from,
				to,
				data,
				value,
				gas_limit,
				storage_limit,
				access_list.unwrap_or_default().into_iter().map(|v| (v.address, v.storage_keys)).collect(),
				config.as_ref().unwrap_or(<Runtime as module_evm::Config>::config()),
			)
		}

		fn create(
			from: H160,
			data: Vec<u8>,
			value: Balance,
			gas_limit: u64,
			storage_limit: u32,
			access_list: Option<Vec<AccessListItem>>,
			estimate: bool,
		) -> Result<CreateInfo, sp_runtime::DispatchError> {
			let config = if estimate {
				let mut config = <Runtime as module_evm::Config>::config().clone();
				config.estimate = true;
				Some(config)
			} else {
				None
			};

			module_evm::runner::stack::Runner::<Runtime>::create(
				from,
				data,
				value,
				gas_limit,
				storage_limit,
				access_list.unwrap_or_default().into_iter().map(|v| (v.address, v.storage_keys)).collect(),
				config.as_ref().unwrap_or(<Runtime as module_evm::Config>::config()),
			)
		}

		fn get_estimate_resources_request(extrinsic: Vec<u8>) -> Result<EstimateResourcesRequest, sp_runtime::DispatchError> {
			let utx = UncheckedExtrinsic::decode(&mut &*extrinsic)
				.map_err(|_| sp_runtime::DispatchError::Other("Invalid parameter extrinsic, decode failed"))?;

			let request = match utx.function {
				Call::EVM(module_evm::Call::call{target, input, value, gas_limit, storage_limit, access_list}) => {
					// use MAX_VALUE for no limit
					let gas_limit = if gas_limit < u64::MAX { Some(gas_limit) } else { None };
					let storage_limit = if storage_limit < u32::MAX { Some(storage_limit) } else { None };
					Some(EstimateResourcesRequest {
						from: None,
						to: Some(target),
						gas_limit,
						storage_limit,
						value: Some(value),
						data: Some(input),
						access_list: Some(access_list)
					})
				}
				Call::EVM(module_evm::Call::create{input, value, gas_limit, storage_limit, access_list}) => {
					// use MAX_VALUE for no limit
					let gas_limit = if gas_limit < u64::MAX { Some(gas_limit) } else { None };
					let storage_limit = if storage_limit < u32::MAX { Some(storage_limit) } else { None };
					Some(EstimateResourcesRequest {
						from: None,
						to: None,
						gas_limit,
						storage_limit,
						value: Some(value),
						data: Some(input),
						access_list: Some(access_list)
					})
				}
				_ => None,
			};

			request.ok_or(sp_runtime::DispatchError::Other("Invalid parameter extrinsic, not evm Call"))
		}
	}

	impl cumulus_primitives_core::CollectCollationInfo<Block> for Runtime {
		fn collect_collation_info(header: &<Block as BlockT>::Header) -> cumulus_primitives_core::CollationInfo {
			ParachainSystem::collect_collation_info(header)
		}
	}

	#[cfg(feature = "try-runtime")]
	impl frame_try_runtime::TryRuntime<Block> for Runtime {
		fn on_runtime_upgrade() -> (Weight, Weight) {
			// NOTE: intentional unwrap: we don't want to propagate the error backwards, and want to
			// have a backtrace here. If any of the pre/post migration checks fail, we shall stop
			// right here and right now.
			let weight = Executive::try_runtime_upgrade().unwrap();
			(weight, RuntimeBlockWeights::get().max_block)
		}

		fn execute_block_no_check(block: Block) -> Weight {
			Executive::execute_block_no_check(block)
		}
	}

	// benchmarks for acala modules
	#[cfg(feature = "runtime-benchmarks")]
	impl frame_benchmarking::Benchmark<Block> for Runtime {
		fn benchmark_metadata(extra: bool) -> (
			Vec<frame_benchmarking::BenchmarkList>,
			Vec<frame_support::traits::StorageInfo>,
		) {
			use frame_benchmarking::{list_benchmark as frame_list_benchmark, Benchmarking, BenchmarkList};
			use frame_support::traits::StorageInfoTrait;
			use module_nft::benchmarking::Pallet as NftBench;

			let mut list = Vec::<BenchmarkList>::new();

			frame_list_benchmark!(list, extra, module_nft, NftBench::<Runtime>);
			list_benchmarks!(list, extra);

			let storage_info = AllPalletsWithSystem::storage_info();

			return (list, storage_info)
		}

		fn dispatch_benchmark(
			config: frame_benchmarking::BenchmarkConfig
		) -> Result<Vec<frame_benchmarking::BenchmarkBatch>, sp_runtime::RuntimeString> {
			use frame_benchmarking::{Benchmarking, BenchmarkBatch, add_benchmark as frame_add_benchmark, TrackedStorageKey};
			use module_nft::benchmarking::Pallet as NftBench;

			let whitelist: Vec<TrackedStorageKey> = vec![
				// Block Number
				// frame_system::Number::<Runtime>::hashed_key().to_vec(),
				hex_literal::hex!("26aa394eea5630e07c48ae0c9558cef702a5c1b19ab7a04f536c519aca4983ac").to_vec().into(),
				// Total Issuance
				hex_literal::hex!("c2261276cc9d1f8598ea4b6a74b15c2f57c875e4cff74148e4628f264b974c80").to_vec().into(),
				// Execution Phase
				hex_literal::hex!("26aa394eea5630e07c48ae0c9558cef7ff553b5a9862a516939d82b3d3d8661a").to_vec().into(),
				// Event Count
				hex_literal::hex!("26aa394eea5630e07c48ae0c9558cef70a98fdbe9ce6c55837576c60c7af3850").to_vec().into(),
				// System Events
				hex_literal::hex!("26aa394eea5630e07c48ae0c9558cef780d41e5e16056765bc8461851072c9d7").to_vec().into(),
				// Caller 0 Account
				hex_literal::hex!("26aa394eea5630e07c48ae0c9558cef7b99d880ec681799c0cf30e8886371da946c154ffd9992e395af90b5b13cc6f295c77033fce8a9045824a6690bbf99c6db269502f0a8d1d2a008542d5690a0749").to_vec().into(),
				// Treasury Account
				hex_literal::hex!("26aa394eea5630e07c48ae0c9558cef7b99d880ec681799c0cf30e8886371da95ecffd7b6c0f78751baa9d281e0bfa3a6d6f646c70792f74727372790000000000000000000000000000000000000000").to_vec().into(),
			];
			let mut batches = Vec::<BenchmarkBatch>::new();
			let params = (&config, &whitelist);

			frame_add_benchmark!(params, batches, module_nft, NftBench::<Runtime>);
			add_benchmarks!(params, batches);

			if batches.is_empty() { return Err("Benchmark not found for this module.".into()) }
			Ok(batches)
		}
	}
}

struct CheckInherents;

impl cumulus_pallet_parachain_system::CheckInherents<Block> for CheckInherents {
	fn check_inherents(
		block: &Block,
		relay_state_proof: &cumulus_pallet_parachain_system::RelayChainStateProof,
	) -> sp_inherents::CheckInherentsResult {
		let relay_chain_slot = relay_state_proof
			.read_slot()
			.expect("Could not read the relay chain slot from the proof");

		let inherent_data = cumulus_primitives_timestamp::InherentDataProvider::from_relay_chain_slot_and_duration(
			relay_chain_slot,
			sp_std::time::Duration::from_secs(6),
		)
		.create_inherent_data()
		.expect("Could not create the timestamp inherent data");

		inherent_data.check_extrinsics(block)
	}
}

cumulus_pallet_parachain_system::register_validate_block!(
	Runtime = Runtime,
	BlockExecutor = cumulus_pallet_aura_ext::BlockExecutor::<Runtime, Executive>,
	CheckInherents = CheckInherents,
);

#[cfg(test)]
mod tests {
	use super::*;
	use frame_support::weights::DispatchClass;
	use frame_system::offchain::CreateSignedTransaction;
	use sp_runtime::traits::Convert;

	fn run_with_system_weight<F>(w: Weight, mut assertions: F)
	where
		F: FnMut(),
	{
		let mut t: sp_io::TestExternalities = frame_system::GenesisConfig::default()
			.build_storage::<Runtime>()
			.unwrap()
			.into();
		t.execute_with(|| {
			System::set_block_consumed_resources(w, 0);
			assertions()
		});
	}

	#[test]
	fn validate_transaction_submitter_bounds() {
		fn is_submit_signed_transaction<T>()
		where
			T: CreateSignedTransaction<Call>,
		{
		}

		is_submit_signed_transaction::<Runtime>();
	}

	#[test]
	fn multiplier_can_grow_from_zero() {
		let minimum_multiplier = MinimumMultiplier::get();
		let target =
			TargetBlockFullness::get() * RuntimeBlockWeights::get().get(DispatchClass::Normal).max_total.unwrap();
		// if the min is too small, then this will not change, and we are doomed forever.
		// the weight is 1/100th bigger than target.
		run_with_system_weight(target * 101 / 100, || {
			let next = SlowAdjustingFeeUpdate::<Runtime>::convert(minimum_multiplier);
			assert!(next > minimum_multiplier, "{:?} !>= {:?}", next, minimum_multiplier);
		})
	}

	#[test]
	fn ensure_can_create_contract() {
		// Ensure that the `ExistentialDeposit` for creating the contract >= account `ExistentialDeposit`.
		// Otherwise, the creation of the contract account will fail because it is less than
		// ExistentialDeposit.
		assert!(
			Balance::from(NewContractExtraBytes::get()).saturating_mul(
				<StorageDepositPerByte as frame_support::traits::Get<Balance>>::get() / 10u128.saturating_pow(6)
			) >= NativeTokenExistentialDeposit::get()
		);
	}

	#[test]
	fn ensure_can_kick_collator() {
		// Ensure that `required_point` > 0, collator can be kicked out normally.
		assert!(
			CollatorKickThreshold::get().mul_floor(
				(SessionDuration::get() * module_collator_selection::POINT_PER_BLOCK)
					.checked_div(MaxCandidates::get())
					.unwrap()
			) > 0
		);
	}

	#[test]
	fn check_call_size() {
		println!("{:?}", core::mem::size_of::<Call>());
		assert!(
			core::mem::size_of::<Call>() <= 240,
			"size of Call is more than 240 bytes: some calls have too big arguments, use Box to \
			reduce the size of Call.
			If the limit is too strong, maybe consider increasing the limit",
		);
	}
}<|MERGE_RESOLUTION|>--- conflicted
+++ resolved
@@ -1550,18 +1550,6 @@
 		UncheckedExtrinsic = UncheckedExtrinsic
 	{
 		// Core & Utility
-<<<<<<< HEAD
-		System: frame_system::{Pallet, Call, Storage, Config, Event<T>} = 0,
-		Timestamp: pallet_timestamp::{Pallet, Call, Storage, Inherent} = 1,
-		Scheduler: pallet_scheduler::{Pallet, Call, Storage, Event<T>} = 2,
-		Utility: pallet_utility::{Pallet, Call, Event} = 3,
-		Multisig: pallet_multisig::{Pallet, Call, Storage, Event<T>} = 4,
-		Proxy: pallet_proxy::{Pallet, Call, Storage, Event<T>} = 5,
-		TransactionPause: module_transaction_pause::{Pallet, Call, Storage, Event<T>} = 6,
-		// NOTE: IdleScheduler must be put before ParachainSystem in order to read relaychain blocknumber
-		IdleScheduler: module_idle_scheduler::{Pallet, Call, Storage, Event<T>} = 7,
-		Preimage: pallet_preimage::{Pallet, Call, Storage, Event<T>} = 8,
-=======
 		System: frame_system = 0,
 		Timestamp: pallet_timestamp = 1,
 		Scheduler: pallet_scheduler = 2,
@@ -1569,9 +1557,9 @@
 		Multisig: pallet_multisig = 4,
 		Proxy: pallet_proxy = 5,
 		TransactionPause: module_transaction_pause = 6,
+		// NOTE: IdleScheduler must be put before ParachainSystem in order to read relaychain blocknumber
 		IdleScheduler: module_idle_scheduler = 7,
 		Preimage: pallet_preimage = 8,
->>>>>>> 6d0cb573
 
 		// Tokens & Related
 		Balances: pallet_balances = 10,
