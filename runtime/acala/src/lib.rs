--- conflicted
+++ resolved
@@ -933,12 +933,8 @@
 	type Currency = Currencies;
 	type GetExchangeFee = GetExchangeFee;
 	type TradingPathLimit = TradingPathLimit;
-<<<<<<< HEAD
-	type ModuleId = DEXModuleId;
+	type PalletId = DEXPalletId;
 	type CurrencyIdMapping = EvmCurrencyIdMapping<Runtime>;
-=======
-	type PalletId = DEXPalletId;
->>>>>>> 91d312dd
 	type DEXIncentives = Incentives;
 	type WeightInfo = weights::module_dex::WeightInfo<Runtime>;
 	type ListingOrigin = EnsureRootOrHalfGeneralCouncil;
