--- conflicted
+++ resolved
@@ -2192,23 +2192,46 @@
 			request.ok_or(sp_runtime::DispatchError::Other("Invalid parameter extrinsic, not evm Call"))
 		}
 
-<<<<<<< HEAD
-		#[cfg(feature = "tracing")]
-		fn trace_call(
-			from: H160,
-=======
 		// required by xtokens precompile
 		#[transactional]
 		fn account_call(
 			from: AccountId,
->>>>>>> 89ef1e5b
 			to: H160,
 			data: Vec<u8>,
 			value: Balance,
 			gas_limit: u64,
 			storage_limit: u32,
 			access_list: Option<Vec<AccessListItem>>,
-<<<<<<< HEAD
+			estimate: bool,
+		) -> Result<CallInfo, sp_runtime::DispatchError> {
+			let from = EvmAddressMapping::<Runtime>::get_or_create_evm_address(&from);
+
+			Self::call(from, to, data, value, gas_limit, storage_limit, access_list, estimate)
+		}
+
+		fn account_create(
+			from: AccountId,
+			data: Vec<u8>,
+			value: Balance,
+			gas_limit: u64,
+			storage_limit: u32,
+			access_list: Option<Vec<AccessListItem>>,
+			estimate: bool,
+		) -> Result<CreateInfo, sp_runtime::DispatchError> {
+			let from = EvmAddressMapping::<Runtime>::get_or_create_evm_address(&from);
+
+			Self::create(from, data, value, gas_limit, storage_limit, access_list, estimate)
+		}
+
+		#[cfg(feature = "tracing")]
+		fn trace_call(
+			from: H160,
+			to: H160,
+			data: Vec<u8>,
+			value: Balance,
+			gas_limit: u64,
+			storage_limit: u32,
+			access_list: Option<Vec<AccessListItem>>,
 		) -> Result<Vec<module_evm::runner::tracing::CallTrace>, sp_runtime::DispatchError> {
 			let mut tracer = module_evm::runner::tracing::CallTracer::new();
 			module_evm::runner::tracing::call_tracer_using(&mut tracer, || {
@@ -2224,23 +2247,11 @@
 		fn trace_vm(
 			from: H160,
 			to: H160,
-=======
-			estimate: bool,
-		) -> Result<CallInfo, sp_runtime::DispatchError> {
-			let from = EvmAddressMapping::<Runtime>::get_or_create_evm_address(&from);
-
-			Self::call(from, to, data, value, gas_limit, storage_limit, access_list, estimate)
-		}
-
-		fn account_create(
-			from: AccountId,
->>>>>>> 89ef1e5b
 			data: Vec<u8>,
 			value: Balance,
 			gas_limit: u64,
 			storage_limit: u32,
 			access_list: Option<Vec<AccessListItem>>,
-<<<<<<< HEAD
 		) -> Result<Vec<module_evm::runner::tracing::Step>, sp_runtime::DispatchError> {
 			let mut tracer = module_evm::runner::tracing::OpcodeTracer::new();
 			module_evm::runner::tracing::opcode_tracer_using(&mut tracer, || {
@@ -2250,13 +2261,6 @@
 					Self::call(from, to, data, value, gas_limit, storage_limit, access_list, false).map(drop)
 				}
 			}).map(|_| tracer.steps)
-=======
-			estimate: bool,
-		) -> Result<CreateInfo, sp_runtime::DispatchError> {
-			let from = EvmAddressMapping::<Runtime>::get_or_create_evm_address(&from);
-
-			Self::create(from, data, value, gas_limit, storage_limit, access_list, estimate)
->>>>>>> 89ef1e5b
 		}
 	}
 
