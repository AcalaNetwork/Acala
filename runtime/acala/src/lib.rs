// This file is part of Acala.

// Copyright (C) 2020-2022 Acala Foundation.
// SPDX-License-Identifier: GPL-3.0-or-later WITH Classpath-exception-2.0

// This program is free software: you can redistribute it and/or modify
// it under the terms of the GNU General Public License as published by
// the Free Software Foundation, either version 3 of the License, or
// (at your option) any later version.

// This program is distributed in the hope that it will be useful,
// but WITHOUT ANY WARRANTY; without even the implied warranty of
// MERCHANTABILITY or FITNESS FOR A PARTICULAR PURPOSE. See the
// GNU General Public License for more details.

// You should have received a copy of the GNU General Public License
// along with this program. If not, see <https://www.gnu.org/licenses/>.

//! The Dev runtime. This can be compiled with `#[no_std]`, ready for Wasm.

#![cfg_attr(not(feature = "std"), no_std)]
// `construct_runtime!` does a lot of recursion and requires us to increase the limit.
#![recursion_limit = "512"]
#![allow(clippy::unnecessary_mut_passed)]
#![allow(clippy::or_fun_call)]
#![allow(clippy::from_over_into)]
#![allow(clippy::upper_case_acronyms)]

// Make the WASM binary available.
#[cfg(feature = "std")]
include!(concat!(env!("OUT_DIR"), "/wasm_binary.rs"));

use codec::{Decode, Encode};
use scale_info::TypeInfo;
use sp_api::impl_runtime_apis;
use sp_consensus_aura::sr25519::AuthorityId as AuraId;
use sp_core::{crypto::KeyTypeId, OpaqueMetadata, H160};
use sp_runtime::{
	create_runtime_str, generic, impl_opaque_keys,
	traits::{
		AccountIdConversion, AccountIdLookup, BadOrigin, BlakeTwo256, Block as BlockT, Convert, SaturatedConversion,
		StaticLookup,
	},
	transaction_validity::{TransactionSource, TransactionValidity},
	ApplyExtrinsicResult, DispatchResult, FixedPointNumber, Perbill, Percent, Permill, Perquintill,
};
use sp_std::prelude::*;
#[cfg(feature = "std")]
use sp_version::NativeVersion;
use sp_version::RuntimeVersion;

use frame_system::{EnsureRoot, RawOrigin};
use module_asset_registry::{AssetIdMaps, EvmErc20InfoMapping, FixedRateOfForeignAsset};
use module_currencies::BasicCurrencyAdapter;
use module_evm::{CallInfo, CreateInfo, EvmTask, Runner};
use module_evm_accounts::EvmAddressMapping;
use module_relaychain::RelayChainCallBuilder;
use module_support::{AssetIdMapping, DispatchableTask};
use module_transaction_payment::{Multiplier, TargetedFeeAdjustment, TransactionFeePoolTrader};

use cumulus_pallet_parachain_system::RelaychainBlockNumberProvider;
use orml_traits::{
	create_median_value_data_provider, parameter_type_with_key, DataFeeder, DataProviderExtended, GetByKey,
};
use pallet_transaction_payment::RuntimeDispatchInfo;

pub use frame_support::{
	construct_runtime, log, parameter_types,
	traits::{
		ConstBool, ConstU128, ConstU16, ConstU32, Contains, ContainsLengthBound, Currency as PalletCurrency,
		EnsureOrigin, EqualPrivilegeOnly, Everything, Get, Imbalance, InstanceFilter, IsSubType, IsType,
		KeyOwnerProofSystem, LockIdentifier, Nothing, OnRuntimeUpgrade, OnUnbalanced, Randomness, SortedMembers,
		U128CurrencyToVote,
	},
	weights::{constants::RocksDbWeight, IdentityFee, Weight},
	PalletId, RuntimeDebug, StorageValue,
};

pub use pallet_collective::MemberCount;
pub use pallet_timestamp::Call as TimestampCall;
#[cfg(any(feature = "std", test))]
pub use sp_runtime::BuildStorage;

pub use authority::AuthorityConfigImpl;
pub use constants::{fee::*, time::*};
use module_support::mocks::MockStableAsset;
pub use primitives::{
	define_combined_task,
	evm::{AccessListItem, EstimateResourcesRequest},
	task::TaskResult,
	AccountId, AccountIndex, Address, Amount, AuctionId, AuthoritysOriginId, Balance, BlockNumber, CurrencyId,
	DataProviderId, EraIndex, Hash, Lease, Moment, Nonce, ReserveIdentifier, Share, Signature, TokenSymbol,
	TradingPair,
};
pub use runtime_common::{
	calculate_asset_ratio, cent, dollar, microcent, millicent, AcalaDropAssets, AllPrecompiles,
	EnsureRootOrAllGeneralCouncil, EnsureRootOrAllTechnicalCommittee, EnsureRootOrHalfFinancialCouncil,
	EnsureRootOrHalfGeneralCouncil, EnsureRootOrHalfHomaCouncil, EnsureRootOrOneGeneralCouncil,
	EnsureRootOrOneThirdsTechnicalCommittee, EnsureRootOrThreeFourthsGeneralCouncil,
	EnsureRootOrTwoThirdsGeneralCouncil, EnsureRootOrTwoThirdsTechnicalCommittee, ExchangeRate,
	FinancialCouncilInstance, FinancialCouncilMembershipInstance, GasToWeight, GeneralCouncilInstance,
	GeneralCouncilMembershipInstance, HomaCouncilInstance, HomaCouncilMembershipInstance, MaxTipsOfPriority,
	OffchainSolutionWeightLimit, OperationalFeeMultiplier, OperatorMembershipInstanceAcala, Price, ProxyType, Rate,
	Ratio, RuntimeBlockLength, RuntimeBlockWeights, SystemContractsFilter, TechnicalCommitteeInstance,
	TechnicalCommitteeMembershipInstance, TimeStampedPrice, TipPerWeightStep, ACA, AUSD, DOT, LCDOT, LDOT, RENBTC,
};
pub use xcm::latest::prelude::*;

mod authority;
mod benchmarking;
pub mod constants;
/// Weights for pallets used in the runtime.
mod weights;
pub mod xcm_config;

/// This runtime version.
#[sp_version::runtime_version]
pub const VERSION: RuntimeVersion = RuntimeVersion {
	spec_name: create_runtime_str!("acala"),
	impl_name: create_runtime_str!("acala"),
	authoring_version: 1,
	spec_version: 2042,
	impl_version: 0,
	apis: RUNTIME_API_VERSIONS,
	transaction_version: 1,
	state_version: 0,
};

/// The version infromation used to identify this runtime when compiled
/// natively.
#[cfg(feature = "std")]
pub fn native_version() -> NativeVersion {
	NativeVersion {
		runtime_version: VERSION,
		can_author_with: Default::default(),
	}
}

impl_opaque_keys! {
	pub struct SessionKeys {
		pub aura: Aura,
	}
}

// Pallet accounts of runtime
parameter_types! {
	pub const TreasuryPalletId: PalletId = PalletId(*b"aca/trsy");
	pub const LoansPalletId: PalletId = PalletId(*b"aca/loan");
	pub const DEXPalletId: PalletId = PalletId(*b"aca/dexm");
	pub const CDPTreasuryPalletId: PalletId = PalletId(*b"aca/cdpt");
	pub const HomaPalletId: PalletId = PalletId(*b"aca/homa");
	pub const HonzonTreasuryPalletId: PalletId = PalletId(*b"aca/hztr");
	pub const HomaTreasuryPalletId: PalletId = PalletId(*b"aca/hmtr");
	pub const IncentivesPalletId: PalletId = PalletId(*b"aca/inct");
	pub const CollatorPotId: PalletId = PalletId(*b"aca/cpot");
	// Treasury reserve
	pub const TreasuryReservePalletId: PalletId = PalletId(*b"aca/reve");
	pub const NftPalletId: PalletId = PalletId(*b"aca/aNFT");
	// Vault all unrleased native token.
	pub UnreleasedNativeVaultAccountId: AccountId = PalletId(*b"aca/urls").into_account();
	// This Pallet is only used to payment fee pool, it's not added to whitelist by design.
	// because transaction payment pallet will ensure the accounts always have enough ED.
	pub const TransactionPaymentPalletId: PalletId = PalletId(*b"aca/fees");
}

pub fn get_all_module_accounts() -> Vec<AccountId> {
	vec![
		LoansPalletId::get().into_account(),
		CDPTreasuryPalletId::get().into_account(),
		CollatorPotId::get().into_account(),
		DEXPalletId::get().into_account(),
		HomaPalletId::get().into_account(),
		HomaTreasuryPalletId::get().into_account(),
		HonzonTreasuryPalletId::get().into_account(),
		IncentivesPalletId::get().into_account(),
		TreasuryPalletId::get().into_account(),
		TreasuryReservePalletId::get().into_account(),
		UnreleasedNativeVaultAccountId::get(),
	]
}

parameter_types! {
	pub const BlockHashCount: BlockNumber = 1200; // mortal tx can be valid up to 4 hour after signing
	pub const Version: RuntimeVersion = VERSION;
	pub const SS58Prefix: u8 = 10; // Ss58AddressFormat::AcalaAccount
}

pub struct BaseCallFilter;
impl Contains<Call> for BaseCallFilter {
	fn contains(call: &Call) -> bool {
		let is_core_call = matches!(call, Call::System(_) | Call::Timestamp(_) | Call::ParachainSystem(_));
		if is_core_call {
			// always allow core call
			return true;
		}

		let is_paused = module_transaction_pause::PausedTransactionFilter::<Runtime>::contains(call);
		if is_paused {
			// no paused call
			return false;
		}

		let is_evm = matches!(
			call,
			Call::EVM(_) | Call::EvmAccounts(_) // EvmBridge / EvmManager does not have call
		);
		if is_evm {
			// no evm call
			return false;
		}

		if let Call::PolkadotXcm(xcm_method) = call {
			match xcm_method {
				pallet_xcm::Call::send { .. }
				| pallet_xcm::Call::execute { .. }
				| pallet_xcm::Call::teleport_assets { .. }
				| pallet_xcm::Call::reserve_transfer_assets { .. }
				| pallet_xcm::Call::limited_reserve_transfer_assets { .. }
				| pallet_xcm::Call::limited_teleport_assets { .. } => {
					return false;
				}
				pallet_xcm::Call::force_xcm_version { .. }
				| pallet_xcm::Call::force_default_xcm_version { .. }
				| pallet_xcm::Call::force_subscribe_version_notify { .. }
				| pallet_xcm::Call::force_unsubscribe_version_notify { .. } => {
					return true;
				}
				pallet_xcm::Call::__Ignore { .. } => {
					unimplemented!()
				}
			}
		}

		true
	}
}

impl frame_system::Config for Runtime {
	type AccountId = AccountId;
	type Call = Call;
	type Lookup = (AccountIdLookup<AccountId, AccountIndex>, EvmAccounts);
	type Index = Nonce;
	type BlockNumber = BlockNumber;
	type Hash = Hash;
	type Hashing = BlakeTwo256;
	type Header = generic::Header<BlockNumber, BlakeTwo256>;
	type Event = Event;
	type Origin = Origin;
	type BlockHashCount = BlockHashCount;
	type BlockWeights = RuntimeBlockWeights;
	type BlockLength = RuntimeBlockLength;
	type Version = Version;
	type PalletInfo = PalletInfo;
	type AccountData = pallet_balances::AccountData<Balance>;
	type OnNewAccount = ();
	type OnKilledAccount = (
		module_evm::CallKillAccount<Runtime>,
		module_evm_accounts::CallKillAccount<Runtime>,
	);
	type DbWeight = RocksDbWeight;
	type BaseCallFilter = BaseCallFilter;
	type SystemWeightInfo = ();
	type SS58Prefix = SS58Prefix;
	type OnSetCode = cumulus_pallet_parachain_system::ParachainSetCode<Self>;
	type MaxConsumers = ConstU32<16>;
}

impl pallet_aura::Config for Runtime {
	type AuthorityId = AuraId;
	type DisabledValidators = ();
	type MaxAuthorities = ConstU32<32>;
}

impl pallet_authorship::Config for Runtime {
	type FindAuthor = pallet_session::FindAccountFromAuthorIndex<Self, Aura>;
	type UncleGenerations = ConstU32<0>;
	type FilterUncle = ();
	type EventHandler = CollatorSelection;
}

parameter_types! {
	pub const SessionDuration: BlockNumber = 2 * HOURS; // used in SessionManagerConfig of genesis
}

impl pallet_session::Config for Runtime {
	type Event = Event;
	type ValidatorId = <Self as frame_system::Config>::AccountId;
	// we don't have stash and controller, thus we don't need the convert as well.
	type ValidatorIdOf = module_collator_selection::IdentityCollator;
	type ShouldEndSession = SessionManager;
	type NextSessionRotation = SessionManager;
	type SessionManager = CollatorSelection;
	// Essentially just Aura, but lets be pedantic.
	type SessionHandler = <SessionKeys as sp_runtime::traits::OpaqueKeys>::KeyTypeIdProviders;
	type Keys = SessionKeys;
	type WeightInfo = ();
}

parameter_types! {
	pub const CollatorKickThreshold: Permill = Permill::from_percent(60);
}

impl module_collator_selection::Config for Runtime {
	type Event = Event;
	type Currency = Balances;
	type ValidatorSet = Session;
	type UpdateOrigin = EnsureRootOrHalfGeneralCouncil;
	type PotId = CollatorPotId;
	type MinCandidates = ConstU32<1>;
	type MaxCandidates = ConstU32<50>;
	type MaxInvulnerables = ConstU32<10>;
	type KickPenaltySessionLength = ConstU32<8>;
	type CollatorKickThreshold = CollatorKickThreshold;
	type MinRewardDistributeAmount = ConstU128<0>;
	type WeightInfo = weights::module_collator_selection::WeightInfo<Runtime>;
}

parameter_types! {
	pub const MinimumPeriod: u64 = SLOT_DURATION / 2;
}

impl pallet_timestamp::Config for Runtime {
	/// A timestamp: milliseconds since the unix epoch.
	type Moment = Moment;
	type OnTimestampSet = ();
	type MinimumPeriod = MinimumPeriod;
	type WeightInfo = ();
}

parameter_types! {
	pub NativeTokenExistentialDeposit: Balance = 10 * cent(ACA);	// 0.1 ACA
	pub const MaxReserves: u32 = ReserveIdentifier::Count as u32;
	// For weight estimation, we assume that the most locks on an individual account will be 50.
	// This number may need to be adjusted in the future if this assumption no longer holds true.
	pub const MaxLocks: u32 = 50;
}

impl pallet_balances::Config for Runtime {
	type Balance = Balance;
	type DustRemoval = Treasury;
	type Event = Event;
	type ExistentialDeposit = NativeTokenExistentialDeposit;
	type AccountStore = frame_system::Pallet<Runtime>;
	type MaxLocks = MaxLocks;
	type MaxReserves = MaxReserves;
	type ReserveIdentifier = ReserveIdentifier;
	type WeightInfo = ();
}

parameter_types! {
	pub TransactionByteFee: Balance = millicent(ACA);
	/// The portion of the `NORMAL_DISPATCH_RATIO` that we adjust the fees with. Blocks filled less
	/// than this will decrease the weight and more will increase.
	pub const TargetBlockFullness: Perquintill = Perquintill::from_percent(25);
	/// The adjustment variable of the runtime. Higher values will cause `TargetBlockFullness` to
	/// change the fees more rapidly.
	pub AdjustmentVariable: Multiplier = Multiplier::saturating_from_rational(3, 100_000);
	/// Minimum amount of the multiplier. This value cannot be too low. A test case should ensure
	/// that combined with `AdjustmentVariable`, we can recover from the minimum.
	/// See `multiplier_can_grow_from_zero`.
	pub MinimumMultiplier: Multiplier = Multiplier::saturating_from_rational(1, 1_000_000u128);
}

pub type SlowAdjustingFeeUpdate<R> =
	TargetedFeeAdjustment<R, TargetBlockFullness, AdjustmentVariable, MinimumMultiplier>;

impl pallet_sudo::Config for Runtime {
	type Event = Event;
	type Call = Call;
}

parameter_types! {
	pub const GeneralCouncilMotionDuration: BlockNumber = 3 * DAYS;
	pub const CouncilDefaultMaxProposals: u32 = 20;
	pub const CouncilDefaultMaxMembers: u32 = 30;
}

impl pallet_collective::Config<GeneralCouncilInstance> for Runtime {
	type Origin = Origin;
	type Proposal = Call;
	type Event = Event;
	type MotionDuration = GeneralCouncilMotionDuration;
	type MaxProposals = CouncilDefaultMaxProposals;
	type MaxMembers = CouncilDefaultMaxMembers;
	type DefaultVote = pallet_collective::PrimeDefaultVote;
	type WeightInfo = ();
}

impl pallet_membership::Config<GeneralCouncilMembershipInstance> for Runtime {
	type Event = Event;
	type AddOrigin = EnsureRootOrThreeFourthsGeneralCouncil;
	type RemoveOrigin = EnsureRootOrThreeFourthsGeneralCouncil;
	type SwapOrigin = EnsureRootOrThreeFourthsGeneralCouncil;
	type ResetOrigin = EnsureRootOrThreeFourthsGeneralCouncil;
	type PrimeOrigin = EnsureRootOrThreeFourthsGeneralCouncil;
	type MembershipInitialized = GeneralCouncil;
	type MembershipChanged = GeneralCouncil;
	type MaxMembers = CouncilDefaultMaxMembers;
	type WeightInfo = ();
}

parameter_types! {
	pub const FinancialCouncilMotionDuration: BlockNumber = 3 * DAYS;
}

impl pallet_collective::Config<FinancialCouncilInstance> for Runtime {
	type Origin = Origin;
	type Proposal = Call;
	type Event = Event;
	type MotionDuration = FinancialCouncilMotionDuration;
	type MaxProposals = CouncilDefaultMaxProposals;
	type MaxMembers = CouncilDefaultMaxMembers;
	type DefaultVote = pallet_collective::PrimeDefaultVote;
	type WeightInfo = ();
}

impl pallet_membership::Config<FinancialCouncilMembershipInstance> for Runtime {
	type Event = Event;
	type AddOrigin = EnsureRootOrTwoThirdsGeneralCouncil;
	type RemoveOrigin = EnsureRootOrTwoThirdsGeneralCouncil;
	type SwapOrigin = EnsureRootOrTwoThirdsGeneralCouncil;
	type ResetOrigin = EnsureRootOrTwoThirdsGeneralCouncil;
	type PrimeOrigin = EnsureRootOrTwoThirdsGeneralCouncil;
	type MembershipInitialized = FinancialCouncil;
	type MembershipChanged = FinancialCouncil;
	type MaxMembers = CouncilDefaultMaxMembers;
	type WeightInfo = ();
}

parameter_types! {
	pub const HomaCouncilMotionDuration: BlockNumber = 3 * DAYS;
}

impl pallet_collective::Config<HomaCouncilInstance> for Runtime {
	type Origin = Origin;
	type Proposal = Call;
	type Event = Event;
	type MotionDuration = HomaCouncilMotionDuration;
	type MaxProposals = CouncilDefaultMaxProposals;
	type MaxMembers = CouncilDefaultMaxMembers;
	type DefaultVote = pallet_collective::PrimeDefaultVote;
	type WeightInfo = ();
}

impl pallet_membership::Config<HomaCouncilMembershipInstance> for Runtime {
	type Event = Event;
	type AddOrigin = EnsureRootOrTwoThirdsGeneralCouncil;
	type RemoveOrigin = EnsureRootOrTwoThirdsGeneralCouncil;
	type SwapOrigin = EnsureRootOrTwoThirdsGeneralCouncil;
	type ResetOrigin = EnsureRootOrTwoThirdsGeneralCouncil;
	type PrimeOrigin = EnsureRootOrTwoThirdsGeneralCouncil;
	type MembershipInitialized = HomaCouncil;
	type MembershipChanged = HomaCouncil;
	type MaxMembers = CouncilDefaultMaxMembers;
	type WeightInfo = ();
}

parameter_types! {
	pub const TechnicalCommitteeMotionDuration: BlockNumber = 3 * DAYS;
}

impl pallet_collective::Config<TechnicalCommitteeInstance> for Runtime {
	type Origin = Origin;
	type Proposal = Call;
	type Event = Event;
	type MotionDuration = TechnicalCommitteeMotionDuration;
	type MaxProposals = CouncilDefaultMaxProposals;
	type MaxMembers = CouncilDefaultMaxMembers;
	type DefaultVote = pallet_collective::PrimeDefaultVote;
	type WeightInfo = ();
}

impl pallet_membership::Config<TechnicalCommitteeMembershipInstance> for Runtime {
	type Event = Event;
	type AddOrigin = EnsureRootOrTwoThirdsGeneralCouncil;
	type RemoveOrigin = EnsureRootOrTwoThirdsGeneralCouncil;
	type SwapOrigin = EnsureRootOrTwoThirdsGeneralCouncil;
	type ResetOrigin = EnsureRootOrTwoThirdsGeneralCouncil;
	type PrimeOrigin = EnsureRootOrTwoThirdsGeneralCouncil;
	type MembershipInitialized = TechnicalCommittee;
	type MembershipChanged = TechnicalCommittee;
	type MaxMembers = CouncilDefaultMaxMembers;
	type WeightInfo = ();
}

impl pallet_membership::Config<OperatorMembershipInstanceAcala> for Runtime {
	type Event = Event;
	type AddOrigin = EnsureRootOrTwoThirdsGeneralCouncil;
	type RemoveOrigin = EnsureRootOrTwoThirdsGeneralCouncil;
	type SwapOrigin = EnsureRootOrTwoThirdsGeneralCouncil;
	type ResetOrigin = EnsureRootOrTwoThirdsGeneralCouncil;
	type PrimeOrigin = EnsureRootOrTwoThirdsGeneralCouncil;
	type MembershipInitialized = ();
	type MembershipChanged = AcalaOracle;
	type MaxMembers = ConstU32<50>;
	type WeightInfo = ();
}

impl pallet_utility::Config for Runtime {
	type Event = Event;
	type Call = Call;
	type PalletsOrigin = OriginCaller;
	type WeightInfo = ();
}

parameter_types! {
	pub MultisigDepositBase: Balance = deposit(1, 88);
	pub MultisigDepositFactor: Balance = deposit(0, 32);
}

impl pallet_multisig::Config for Runtime {
	type Event = Event;
	type Call = Call;
	type Currency = Balances;
	type DepositBase = MultisigDepositBase;
	type DepositFactor = MultisigDepositFactor;
	type MaxSignatories = ConstU16<100>;
	type WeightInfo = ();
}

pub struct GeneralCouncilProvider;
impl SortedMembers<AccountId> for GeneralCouncilProvider {
	fn contains(who: &AccountId) -> bool {
		GeneralCouncil::is_member(who)
	}

	fn sorted_members() -> Vec<AccountId> {
		GeneralCouncil::members()
	}

	#[cfg(feature = "runtime-benchmarks")]
	fn add(_: &AccountId) {
		unimplemented!()
	}
}

impl ContainsLengthBound for GeneralCouncilProvider {
	fn max_len() -> usize {
		CouncilDefaultMaxMembers::get() as usize
	}
	fn min_len() -> usize {
		0
	}
}

parameter_types! {
	pub const ProposalBond: Permill = Permill::from_percent(5);
	pub ProposalBondMinimum: Balance = 10 * dollar(ACA);
	pub ProposalBondMaximum: Balance = 50 * dollar(ACA);
	pub const SpendPeriod: BlockNumber = 14 * DAYS;
	pub const Burn: Permill = Permill::from_percent(0);

	pub const TipCountdown: BlockNumber = 2 * DAYS;
	pub const TipFindersFee: Percent = Percent::from_percent(5);
	pub TipReportDepositBase: Balance = deposit(1, 0);
	pub BountyDepositBase: Balance = deposit(1, 0);
	pub const BountyDepositPayoutDelay: BlockNumber = 6 * DAYS;
	pub const BountyUpdatePeriod: BlockNumber = 35 * DAYS;
	pub const BountyCuratorDeposit: Permill = Permill::from_percent(50);
	pub BountyValueMinimum: Balance = 5 * dollar(ACA);
	pub DataDepositPerByte: Balance = deposit(0, 1);
	pub const MaximumReasonLength: u32 = 8192;

	pub const SevenDays: BlockNumber = 7 * DAYS;
	pub const OneDay: BlockNumber = DAYS;
}

impl pallet_treasury::Config for Runtime {
	type PalletId = TreasuryPalletId;
	type Currency = Balances;
	type ApproveOrigin = EnsureRootOrHalfGeneralCouncil;
	type RejectOrigin = EnsureRootOrHalfGeneralCouncil;
	type Event = Event;
	type OnSlash = Treasury;
	type ProposalBond = ProposalBond;
	type ProposalBondMinimum = ProposalBondMinimum;
	type ProposalBondMaximum = ProposalBondMaximum;
	type SpendPeriod = SpendPeriod;
	type Burn = Burn;
	type BurnDestination = ();
	type SpendFunds = Bounties;
	type WeightInfo = ();
	type MaxApprovals = ConstU32<30>;
}

impl pallet_bounties::Config for Runtime {
	type Event = Event;
	type BountyDepositBase = BountyDepositBase;
	type BountyDepositPayoutDelay = BountyDepositPayoutDelay;
	type BountyUpdatePeriod = BountyUpdatePeriod;
	type BountyCuratorDeposit = BountyCuratorDeposit;
	type BountyValueMinimum = BountyValueMinimum;
	type DataDepositPerByte = DataDepositPerByte;
	type MaximumReasonLength = MaximumReasonLength;
	type WeightInfo = ();
	type ChildBountyManager = ();
}

impl pallet_tips::Config for Runtime {
	type Event = Event;
	type DataDepositPerByte = DataDepositPerByte;
	type MaximumReasonLength = MaximumReasonLength;
	type Tippers = GeneralCouncilProvider;
	type TipCountdown = TipCountdown;
	type TipFindersFee = TipFindersFee;
	type TipReportDepositBase = TipReportDepositBase;
	type WeightInfo = ();
}

parameter_types! {
	pub const LaunchPeriod: BlockNumber = 5 * DAYS;
	pub const VotingPeriod: BlockNumber = 5 * DAYS;
	pub const FastTrackVotingPeriod: BlockNumber = 3 * HOURS;
	pub MinimumDeposit: Balance = 200 * dollar(ACA);
	pub const EnactmentPeriod: BlockNumber = 2 * DAYS;
	pub const VoteLockingPeriod: BlockNumber = 14 * DAYS;
	pub const CooloffPeriod: BlockNumber = 7 * DAYS;
}

impl pallet_democracy::Config for Runtime {
	type Proposal = Call;
	type Event = Event;
	type Currency = Balances;
	type EnactmentPeriod = EnactmentPeriod;
	type LaunchPeriod = LaunchPeriod;
	type VotingPeriod = VotingPeriod;
	type VoteLockingPeriod = VoteLockingPeriod;
	type MinimumDeposit = MinimumDeposit;
	/// A straight majority of the council can decide what their next motion is.
	type ExternalOrigin = EnsureRootOrHalfGeneralCouncil;
	/// A majority can have the next scheduled referendum be a straight majority-carries vote.
	type ExternalMajorityOrigin = EnsureRootOrHalfGeneralCouncil;
	/// A unanimous council can have the next scheduled referendum be a straight default-carries
	/// (NTB) vote.
	type ExternalDefaultOrigin = EnsureRootOrAllGeneralCouncil;
	/// Two thirds of the technical committee can have an ExternalMajority/ExternalDefault vote
	/// be tabled immediately and with a shorter voting/enactment period.
	type FastTrackOrigin = EnsureRootOrTwoThirdsTechnicalCommittee;
	type InstantOrigin = EnsureRootOrAllTechnicalCommittee;
	type InstantAllowed = ConstBool<true>;
	type FastTrackVotingPeriod = FastTrackVotingPeriod;
	// To cancel a proposal which has been passed, 2/3 of the council must agree to it.
	type CancellationOrigin = EnsureRootOrTwoThirdsGeneralCouncil;
	type BlacklistOrigin = EnsureRoot<AccountId>;
	// To cancel a proposal before it has been passed, the technical committee must be unanimous or
	// Root must agree.
	type CancelProposalOrigin = EnsureRootOrAllTechnicalCommittee;
	// Any single technical committee member may veto a coming council proposal, however they can
	// only do it once and it lasts only for the cooloff period.
	type VetoOrigin = pallet_collective::EnsureMember<AccountId, TechnicalCommitteeInstance>;
	type CooloffPeriod = CooloffPeriod;
	type PreimageByteDeposit = PreimageByteDeposit;
	type OperationalPreimageOrigin = pallet_collective::EnsureMember<AccountId, GeneralCouncilInstance>;
	type Slash = Treasury;
	type Scheduler = Scheduler;
	type PalletsOrigin = OriginCaller;
	type MaxVotes = ConstU32<100>;
	type WeightInfo = pallet_democracy::weights::SubstrateWeight<Runtime>;
	type MaxProposals = ConstU32<100>;
}

impl orml_auction::Config for Runtime {
	type Event = Event;
	type Balance = Balance;
	type AuctionId = AuctionId;
	type Handler = AuctionManager;
	type WeightInfo = weights::orml_auction::WeightInfo<Runtime>;
}

impl orml_authority::Config for Runtime {
	type Event = Event;
	type Origin = Origin;
	type PalletsOrigin = OriginCaller;
	type Call = Call;
	type Scheduler = Scheduler;
	type AsOriginId = AuthoritysOriginId;
	type AuthorityConfig = AuthorityConfigImpl;
	type WeightInfo = weights::orml_authority::WeightInfo<Runtime>;
}

parameter_types! {
	pub const MinimumCount: u32 = 5;
	pub const ExpiresIn: Moment = 1000 * 60 * 60; // 1 hours
	pub RootOperatorAccountId: AccountId = AccountId::from([0xffu8; 32]);
}

type AcalaDataProvider = orml_oracle::Instance1;
impl orml_oracle::Config<AcalaDataProvider> for Runtime {
	type Event = Event;
	type OnNewData = ();
	type CombineData = orml_oracle::DefaultCombineData<Runtime, MinimumCount, ExpiresIn, AcalaDataProvider>;
	type Time = Timestamp;
	type OracleKey = CurrencyId;
	type OracleValue = Price;
	type RootOperatorAccountId = RootOperatorAccountId;
	type Members = OperatorMembershipAcala;
	type MaxHasDispatchedSize = ConstU32<20>;
	type WeightInfo = ();
}

create_median_value_data_provider!(
	AggregatedDataProvider,
	CurrencyId,
	Price,
	TimeStampedPrice,
	[AcalaOracle]
);
// Aggregated data provider cannot feed.
impl DataFeeder<CurrencyId, Price, AccountId> for AggregatedDataProvider {
	fn feed_value(_: AccountId, _: CurrencyId, _: Price) -> DispatchResult {
		Err("Not supported".into())
	}
}

parameter_type_with_key! {
	pub ExistentialDeposits: |currency_id: CurrencyId| -> Balance {
		match currency_id {
			CurrencyId::Token(symbol) => match symbol {
				TokenSymbol::AUSD => 10 * cent(*currency_id),
				TokenSymbol::DOT => cent(*currency_id),
				TokenSymbol::LDOT => 5 * cent(*currency_id),

				TokenSymbol::KAR |
				TokenSymbol::KUSD |
				TokenSymbol::KSM |
				TokenSymbol::LKSM |
				TokenSymbol::RENBTC |
				TokenSymbol::BNC |
				TokenSymbol::PHA |
				TokenSymbol::VSKSM |
				TokenSymbol::ACA |
				TokenSymbol::KBTC |
				TokenSymbol::KINT |
				TokenSymbol::TAI |
				TokenSymbol::CASH => Balance::max_value() // unsupported
			},
			CurrencyId::DexShare(dex_share_0, _) => {
				let currency_id_0: CurrencyId = (*dex_share_0).into();

				// initial dex share amount is calculated based on currency_id_0,
				// use the ED of currency_id_0 as the ED of lp token.
				if currency_id_0 == GetNativeCurrencyId::get() {
					NativeTokenExistentialDeposit::get()
				} else if let CurrencyId::Erc20(address) = currency_id_0 {
					// LP token with erc20
					AssetIdMaps::<Runtime>::get_erc20_asset_metadata(address).
						map_or(Balance::max_value(), |metatata| metatata.minimal_balance)
				} else {
					Self::get(&currency_id_0)
				}
			},
			CurrencyId::Erc20(_) => Balance::max_value(), // not handled by orml-tokens
			CurrencyId::StableAssetPoolToken(stable_asset_id) => {
				AssetIdMaps::<Runtime>::get_stable_asset_metadata(*stable_asset_id).
					map_or(Balance::max_value(), |metatata| metatata.minimal_balance)
			},
			CurrencyId::LiquidCrowdloan(_) => ExistentialDeposits::get(&CurrencyId::Token(TokenSymbol::DOT)), // the same as DOT
			CurrencyId::ForeignAsset(foreign_asset_id) => {
				AssetIdMaps::<Runtime>::get_foreign_asset_metadata(*foreign_asset_id).
					map_or(Balance::max_value(), |metatata| metatata.minimal_balance)
			},
		}
	};
}

pub struct DustRemovalWhitelist;
impl Contains<AccountId> for DustRemovalWhitelist {
	fn contains(a: &AccountId) -> bool {
		get_all_module_accounts().contains(a)
	}
}

parameter_types! {
	pub AcalaTreasuryAccount: AccountId = TreasuryPalletId::get().into_account();
}

impl orml_tokens::Config for Runtime {
	type Event = Event;
	type Balance = Balance;
	type Amount = Amount;
	type CurrencyId = CurrencyId;
	type WeightInfo = weights::orml_tokens::WeightInfo<Runtime>;
	type ExistentialDeposits = ExistentialDeposits;
	type OnDust = orml_tokens::TransferDust<Runtime, AcalaTreasuryAccount>;
	type MaxLocks = MaxLocks;
	type DustRemovalWhitelist = DustRemovalWhitelist;
}

parameter_type_with_key! {
	pub LiquidCrowdloanLeaseBlockNumber: |lease: Lease| -> Option<BlockNumber> {
		match lease {
			13 => Some(17_856_000),
			_ => None
		}
	};
}

parameter_type_with_key! {
	pub PricingPegged: |_currency_id: CurrencyId| -> Option<CurrencyId> {
		None
	};
}

parameter_types! {
	pub StableCurrencyFixedPrice: Price = Price::saturating_from_rational(1, 1);
	pub RewardRatePerRelaychainBlock: Rate = Rate::saturating_from_rational(2_492, 100_000_000_000u128);	// 14% annual staking reward rate of Polkadot
}

impl module_prices::Config for Runtime {
	type Event = Event;
	type Source = AggregatedDataProvider;
	type GetStableCurrencyId = GetStableCurrencyId;
	type StableCurrencyFixedPrice = StableCurrencyFixedPrice;
	type GetStakingCurrencyId = GetStakingCurrencyId;
	type GetLiquidCurrencyId = GetLiquidCurrencyId;
	type LockOrigin = EnsureRootOrTwoThirdsGeneralCouncil;
	type LiquidStakingExchangeRateProvider = Homa;
	type DEX = Dex;
	type Currency = Currencies;
	type Erc20InfoMapping = EvmErc20InfoMapping<Runtime>;
	type LiquidCrowdloanLeaseBlockNumber = LiquidCrowdloanLeaseBlockNumber;
	type RelayChainBlockNumber = RelaychainBlockNumberProvider<Runtime>;
	type RewardRatePerRelaychainBlock = RewardRatePerRelaychainBlock;
	type PricingPegged = PricingPegged;
	type WeightInfo = weights::module_prices::WeightInfo<Runtime>;
}

parameter_types! {
	pub const GetNativeCurrencyId: CurrencyId = ACA;
	pub const GetStableCurrencyId: CurrencyId = AUSD;
	pub const GetLiquidCurrencyId: CurrencyId = LDOT;
	pub const GetStakingCurrencyId: CurrencyId = DOT;
}

impl module_currencies::Config for Runtime {
	type Event = Event;
	type MultiCurrency = Tokens;
	type NativeCurrency = BasicCurrencyAdapter<Runtime, Balances, Amount, BlockNumber>;
	type GetNativeCurrencyId = GetNativeCurrencyId;
	type WeightInfo = weights::module_currencies::WeightInfo<Runtime>;
	type AddressMapping = EvmAddressMapping<Runtime>;
	type EVMBridge = module_evm_bridge::EVMBridge<Runtime>;
	type SweepOrigin = EnsureRootOrOneGeneralCouncil;
	type OnDust = module_currencies::TransferDust<Runtime, AcalaTreasuryAccount>;
}

parameter_types! {
	pub AcalaFoundationAccounts: Vec<AccountId> = vec![
		hex_literal::hex!["5336f96b54fa1832d517549bbffdfba2cae8983b8dcf65caff82d616014f5951"].into(),	// 22khtd8Zu9CpCY7DR4EPmmX66Aqsc91ShRAhehSWKGL7XDpL
		hex_literal::hex!["26adf1c3a5b73f8640404d59ccb81de3ede79965b140addc7d8c0ff8736b5c53"].into(),	// 21kK5T9tvL8nVdAAWizjtBgRbGcAs466iU6ZxeNWb7mFgg5i
		hex_literal::hex!["7e32626ae20238b3f2c63299bdc1eb4729c7aadc995ce2abaa4e42130209f5d5"].into(),	// 23j4ay2zBSgaSs18xstipmHBNi39W2Su9n8G89kWrz8eCe8F
		TreasuryPalletId::get().into_account(),
		TreasuryReservePalletId::get().into_account(),
	];
}

pub struct EnsureAcalaFoundation;
impl EnsureOrigin<Origin> for EnsureAcalaFoundation {
	type Success = AccountId;

	fn try_origin(o: Origin) -> Result<Self::Success, Origin> {
		Into::<Result<RawOrigin<AccountId>, Origin>>::into(o).and_then(|o| match o {
			RawOrigin::Signed(caller) => {
				if AcalaFoundationAccounts::get().contains(&caller) {
					Ok(caller)
				} else {
					Err(Origin::from(Some(caller)))
				}
			}
			r => Err(Origin::from(r)),
		})
	}

	#[cfg(feature = "runtime-benchmarks")]
	fn successful_origin() -> Origin {
		let zero_account_id = AccountId::decode(&mut sp_runtime::traits::TrailingZeroInput::zeroes())
			.expect("infinite length input; no invalid inputs for type; qed");
		Origin::from(RawOrigin::Signed(zero_account_id))
	}
}

impl orml_vesting::Config for Runtime {
	type Event = Event;
	type Currency = pallet_balances::Pallet<Runtime>;
	type MinVestedTransfer = ConstU128<0>;
	type VestedTransferOrigin = EnsureAcalaFoundation;
	type WeightInfo = weights::orml_vesting::WeightInfo<Runtime>;
<<<<<<< HEAD
	type MaxVestingSchedules = ConstU32<100>;
	type BlockNumberProvider = RelayChainBlockNumberProvider<Runtime>;
=======
	type MaxVestingSchedules = MaxVestingSchedules;
	type BlockNumberProvider = RelaychainBlockNumberProvider<Runtime>;
>>>>>>> 80ba6122
}

parameter_types! {
	pub MaximumSchedulerWeight: Weight = Perbill::from_percent(10) * RuntimeBlockWeights::get().max_block;
	// Retry a scheduled item every 25 blocks (5 minute) until the preimage exists.
	pub const NoPreimagePostponement: Option<u32> = Some(5 * MINUTES);
}

impl pallet_scheduler::Config for Runtime {
	type Event = Event;
	type Origin = Origin;
	type PalletsOrigin = OriginCaller;
	type Call = Call;
	type MaximumWeight = MaximumSchedulerWeight;
	type ScheduleOrigin = EnsureRoot<AccountId>;
	type MaxScheduledPerBlock = ConstU32<10>;
	type WeightInfo = ();
	type OriginPrivilegeCmp = EqualPrivilegeOnly;
	type PreimageProvider = Preimage;
	type NoPreimagePostponement = NoPreimagePostponement;
}

parameter_types! {
	pub PreimageBaseDeposit: Balance = deposit(2, 64);
	pub PreimageByteDeposit: Balance = deposit(0, 1);
}

impl pallet_preimage::Config for Runtime {
	type WeightInfo = ();
	type Event = Event;
	type Currency = Balances;
	type ManagerOrigin = EnsureRoot<AccountId>;
	// Max size 4MB allowed: 4096 * 1024
	type MaxSize = ConstU32<4194304>;
	type BaseDeposit = PreimageBaseDeposit;
	type ByteDeposit = PreimageByteDeposit;
}

parameter_types! {
	pub MinimumIncrementSize: Rate = Rate::saturating_from_rational(2, 100);
	pub const AuctionTimeToClose: BlockNumber = 15 * MINUTES;
	pub const AuctionDurationSoftCap: BlockNumber = 2 * HOURS;
}

impl module_auction_manager::Config for Runtime {
	type Event = Event;
	type Currency = Currencies;
	type Auction = Auction;
	type MinimumIncrementSize = MinimumIncrementSize;
	type AuctionTimeToClose = AuctionTimeToClose;
	type AuctionDurationSoftCap = AuctionDurationSoftCap;
	type GetStableCurrencyId = GetStableCurrencyId;
	type CDPTreasury = CdpTreasury;
	type PriceSource = module_prices::PriorityLockedPriceProvider<Runtime>;
	type UnsignedPriority = runtime_common::AuctionManagerUnsignedPriority;
	type EmergencyShutdown = EmergencyShutdown;
	type WeightInfo = weights::module_auction_manager::WeightInfo<Runtime>;
}

impl module_loans::Config for Runtime {
	type Event = Event;
	type Currency = Currencies;
	type RiskManager = CdpEngine;
	type CDPTreasury = CdpTreasury;
	type PalletId = LoansPalletId;
	type OnUpdateLoan = module_incentives::OnUpdateLoan<Runtime>;
}

impl<LocalCall> frame_system::offchain::CreateSignedTransaction<LocalCall> for Runtime
where
	Call: From<LocalCall>,
{
	fn create_transaction<C: frame_system::offchain::AppCrypto<Self::Public, Self::Signature>>(
		call: Call,
		public: <Signature as sp_runtime::traits::Verify>::Signer,
		account: AccountId,
		nonce: Nonce,
	) -> Option<(
		Call,
		<UncheckedExtrinsic as sp_runtime::traits::Extrinsic>::SignaturePayload,
	)> {
		// take the biggest period possible.
		let period = BlockHashCount::get()
			.checked_next_power_of_two()
			.map(|c| c / 2)
			.unwrap_or(2) as u64;
		let current_block = System::block_number()
			.saturated_into::<u64>()
			// The `System::block_number` is initialized with `n+1`,
			// so the actual block number is `n`.
			.saturating_sub(1);
		let tip = 0;
		let extra: SignedExtra = (
			frame_system::CheckNonZeroSender::<Runtime>::new(),
			frame_system::CheckSpecVersion::<Runtime>::new(),
			frame_system::CheckTxVersion::<Runtime>::new(),
			frame_system::CheckGenesis::<Runtime>::new(),
			frame_system::CheckEra::<Runtime>::from(generic::Era::mortal(period, current_block)),
			frame_system::CheckNonce::<Runtime>::from(nonce),
			frame_system::CheckWeight::<Runtime>::new(),
			module_transaction_payment::ChargeTransactionPayment::<Runtime>::from(tip),
			module_evm::SetEvmOrigin::<Runtime>::new(),
		);
		let raw_payload = SignedPayload::new(call, extra)
			.map_err(|e| {
				log::warn!("Unable to create signed payload: {:?}", e);
			})
			.ok()?;
		let signature = raw_payload.using_encoded(|payload| C::sign(payload, public))?;
		let address = AccountIdLookup::unlookup(account);
		let (call, extra, _) = raw_payload.deconstruct();
		Some((call, (address, signature, extra)))
	}
}
impl frame_system::offchain::SigningTypes for Runtime {
	type Public = <Signature as sp_runtime::traits::Verify>::Signer;
	type Signature = Signature;
}

impl<C> frame_system::offchain::SendTransactionTypes<C> for Runtime
where
	Call: From<C>,
{
	type OverarchingCall = Call;
	type Extrinsic = UncheckedExtrinsic;
}

parameter_types! {
	pub CollateralCurrencyIds: Vec<CurrencyId> = vec![ACA, DOT, LCDOT, LDOT];
	pub DefaultLiquidationRatio: Ratio = Ratio::saturating_from_rational(150, 100);
	pub DefaultDebitExchangeRate: ExchangeRate = ExchangeRate::saturating_from_rational(1, 10);
	pub DefaultLiquidationPenalty: Rate = Rate::saturating_from_rational(8, 100);
	pub MinimumDebitValue: Balance = 50 * dollar(AUSD);
	pub MaxSwapSlippageCompareToOracle: Ratio = Ratio::saturating_from_rational(15, 100);
}

impl module_cdp_engine::Config for Runtime {
	type Event = Event;
	type PriceSource = module_prices::PriorityLockedPriceProvider<Runtime>;
	type CollateralCurrencyIds = CollateralCurrencyIds;
	type DefaultLiquidationRatio = DefaultLiquidationRatio;
	type DefaultDebitExchangeRate = DefaultDebitExchangeRate;
	type DefaultLiquidationPenalty = DefaultLiquidationPenalty;
	type MinimumDebitValue = MinimumDebitValue;
	type GetStableCurrencyId = GetStableCurrencyId;
	type CDPTreasury = CdpTreasury;
	type UpdateOrigin = EnsureRootOrHalfFinancialCouncil;
	type MaxSwapSlippageCompareToOracle = MaxSwapSlippageCompareToOracle;
	type UnsignedPriority = runtime_common::CdpEngineUnsignedPriority;
	type EmergencyShutdown = EmergencyShutdown;
	type UnixTime = Timestamp;
	type Currency = Currencies;
	type AlternativeSwapPathJointList = AlternativeSwapPathJointList;
	type DEX = Dex;
	type WeightInfo = weights::module_cdp_engine::WeightInfo<Runtime>;
}

parameter_types! {
	pub DepositPerAuthorization: Balance = deposit(1, 64);
}

impl module_honzon::Config for Runtime {
	type Event = Event;
	type Currency = Balances;
	type DepositPerAuthorization = DepositPerAuthorization;
	type WeightInfo = weights::module_honzon::WeightInfo<Runtime>;
}

impl module_emergency_shutdown::Config for Runtime {
	type Event = Event;
	type CollateralCurrencyIds = CollateralCurrencyIds;
	type PriceSource = Prices;
	type CDPTreasury = CdpTreasury;
	type AuctionManagerHandler = AuctionManager;
	type ShutdownOrigin = EnsureRoot<AccountId>;
	type WeightInfo = weights::module_emergency_shutdown::WeightInfo<Runtime>;
}

parameter_types! {
	pub const GetExchangeFee: (u32, u32) = (3, 1000);	// 0.3%
	pub const ExtendedProvisioningBlocks: BlockNumber = 2 * DAYS;
	pub const TradingPathLimit: u32 = 4;
}

impl module_dex::Config for Runtime {
	type Event = Event;
	type Currency = Currencies;
	type GetExchangeFee = GetExchangeFee;
	type TradingPathLimit = TradingPathLimit;
	type PalletId = DEXPalletId;
	type Erc20InfoMapping = EvmErc20InfoMapping<Runtime>;
	type DEXIncentives = Incentives;
	type WeightInfo = weights::module_dex::WeightInfo<Runtime>;
	type ListingOrigin = EnsureRootOrHalfGeneralCouncil;
	type ExtendedProvisioningBlocks = ExtendedProvisioningBlocks;
	type OnLiquidityPoolUpdated = ();
}

impl module_dex_oracle::Config for Runtime {
	type DEX = Dex;
	type Time = Timestamp;
	type UpdateOrigin = EnsureRootOrHalfGeneralCouncil;
	type WeightInfo = weights::module_dex_oracle::WeightInfo<Runtime>;
}

parameter_types! {
	pub HonzonTreasuryAccount: AccountId = HonzonTreasuryPalletId::get().into_account();
	pub AlternativeSwapPathJointList: Vec<Vec<CurrencyId>> = vec![
		vec![LCDOT],
		vec![DOT],
		vec![LDOT],
	];
}

impl module_cdp_treasury::Config for Runtime {
	type Event = Event;
	type Currency = Currencies;
	type GetStableCurrencyId = GetStableCurrencyId;
	type AuctionManagerHandler = AuctionManager;
	type UpdateOrigin = EnsureRootOrHalfFinancialCouncil;
	type DEX = Dex;
	type MaxAuctionsCount = ConstU32<50>;
	type PalletId = CDPTreasuryPalletId;
	type TreasuryAccount = HonzonTreasuryAccount;
	type AlternativeSwapPathJointList = AlternativeSwapPathJointList;
	type WeightInfo = weights::module_cdp_treasury::WeightInfo<Runtime>;
	type StableAsset = MockStableAsset<CurrencyId, Balance, AccountId, BlockNumber>;
}

impl module_transaction_pause::Config for Runtime {
	type Event = Event;
	type UpdateOrigin = EnsureRootOrTwoThirdsGeneralCouncil;
	type WeightInfo = weights::module_transaction_pause::WeightInfo<Runtime>;
}

parameter_types! {
	pub const CustomFeeSurplus: Percent = Percent::from_percent(50);
	pub const AlternativeFeeSurplus: Percent = Percent::from_percent(25);
	pub DefaultFeeTokens: Vec<CurrencyId> = vec![AUSD, LCDOT, DOT];
}

type NegativeImbalance = <Balances as PalletCurrency<AccountId>>::NegativeImbalance;
pub struct DealWithFees;
impl OnUnbalanced<NegativeImbalance> for DealWithFees {
	fn on_unbalanceds<B>(mut fees_then_tips: impl Iterator<Item = NegativeImbalance>) {
		if let Some(mut fees) = fees_then_tips.next() {
			if let Some(tips) = fees_then_tips.next() {
				tips.merge_into(&mut fees);
			}
			// for fees and tips, 100% to treasury
			Treasury::on_unbalanced(fees);
		}
	}
}

impl module_transaction_payment::Config for Runtime {
	type Event = Event;
	type Call = Call;
	type NativeCurrencyId = GetNativeCurrencyId;
	type Currency = Balances;
	type MultiCurrency = Currencies;
	type OnTransactionPayment = DealWithFees;
	type AlternativeFeeSwapDeposit = NativeTokenExistentialDeposit;
	type TransactionByteFee = TransactionByteFee;
	type OperationalFeeMultiplier = OperationalFeeMultiplier;
	type TipPerWeightStep = TipPerWeightStep;
	type MaxTipsOfPriority = MaxTipsOfPriority;
	type WeightToFee = WeightToFee;
	type FeeMultiplierUpdate = SlowAdjustingFeeUpdate<Self>;
	type DEX = Dex;
	type MaxSwapSlippageCompareToOracle = MaxSwapSlippageCompareToOracle;
	type TradingPathLimit = TradingPathLimit;
	type PriceSource = module_prices::RealTimePriceProvider<Runtime>;
	type WeightInfo = weights::module_transaction_payment::WeightInfo<Runtime>;
	type PalletId = TransactionPaymentPalletId;
	type TreasuryAccount = AcalaTreasuryAccount;
	type UpdateOrigin = EnsureRootOrHalfGeneralCouncil;
	type CustomFeeSurplus = CustomFeeSurplus;
	type AlternativeFeeSurplus = AlternativeFeeSurplus;
	type DefaultFeeTokens = DefaultFeeTokens;
}

impl module_evm_accounts::Config for Runtime {
	type Event = Event;
	type Currency = Balances;
	type AddressMapping = EvmAddressMapping<Runtime>;
	type TransferAll = Currencies;
	type ChainId = ChainId;
	type WeightInfo = weights::module_evm_accounts::WeightInfo<Runtime>;
}

impl module_asset_registry::Config for Runtime {
	type Event = Event;
	type Currency = Balances;
	type StakingCurrencyId = GetStakingCurrencyId;
	type EVMBridge = module_evm_bridge::EVMBridge<Runtime>;
	type RegisterOrigin = EnsureRootOrHalfGeneralCouncil;
	type WeightInfo = weights::module_asset_registry::WeightInfo<Runtime>;
}

impl orml_rewards::Config for Runtime {
	type Share = Balance;
	type Balance = Balance;
	type PoolId = module_incentives::PoolId;
	type CurrencyId = CurrencyId;
	type Handler = Incentives;
}

parameter_types! {
	pub const AccumulatePeriod: BlockNumber = MINUTES;
	pub const EarnShareBooster: Permill = Permill::from_percent(30);
}

impl module_incentives::Config for Runtime {
	type Event = Event;
	type RewardsSource = UnreleasedNativeVaultAccountId;
	type StableCurrencyId = GetStableCurrencyId;
	type NativeCurrencyId = GetNativeCurrencyId;
	type EarnShareBooster = EarnShareBooster;
	type AccumulatePeriod = AccumulatePeriod;
	type UpdateOrigin = EnsureRootOrThreeFourthsGeneralCouncil;
	type CDPTreasury = CdpTreasury;
	type Currency = Currencies;
	type DEX = Dex;
	type EmergencyShutdown = EmergencyShutdown;
	type PalletId = IncentivesPalletId;
	type WeightInfo = weights::module_incentives::WeightInfo<Runtime>;
}

parameter_types! {
	pub CreateClassDeposit: Balance = 50 * dollar(ACA);
	pub CreateTokenDeposit: Balance = 20 * cent(ACA);
}

impl module_nft::Config for Runtime {
	type Event = Event;
	type Currency = Balances;
	type CreateClassDeposit = CreateClassDeposit;
	type CreateTokenDeposit = CreateTokenDeposit;
	type DataDepositPerByte = DataDepositPerByte;
	type PalletId = NftPalletId;
	type MaxAttributesBytes = ConstU32<2048>;
	type WeightInfo = weights::module_nft::WeightInfo<Runtime>;
}

impl orml_nft::Config for Runtime {
	type ClassId = u32;
	type TokenId = u64;
	type ClassData = module_nft::ClassData<Balance>;
	type TokenData = module_nft::TokenData<Balance>;
	type MaxClassMetadata = ConstU32<1024>;
	type MaxTokenMetadata = ConstU32<1024>;
}

impl InstanceFilter<Call> for ProxyType {
	fn filter(&self, c: &Call) -> bool {
		match self {
			// Always allowed Call::Utility no matter type.
			// Only transactions allowed by Proxy.filter can be executed,
			// otherwise `BadOrigin` will be returned in Call::Utility.
			_ if matches!(c, Call::Utility(..)) => true,
			ProxyType::Any => true,
			ProxyType::CancelProxy => matches!(c, Call::Proxy(pallet_proxy::Call::reject_announcement { .. })),
			ProxyType::Governance => {
				matches!(
					c,
					Call::Authority(..)
						| Call::Democracy(..) | Call::GeneralCouncil(..)
						| Call::FinancialCouncil(..)
						| Call::HomaCouncil(..) | Call::TechnicalCommittee(..)
						| Call::Treasury(..) | Call::Bounties(..)
						| Call::Tips(..)
				)
			}
			ProxyType::Auction => {
				matches!(c, Call::Auction(orml_auction::Call::bid { .. }))
			}
			ProxyType::Swap => {
				matches!(
					c,
					Call::Dex(module_dex::Call::swap_with_exact_supply { .. })
						| Call::Dex(module_dex::Call::swap_with_exact_target { .. })
				)
			}
			ProxyType::Loan => {
				matches!(
					c,
					Call::Honzon(module_honzon::Call::adjust_loan { .. })
						| Call::Honzon(module_honzon::Call::close_loan_has_debit_by_dex { .. })
				)
			}
			ProxyType::DexLiquidity => {
				matches!(
					c,
					Call::Dex(module_dex::Call::add_liquidity { .. })
						| Call::Dex(module_dex::Call::remove_liquidity { .. })
				)
			}
		}
	}
	fn is_superset(&self, o: &Self) -> bool {
		match (self, o) {
			(x, y) if x == y => true,
			(ProxyType::Any, _) => true,
			(_, ProxyType::Any) => false,
			_ => false,
		}
	}
}

parameter_types! {
	// One storage item; key size 32, value size 8; .
	pub ProxyDepositBase: Balance = deposit(1, 8);
	// Additional storage item size of 33 bytes.
	pub ProxyDepositFactor: Balance = deposit(0, 33);
	pub AnnouncementDepositBase: Balance = deposit(1, 8);
	pub AnnouncementDepositFactor: Balance = deposit(0, 66);
}

impl pallet_proxy::Config for Runtime {
	type Event = Event;
	type Call = Call;
	type Currency = Balances;
	type ProxyType = ProxyType;
	type ProxyDepositBase = ProxyDepositBase;
	type ProxyDepositFactor = ProxyDepositFactor;
	type MaxProxies = ConstU32<32>;
	type WeightInfo = ();
	type MaxPending = ConstU32<32>;
	type CallHasher = BlakeTwo256;
	type AnnouncementDepositBase = AnnouncementDepositBase;
	type AnnouncementDepositFactor = AnnouncementDepositFactor;
}

parameter_types! {
	pub const ChainId: u64 = 787;
	pub const NewContractExtraBytes: u32 = 10_000;
	pub NetworkContractSource: H160 = H160::from_low_u64_be(0);
	pub DeveloperDeposit: Balance = 100 * dollar(ACA);
	pub PublicationFee: Balance = 10000 * dollar(ACA);
	pub PrecompilesValue: AllPrecompiles<Runtime> = AllPrecompiles::<_>::acala();
}

#[derive(Clone, Encode, Decode, PartialEq, Eq, RuntimeDebug, TypeInfo)]
pub struct StorageDepositPerByte;
impl<I: From<Balance>> frame_support::traits::Get<I> for StorageDepositPerByte {
	fn get() -> I {
		// NOTE: ACA decimals is 12, convert to 18.
		// 30 * millicent(ACA) * 10^6
		I::from(300_000_000_000_000)
	}
}

#[derive(Clone, Encode, Decode, PartialEq, Eq, RuntimeDebug, TypeInfo)]
pub struct TxFeePerGas;
impl<I: From<Balance>> frame_support::traits::Get<I> for TxFeePerGas {
	fn get() -> I {
		// NOTE: 200 GWei
		// ensure suffix is 0x0000
		I::from(200u128.saturating_mul(10u128.saturating_pow(9)) & !0xffff)
	}
}

impl module_evm::Config for Runtime {
	type AddressMapping = EvmAddressMapping<Runtime>;
	type Currency = Balances;
	type TransferAll = Currencies;
	type NewContractExtraBytes = NewContractExtraBytes;
	type StorageDepositPerByte = StorageDepositPerByte;
	type TxFeePerGas = TxFeePerGas;
	type Event = Event;
	type PrecompilesType = AllPrecompiles<Self>;
	type PrecompilesValue = PrecompilesValue;
	type ChainId = ChainId;
	type GasToWeight = GasToWeight;
	type ChargeTransactionPayment = module_transaction_payment::ChargeTransactionPayment<Runtime>;
	type NetworkContractOrigin = EnsureRootOrTwoThirdsTechnicalCommittee;
	type NetworkContractSource = NetworkContractSource;
	type DeveloperDeposit = DeveloperDeposit;
	type PublicationFee = PublicationFee;
	type TreasuryAccount = AcalaTreasuryAccount;
	type FreePublicationOrigin = EnsureRootOrHalfGeneralCouncil;
	type Runner = module_evm::runner::stack::Runner<Self>;
	type FindAuthor = pallet_session::FindAccountFromAuthorIndex<Self, Aura>;
	type Task = ScheduledTasks;
	type IdleScheduler = IdleScheduler;
	type WeightInfo = weights::module_evm::WeightInfo<Runtime>;
}

impl module_evm_bridge::Config for Runtime {
	type EVM = EVM;
}

impl module_session_manager::Config for Runtime {
	type Event = Event;
	type ValidatorSet = Session;
	type WeightInfo = weights::module_session_manager::WeightInfo<Runtime>;
}

parameter_types! {
	pub ReservedXcmpWeight: Weight = RuntimeBlockWeights::get().max_block / 4;
	pub ReservedDmpWeight: Weight = RuntimeBlockWeights::get().max_block / 4;
}

impl cumulus_pallet_parachain_system::Config for Runtime {
	type Event = Event;
	type OnSystemEvent = ();
	type SelfParaId = ParachainInfo;
	type DmpMessageHandler = DmpQueue;
	type ReservedDmpWeight = ReservedDmpWeight;
	type OutboundXcmpMessageSource = XcmpQueue;
	type XcmpMessageHandler = XcmpQueue;
	type ReservedXcmpWeight = ReservedXcmpWeight;
}

impl parachain_info::Config for Runtime {}

impl cumulus_pallet_aura_ext::Config for Runtime {}

parameter_types! {
	pub DefaultExchangeRate: ExchangeRate = ExchangeRate::saturating_from_rational(1, 10);
	pub HomaTreasuryAccount: AccountId = HomaTreasuryPalletId::get().into_account();
	pub ActiveSubAccountsIndexList: Vec<u16> = vec![
		0,  // 15sr8Dvq3AT3Z2Z1y8FnQ4VipekAHhmQnrkgzegUr1tNgbcn
	];
	pub MintThreshold: Balance = 5 * dollar(DOT);
	pub RedeemThreshold: Balance = 50 * dollar(LDOT);
}

impl module_homa::Config for Runtime {
	type Event = Event;
	type Currency = Currencies;
	type GovernanceOrigin = EnsureRootOrHalfGeneralCouncil;
	type StakingCurrencyId = GetStakingCurrencyId;
	type LiquidCurrencyId = GetLiquidCurrencyId;
	type PalletId = HomaPalletId;
	type TreasuryAccount = HomaTreasuryAccount;
	type DefaultExchangeRate = DefaultExchangeRate;
	type ActiveSubAccountsIndexList = ActiveSubAccountsIndexList;
	type BondingDuration = ConstU32<28>;
	type MintThreshold = MintThreshold;
	type RedeemThreshold = RedeemThreshold;
	type RelayChainBlockNumber = RelaychainBlockNumberProvider<Runtime>;
	type XcmInterface = XcmInterface;
	type WeightInfo = weights::module_homa::WeightInfo<Runtime>;
}

pub fn create_x2_parachain_multilocation(index: u16) -> MultiLocation {
	MultiLocation::new(
		1,
		X1(AccountId32 {
			network: NetworkId::Any,
			id: Utility::derivative_account_id(ParachainInfo::get().into_account(), index).into(),
		}),
	)
}

pub struct SubAccountIndexMultiLocationConvertor;
impl Convert<u16, MultiLocation> for SubAccountIndexMultiLocationConvertor {
	fn convert(sub_account_index: u16) -> MultiLocation {
		create_x2_parachain_multilocation(sub_account_index)
	}
}

parameter_types! {
	pub ParachainAccount: AccountId = ParachainInfo::get().into_account();
}

impl module_xcm_interface::Config for Runtime {
	type Event = Event;
	type UpdateOrigin = EnsureRootOrHalfGeneralCouncil;
	type StakingCurrencyId = GetStakingCurrencyId;
	type ParachainAccount = ParachainAccount;
	type RelayChainUnbondingSlashingSpans = ConstU32<5>;
	type SovereignSubAccountLocationConvert = SubAccountIndexMultiLocationConvertor;
	type RelayChainCallBuilder = RelayChainCallBuilder<Runtime, ParachainInfo>;
	type XcmTransfer = XTokens;
}

impl orml_unknown_tokens::Config for Runtime {
	type Event = Event;
}

impl orml_xcm::Config for Runtime {
	type Event = Event;
	type SovereignOrigin = EnsureRootOrThreeFourthsGeneralCouncil;
}

define_combined_task! {
	#[derive(Clone, Encode, Decode, PartialEq, RuntimeDebug, TypeInfo)]
	pub enum ScheduledTasks {
		EvmTask(EvmTask<Runtime>),
	}
}

parameter_types!(
	// At least 2% of max block weight should remain before idle tasks are dispatched.
	pub MinimumWeightRemainInBlock: Weight = RuntimeBlockWeights::get().max_block / 50;
	// Number of relay chain blocks produced with no parachain blocks finalized,
	// once this number is reached idle scheduler is disabled as block production is slow
	pub DisableBlockThreshold: BlockNumber = 6;
);

impl module_idle_scheduler::Config for Runtime {
	type Event = Event;
	type WeightInfo = ();
	type Task = ScheduledTasks;
	type MinimumWeightRemainInBlock = MinimumWeightRemainInBlock;
	type RelayChainBlockNumberProvider = RelaychainBlockNumberProvider<Runtime>;
	type DisableBlockThreshold = DisableBlockThreshold;
}

construct_runtime!(
	pub enum Runtime where
		Block = Block,
		NodeBlock = primitives::Block,
		UncheckedExtrinsic = UncheckedExtrinsic
	{
		// Core & Utility
		System: frame_system = 0,
		Timestamp: pallet_timestamp = 1,
		Scheduler: pallet_scheduler = 2,
		Utility: pallet_utility = 3,
		Multisig: pallet_multisig = 4,
		Proxy: pallet_proxy = 5,
		TransactionPause: module_transaction_pause = 6,
		// NOTE: IdleScheduler must be put before ParachainSystem in order to read relaychain blocknumber
		IdleScheduler: module_idle_scheduler = 7,
		Preimage: pallet_preimage = 8,

		// Tokens & Related
		Balances: pallet_balances = 10,
		Tokens: orml_tokens exclude_parts { Call } = 11,
		Currencies: module_currencies = 12,
		Vesting: orml_vesting = 13,
		TransactionPayment: module_transaction_payment = 14,

		// Treasury
		Treasury: pallet_treasury = 20,
		Bounties: pallet_bounties = 21,
		Tips: pallet_tips = 22,

		// Parachain
		ParachainInfo: parachain_info exclude_parts { Call } = 31,

		// Collator. The order of the 4 below are important and shall not change.
		Authorship: pallet_authorship = 40,
		CollatorSelection: module_collator_selection = 41,
		Session: pallet_session = 42,
		Aura: pallet_aura = 43,
		AuraExt: cumulus_pallet_aura_ext exclude_parts { Call } = 44,
		SessionManager: module_session_manager = 45,

		// XCM
		XcmpQueue: cumulus_pallet_xcmp_queue = 50,
		PolkadotXcm: pallet_xcm = 51,
		CumulusXcm: cumulus_pallet_xcm exclude_parts { Call } = 52,
		DmpQueue: cumulus_pallet_dmp_queue = 53,
		XTokens: orml_xtokens = 54,
		UnknownTokens: orml_unknown_tokens exclude_parts { Call } = 55,
		OrmlXcm: orml_xcm = 56,

		// Governance
		Authority: orml_authority = 60,
		GeneralCouncil: pallet_collective::<Instance1> = 61,
		GeneralCouncilMembership: pallet_membership::<Instance1> = 62,
		FinancialCouncil: pallet_collective::<Instance2> = 63,
		FinancialCouncilMembership: pallet_membership::<Instance2> = 64,
		HomaCouncil: pallet_collective::<Instance3> = 65,
		HomaCouncilMembership: pallet_membership::<Instance3> = 66,
		TechnicalCommittee: pallet_collective::<Instance4> = 67,
		TechnicalCommitteeMembership: pallet_membership::<Instance4> = 68,
		Democracy: pallet_democracy = 69,

		// Oracle
		//
		// NOTE: OperatorMembership must be placed after Oracle or else will have race condition on initialization
		AcalaOracle: orml_oracle::<Instance1> = 70,
		OperatorMembershipAcala: pallet_membership::<Instance5> = 71,

		// ORML Core
		Auction: orml_auction = 80,
		Rewards: orml_rewards = 81,
		OrmlNFT: orml_nft exclude_parts { Call } = 82,

		// Acala Core
		Prices: module_prices = 90,
		Dex: module_dex = 91,
		DexOracle: module_dex_oracle = 92,

		// Honzon
		AuctionManager: module_auction_manager = 100,
		Loans: module_loans = 101,
		Honzon: module_honzon = 102,
		CdpTreasury: module_cdp_treasury = 103,
		CdpEngine: module_cdp_engine = 104,
		EmergencyShutdown: module_emergency_shutdown = 105,

		// Homa
		Homa: module_homa = 116,
		XcmInterface: module_xcm_interface = 117,

		// Acala Other
		Incentives: module_incentives = 120,
		NFT: module_nft = 121,
		AssetRegistry: module_asset_registry = 122,

		// Smart contracts
		EVM: module_evm = 130,
		EVMBridge: module_evm_bridge exclude_parts { Call } = 131,
		EvmAccounts: module_evm_accounts = 132,

		// Parachain System, always put it at the end
		ParachainSystem: cumulus_pallet_parachain_system = 30,

		// Temporary
		Sudo: pallet_sudo = 255,
	}
);

/// Block header type as expected by this runtime.
pub type Header = generic::Header<BlockNumber, BlakeTwo256>;
/// Block type as expected by this runtime.
pub type Block = generic::Block<Header, UncheckedExtrinsic>;
/// A Block signed with a Justification
pub type SignedBlock = generic::SignedBlock<Block>;
/// BlockId type as expected by this runtime.
pub type BlockId = generic::BlockId<Block>;
/// The SignedExtension to the basic transaction logic.
pub type SignedExtra = (
	frame_system::CheckNonZeroSender<Runtime>,
	frame_system::CheckSpecVersion<Runtime>,
	frame_system::CheckTxVersion<Runtime>,
	frame_system::CheckGenesis<Runtime>,
	frame_system::CheckEra<Runtime>,
	frame_system::CheckNonce<Runtime>,
	frame_system::CheckWeight<Runtime>,
	module_transaction_payment::ChargeTransactionPayment<Runtime>,
	module_evm::SetEvmOrigin<Runtime>,
);
/// Unchecked extrinsic type as expected by this runtime.
pub type UncheckedExtrinsic = generic::UncheckedExtrinsic<Address, Call, Signature, SignedExtra>;
/// The payload being signed in transactions.
pub type SignedPayload = generic::SignedPayload<Call, SignedExtra>;
/// Extrinsic type that has already been checked.
pub type CheckedExtrinsic = generic::CheckedExtrinsic<AccountId, Call, SignedExtra>;
/// Executive: handles dispatch to the various modules.
pub type Executive = frame_executive::Executive<
	Runtime,
	Block,
	frame_system::ChainContext<Runtime>,
	Runtime,
	AllPalletsWithSystem,
	TransactionPaymentMigration,
>;

pub struct TransactionPaymentMigration;

parameter_types! {
	pub FeePoolSize: Balance = 5 * dollar(ACA);
	pub SwapBalanceThreshold: Balance = Ratio::saturating_from_rational(25, 10).saturating_mul_int(dollar(ACA));
}

impl OnRuntimeUpgrade for TransactionPaymentMigration {
	fn on_runtime_upgrade() -> frame_support::weights::Weight {
		let poo_size = FeePoolSize::get();
		let threshold = SwapBalanceThreshold::get();
		let tokens = vec![
			(AUSD, vec![AUSD, ACA]),
			(LCDOT, vec![LCDOT, AUSD, ACA]),
			(DOT, vec![DOT, LCDOT, AUSD, ACA]),
		];
		for (token, path) in tokens {
			let _ = module_transaction_payment::Pallet::<Runtime>::disable_pool(token);
			let _ = module_transaction_payment::Pallet::<Runtime>::initialize_pool(token, path, poo_size, threshold);
		}
		<Runtime as frame_system::Config>::BlockWeights::get().max_block
	}
}

#[cfg(feature = "runtime-benchmarks")]
#[macro_use]
extern crate orml_benchmarking;

#[cfg(feature = "runtime-benchmarks")]
mod benches {
	define_benchmarks!(
		[module_dex, benchmarking::dex]
		[module_dex_oracle, benchmarking::dex_oracle]
		[module_asset_registry, benchmarking::asset_registry]
		[module_auction_manager, benchmarking::auction_manager]
		[module_cdp_engine, benchmarking::cdp_engine]
		[module_emergency_shutdown, benchmarking::emergency_shutdown]
		[module_evm, benchmarking::evm]
		[module_homa, benchmarking::homa]
		[module_honzon, benchmarking::honzon]
		[module_cdp_treasury, benchmarking::cdp_treasury]
		[module_collator_selection, benchmarking::collator_selection]
		[module_transaction_pause, benchmarking::transaction_pause]
		[module_transaction_payment, benchmarking::transaction_payment]
		[module_incentives, benchmarking::incentives]
		[module_prices, benchmarking::prices]
		[module_evm_accounts, benchmarking::evm_accounts]
		[module_currencies, benchmarking::currencies]
		[module_session_manager, benchmarking::session_manager]
		[orml_tokens, benchmarking::tokens]
		[orml_vesting, benchmarking::vesting]
		[orml_auction, benchmarking::auction]
		[orml_authority, benchmarking::authority]
		[orml_oracle, benchmarking::oracle]
		[module_idle_scheduler, benchmarking::idle_scheduler]
	);
}

#[cfg(not(feature = "disable-runtime-api"))]
impl_runtime_apis! {
	impl sp_api::Core<Block> for Runtime {
		fn version() -> RuntimeVersion {
			VERSION
		}

		fn execute_block(block: Block) {
			Executive::execute_block(block)
		}

		fn initialize_block(header: &<Block as BlockT>::Header) {
			Executive::initialize_block(header)
		}
	}

	impl sp_api::Metadata<Block> for Runtime {
		fn metadata() -> OpaqueMetadata {
			OpaqueMetadata::new(Runtime::metadata().into())
		}
	}

	impl sp_block_builder::BlockBuilder<Block> for Runtime {
		fn apply_extrinsic(extrinsic: <Block as BlockT>::Extrinsic) -> ApplyExtrinsicResult {
			Executive::apply_extrinsic(extrinsic)
		}

		fn finalize_block() -> <Block as BlockT>::Header {
			Executive::finalize_block()
		}

		fn inherent_extrinsics(data: sp_inherents::InherentData) -> Vec<<Block as BlockT>::Extrinsic> {
			data.create_extrinsics()
		}

		fn check_inherents(
			block: Block,
			data: sp_inherents::InherentData,
		) -> sp_inherents::CheckInherentsResult {
			data.check_extrinsics(&block)
		}
	}

	impl sp_transaction_pool::runtime_api::TaggedTransactionQueue<Block> for Runtime {
		fn validate_transaction(
			source: TransactionSource,
			tx: <Block as BlockT>::Extrinsic,
			block_hash: <Block as BlockT>::Hash,
		) -> TransactionValidity {
			Executive::validate_transaction(source, tx, block_hash)
		}
	}

	impl sp_offchain::OffchainWorkerApi<Block> for Runtime {
		fn offchain_worker(header: &<Block as BlockT>::Header) {
			Executive::offchain_worker(header)
		}
	}

	impl sp_consensus_aura::AuraApi<Block, AuraId> for Runtime {
		fn slot_duration() -> sp_consensus_aura::SlotDuration {
			sp_consensus_aura::SlotDuration::from_millis(Aura::slot_duration())
		}

		fn authorities() -> Vec<AuraId> {
			Aura::authorities().into_inner()
		}
	}

	impl sp_session::SessionKeys<Block> for Runtime {
		fn generate_session_keys(seed: Option<Vec<u8>>) -> Vec<u8> {
			SessionKeys::generate(seed)
		}

		fn decode_session_keys(
			encoded: Vec<u8>,
		) -> Option<Vec<(Vec<u8>, KeyTypeId)>> {
			SessionKeys::decode_into_raw_public_keys(&encoded)
		}
	}

	impl frame_system_rpc_runtime_api::AccountNonceApi<Block, AccountId, Nonce> for Runtime {
		fn account_nonce(account: AccountId) -> Nonce {
			System::account_nonce(account)
		}
	}

	impl pallet_transaction_payment_rpc_runtime_api::TransactionPaymentApi<
		Block,
		Balance,
	> for Runtime {
		fn query_info(uxt: <Block as BlockT>::Extrinsic, len: u32) -> RuntimeDispatchInfo<Balance> {
			TransactionPayment::query_info(uxt, len)
		}

		fn query_fee_details(uxt: <Block as BlockT>::Extrinsic, len: u32) -> pallet_transaction_payment_rpc_runtime_api::FeeDetails<Balance> {
			TransactionPayment::query_fee_details(uxt, len)
		}
	}

	impl orml_oracle_rpc_runtime_api::OracleApi<
		Block,
		DataProviderId,
		CurrencyId,
		TimeStampedPrice,
	> for Runtime {
		fn get_value(provider_id: DataProviderId ,key: CurrencyId) -> Option<TimeStampedPrice> {
			match provider_id {
				DataProviderId::Acala => AcalaOracle::get_no_op(&key),
				DataProviderId::Aggregated => <AggregatedDataProvider as DataProviderExtended<_, _>>::get_no_op(&key)
			}
		}

		fn get_all_values(provider_id: DataProviderId) -> Vec<(CurrencyId, Option<TimeStampedPrice>)> {
			match provider_id {
				DataProviderId::Acala => AcalaOracle::get_all_values(),
				DataProviderId::Aggregated => <AggregatedDataProvider as DataProviderExtended<_, _>>::get_all_values()
			}
		}
	}

	impl orml_tokens_rpc_runtime_api::TokensApi<
		Block,
		CurrencyId,
		Balance,
	> for Runtime {
		fn query_existential_deposit(key: CurrencyId) -> Balance {
			if key == GetNativeCurrencyId::get() {
				NativeTokenExistentialDeposit::get()
			} else {
				ExistentialDeposits::get(&key)
			}
		}
	}

	impl module_evm_rpc_runtime_api::EVMRuntimeRPCApi<Block, Balance> for Runtime {
		fn call(
			from: H160,
			to: H160,
			data: Vec<u8>,
			value: Balance,
			gas_limit: u64,
			storage_limit: u32,
			access_list: Option<Vec<AccessListItem>>,
			estimate: bool,
		) -> Result<CallInfo, sp_runtime::DispatchError> {
			let config = if estimate {
				let mut config = <Runtime as module_evm::Config>::config().clone();
				config.estimate = true;
				Some(config)
			} else {
				None
			};

			module_evm::runner::stack::Runner::<Runtime>::call(
				from,
				from,
				to,
				data,
				value,
				gas_limit,
				storage_limit,
				access_list.unwrap_or_default().into_iter().map(|v| (v.address, v.storage_keys)).collect(),
				config.as_ref().unwrap_or(<Runtime as module_evm::Config>::config()),
			)
		}

		fn create(
			from: H160,
			data: Vec<u8>,
			value: Balance,
			gas_limit: u64,
			storage_limit: u32,
			access_list: Option<Vec<AccessListItem>>,
			estimate: bool,
		) -> Result<CreateInfo, sp_runtime::DispatchError> {
			let config = if estimate {
				let mut config = <Runtime as module_evm::Config>::config().clone();
				config.estimate = true;
				Some(config)
			} else {
				None
			};

			module_evm::runner::stack::Runner::<Runtime>::create(
				from,
				data,
				value,
				gas_limit,
				storage_limit,
				access_list.unwrap_or_default().into_iter().map(|v| (v.address, v.storage_keys)).collect(),
				config.as_ref().unwrap_or(<Runtime as module_evm::Config>::config()),
			)
		}

		fn get_estimate_resources_request(extrinsic: Vec<u8>) -> Result<EstimateResourcesRequest, sp_runtime::DispatchError> {
			let utx = UncheckedExtrinsic::decode(&mut &*extrinsic)
				.map_err(|_| sp_runtime::DispatchError::Other("Invalid parameter extrinsic, decode failed"))?;

			let request = match utx.function {
				Call::EVM(module_evm::Call::call{target, input, value, gas_limit, storage_limit, access_list}) => {
					// use MAX_VALUE for no limit
					let gas_limit = if gas_limit < u64::MAX { Some(gas_limit) } else { None };
					let storage_limit = if storage_limit < u32::MAX { Some(storage_limit) } else { None };
					Some(EstimateResourcesRequest {
						from: None,
						to: Some(target),
						gas_limit,
						storage_limit,
						value: Some(value),
						data: Some(input),
						access_list: Some(access_list)
					})
				}
				Call::EVM(module_evm::Call::create{input, value, gas_limit, storage_limit, access_list}) => {
					// use MAX_VALUE for no limit
					let gas_limit = if gas_limit < u64::MAX { Some(gas_limit) } else { None };
					let storage_limit = if storage_limit < u32::MAX { Some(storage_limit) } else { None };
					Some(EstimateResourcesRequest {
						from: None,
						to: None,
						gas_limit,
						storage_limit,
						value: Some(value),
						data: Some(input),
						access_list: Some(access_list)
					})
				}
				_ => None,
			};

			request.ok_or(sp_runtime::DispatchError::Other("Invalid parameter extrinsic, not evm Call"))
		}
	}

	impl cumulus_primitives_core::CollectCollationInfo<Block> for Runtime {
		fn collect_collation_info(header: &<Block as BlockT>::Header) -> cumulus_primitives_core::CollationInfo {
			ParachainSystem::collect_collation_info(header)
		}
	}

	#[cfg(feature = "try-runtime")]
	impl frame_try_runtime::TryRuntime<Block> for Runtime {
		fn on_runtime_upgrade() -> (Weight, Weight) {
			// NOTE: intentional unwrap: we don't want to propagate the error backwards, and want to
			// have a backtrace here. If any of the pre/post migration checks fail, we shall stop
			// right here and right now.
			let weight = Executive::try_runtime_upgrade().unwrap();
			(weight, RuntimeBlockWeights::get().max_block)
		}

		fn execute_block_no_check(block: Block) -> Weight {
			Executive::execute_block_no_check(block)
		}
	}

	// benchmarks for acala modules
	#[cfg(feature = "runtime-benchmarks")]
	impl frame_benchmarking::Benchmark<Block> for Runtime {
		fn benchmark_metadata(extra: bool) -> (
			Vec<frame_benchmarking::BenchmarkList>,
			Vec<frame_support::traits::StorageInfo>,
		) {
			use frame_benchmarking::{list_benchmark as frame_list_benchmark, Benchmarking, BenchmarkList};
			use frame_support::traits::StorageInfoTrait;
			use module_nft::benchmarking::Pallet as NftBench;

			let mut list = Vec::<BenchmarkList>::new();

			frame_list_benchmark!(list, extra, module_nft, NftBench::<Runtime>);
			list_benchmarks!(list, extra);

			let storage_info = AllPalletsWithSystem::storage_info();

			return (list, storage_info)
		}

		fn dispatch_benchmark(
			config: frame_benchmarking::BenchmarkConfig
		) -> Result<Vec<frame_benchmarking::BenchmarkBatch>, sp_runtime::RuntimeString> {
			use frame_benchmarking::{Benchmarking, BenchmarkBatch, add_benchmark as frame_add_benchmark, TrackedStorageKey};
			use module_nft::benchmarking::Pallet as NftBench;

			let whitelist: Vec<TrackedStorageKey> = vec![
				// Block Number
				// frame_system::Number::<Runtime>::hashed_key().to_vec(),
				hex_literal::hex!("26aa394eea5630e07c48ae0c9558cef702a5c1b19ab7a04f536c519aca4983ac").to_vec().into(),
				// Total Issuance
				hex_literal::hex!("c2261276cc9d1f8598ea4b6a74b15c2f57c875e4cff74148e4628f264b974c80").to_vec().into(),
				// Execution Phase
				hex_literal::hex!("26aa394eea5630e07c48ae0c9558cef7ff553b5a9862a516939d82b3d3d8661a").to_vec().into(),
				// Event Count
				hex_literal::hex!("26aa394eea5630e07c48ae0c9558cef70a98fdbe9ce6c55837576c60c7af3850").to_vec().into(),
				// System Events
				hex_literal::hex!("26aa394eea5630e07c48ae0c9558cef780d41e5e16056765bc8461851072c9d7").to_vec().into(),
				// Caller 0 Account
				hex_literal::hex!("26aa394eea5630e07c48ae0c9558cef7b99d880ec681799c0cf30e8886371da946c154ffd9992e395af90b5b13cc6f295c77033fce8a9045824a6690bbf99c6db269502f0a8d1d2a008542d5690a0749").to_vec().into(),
				// Treasury Account
				hex_literal::hex!("26aa394eea5630e07c48ae0c9558cef7b99d880ec681799c0cf30e8886371da95ecffd7b6c0f78751baa9d281e0bfa3a6d6f646c70792f74727372790000000000000000000000000000000000000000").to_vec().into(),
			];
			let mut batches = Vec::<BenchmarkBatch>::new();
			let params = (&config, &whitelist);

			frame_add_benchmark!(params, batches, module_nft, NftBench::<Runtime>);
			add_benchmarks!(params, batches);

			if batches.is_empty() { return Err("Benchmark not found for this module.".into()) }
			Ok(batches)
		}
	}
}

struct CheckInherents;

impl cumulus_pallet_parachain_system::CheckInherents<Block> for CheckInherents {
	fn check_inherents(
		block: &Block,
		relay_state_proof: &cumulus_pallet_parachain_system::RelayChainStateProof,
	) -> sp_inherents::CheckInherentsResult {
		let relay_chain_slot = relay_state_proof
			.read_slot()
			.expect("Could not read the relay chain slot from the proof");

		let inherent_data = cumulus_primitives_timestamp::InherentDataProvider::from_relay_chain_slot_and_duration(
			relay_chain_slot,
			sp_std::time::Duration::from_secs(6),
		)
		.create_inherent_data()
		.expect("Could not create the timestamp inherent data");

		inherent_data.check_extrinsics(block)
	}
}

cumulus_pallet_parachain_system::register_validate_block!(
	Runtime = Runtime,
	BlockExecutor = cumulus_pallet_aura_ext::BlockExecutor::<Runtime, Executive>,
	CheckInherents = CheckInherents,
);

#[cfg(test)]
mod tests {
	use super::*;
	use frame_support::weights::DispatchClass;
	use frame_system::offchain::CreateSignedTransaction;
	use sp_runtime::traits::Convert;

	fn run_with_system_weight<F>(w: Weight, mut assertions: F)
	where
		F: FnMut(),
	{
		let mut t: sp_io::TestExternalities = frame_system::GenesisConfig::default()
			.build_storage::<Runtime>()
			.unwrap()
			.into();
		t.execute_with(|| {
			System::set_block_consumed_resources(w, 0);
			assertions()
		});
	}

	#[test]
	fn validate_transaction_submitter_bounds() {
		fn is_submit_signed_transaction<T>()
		where
			T: CreateSignedTransaction<Call>,
		{
		}

		is_submit_signed_transaction::<Runtime>();
	}

	#[test]
	fn multiplier_can_grow_from_zero() {
		let minimum_multiplier = MinimumMultiplier::get();
		let target =
			TargetBlockFullness::get() * RuntimeBlockWeights::get().get(DispatchClass::Normal).max_total.unwrap();
		// if the min is too small, then this will not change, and we are doomed forever.
		// the weight is 1/100th bigger than target.
		run_with_system_weight(target * 101 / 100, || {
			let next = SlowAdjustingFeeUpdate::<Runtime>::convert(minimum_multiplier);
			assert!(next > minimum_multiplier, "{:?} !>= {:?}", next, minimum_multiplier);
		})
	}

	#[test]
	fn ensure_can_create_contract() {
		// Ensure that the `ExistentialDeposit` for creating the contract >= account `ExistentialDeposit`.
		// Otherwise, the creation of the contract account will fail because it is less than
		// ExistentialDeposit.
		assert!(
			Balance::from(NewContractExtraBytes::get()).saturating_mul(
				<StorageDepositPerByte as frame_support::traits::Get<Balance>>::get() / 10u128.saturating_pow(6)
			) >= NativeTokenExistentialDeposit::get()
		);
	}

	#[test]
	fn ensure_can_kick_collator() {
		// Ensure that `required_point` > 0, collator can be kicked out normally.
		assert!(
			CollatorKickThreshold::get().mul_floor(
				(SessionDuration::get() * module_collator_selection::POINT_PER_BLOCK)
					.checked_div(<Runtime as module_collator_selection::Config>::MaxCandidates::get())
					.unwrap()
			) > 0
		);
	}

	#[test]
	fn check_call_size() {
		println!("{:?}", core::mem::size_of::<Call>());
		assert!(
			core::mem::size_of::<Call>() <= 240,
			"size of Call is more than 240 bytes: some calls have too big arguments, use Box to \
			reduce the size of Call.
			If the limit is too strong, maybe consider increasing the limit",
		);
	}
}<|MERGE_RESOLUTION|>--- conflicted
+++ resolved
@@ -885,13 +885,8 @@
 	type MinVestedTransfer = ConstU128<0>;
 	type VestedTransferOrigin = EnsureAcalaFoundation;
 	type WeightInfo = weights::orml_vesting::WeightInfo<Runtime>;
-<<<<<<< HEAD
 	type MaxVestingSchedules = ConstU32<100>;
-	type BlockNumberProvider = RelayChainBlockNumberProvider<Runtime>;
-=======
-	type MaxVestingSchedules = MaxVestingSchedules;
 	type BlockNumberProvider = RelaychainBlockNumberProvider<Runtime>;
->>>>>>> 80ba6122
 }
 
 parameter_types! {
@@ -1490,9 +1485,6 @@
 parameter_types!(
 	// At least 2% of max block weight should remain before idle tasks are dispatched.
 	pub MinimumWeightRemainInBlock: Weight = RuntimeBlockWeights::get().max_block / 50;
-	// Number of relay chain blocks produced with no parachain blocks finalized,
-	// once this number is reached idle scheduler is disabled as block production is slow
-	pub DisableBlockThreshold: BlockNumber = 6;
 );
 
 impl module_idle_scheduler::Config for Runtime {
@@ -1501,7 +1493,9 @@
 	type Task = ScheduledTasks;
 	type MinimumWeightRemainInBlock = MinimumWeightRemainInBlock;
 	type RelayChainBlockNumberProvider = RelaychainBlockNumberProvider<Runtime>;
-	type DisableBlockThreshold = DisableBlockThreshold;
+	// Number of relay chain blocks produced with no parachain blocks finalized,
+	// once this number is reached idle scheduler is disabled as block production is slow
+	type DisableBlockThreshold = ConstU32<6>;
 }
 
 construct_runtime!(
