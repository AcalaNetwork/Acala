--- conflicted
+++ resolved
@@ -1305,12 +1305,8 @@
 	pub const NewContractExtraBytes: u32 = 10_000;
 	pub NetworkContractSource: H160 = H160::from_low_u64_be(0);
 	pub DeveloperDeposit: Balance = 100 * dollar(ACA);
-<<<<<<< HEAD
-	pub DeploymentFee: Balance = 10000 * dollar(ACA);
+	pub PublicationFee: Balance = 10000 * dollar(ACA);
 	pub PrecompilesValue: EvmPrecompiles<Runtime> = EvmPrecompiles::<_>::new();
-=======
-	pub PublicationFee: Balance = 10000 * dollar(ACA);
->>>>>>> 35078ea2
 }
 
 #[derive(Clone, Encode, Decode, PartialEq, Eq, RuntimeDebug, TypeInfo)]
