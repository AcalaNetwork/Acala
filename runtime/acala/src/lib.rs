--- conflicted
+++ resolved
@@ -1063,17 +1063,13 @@
 impl module_accounts::Trait for Runtime {
 	type AllNonNativeCurrencyIds = AllNonNativeCurrencyIds;
 	type NativeCurrencyId = GetNativeCurrencyId;
-<<<<<<< HEAD
+	type StableCurrencyId = GetStableCurrencyId;
 	type Currency = Balances;
 	type MultiCurrency = Currencies;
 	type OnTransactionPayment = AcalaTreasury;
 	type TransactionByteFee = TransactionByteFee;
 	type WeightToFee = WeightToFee;
 	type FeeMultiplierUpdate = TargetedFeeAdjustment<Self, TargetBlockFullness, AdjustmentVariable, MinimumMultiplier>;
-=======
-	type StableCurrencyId = GetStableCurrencyId;
-	type Currency = Currencies;
->>>>>>> f15c5c6e
 	type DEX = Dex;
 	type OnCreatedAccount = frame_system::CallOnCreatedAccount<Runtime>;
 	type KillAccount = frame_system::CallKillAccount<Runtime>;
