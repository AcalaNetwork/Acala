// This file is part of Acala.

// Copyright (C) 2020-2022 Acala Foundation.
// SPDX-License-Identifier: GPL-3.0-or-later WITH Classpath-exception-2.0

// This program is free software: you can redistribute it and/or modify
// it under the terms of the GNU General Public License as published by
// the Free Software Foundation, either version 3 of the License, or
// (at your option) any later version.

// This program is distributed in the hope that it will be useful,
// but WITHOUT ANY WARRANTY; without even the implied warranty of
// MERCHANTABILITY or FITNESS FOR A PARTICULAR PURPOSE. See the
// GNU General Public License for more details.

// You should have received a copy of the GNU General Public License
// along with this program. If not, see <https://www.gnu.org/licenses/>.

use super::{
	constants::fee::*, AcalaTreasuryAccount, AccountId, AssetIdMapping, AssetIdMaps, Balance, Call, Convert,
	Currencies, CurrencyId, Event, ExistentialDeposits, FixedRateOfForeignAsset, GetNativeCurrencyId,
	NativeTokenExistentialDeposit, Origin, ParachainInfo, ParachainSystem, PolkadotXcm, Runtime, RuntimeBlockWeights,
	TransactionFeePoolTrader, UnknownTokens, XcmpQueue, ACA, AUSD,
};
use codec::{Decode, Encode};
pub use cumulus_primitives_core::ParaId;
pub use frame_support::{
	parameter_types,
	traits::{Everything, Get, Nothing},
	weights::Weight,
};
use orml_traits::{location::AbsoluteReserveProvider, parameter_type_with_key, MultiCurrency};
use orml_xcm_support::{DepositToAlternative, IsNativeConcrete, MultiCurrencyAdapter, MultiNativeAsset};
use pallet_xcm::XcmPassthrough;
use polkadot_parachain::primitives::Sibling;
use runtime_common::{AcalaDropAssets, EnsureRootOrHalfGeneralCouncil};
use xcm::latest::prelude::*;
pub use xcm_builder::{
	AccountId32Aliases, AllowKnownQueryResponses, AllowSubscriptionsFrom, AllowTopLevelPaidExecutionFrom,
	AllowUnpaidExecutionFrom, EnsureXcmOrigin, FixedRateOfFungible, FixedWeightBounds, IsConcrete, LocationInverter,
	NativeAsset, ParentAsSuperuser, ParentIsPreset, RelayChainAsNative, SiblingParachainAsNative,
	SiblingParachainConvertsVia, SignedAccountId32AsNative, SignedToAccountId32, SovereignSignedViaLocation,
	TakeRevenue, TakeWeightCredit,
};
use xcm_executor::XcmExecutor;

parameter_types! {
	pub DotLocation: MultiLocation = MultiLocation::parent();
	pub const RelayNetwork: NetworkId = NetworkId::Polkadot;
	pub RelayChainOrigin: Origin = cumulus_pallet_xcm::Origin::Relay.into();
	pub Ancestry: MultiLocation = Parachain(ParachainInfo::parachain_id().into()).into();
}

/// Type for specifying how a `MultiLocation` can be converted into an `AccountId`. This is used
/// when determining ownership of accounts for asset transacting and when attempting to use XCM
/// `Transact` in order to determine the dispatch Origin.
pub type LocationToAccountId = (
	// The parent (Relay-chain) origin converts to the default `AccountId`.
	ParentIsPreset<AccountId>,
	// Sibling parachain origins convert to AccountId via the `ParaId::into`.
	SiblingParachainConvertsVia<Sibling, AccountId>,
	// Straight up local `AccountId32` origins just alias directly to `AccountId`.
	AccountId32Aliases<RelayNetwork, AccountId>,
);

/// This is the type we use to convert an (incoming) XCM origin into a local `Origin` instance,
/// ready for dispatching a transaction with Xcm's `Transact`. There is an `OriginKind` which can
/// biases the kind of local `Origin` it will become.
pub type XcmOriginToCallOrigin = (
	// Sovereign account converter; this attempts to derive an `AccountId` from the origin location
	// using `LocationToAccountId` and then turn that into the usual `Signed` origin. Useful for
	// foreign chains who want to have a local sovereign account on this chain which they control.
	SovereignSignedViaLocation<LocationToAccountId, Origin>,
	// Native converter for Relay-chain (Parent) location; will converts to a `Relay` origin when
	// recognized.
	RelayChainAsNative<RelayChainOrigin, Origin>,
	// Native converter for sibling Parachains; will convert to a `SiblingPara` origin when
	// recognized.
	SiblingParachainAsNative<cumulus_pallet_xcm::Origin, Origin>,
	// Native signed account converter; this just converts an `AccountId32` origin into a normal
	// `Origin::Signed` origin of the same 32-byte value.
	SignedAccountId32AsNative<RelayNetwork, Origin>,
	// Xcm origins can be represented natively under the Xcm pallet's Xcm origin.
	XcmPassthrough<Origin>,
);

pub type Barrier = (
	TakeWeightCredit,
	AllowTopLevelPaidExecutionFrom<Everything>,
	// Expected responses are OK.
	AllowKnownQueryResponses<PolkadotXcm>,
	// Subscriptions for version tracking are OK.
	AllowSubscriptionsFrom<Everything>,
);

pub struct ToTreasury;
impl TakeRevenue for ToTreasury {
	fn take_revenue(revenue: MultiAsset) {
		if let MultiAsset {
			id: Concrete(location),
			fun: Fungible(amount),
		} = revenue
		{
			if let Some(currency_id) = CurrencyIdConvert::convert(location) {
				// Ensure AcalaTreasuryAccount have ed requirement for native asset, but don't need
				// ed requirement for cross-chain asset because it's one of whitelist accounts.
				// Ignore the result.
				let _ = Currencies::deposit(currency_id, &AcalaTreasuryAccount::get(), amount);
			}
		}
	}
}

parameter_types! {
	// One XCM operation is 200_000_000 weight, cross-chain transfer ~= 2x of transfer.
	pub const UnitWeightCost: Weight = 200_000_000;
	pub const MaxInstructions: u32 = 100;
	pub DotPerSecond: (AssetId, u128) = (MultiLocation::parent().into(), dot_per_second());
	pub AusdPerSecond: (AssetId, u128) = (
		MultiLocation::new(
			0,
			X1(GeneralKey(AUSD.encode())),
		).into(),
		// aUSD:DOT = 40:1
		dot_per_second() * 40
	);
	pub AcaPerSecond: (AssetId, u128) = (
		MultiLocation::new(
			0,
			X1(GeneralKey(ACA.encode())),
		).into(),
		aca_per_second()
	);
	pub ForeignAssetUnitsPerSecond: u128 = aca_per_second();
	pub AcaPerSecondAsBased: u128 = aca_per_second();
}

pub type Trader = (
	TransactionFeePoolTrader<Runtime, CurrencyIdConvert, AcaPerSecondAsBased, ToTreasury>,
	FixedRateOfFungible<DotPerSecond, ToTreasury>,
	FixedRateOfFungible<AusdPerSecond, ToTreasury>,
	FixedRateOfFungible<AcaPerSecond, ToTreasury>,
	FixedRateOfForeignAsset<Runtime, ForeignAssetUnitsPerSecond, ToTreasury>,
);

pub struct XcmConfig;
impl xcm_executor::Config for XcmConfig {
	type Call = Call;
	type XcmSender = XcmRouter;
	// How to withdraw and deposit an asset.
	type AssetTransactor = LocalAssetTransactor;
	type OriginConverter = XcmOriginToCallOrigin;
	type IsReserve = MultiNativeAsset<AbsoluteReserveProvider>;
	// Teleporting is disabled.
	type IsTeleporter = ();
	type LocationInverter = LocationInverter<Ancestry>;
	type Barrier = Barrier;
	type Weigher = FixedWeightBounds<UnitWeightCost, Call, MaxInstructions>;
	type Trader = Trader;
	type ResponseHandler = PolkadotXcm;
	type AssetTrap = AcalaDropAssets<
		PolkadotXcm,
		ToTreasury,
		CurrencyIdConvert,
		GetNativeCurrencyId,
		NativeTokenExistentialDeposit,
		ExistentialDeposits,
	>;
	type AssetClaims = PolkadotXcm;
	type SubscriptionService = PolkadotXcm;
}

parameter_types! {
	pub MaxDownwardMessageWeight: Weight = RuntimeBlockWeights::get().max_block / 10;
}

pub type LocalOriginToLocation = SignedToAccountId32<Origin, AccountId, RelayNetwork>;

/// The means for routing XCM messages which are not for local execution into the right message
/// queues.
pub type XcmRouter = (
	// Two routers - use UMP to communicate with the relay chain:
	cumulus_primitives_utility::ParentAsUmp<ParachainSystem, PolkadotXcm>,
	// ..and XCMP to communicate with the sibling chains.
	XcmpQueue,
);

impl pallet_xcm::Config for Runtime {
	type Event = Event;
	type SendXcmOrigin = EnsureXcmOrigin<Origin, LocalOriginToLocation>;
	type XcmRouter = XcmRouter;
	type ExecuteXcmOrigin = EnsureXcmOrigin<Origin, LocalOriginToLocation>;
	type XcmExecuteFilter = Nothing;
	type XcmExecutor = XcmExecutor<XcmConfig>;
	type XcmTeleportFilter = Nothing;
	type XcmReserveTransferFilter = Everything;
	type Weigher = FixedWeightBounds<UnitWeightCost, Call, MaxInstructions>;
	type LocationInverter = LocationInverter<Ancestry>;
	type Origin = Origin;
	type Call = Call;
	const VERSION_DISCOVERY_QUEUE_SIZE: u32 = 100;
	type AdvertisedXcmVersion = pallet_xcm::CurrentXcmVersion;
}

impl cumulus_pallet_xcm::Config for Runtime {
	type Event = Event;
	type XcmExecutor = XcmExecutor<XcmConfig>;
}

impl cumulus_pallet_xcmp_queue::Config for Runtime {
	type Event = Event;
	type XcmExecutor = XcmExecutor<XcmConfig>;
	type ChannelInfo = ParachainSystem;
	type VersionWrapper = PolkadotXcm;
	type ExecuteOverweightOrigin = EnsureRootOrHalfGeneralCouncil;
	type ControllerOrigin = EnsureRootOrHalfGeneralCouncil;
	type ControllerOriginConverter = XcmOriginToCallOrigin;
}

impl cumulus_pallet_dmp_queue::Config for Runtime {
	type Event = Event;
	type XcmExecutor = XcmExecutor<XcmConfig>;
	type ExecuteOverweightOrigin = EnsureRootOrHalfGeneralCouncil;
}

pub type LocalAssetTransactor = MultiCurrencyAdapter<
	Currencies,
	UnknownTokens,
	IsNativeConcrete<CurrencyId, CurrencyIdConvert>,
	AccountId,
	LocationToAccountId,
	CurrencyId,
	CurrencyIdConvert,
	DepositToAlternative<AcalaTreasuryAccount, Currencies, CurrencyId, AccountId, Balance>,
>;

//TODO: use token registry currency type encoding
fn native_currency_location(id: CurrencyId) -> MultiLocation {
	MultiLocation::new(1, X2(Parachain(ParachainInfo::get().into()), GeneralKey(id.encode())))
}

pub struct CurrencyIdConvert;
impl Convert<CurrencyId, Option<MultiLocation>> for CurrencyIdConvert {
	fn convert(id: CurrencyId) -> Option<MultiLocation> {
		use primitives::TokenSymbol::*;
		use CurrencyId::Token;
		match id {
			Token(DOT) => Some(MultiLocation::parent()),
			Token(ACA) | Token(AUSD) | Token(LDOT) => Some(native_currency_location(id)),
			CurrencyId::ForeignAsset(foreign_asset_id) => AssetIdMaps::<Runtime>::get_multi_location(foreign_asset_id),
			_ => None,
		}
	}
}
impl Convert<MultiLocation, Option<CurrencyId>> for CurrencyIdConvert {
	fn convert(location: MultiLocation) -> Option<CurrencyId> {
		use primitives::TokenSymbol::*;
		use CurrencyId::Token;

		if location == MultiLocation::parent() {
			return Some(Token(DOT));
		}

		if let Some(currency_id) = AssetIdMaps::<Runtime>::get_currency_id(location.clone()) {
			return Some(currency_id);
		}

		match location {
			MultiLocation {
				parents,
				interior: X2(Parachain(para_id), GeneralKey(key)),
			} if parents == 1 => {
				match (para_id, &key[..]) {
					(id, key) if id == u32::from(ParachainInfo::get()) => {
						// Acala
						if let Ok(currency_id) = CurrencyId::decode(&mut &*key) {
							// check `currency_id` is cross-chain asset
							match currency_id {
								Token(ACA) | Token(AUSD) | Token(LDOT) => Some(currency_id),
								_ => None,
							}
						} else {
							// invalid general key
							None
						}
					}
					_ => None,
				}
			}
			// adapt for re-anchor canonical location: https://github.com/paritytech/polkadot/pull/4470
			MultiLocation {
				parents: 0,
				interior: X1(GeneralKey(key)),
			} => {
				let key = &key[..];
				let currency_id = CurrencyId::decode(&mut &*key).ok()?;
				match currency_id {
					Token(ACA) | Token(AUSD) | Token(LDOT) => Some(currency_id),
					_ => None,
				}
			}
			_ => None,
		}
	}
}
impl Convert<MultiAsset, Option<CurrencyId>> for CurrencyIdConvert {
	fn convert(asset: MultiAsset) -> Option<CurrencyId> {
		if let MultiAsset {
			id: Concrete(location), ..
		} = asset
		{
			Self::convert(location)
		} else {
			None
		}
	}
}

parameter_types! {
	pub SelfLocation: MultiLocation = MultiLocation::new(1, X1(Parachain(ParachainInfo::get().into())));
}

pub struct AccountIdToMultiLocation;
impl Convert<AccountId, MultiLocation> for AccountIdToMultiLocation {
	fn convert(account: AccountId) -> MultiLocation {
		X1(AccountId32 {
			network: NetworkId::Any,
			id: account.into(),
		})
		.into()
	}
}

parameter_types! {
	pub const BaseXcmWeight: Weight = 100_000_000; // TODO: recheck this
	pub const MaxAssetsForTransfer: usize = 2;
}

parameter_type_with_key! {
	pub ParachainMinFee: |_location: MultiLocation| -> u128 {
		u128::MAX
	};
}

impl orml_xtokens::Config for Runtime {
	type Event = Event;
	type Balance = Balance;
	type CurrencyId = CurrencyId;
	type CurrencyIdConvert = CurrencyIdConvert;
	type AccountIdToMultiLocation = AccountIdToMultiLocation;
	type SelfLocation = SelfLocation;
	type XcmExecutor = XcmExecutor<XcmConfig>;
	type Weigher = FixedWeightBounds<UnitWeightCost, Call, MaxInstructions>;
	type BaseXcmWeight = BaseXcmWeight;
	type LocationInverter = LocationInverter<Ancestry>;
	type MaxAssetsForTransfer = MaxAssetsForTransfer;
	type MinXcmFee = ParachainMinFee;
	type MultiLocationsFilter = Everything;
<<<<<<< HEAD
=======
	type ReserveProvider = AbsoluteReserveProvider;
>>>>>>> 9b205458
}<|MERGE_RESOLUTION|>--- conflicted
+++ resolved
@@ -356,8 +356,5 @@
 	type MaxAssetsForTransfer = MaxAssetsForTransfer;
 	type MinXcmFee = ParachainMinFee;
 	type MultiLocationsFilter = Everything;
-<<<<<<< HEAD
-=======
 	type ReserveProvider = AbsoluteReserveProvider;
->>>>>>> 9b205458
 }