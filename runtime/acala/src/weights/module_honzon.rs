--- conflicted
+++ resolved
@@ -175,10 +175,6 @@
 			.saturating_add(T::DbWeight::get().reads(19 as Weight))
 			.saturating_add(T::DbWeight::get().writes(13 as Weight))
 	}
-<<<<<<< HEAD
-	// Storage: Loans Positions (r:1 w:0)
-	// Storage: Prices LockedPrice (r:2 w:0)
-=======
 	// Storage: unknown [0x3a7472616e73616374696f6e5f6c6576656c3a] (r:1 w:1)
 	// Storage: Tokens Accounts (r:1 w:1)
 	// Storage: Tokens TotalIssuance (r:2 w:1)
@@ -187,24 +183,14 @@
 	// Storage: Loans TotalPositions (r:2 w:2)
 	// Storage: CdpEngine DebitExchangeRate (r:2 w:0)
 	// Storage: Prices LockedPrice (r:3 w:0)
->>>>>>> 0807de94
 	// Storage: AcalaOracle Values (r:1 w:0)
 	// Storage: AssetRegistry AssetMetadatas (r:2 w:0)
 	// Storage: Homa StakingLedgers (r:1 w:0)
 	// Storage: Homa ToBondPool (r:1 w:0)
-<<<<<<< HEAD
-	// Storage: Tokens TotalIssuance (r:1 w:0)
-	// Storage: Homa TotalVoidLiquid (r:1 w:0)
-	// Storage: CdpEngine DebitExchangeRate (r:1 w:0)
-	fn precompile_get_current_collateral_ratio() -> Weight {
-		(31_657_000 as Weight)
-			.saturating_add(T::DbWeight::get().reads(11 as Weight))
-=======
 	// Storage: Homa TotalVoidLiquid (r:1 w:0)
 	fn transfer_debit() -> Weight {
 		(226_810_000 as Weight)
 			.saturating_add(T::DbWeight::get().reads(21 as Weight))
 			.saturating_add(T::DbWeight::get().writes(7 as Weight))
->>>>>>> 0807de94
 	}
 }