[package]
name = "acala-runtime"
version = "1.0.0"
authors = ["Acala Developers"]
edition = "2018"
build = "build.rs"

[dependencies]
smallvec = "1.4.0"
codec = { package = "parity-scale-codec", version = "2.0.0", default-features = false, features = ["derive"] }
serde = { version = "1.0.124", optional = true }
hex-literal = { version = "0.3.1" }

frame-benchmarking = { git = "https://github.com/paritytech/substrate", branch = "polkadot-v0.9.4", default-features = false, optional = true }
frame-executive = { git = "https://github.com/paritytech/substrate", branch = "polkadot-v0.9.4", default-features = false }
frame-support = { git = "https://github.com/paritytech/substrate", branch = "polkadot-v0.9.4", default-features = false }
frame-system = { git = "https://github.com/paritytech/substrate", branch = "polkadot-v0.9.4", default-features = false }
frame-system-rpc-runtime-api = { git = "https://github.com/paritytech/substrate", branch = "polkadot-v0.9.4", default-features = false }
frame-try-runtime = { git = "https://github.com/paritytech/substrate", branch = "polkadot-v0.9.4", default-features = false, optional = true }
pallet-aura = { git = "https://github.com/paritytech/substrate", branch = "polkadot-v0.9.4", default-features = false }
pallet-authorship = { git = "https://github.com/paritytech/substrate", branch = "polkadot-v0.9.4", default-features = false }
pallet-balances = { git = "https://github.com/paritytech/substrate", branch = "polkadot-v0.9.4", default-features = false }
pallet-bounties = { git = "https://github.com/paritytech/substrate", branch = "polkadot-v0.9.4", default-features = false }
pallet-collective = { git = "https://github.com/paritytech/substrate", branch = "polkadot-v0.9.4", default-features = false }
<<<<<<< HEAD
=======
pallet-democracy = { git = "https://github.com/paritytech/substrate", branch = "polkadot-v0.9.4", default-features =false }
>>>>>>> 1d2283e5
pallet-elections-phragmen = { git = "https://github.com/paritytech/substrate", branch = "polkadot-v0.9.4", default-features = false }
pallet-indices = { git = "https://github.com/paritytech/substrate", branch = "polkadot-v0.9.4", default-features = false }
pallet-membership = { git = "https://github.com/paritytech/substrate", branch = "polkadot-v0.9.4", default-features = false }
pallet-multisig = { git = "https://github.com/paritytech/substrate", branch = "polkadot-v0.9.4", default-features = false }
pallet-offences = { git = "https://github.com/paritytech/substrate", branch = "polkadot-v0.9.4", default-features = false }
pallet-proxy = { git = "https://github.com/paritytech/substrate", branch = "polkadot-v0.9.4", default-features = false }
pallet-recovery = { git = "https://github.com/paritytech/substrate", branch = "polkadot-v0.9.4", default-features = false }
pallet-scheduler = { git = "https://github.com/paritytech/substrate", branch = "polkadot-v0.9.4", default-features = false }
pallet-session = { git = "https://github.com/paritytech/substrate", branch = "polkadot-v0.9.4", default-features = false, features = ["historical"] }
pallet-sudo = { git = "https://github.com/paritytech/substrate", branch = "polkadot-v0.9.4", default-features = false }
pallet-timestamp = { git = "https://github.com/paritytech/substrate", branch = "polkadot-v0.9.4", default-features = false }
pallet-tips = { git = "https://github.com/paritytech/substrate", branch = "polkadot-v0.9.4", default-features = false }
pallet-transaction-payment = { git = "https://github.com/paritytech/substrate", branch = "polkadot-v0.9.4", default-features = false }
pallet-transaction-payment-rpc-runtime-api = { git = "https://github.com/paritytech/substrate", branch = "polkadot-v0.9.4", default-features = false }
pallet-treasury = { git = "https://github.com/paritytech/substrate", branch = "polkadot-v0.9.4", default-features = false }
pallet-utility = { git = "https://github.com/paritytech/substrate", branch = "polkadot-v0.9.4", default-features = false }
<<<<<<< HEAD
=======
max-encoded-len = { git = "https://github.com/paritytech/substrate", branch = "polkadot-v0.9.4", default-features = false }
>>>>>>> 1d2283e5
sp-api = { git = "https://github.com/paritytech/substrate", branch = "polkadot-v0.9.4", default-features = false }
sp-application-crypto = { git = "https://github.com/paritytech/substrate", branch = "polkadot-v0.9.4", default-features = false }
sp-block-builder = { git = "https://github.com/paritytech/substrate", branch = "polkadot-v0.9.4", default-features = false }
sp-consensus-aura = { git = "https://github.com/paritytech/substrate", branch = "polkadot-v0.9.4", default-features = false }
sp-core = { git = "https://github.com/paritytech/substrate", branch = "polkadot-v0.9.4", default-features = false }
sp-inherents = { git = "https://github.com/paritytech/substrate", branch = "polkadot-v0.9.4", default-features = false }
sp-io = { git = "https://github.com/paritytech/substrate", branch = "polkadot-v0.9.4", default-features = false }
sp-offchain = { git = "https://github.com/paritytech/substrate", branch = "polkadot-v0.9.4", default-features = false }
sp-runtime = { git = "https://github.com/paritytech/substrate", branch = "polkadot-v0.9.4", default-features = false }
sp-session = { git = "https://github.com/paritytech/substrate", branch = "polkadot-v0.9.4", default-features = false }
sp-staking = { git = "https://github.com/paritytech/substrate", branch = "polkadot-v0.9.4", default-features = false }
sp-std = { git = "https://github.com/paritytech/substrate", branch = "polkadot-v0.9.4", default-features = false }
sp-transaction-pool = { git = "https://github.com/paritytech/substrate", branch = "polkadot-v0.9.4", default-features = false }
sp-version = { git = "https://github.com/paritytech/substrate", branch = "polkadot-v0.9.4", default-features = false }

cumulus-pallet-parachain-system = { git = "https://github.com/paritytech/cumulus", branch = "polkadot-v0.9.4", default-features = false }
cumulus-primitives-core = { git = "https://github.com/paritytech/cumulus", branch = "polkadot-v0.9.4", default-features = false }
parachain-info = { git = "https://github.com/paritytech/cumulus", branch = "polkadot-v0.9.4", default-features = false }
polkadot-parachain = { git = "https://github.com/paritytech/polkadot", branch = "release-v0.9.4", default-features = false }
# xcm = { git = "https://github.com/paritytech/polkadot", branch = "release-v0.9.4", default-features = false }
# xcm-executor = { git = "https://github.com/paritytech/polkadot", branch = "release-v0.9.4", default-features = false }
# xcm-builder = { git = "https://github.com/paritytech/polkadot", branch = "release-v0.9.4", default-features = false }
# cumulus-pallet-xcm-handler = { git = "https://github.com/paritytech/cumulus", branch = "polkadot-v0.9.4", default-features = false }

orml-auction = { path = "../../orml/auction", default-features = false }
orml-authority = { path = "../../orml/authority", default-features = false }
orml-benchmarking = { path = "../../orml/benchmarking", default-features = false, optional = true }
orml-oracle = { path = "../../orml/oracle", default-features = false }
orml-oracle-rpc-runtime-api = { path = "../../orml/oracle/rpc/runtime-api", default-features = false }
orml-gradually-update = { path = "../../orml/gradually-update", default-features = false }
orml-tokens = { path = "../../orml/tokens", default-features = false }
orml-traits = { path = "../../orml/traits", default-features = false }
orml-vesting = { path = "../../orml/vesting", default-features = false }
orml-rewards = { path = "../../orml/rewards", default-features = false }
orml-nft= { path = "../../orml/nft", default-features = false }
# orml-xtokens = { path = "../../orml/xtokens", default-features = false }
# orml-unknown-tokens = { path = "../../orml/unknown-tokens", default-features = false }
# orml-xcm-support = { path = "../../orml/xcm-support", default-features = false }

module-transaction-payment = { path = "../../modules/transaction-payment", default-features = false }
module-airdrop = { path = "../../modules/airdrop", default-features = false }
module-auction-manager = { path = "../../modules/auction-manager", default-features = false }
module-cdp-engine = { path = "../../modules/cdp-engine", default-features = false }
module-cdp-treasury = { path = "../../modules/cdp-treasury", default-features = false }
module-collator-selection = { path = "../../modules/collator-selection", default-features = false }
module-currencies = { path = "../../modules/currencies", default-features = false }
module-dex = { path = "../../modules/dex", default-features = false }
module-emergency-shutdown = { path = "../../modules/emergency-shutdown", default-features = false }
module-evm = { path = "../../modules/evm", default-features = false }
module-evm-accounts = { path = "../../modules/evm-accounts", default-features = false }
module-evm-bridge = { path = "../../modules/evm-bridge", default-features = false }
module-evm-manager = { path = "../../modules/evm-manager", default-features = false }
module-honzon = { path = "../../modules/honzon", default-features = false }
module-loans = { path = "../../modules/loans", default-features = false }
module-nft = { path = "../../modules/nft", default-features = false }
module-prices = { path = "../../modules/prices", default-features = false }
module-incentives = { path = "../../modules/incentives", default-features = false }
module-support = { path = "../../modules/support", default-features = false }
module-homa = { path = "../../modules/homa", default-features = false }
module-homa-validator-list = { path = "../../modules/homa-validator-list", default-features = false }
module-nominees-election = { path = "../../modules/nominees-election", default-features = false }
module-staking-pool = { path = "../../modules/staking-pool", default-features = false }
module-staking-pool-rpc-runtime-api = { path = "../../modules/staking-pool/rpc/runtime-api", default-features = false }
module-polkadot-bridge = { path = "../../modules/polkadot-bridge", default-features = false }
primitives = { package = "acala-primitives", path = "../../primitives", default-features = false }
runtime-common = { path = "../common", default-features = false }

module-evm-rpc-runtime-api = { path = "../../modules/evm/rpc/runtime_api",  default-features = false }

ecosystem-renvm-bridge = { path = "../../ecosystem-modules/ren/renvm-bridge", default-features = false }
chainbridge = { git = "https://github.com/AcalaNetwork/chainbridge-substrate", default-features = false }

[build-dependencies]
substrate-wasm-builder = { git = "https://github.com/paritytech/substrate", branch = "polkadot-v0.9.4" }

[dev-dependencies]
sp-io = { git = "https://github.com/paritytech/substrate", branch = "polkadot-v0.9.4" }

[features]
default = ["std"]
no_std = []
std = [
	"codec/std",
	"serde",

	"frame-benchmarking/std",
	"frame-executive/std",
	"frame-support/std",
	"frame-system-rpc-runtime-api/std",
	"frame-system/std",
	"frame-try-runtime/std",
	"pallet-aura/std",
	"pallet-balances/std",
	"pallet-bounties/std",
	"pallet-collective/std",
	"pallet-democracy/std",
	"pallet-elections-phragmen/std",
	"pallet-indices/std",
	"pallet-membership/std",
	"pallet-multisig/std",
	"pallet-proxy/std",
	"pallet-recovery/std",
	"pallet-scheduler/std",
	"pallet-session/std",
	"pallet-sudo/std",
	"pallet-timestamp/std",
	"pallet-tips/std",
	"pallet-transaction-payment/std",
	"pallet-transaction-payment-rpc-runtime-api/std",
	"pallet-treasury/std",
	"pallet-utility/std",
	"sp-api/std",
	"sp-block-builder/std",
	"sp-consensus-aura/std",
	"sp-core/std",
	"sp-offchain/std",
	"sp-runtime/std",
	"sp-session/std",
	"sp-staking/std",
	"sp-std/std",
	"sp-transaction-pool/std",
	"sp-version/std",
	"pallet-bounties/std",
	"pallet-tips/std",

	"cumulus-pallet-parachain-system/std",
	"cumulus-primitives-core/std",
	"parachain-info/std",
	"polkadot-parachain/std",
	# "xcm/std",
	# "xcm-executor/std",
	# "xcm-builder/std",
	# "cumulus-pallet-xcm-handler/std",

	"orml-auction/std",
	"orml-authority/std",
	"orml-benchmarking/std",
	"orml-oracle-rpc-runtime-api/std",
	"orml-oracle/std",
	"orml-gradually-update/std",
	"orml-tokens/std",
	"orml-traits/std",
	"orml-vesting/std",
	"orml-rewards/std",
	"orml-nft/std",
	# "orml-xtokens/std",
	# "orml-xcm-support/std",
	# "orml-unknown-tokens/std",

	"module-transaction-payment/std",
	"module-airdrop/std",
	"module-auction-manager/std",
	"module-cdp-engine/std",
	"module-cdp-treasury/std",
	"module-collator-selection/std",
	"module-currencies/std",
	"module-dex/std",
	"module-emergency-shutdown/std",
	"module-evm/std",
	"module-evm-accounts/std",
	"module-evm-bridge/std",
	"module-evm-manager/std",
	"module-honzon/std",
	"module-loans/std",
	"module-nft/std",
	"module-prices/std",
	"module-incentives/std",
	"module-support/std",
	"module-homa/std",
	"module-nominees-election/std",
	"module-staking-pool/std",
	"module-staking-pool-rpc-runtime-api/std",
	"module-polkadot-bridge/std",
	"primitives/std",
	"runtime-common/std",

	"module-evm-rpc-runtime-api/std",

	"ecosystem-renvm-bridge/std",
]
runtime-benchmarks = [
	"frame-benchmarking",
	"orml-benchmarking",

	"frame-support/runtime-benchmarks",
	"frame-system/runtime-benchmarks",
	"pallet-collective/runtime-benchmarks",
	"sp-runtime/runtime-benchmarks",
	"orml-authority/runtime-benchmarks",
	"orml-vesting/runtime-benchmarks",
	"orml-tokens/runtime-benchmarks",
	"pallet-timestamp/runtime-benchmarks",
	"chainbridge/runtime-benchmarks",

	"module-nft/runtime-benchmarks",

	"sp-api/disable-logging",
]
# When enabled, the runtime api will not be build.
#
# This is required by Cumulus to access certain types of the
# runtime without clashing with the runtime api exported functions
# in WASM.
disable-runtime-api = []

# A feature that should be enabled when the runtime should be build for on-chain
# deployment. This will disable stuff that shouldn't be part of the on-chain wasm
# to make it smaller like logging for example.
on-chain-release-build = [
	"sp-api/disable-logging",
]

try-runtime = [
	"frame-try-runtime",
	"frame-executive/try-runtime",
	"frame-system/try-runtime",

	"pallet-aura/try-runtime",
	"pallet-authorship/try-runtime",
	"pallet-balances/try-runtime",
	"pallet-bounties/try-runtime",
	"pallet-collective/try-runtime",
	"pallet-democracy/try-runtime",
	"pallet-elections-phragmen/try-runtime",
	"pallet-indices/try-runtime",
	"pallet-membership/try-runtime",
	"pallet-multisig/try-runtime",
	"pallet-proxy/try-runtime",
	"pallet-recovery/try-runtime",
	"pallet-scheduler/try-runtime",
	"pallet-session/try-runtime",
	"pallet-sudo/try-runtime",
	"pallet-timestamp/try-runtime",
	"pallet-tips/try-runtime",
	"pallet-transaction-payment/try-runtime",
	"pallet-treasury/try-runtime",
	"pallet-utility/try-runtime",
	"pallet-bounties/try-runtime",
	"pallet-tips/try-runtime",

	"orml-auction/try-runtime",
	"orml-authority/try-runtime",
	"orml-oracle/try-runtime",
	"orml-gradually-update/try-runtime",
	"orml-tokens/try-runtime",
	"orml-vesting/try-runtime",
	"orml-rewards/try-runtime",
	"orml-nft/try-runtime",

	"module-transaction-payment/try-runtime",
	"module-airdrop/try-runtime",
	"module-auction-manager/try-runtime",
	"module-cdp-engine/try-runtime",
	"module-cdp-treasury/try-runtime",
	"module-collator-selection/try-runtime",
	"module-currencies/try-runtime",
	"module-dex/try-runtime",
	"module-emergency-shutdown/try-runtime",
	"module-evm/try-runtime",
	"module-evm-accounts/try-runtime",
	"module-evm-bridge/try-runtime",
	"module-evm-manager/try-runtime",
	"module-honzon/try-runtime",
	"module-loans/try-runtime",
	"module-nft/try-runtime",
	"module-prices/try-runtime",
	"module-incentives/try-runtime",
	"module-homa/try-runtime",
	"module-nominees-election/try-runtime",
	"module-staking-pool/try-runtime",
	"module-polkadot-bridge/try-runtime",
	"ecosystem-renvm-bridge/try-runtime",
]<|MERGE_RESOLUTION|>--- conflicted
+++ resolved
@@ -22,10 +22,7 @@
 pallet-balances = { git = "https://github.com/paritytech/substrate", branch = "polkadot-v0.9.4", default-features = false }
 pallet-bounties = { git = "https://github.com/paritytech/substrate", branch = "polkadot-v0.9.4", default-features = false }
 pallet-collective = { git = "https://github.com/paritytech/substrate", branch = "polkadot-v0.9.4", default-features = false }
-<<<<<<< HEAD
-=======
 pallet-democracy = { git = "https://github.com/paritytech/substrate", branch = "polkadot-v0.9.4", default-features =false }
->>>>>>> 1d2283e5
 pallet-elections-phragmen = { git = "https://github.com/paritytech/substrate", branch = "polkadot-v0.9.4", default-features = false }
 pallet-indices = { git = "https://github.com/paritytech/substrate", branch = "polkadot-v0.9.4", default-features = false }
 pallet-membership = { git = "https://github.com/paritytech/substrate", branch = "polkadot-v0.9.4", default-features = false }
@@ -42,10 +39,7 @@
 pallet-transaction-payment-rpc-runtime-api = { git = "https://github.com/paritytech/substrate", branch = "polkadot-v0.9.4", default-features = false }
 pallet-treasury = { git = "https://github.com/paritytech/substrate", branch = "polkadot-v0.9.4", default-features = false }
 pallet-utility = { git = "https://github.com/paritytech/substrate", branch = "polkadot-v0.9.4", default-features = false }
-<<<<<<< HEAD
-=======
 max-encoded-len = { git = "https://github.com/paritytech/substrate", branch = "polkadot-v0.9.4", default-features = false }
->>>>>>> 1d2283e5
 sp-api = { git = "https://github.com/paritytech/substrate", branch = "polkadot-v0.9.4", default-features = false }
 sp-application-crypto = { git = "https://github.com/paritytech/substrate", branch = "polkadot-v0.9.4", default-features = false }
 sp-block-builder = { git = "https://github.com/paritytech/substrate", branch = "polkadot-v0.9.4", default-features = false }
